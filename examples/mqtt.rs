--- conflicted
+++ resolved
@@ -5,19 +5,13 @@
 use std::sync::{mpsc::channel, Arc, Mutex};
 
 fn main() {
-<<<<<<< HEAD
     let mut iota = Client::build() // Crate a client instance builder
-        .with_node("http://0.0.0.0:14265") // Insert the node here
-        .unwrap()
-        .finish()
-=======
-    let mut iota = Client::builder() // Crate a client instance builder
-        .node("https://api.hornet-0.testnet.chrysalis2.com") // Insert the node here
+        .with_node("https://api.hornet-0.testnet.chrysalis2.com") // Insert the node here
         .unwrap()
         .broker_options(BrokerOptions::new().use_websockets(false)) // use tcp instead
-        .build()
->>>>>>> 5334da74
+        .finish()
         .unwrap();
+  
     let (tx, rx) = channel();
     let tx = Arc::new(Mutex::new(tx));
 
