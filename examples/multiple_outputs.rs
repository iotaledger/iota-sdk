// Copyright 2020 IOTA Stiftung
// SPDX-License-Identifier: Apache-2.0

//! cargo run --example multiple_outputs --release
use iota::{Client, MessageId, Seed};
use std::time::Duration;
<<<<<<< HEAD
use tokio::time::delay_for;
#[macro_use]
extern crate dotenv_codegen;
=======
use tokio::time::sleep;
>>>>>>> db56341c
/// In this example, we send 900 tokens to the following 3 locations, respectively
///
/// Address Index 0
///   output 0: 300 tokens iot1q86rlrygq5wcgdwt7fpajaxxppc49tg0jk0xadnp66fsfjtwt8vgc48sse6
///   output 1: 300 tokens iot1qyg7l34etk4sdfrdt46vwt7a964avk9sfrxh8ecq2sgpezaktd55cyc76lc
///   output 2: 300 tokens iot1q9r5hvlppf44gvcxnuue4dwjtjcredrw6yesphqeq7fqm2fyjy6kul4tv5r
///
///
/// These two addresses belong to seed "256a818b2aac458941f7274985a410e57fb750f3a3a67369ece5bd9ae7eef5b0"

#[tokio::main]
async fn main() {
    let iota = Client::build() // Crate a client instance builder
        .with_node("http://0.0.0.0:14265") // Insert the node here
        .unwrap()
        .finish()
        .unwrap();

    // Insert your seed. Since the output amount cannot be zero. The seed must contain non-zero balance.
    // First address from the seed below is iot1qxt0nhsf38nh6rs4p6zs5knqp6psgha9wsv74uajqgjmwc75ugupxgecea4
    let seed = Seed::from_ed25519_bytes(&hex::decode(dotenv!("seed")).unwrap()).unwrap();

    let message_id = iota
        .send()
        .with_seed(&seed)
        .with_output(
            &"iot1q86rlrygq5wcgdwt7fpajaxxppc49tg0jk0xadnp66fsfjtwt8vgc48sse6".into(),
            300,
        )
        .unwrap()
        .with_output(
            &"iot1qyg7l34etk4sdfrdt46vwt7a964avk9sfrxh8ecq2sgpezaktd55cyc76lc".into(),
            280,
        )
        .unwrap()
        .with_output(
            &"iot1q9r5hvlppf44gvcxnuue4dwjtjcredrw6yesphqeq7fqm2fyjy6kul4tv5r".into(),
            300,
        )
        .unwrap()
        .finish()
        .await
        .unwrap();

    println!(
        "Transaction sent: https://explorer.iota.org/chrysalis/message/{}",
        message_id
    );
    reattach_promote_until_confirmed(message_id, &iota).await;
}

async fn reattach_promote_until_confirmed(message_id: MessageId, iota: &Client) {
    while let Ok(metadata) = iota.get_message().metadata(&message_id).await {
        if let Some(state) = metadata.ledger_inclusion_state {
            println!("Leder inclusion state: {}", state);
            break;
        } else if let Ok(msg_id) = iota.reattach(&message_id).await {
            println!("Reattached or promoted {}", msg_id.0);
        }
        sleep(Duration::from_secs(5)).await;
    }
}<|MERGE_RESOLUTION|>--- conflicted
+++ resolved
@@ -4,13 +4,10 @@
 //! cargo run --example multiple_outputs --release
 use iota::{Client, MessageId, Seed};
 use std::time::Duration;
-<<<<<<< HEAD
-use tokio::time::delay_for;
+use tokio::time::sleep;
 #[macro_use]
 extern crate dotenv_codegen;
-=======
-use tokio::time::sleep;
->>>>>>> db56341c
+
 /// In this example, we send 900 tokens to the following 3 locations, respectively
 ///
 /// Address Index 0
