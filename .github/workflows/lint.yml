--- conflicted
+++ resolved
@@ -1,11 +1,7 @@
 name: Linting
 on:
   push:
-<<<<<<< HEAD
-    branches: [develop, production, 2.0]
-=======
-    branches: [develop, production, "1.1"]
->>>>>>> 59929bfb
+    branches: [develop, production, "2.0"]
     paths:
       - ".cargo/config.toml"
       - ".github/workflows/lint.yml"
@@ -15,11 +11,7 @@
       - "**Cargo.lock" # Include all Cargo.lock files
       - "!**/bindings/**" # Exclude all bindings
   pull_request:
-<<<<<<< HEAD
-    branches: [develop, production, 2.0]
-=======
-    branches: [develop, production, "1.1"]
->>>>>>> 59929bfb
+    branches: [develop, production, "2.0"]
     paths:
       - ".cargo/config.toml"
       - ".github/workflows/lint.yml"
