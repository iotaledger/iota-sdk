name: Python bindings checks

on:
  push:
<<<<<<< HEAD
    branches: [develop, production, 2.0]
=======
    branches: [develop, production, 1.1]
>>>>>>> c3c0cf86
    paths:
      - ".github/actions/**"
      - "**.rs" # Include all rust files
      - "**Cargo.toml" # Include all Cargo.toml files
      - "**Cargo.lock" # Include all Cargo.lock files
      - "!**/examples/**" # Exclude all examples
      - "!**/tests/**" # Exclude all tests
      - "!cli/**" # Exclude CLI
      - "!**/bindings/**" # Exclude all bindings
      - "bindings/python/**"
      - ".github/workflows/bindings-python.yml"
  pull_request:
<<<<<<< HEAD
    branches: [develop, production, 2.0]
=======
    branches: [develop, production, 1.1]
>>>>>>> c3c0cf86
    paths:
      - ".github/actions/**"
      - "**.rs" # Include all rust files
      - "**Cargo.toml" # Include all Cargo.toml files
      - "**Cargo.lock" # Include all Cargo.lock files
      - "!**/examples/**" # Exclude all examples
      - "!**/tests/**" # Exclude all tests
      - "!cli/**" # Exclude CLI
      - "!**/bindings/**" # Exclude all bindings
      - "bindings/python/**"
      - ".github/workflows/bindings-python.yml"
  schedule:
    - cron: "0 1 * * *"
  workflow_dispatch:

env:
  CARGO_INCREMENTAL: 0

concurrency:
  group: ${{ github.workflow }}-${{ github.ref }}
  cancel-in-progress: true

jobs:
  lint:
    name: Python PEP8 format
    runs-on: ubuntu-latest
    strategy:
      fail-fast: false
      matrix:
        python-version: ["3.10"]

    steps:
      - name: Checkout the Source Code
        uses: actions/checkout@v3

      - name: Set up Python ${{ matrix.python-version }} and Pip Cache
        uses: actions/setup-python@v4
        with:
          python-version: ${{ matrix.python-version }}
          cache: pip
          cache-dependency-path: bindings/python/requirements-dev.txt

      - name: Install Dependencies for Python Binding Lint
        run: |
          python3 -m pip install --upgrade setuptools pip wheel
          python3 -m pip install tox-gh-actions

      - name: Run tox format check
        working-directory: bindings/python
        run: tox -e format


  test:
    name: Linter & Tests
    needs: lint
    if: ${{ ! github.event.schedule }}
    runs-on: ${{ matrix.os }}
    strategy:
      fail-fast: false
      matrix:
        # os: [windows-latest, macos-latest, ubuntu-latest]
        os: [windows-latest, ubuntu-latest]
        python-version: ["3.10"]

    steps:
      - name: Checkout the Source Code
        uses: actions/checkout@v3

      - name: Set up Rust
        uses: ./.github/actions/setup-rust
        with:
          cache-root: bindings/python

      - name: Set Up Python ${{ matrix.python-version }} and Pip Cache
        uses: actions/setup-python@v4
        with:
          python-version: ${{ matrix.python-version }}
          cache: pip
          cache-dependency-path: bindings/python/requirements-dev.txt

      # This step is required for bindgen to work on Windows.
      - name: Set Up Clang/LLVM (Windows)
        if: ${{ startsWith(matrix.os, 'windows') }}
        uses: ./.github/actions/setup-clang

      - name: Install Dependencies for Python Binding Tests
        run: |
          python3 -m pip install --upgrade setuptools pip wheel
          python3 -m pip install tox-gh-actions

      - name: Install required packages (Ubuntu)
        if: ${{ startsWith(matrix.os, 'ubuntu') }}
        run: |
          sudo apt-get update
          sudo apt-get install libudev-dev libusb-1.0-0-dev

<<<<<<< HEAD
      # TODO temporarily disabled https://github.com/iotaledger/iota-sdk/issues/647
      # - name: Run Tox
      #   working-directory: bindings/python
      #   run: tox
=======
      - name: Run linter for examples
        if: ${{ startsWith(matrix.os, 'ubuntu-latest') }}
        working-directory: bindings/python
        run: tox -e lint-examples

      - name: Run tests
        working-directory: bindings/python
        run: tox
>>>>>>> c3c0cf86
<|MERGE_RESOLUTION|>--- conflicted
+++ resolved
@@ -2,11 +2,7 @@
 
 on:
   push:
-<<<<<<< HEAD
     branches: [develop, production, 2.0]
-=======
-    branches: [develop, production, 1.1]
->>>>>>> c3c0cf86
     paths:
       - ".github/actions/**"
       - "**.rs" # Include all rust files
@@ -19,11 +15,7 @@
       - "bindings/python/**"
       - ".github/workflows/bindings-python.yml"
   pull_request:
-<<<<<<< HEAD
     branches: [develop, production, 2.0]
-=======
-    branches: [develop, production, 1.1]
->>>>>>> c3c0cf86
     paths:
       - ".github/actions/**"
       - "**.rs" # Include all rust files
@@ -120,18 +112,12 @@
           sudo apt-get update
           sudo apt-get install libudev-dev libusb-1.0-0-dev
 
-<<<<<<< HEAD
-      # TODO temporarily disabled https://github.com/iotaledger/iota-sdk/issues/647
-      # - name: Run Tox
-      #   working-directory: bindings/python
-      #   run: tox
-=======
       - name: Run linter for examples
         if: ${{ startsWith(matrix.os, 'ubuntu-latest') }}
         working-directory: bindings/python
         run: tox -e lint-examples
 
-      - name: Run tests
-        working-directory: bindings/python
-        run: tox
->>>>>>> c3c0cf86
+      # TODO temporarily disabled https://github.com/iotaledger/iota-sdk/issues/647
+      # - name: Run tests
+      #   working-directory: bindings/python
+      #   run: tox
