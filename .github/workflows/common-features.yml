name: Common Feature Sets
on:
  push:
<<<<<<< HEAD
    branches: [develop, production, "2.0"]
=======
    branches: [develop, staging]
>>>>>>> 9cc5e56e
    paths:
      - ".cargo/config.toml"
      - ".github/workflows/common-features.yml"
      - ".github/actions/**"
      - "**.rs" # Include all rust files
      - "**Cargo.toml" # Include all Cargo.toml files
      - "**Cargo.lock" # Include all Cargo.lock files
      - "!**/bindings/**" # Exclude all bindings
  pull_request:
<<<<<<< HEAD
    branches: [develop, production, "2.0"]
=======
    branches: [develop, staging]
>>>>>>> 9cc5e56e
    paths:
      - ".cargo/config.toml"
      - ".github/workflows/common-features.yml"
      - ".github/actions/**"
      - "**.rs" # Include all rust files
      - "**Cargo.toml" # Include all Cargo.toml files
      - "**Cargo.lock" # Include all Cargo.lock files
      - "!**/bindings/**" # Exclude all bindings

concurrency:
  group: ${{ github.workflow }}-${{ github.ref }}
  cancel-in-progress: true

env:
  CARGO_INCREMENTAL: 0

jobs:
  common-sets:
    name: Check common feature sets
    runs-on: ubuntu-latest
    strategy:
      fail-fast: false
      matrix:
        set:
          - irc_27
          - irc_30
          - client,private_key_secret_manager
          - client,mqtt
          - client,participation
          - wallet,storage
          - wallet,stronghold
          - wallet,rocksdb
          - wallet,participation
          - wallet,events
          - wallet,events,ledger_nano

    steps:
      - name: Checkout the Source Code
        uses: actions/checkout@v3

      - name: Set up Rust
        uses: ./.github/actions/setup-rust

      # Required for ledger-nano
      - name: Install required packages (Ubuntu)
        run: |
          sudo apt-get update
          sudo apt-get install libudev-dev libusb-1.0-0-dev

      - name: Check features [ ${{ matrix.set }} ]
        run: cargo check --no-default-features -p iota-sdk -F ${{ matrix.set }}<|MERGE_RESOLUTION|>--- conflicted
+++ resolved
@@ -1,11 +1,7 @@
 name: Common Feature Sets
 on:
   push:
-<<<<<<< HEAD
-    branches: [develop, production, "2.0"]
-=======
-    branches: [develop, staging]
->>>>>>> 9cc5e56e
+    branches: [develop, staging, "2.0"]
     paths:
       - ".cargo/config.toml"
       - ".github/workflows/common-features.yml"
@@ -15,11 +11,7 @@
       - "**Cargo.lock" # Include all Cargo.lock files
       - "!**/bindings/**" # Exclude all bindings
   pull_request:
-<<<<<<< HEAD
-    branches: [develop, production, "2.0"]
-=======
-    branches: [develop, staging]
->>>>>>> 9cc5e56e
+    branches: [develop, staging, "2.0"]
     paths:
       - ".cargo/config.toml"
       - ".github/workflows/common-features.yml"
