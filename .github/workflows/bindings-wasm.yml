name: Wasm bindings checks
on:
  push:
    branches: [develop, staging, "2.0"]
    paths:
      - ".github/actions/**"
      - "**.rs" # Include all rust files
      - "**Cargo.toml" # Include all Cargo.toml files
      - "**Cargo.lock" # Include all Cargo.lock files
      - "!**/examples/**" # Exclude all examples
      - "!**/tests/**" # Exclude all tests
      - "!cli/**" # Exclude CLI
      - "!**/bindings/**" # Exclude all bindings
      - "bindings/wasm/**"
      - "bindings/nodejs/**"
      - ".github/workflows/bindings-wasm.yml"
  pull_request:
    branches: [develop, staging, "2.0"]
    paths:
      - ".github/actions/**"
      - "**.rs" # Include all rust files
      - "**Cargo.toml" # Include all Cargo.toml files
      - "**Cargo.lock" # Include all Cargo.lock files
      - "!**/examples/**" # Exclude all examples
      - "!**/tests/**" # Exclude all tests
      - "!cli/**" # Exclude CLI
      - "!**/bindings/**" # Exclude all bindings
      - "bindings/wasm/**"
      - "bindings/nodejs/**"
      - ".github/workflows/bindings-wasm.yml"
  schedule:
    - cron: "0 1 * * *"
  workflow_dispatch:

env:
  CARGO_INCREMENTAL: 0

concurrency:
  group: ${{ github.workflow }}-${{ github.ref }}
  cancel-in-progress: true

jobs:
  test:
    name: Test
    if: ${{ ! github.event.schedule }}
    runs-on: ${{ matrix.os }}
    strategy:
      fail-fast: false
      matrix:
        # os: [windows-latest, macos-latest, ubuntu-latest]
        os: [windows-latest, ubuntu-latest]
        node: ["18"]

    steps:
      - name: Checkout the Source Code
        uses: actions/checkout@v3

      - name: Set up Rust
        uses: ./.github/actions/setup-rust
        with:
          targets: wasm32-unknown-unknown
          cache-root: bindings/wasm

      # Download a pre-compiled wasm-bindgen binary.
      - name: Install wasm-bindgen-cli
        uses: jetli/wasm-bindgen-action@v0.2.0
        with:
<<<<<<< HEAD
          version: "0.2.88"
=======
          version: "0.2.89"
>>>>>>> d2daecd3

      - name: Set Up Node.js ${{ matrix.node }} and Yarn Cache
        uses: actions/setup-node@v3
        with:
          node-version: ${{ matrix.node }}
          cache: yarn
          cache-dependency-path: bindings/wasm/yarn.lock

      - name: Run Yarn Install
        working-directory: bindings/wasm/
        run: yarn install

      - name: Run Yarn Build
        working-directory: bindings/wasm/
        run: yarn build

      - name: Start private tangle
        if: ${{ startsWith(matrix.os, 'ubuntu') }}
        uses: "./.github/actions/private-tangle/setup"

      - name: Run Yarn Test
        if: ${{ startsWith(matrix.os, 'ubuntu') }}
        working-directory: bindings/wasm/
        run: yarn test

      - name: Run Yarn Test
        if: ${{ !startsWith(matrix.os, 'ubuntu') }}
        working-directory: bindings/wasm/
        # Only run test that doesn't require a node because we can't use the private tangle script on macos and windows
        run: yarn test -t 'utils methods'

      - name: Tear down private tangle
        if: ${{ startsWith(matrix.os, 'ubuntu') }}
        uses: "./.github/actions/private-tangle/tear-down"

  lint:
    name: Lint
    if: ${{ ! github.event.schedule }}
    runs-on: ubuntu-latest

    steps:
      - name: Checkout the Source Code
        uses: actions/checkout@v3

      - name: Setup Node.js
        uses: actions/setup-node@v3
        with:
          cache: yarn
          cache-dependency-path: bindings/wasm/yarn.lock
          node-version: 18.x

      - name: Install Dependencies
        working-directory: bindings/wasm/
        run: yarn install --ignore-scripts

      - name: Lint
        working-directory: bindings/wasm/
        run: yarn lint

  check-format:
    name: Check Format
    if: ${{ ! github.event.schedule }}
    runs-on: ubuntu-latest

    steps:
      - name: Checkout the Source Code
        uses: actions/checkout@v3

      - name: Setup Node.js
        uses: actions/setup-node@v3
        with:
          cache: yarn
          cache-dependency-path: bindings/wasm/yarn.lock
          node-version: 18.x

      - name: Install Dependencies
        working-directory: bindings/wasm/
        run: yarn install --ignore-scripts

      - name: Format
        working-directory: bindings/wasm/
        run: yarn format-check<|MERGE_RESOLUTION|>--- conflicted
+++ resolved
@@ -65,11 +65,7 @@
       - name: Install wasm-bindgen-cli
         uses: jetli/wasm-bindgen-action@v0.2.0
         with:
-<<<<<<< HEAD
-          version: "0.2.88"
-=======
           version: "0.2.89"
->>>>>>> d2daecd3
 
       - name: Set Up Node.js ${{ matrix.node }} and Yarn Cache
         uses: actions/setup-node@v3
