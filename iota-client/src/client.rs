// Copyright 2021 IOTA Stiftung
// SPDX-License-Identifier: Apache-2.0

//! The Client module to connect through HORNET or Bee with API usages
use crate::{
    api::*,
    builder::{ClientBuilder, NetworkInfo},
    error::*,
    node::*,
    parse_response,
};

<<<<<<< HEAD
use bee_message::prelude::{Address, Ed25519Address, Message, MessageId, UTXOInput};
=======
use bee_message::prelude::{Bech32Address, Message, MessageBuilder, MessageId, UTXOInput};
>>>>>>> 56e92725
use bee_pow::providers::{MinerBuilder, Provider as PowProvider, ProviderBuilder as PowProviderBuilder};
use bee_rest_api::{
    handlers::{
        balance_ed25519::BalanceForAddressResponse, info::InfoResponse as NodeInfo, output::OutputResponse,
        tips::TipsResponse,
    },
    types::{MessageDto, MilestoneDto as MilestoneMetadata},
};
use bee_signing_ext::Seed;

use blake2::{
    digest::{Update, VariableOutput},
    VarBlake2b,
};
#[cfg(feature = "mqtt")]
use paho_mqtt::Client as MqttClient;
use reqwest::{IntoUrl, Url};
use tokio::{
    runtime::Runtime,
    sync::broadcast::{Receiver, Sender},
    time::{sleep, Duration as TokioDuration},
};

use std::{
    collections::{HashMap, HashSet},
    convert::{TryFrom, TryInto},
    hash::Hash,
    str::FromStr,
    sync::{Arc, RwLock},
    time::Duration,
};

#[cfg(feature = "mqtt")]
type TopicHandler = Box<dyn Fn(&TopicEvent) + Send + Sync>;
#[cfg(feature = "mqtt")]
pub(crate) type TopicHandlerMap = HashMap<Topic, Vec<Arc<TopicHandler>>>;

/// An event from a MQTT topic.
#[cfg(feature = "mqtt")]
#[derive(Debug, Clone, serde::Serialize)]
pub struct TopicEvent {
    /// the MQTT topic.
    pub topic: String,
    /// The MQTT event payload.
    pub payload: String,
}

/// The MQTT broker options.
#[cfg(feature = "mqtt")]
#[derive(Debug, Clone, serde::Deserialize)]
pub struct BrokerOptions {
    #[serde(default = "default_broker_automatic_disconnect", rename = "automaticDisconnect")]
    pub(crate) automatic_disconnect: bool,
    #[serde(default = "default_broker_timeout")]
    pub(crate) timeout: Duration,
    #[serde(default = "default_use_ws")]
    pub(crate) use_ws: bool,
}

#[cfg(feature = "mqtt")]
fn default_broker_automatic_disconnect() -> bool {
    true
}

#[cfg(feature = "mqtt")]
fn default_broker_timeout() -> Duration {
    Duration::from_secs(30)
}

#[cfg(feature = "mqtt")]
fn default_use_ws() -> bool {
    true
}

#[cfg(feature = "mqtt")]
impl Default for BrokerOptions {
    fn default() -> Self {
        Self {
            automatic_disconnect: default_broker_automatic_disconnect(),
            timeout: default_broker_timeout(),
            use_ws: default_use_ws(),
        }
    }
}

#[cfg(feature = "mqtt")]
impl BrokerOptions {
    /// Creates the default broker options.
    pub fn new() -> Self {
        Default::default()
    }

    /// Whether the MQTT broker should be automatically disconnected when all topics are unsubscribed or not.
    pub fn automatic_disconnect(mut self, automatic_disconnect: bool) -> Self {
        self.automatic_disconnect = automatic_disconnect;
        self
    }

    /// Sets the timeout used for the MQTT operations.
    pub fn timeout(mut self, timeout: Duration) -> Self {
        self.timeout = timeout;
        self
    }

    /// Decid if websockets or tcp will be used for the connection
    pub fn use_websockets(mut self, use_ws: bool) -> Self {
        self.use_ws = use_ws;
        self
    }
}

/// The miner builder.
#[derive(Default)]
pub struct ClientMinerBuilder {
    local_pow: bool,
}

impl ClientMinerBuilder {
    /// Sets the local PoW config
    pub fn with_local_pow(mut self, value: bool) -> Self {
        self.local_pow = value;
        self
    }
}

impl PowProviderBuilder for ClientMinerBuilder {
    type Provider = ClientMiner;

    fn new() -> Self {
        Self::default()
    }

    fn finish(self) -> ClientMiner {
        ClientMiner {
            local_pow: self.local_pow,
        }
    }
}

/// The miner used for PoW
pub struct ClientMiner {
    local_pow: bool,
}

impl PowProvider for ClientMiner {
    type Builder = ClientMinerBuilder;
    type Error = crate::Error;

    fn nonce(&self, bytes: &[u8], target_score: f64) -> std::result::Result<u64, Self::Error> {
        if self.local_pow {
            MinerBuilder::new()
                .with_num_workers(num_cpus::get())
                .finish()
                .nonce(bytes, target_score)
                .map_err(|e| crate::Error::Pow(e.to_string()))
        } else {
            Ok(0)
        }
    }
}

/// Each of the node APIs the client uses.
#[derive(Eq, PartialEq, Hash)]
pub enum Api {
    /// `get_health` API
    GetHealth,
    /// `get_info`API
    GetInfo,
    /// `get_tips` API
    GetTips,
    /// `post_message` API
    PostMessage,
    /// `post_message` API with remote pow
    PostMessageWithRemotePow,
    /// `get_output` API
    GetOutput,
    /// `get_milestone` API
    GetMilestone,
}

impl FromStr for Api {
    type Err = String;

    fn from_str(s: &str) -> std::result::Result<Self, Self::Err> {
        let t = match s {
            "GetHealth" => Self::GetHealth,
            "GetInfo" => Self::GetInfo,
            "GetTips" => Self::GetTips,
            "PostMessage" => Self::PostMessage,
            "PostMessageWithRemotePow" => Self::PostMessageWithRemotePow,
            "GetOutput" => Self::GetOutput,
            "GetMilestone" => Self::GetMilestone,
            _ => return Err(format!("unknown api kind `{}`", s)),
        };
        Ok(t)
    }
}

/// An instance of the client using HORNET or Bee URI
pub struct Client {
    #[allow(dead_code)]
    pub(crate) runtime: Option<Runtime>,
    /// Node pool of synced IOTA nodes
    pub(crate) sync: Arc<RwLock<HashSet<Url>>>,
    /// Flag to stop the node syncing
    pub(crate) sync_kill_sender: Option<Arc<Sender<()>>>,
    /// A reqwest Client to make Requests with
    pub(crate) client: reqwest::Client,
    /// A MQTT client to subscribe/unsubscribe to topics.
    #[cfg(feature = "mqtt")]
    pub(crate) mqtt_client: Option<MqttClient>,
    #[cfg(feature = "mqtt")]
    pub(crate) mqtt_topic_handlers: Arc<RwLock<TopicHandlerMap>>,
    #[cfg(feature = "mqtt")]
    pub(crate) broker_options: BrokerOptions,
    pub(crate) network_info: Arc<RwLock<NetworkInfo>>,
    /// HTTP request timeout.
    pub(crate) request_timeout: Duration,
    /// HTTP request timeout for each API call.
    pub(crate) api_timeout: HashMap<Api, Duration>,
}

impl std::fmt::Debug for Client {
    fn fmt(&self, f: &mut std::fmt::Formatter<'_>) -> std::fmt::Result {
        let mut d = f.debug_struct("Client");
        d.field("sync", &self.sync).field("client", &self.client);
        #[cfg(feature = "mqtt")]
        d.field("broker_options", &self.broker_options);
        d.field("network_info", &self.network_info).finish()
    }
}

impl Drop for Client {
    /// Gracefully shutdown the `Client`
    fn drop(&mut self) {
        if let Some(sender) = self.sync_kill_sender.take() {
            sender.send(()).expect("failed to stop syncing process");
        }

        if let Some(runtime) = self.runtime.take() {
            runtime.shutdown_background();
        }

        #[cfg(feature = "mqtt")]
        if self.mqtt_client.is_some() {
            self.subscriber()
                .disconnect()
                .expect("failed to disconnect MQTT client");
        }
    }
}

impl Client {
    /// Create the builder to instntiate the IOTA Client.
    pub fn builder() -> ClientBuilder {
        ClientBuilder::new()
    }

    /// Sync the node lists per node_sync_interval milliseconds
    pub(crate) fn start_sync_process(
        runtime: &Runtime,
        sync: Arc<RwLock<HashSet<Url>>>,
        nodes: HashSet<Url>,
        node_sync_interval: Duration,
        network_info: Arc<RwLock<NetworkInfo>>,
        mut kill: Receiver<()>,
    ) {
        let node_sync_interval = TokioDuration::from_nanos(node_sync_interval.as_nanos().try_into().unwrap());

        runtime.spawn(async move {
            loop {
                tokio::select! {
                    _ = async {
                            // delay first since the first `sync_nodes` call is made by the builder
                            // to ensure the node list is filled before the client is used
                            sleep(node_sync_interval).await;
                            Client::sync_nodes(&sync, &nodes, &network_info).await;
                    } => {}
                    _ = kill.recv() => {}
                }
            }
        });
    }

    pub(crate) async fn sync_nodes(
        sync: &Arc<RwLock<HashSet<Url>>>,
        nodes: &HashSet<Url>,
        network_info: &Arc<RwLock<NetworkInfo>>,
    ) {
        let mut synced_nodes = HashSet::new();

        for node_url in nodes {
            // Put the healty node url into the synced_nodes
            if let Ok(info) = Client::get_node_info(node_url.clone()).await {
                if info.is_healthy {
                    if network_info.read().unwrap().network != info.network_id {
                        continue;
                    }
                    let mut client_network_info = network_info.write().unwrap();
                    client_network_info.network_id = hash_network(&info.network_id);
                    client_network_info.min_pow_score = info.min_pow_score;
                    client_network_info.bech32_hrp = info.bech32_hrp;
                    if !client_network_info.local_pow {
                        if info.features.contains(&"PoW".to_string()) {
                            synced_nodes.insert(node_url.clone());
                        }
                    } else {
                        synced_nodes.insert(node_url.clone());
                    }
                }
            }
        }

        // Update the sync list
        *sync.write().unwrap() = synced_nodes;
    }

    /// Get a node candidate from the synced node pool.
    pub(crate) fn get_node(&self) -> Result<Url> {
        let pool = self.sync.read().unwrap();
        Ok(pool.iter().next().ok_or(Error::SyncedNodePoolEmpty)?.clone())
    }

    /// Gets the network id of the node we're connecting to.
    pub async fn get_network_id(&self) -> Result<u64> {
        let info = self.get_info().await?;
        let network_id = hash_network(&info.network_id);
        Ok(network_id)
    }

    /// Gets the miner to use based on the PoW setting
    pub fn get_pow_provider(&self) -> ClientMiner {
        ClientMinerBuilder::new()
            .with_local_pow(self.network_info.read().unwrap().local_pow)
            .finish()
    }

    /// Gets the network related information such as network_id and min_pow_score
    pub fn get_network_info(&self) -> NetworkInfo {
        self.network_info.read().unwrap().clone()
    }

    ///////////////////////////////////////////////////////////////////////
    // MQTT API
    //////////////////////////////////////////////////////////////////////

    /// Returns a handle to the MQTT topics manager.
    #[cfg(feature = "mqtt")]
    pub fn subscriber(&mut self) -> MqttManager<'_> {
        MqttManager::new(self)
    }

    //////////////////////////////////////////////////////////////////////
    // Node API
    //////////////////////////////////////////////////////////////////////

    fn get_timeout(&self, api: Api) -> Duration {
        *self.api_timeout.get(&api).unwrap_or(&self.request_timeout)
    }

    /// GET /health endpoint
    pub async fn get_node_health<T: IntoUrl>(url: T) -> Result<bool> {
        let mut url = url.into_url()?;
        url.set_path("health");
        let resp = reqwest::get(url).await?;

        match resp.status().as_u16() {
            200 => Ok(true),
            _ => Ok(false),
        }
    }

    /// GET /health endpoint
    pub async fn get_health(&self) -> Result<bool> {
        let mut url = self.get_node()?;
        url.set_path("health");
        let resp = self
            .client
            .get(url)
            .timeout(self.get_timeout(Api::GetHealth))
            .send()
            .await?;

        match resp.status().as_u16() {
            200 => Ok(true),
            _ => Ok(false),
        }
    }

    /// GET /api/v1/info endpoint
    pub async fn get_node_info<T: IntoUrl>(url: T) -> Result<NodeInfo> {
        let mut url = url.into_url()?;
        url.set_path("api/v1/info");
        let resp = reqwest::get(url).await?;
        #[derive(Debug, Serialize, Deserialize)]
        struct NodeInfoWrapper {
            data: NodeInfo,
        }
        parse_response!(resp, 200 => {
            Ok(resp.json::<NodeInfoWrapper>().await.unwrap().data)
        })
    }

    /// GET /api/v1/info endpoint
    pub async fn get_info(&self) -> Result<NodeInfo> {
        let mut url = self.get_node()?;
        url.set_path("api/v1/info");
        let resp = self
            .client
            .get(url)
            .timeout(self.get_timeout(Api::GetInfo))
            .send()
            .await?;

        #[derive(Debug, Serialize, Deserialize)]
        struct NodeInfoWrapper {
            data: NodeInfo,
        }
        parse_response!(resp, 200 => {
            Ok(resp.json::<NodeInfoWrapper>().await?.data)
        })
    }

    /// GET /api/v1/tips endpoint
    pub async fn get_tips(&self) -> Result<Vec<MessageId>> {
        let mut url = self.get_node()?;
        url.set_path("api/v1/tips");
        let resp = self
            .client
            .get(url)
            .timeout(self.get_timeout(Api::GetTips))
            .send()
            .await?;

        #[derive(Debug, Serialize, Deserialize)]
        struct TipsWrapper {
            data: TipsResponse,
        }
        parse_response!(resp, 200 => {
            let tips_response = resp.json::<TipsWrapper>().await?;
            let mut tips = Vec::new();
            for tip in tips_response.data.tip_message_ids {
                let mut new_tip = [0u8; 32];
                hex::decode_to_slice(tip, &mut new_tip)?;
                tips.push(MessageId::from(new_tip));
            }
            Ok(tips)
        })
    }

    /// POST /api/v1/messages endpoint
    pub async fn post_message(&self, message: &Message) -> Result<MessageId> {
        let mut url = self.get_node()?;
        url.set_path("api/v1/messages");

        let timeout = if self.network_info.read().unwrap().local_pow {
            self.get_timeout(Api::PostMessage)
        } else {
            self.get_timeout(Api::PostMessageWithRemotePow)
        };
        let message = MessageDto::try_from(message).expect("Can't convert message into json");
        let resp = self
            .client
            .post(url)
            .timeout(timeout)
            .header("content-type", "application/json; charset=UTF-8")
            .json(&message)
            .send()
            .await?;
        #[derive(Debug, Serialize, Deserialize)]
        struct MessageIdResponseWrapper {
            data: MessageIdWrapper,
        }
        #[derive(Debug, Serialize, Deserialize)]
        struct MessageIdWrapper {
            #[serde(rename = "messageId")]
            message_id: String,
        }
        parse_response!(resp, 201 => {
            let message_id = resp.json::<MessageIdResponseWrapper>().await?;
            let mut message_id_bytes = [0u8; 32];
            hex::decode_to_slice(message_id.data.message_id, &mut message_id_bytes)?;
            Ok(MessageId::from(message_id_bytes))
        })
    }

    /// GET /api/v1/messages/{messageId} endpoint
    pub fn get_message(&self) -> GetMessageBuilder<'_> {
        GetMessageBuilder::new(self)
    }

    /// GET /api/v1/outputs/{outputId} endpoint
    /// Find an output by its transaction_id and corresponding output_index.
    pub async fn get_output(&self, output_id: &UTXOInput) -> Result<OutputResponse> {
        let mut url = self.get_node()?;
        url.set_path(&format!(
            "api/v1/outputs/{}{}",
            output_id.output_id().transaction_id().to_string(),
            hex::encode(output_id.output_id().index().to_le_bytes())
        ));
        let resp = self
            .client
            .get(url)
            .timeout(self.get_timeout(Api::GetOutput))
            .send()
            .await?;

        #[derive(Debug, Serialize, Deserialize)]
        struct OutputWrapper {
            data: OutputResponse,
        }
        parse_response!(resp, 200 => {
            let output_response = resp.json::<OutputWrapper>().await?;
            Ok(output_response.data)
        })
    }
    /// Find all outputs based on the requests criteria. This method will try to query multiple nodes if
    /// the request amount exceed individual node limit.
<<<<<<< HEAD
    pub async fn find_outputs(&self, outputs: &[UTXOInput], addresses: &[Address]) -> Result<Vec<OutputMetadata>> {
        let mut output_metadata = Vec::<OutputMetadata>::new();
=======
    pub async fn find_outputs(
        &self,
        outputs: &[UTXOInput],
        addresses: &[Bech32Address],
    ) -> Result<Vec<OutputResponse>> {
        let mut output_metadata = Vec::<OutputResponse>::new();
>>>>>>> 56e92725
        // Use a `HashSet` to prevent duplicate output.
        let mut output_to_query = HashSet::<UTXOInput>::new();

        // Collect the `UTXOInput` in the HashSet.
        for output in outputs {
            output_to_query.insert(output.to_owned());
        }

        // Use `get_address()` API to get the address outputs first,
        // then collect the `UTXOInput` in the HashSet.
        for address in addresses {
            let address_outputs = self.get_address().outputs(&address).await?;
            for output in address_outputs.iter() {
                output_to_query.insert(output.to_owned());
            }
        }

        // Use `get_output` API to get the `OutputMetadata`.
        for output in output_to_query {
            let meta_data = self.get_output(&output).await?;
            output_metadata.push(meta_data);
        }
        Ok(output_metadata)
    }

    /// GET /api/v1/addresses/{address} endpoint
    pub fn get_address(&self) -> GetAddressBuilder<'_> {
        GetAddressBuilder::new(self)
    }

    /// GET /api/v1/milestones/{index} endpoint
    /// Get the milestone by the given index.
    pub async fn get_milestone(&self, index: u64) -> Result<MilestoneMetadata> {
        let mut url = self.get_node()?;
        url.set_path(&format!("api/v1/milestones/{}", index));
        let resp = self
            .client
            .get(url)
            .timeout(self.get_timeout(Api::GetMilestone))
            .send()
            .await?;
        #[derive(Debug, Serialize, Deserialize)]
        struct MilestoneWrapper {
            data: MilestoneMetadata,
        }
        parse_response!(resp, 200 => {
            let milestone = resp.json::<MilestoneWrapper>().await?;
            Ok(milestone.data)
        })
    }

    /// Reattaches messages for provided message id. Messages can be reattached only if they are valid and haven't been
    /// confirmed for a while.
    pub async fn reattach(&self, message_id: &MessageId) -> Result<(MessageId, Message)> {
        let metadata = self.get_message().metadata(message_id).await?;
        if metadata.should_reattach.unwrap_or(false) {
            self.reattach_unchecked(message_id).await
        } else {
            Err(Error::NoNeedPromoteOrReattach(message_id.to_string()))
        }
    }

    /// Reattach a message without checking if it should be reattached
    pub async fn reattach_unchecked(&self, message_id: &MessageId) -> Result<(MessageId, Message)> {
        // Get the Message object by the MessageID.
        let message = self.get_message().data(message_id).await?;

        // Change the fields of parents.
        let tips = self.get_tips().await?;
        let reattach_message = MessageBuilder::<ClientMiner>::new()
            .with_network_id(self.get_network_id().await?)
            .with_parents(tips)
            .with_payload(message.payload().to_owned().unwrap())
            .with_nonce_provider(self.get_pow_provider(), self.get_network_info().min_pow_score)
            .finish()
            .map_err(|_| Error::TransactionError)?;

        // Post the modified
        let message_id = self.post_message(&reattach_message).await?;
        // Get message if we use remote PoW, because the node will change parents and nonce
        let msg = match self.get_network_info().local_pow {
            true => reattach_message,
            false => self.get_message().data(&message_id).await?,
        };
        Ok((message_id, msg))
    }

    /// Promotes a message. The method should validate if a promotion is necessary through get_message. If not, the
    /// method should error out and should not allow unnecessary promotions.
    pub async fn promote(&self, message_id: &MessageId) -> Result<(MessageId, Message)> {
        let metadata = self.get_message().metadata(message_id).await?;
        if metadata.should_promote.unwrap_or(false) {
            self.promote_unchecked(message_id).await
        } else {
            Err(Error::NoNeedPromoteOrReattach(message_id.to_string()))
        }
    }

    /// Promote a message without checking if it should be promoted
    pub async fn promote_unchecked(&self, message_id: &MessageId) -> Result<(MessageId, Message)> {
        // Create a new message (zero value message) for which one tip would be the actual message
        let tips = self.get_tips().await?;
        let promote_message = MessageBuilder::<ClientMiner>::new()
            .with_network_id(self.get_network_id().await?)
            .with_parents(vec![*message_id, tips[0]])
            .with_nonce_provider(self.get_pow_provider(), self.get_network_info().min_pow_score)
            .finish()
            .map_err(|_| Error::TransactionError)?;

        let message_id = self.post_message(&promote_message).await?;
        // Get message if we use remote PoW, because the node will change parents and nonce
        let msg = match self.get_network_info().local_pow {
            true => promote_message,
            false => self.get_message().data(&message_id).await?,
        };
        Ok((message_id, msg))
    }

    //////////////////////////////////////////////////////////////////////
    // High level API
    //////////////////////////////////////////////////////////////////////

    /// A generic send function for easily sending transaction or indexation messages.
    pub fn send(&self) -> SendBuilder<'_> {
        SendBuilder::new(self)
    }

    /// Return a valid unspent address.
    pub fn get_unspent_address<'a>(&'a self, seed: &'a Seed) -> GetUnspentAddressBuilder<'a> {
        GetUnspentAddressBuilder::new(self, seed)
    }

    /// Return a list of addresses from the seed regardless of their validity.
    pub fn find_addresses<'a>(&'a self, seed: &'a Seed) -> GetAddressesBuilder<'a> {
        GetAddressesBuilder::new(self, seed)
    }

    /// Find all messages by provided message IDs and/or indexation_keys.
    pub async fn find_messages(&self, indexation_keys: &[String], message_ids: &[MessageId]) -> Result<Vec<Message>> {
        let mut messages = Vec::new();

        // Use a `HashSet` to prevent duplicate message_ids.
        let mut message_ids_to_query = HashSet::<MessageId>::new();

        // Collect the `MessageId` in the HashSet.
        for message_id in message_ids {
            message_ids_to_query.insert(message_id.to_owned());
        }

        // Use `get_message().index()` API to get the message ID first,
        // then collect the `MessageId` in the HashSet.
        for index in indexation_keys {
            let message_ids = self.get_message().index(&index).await?;
            for message_id in message_ids.iter() {
                message_ids_to_query.insert(message_id.to_owned());
            }
        }

        // Use `get_message().data()` API to get the `Message`.
        for message_id in message_ids_to_query {
            let message = self.get_message().data(&message_id).await.unwrap();
            messages.push(message);
        }

        Ok(messages)
    }

    /// Return the balance for a provided seed and its wallet chain account index.
    /// Addresses with balance must be consecutive, so this method will return once it encounters a zero
    /// balance address.
    pub fn get_balance<'a>(&'a self, seed: &'a Seed) -> GetBalanceBuilder<'a> {
        GetBalanceBuilder::new(self, seed)
    }

    /// Return the balance in iota for the given addresses; No seed or security level needed to do this
    /// since we are only checking and already know the addresses.
<<<<<<< HEAD
    pub async fn get_address_balances(&self, addresses: &[Address]) -> Result<Vec<AddressBalancePair>> {
=======
    pub async fn get_address_balances(&self, addresses: &[Bech32Address]) -> Result<Vec<BalanceForAddressResponse>> {
>>>>>>> 56e92725
        let mut address_balance_pairs = Vec::new();
        for address in addresses {
            let balance_response = self.get_address().balance(&address).await?;
            address_balance_pairs.push(balance_response);
        }
        Ok(address_balance_pairs)
    }

    /// Retries (promotes or reattaches) a message for provided message id. Message should only be
    /// retried only if they are valid and haven't been confirmed for a while.
    pub async fn retry(&self, message_id: &MessageId) -> Result<(MessageId, Message)> {
        // Get the metadata to check if it needs to promote or reattach
        let message_metadata = self.get_message().metadata(message_id).await?;
        if message_metadata.should_promote.unwrap_or(false) {
            self.promote_unchecked(message_id).await
        } else if message_metadata.should_reattach.unwrap_or(false) {
            self.reattach_unchecked(message_id).await
        } else {
            Err(Error::NoNeedPromoteOrReattach(message_id.to_string()))
        }
    }
}

/// Hash the network id str from the nodeinfo to an u64 for the messageBuilder
pub fn hash_network(network_id: &str) -> u64 {
    let mut hasher = VarBlake2b::new(32).unwrap();
    hasher.update(network_id.as_bytes());
    let mut result: [u8; 32] = [0; 32];
    hasher.finalize_variable(|res| {
        result = res.try_into().unwrap();
    });
    u64::from_le_bytes(result[0..8].try_into().unwrap())
}<|MERGE_RESOLUTION|>--- conflicted
+++ resolved
@@ -10,11 +10,7 @@
     parse_response,
 };
 
-<<<<<<< HEAD
 use bee_message::prelude::{Address, Ed25519Address, Message, MessageId, UTXOInput};
-=======
-use bee_message::prelude::{Bech32Address, Message, MessageBuilder, MessageId, UTXOInput};
->>>>>>> 56e92725
 use bee_pow::providers::{MinerBuilder, Provider as PowProvider, ProviderBuilder as PowProviderBuilder};
 use bee_rest_api::{
     handlers::{
@@ -533,17 +529,8 @@
     }
     /// Find all outputs based on the requests criteria. This method will try to query multiple nodes if
     /// the request amount exceed individual node limit.
-<<<<<<< HEAD
-    pub async fn find_outputs(&self, outputs: &[UTXOInput], addresses: &[Address]) -> Result<Vec<OutputMetadata>> {
-        let mut output_metadata = Vec::<OutputMetadata>::new();
-=======
-    pub async fn find_outputs(
-        &self,
-        outputs: &[UTXOInput],
-        addresses: &[Bech32Address],
-    ) -> Result<Vec<OutputResponse>> {
+    pub async fn find_outputs(&self, outputs: &[UTXOInput], addresses: &[Address]) -> Result<Vec<OutputResponse>> {
         let mut output_metadata = Vec::<OutputResponse>::new();
->>>>>>> 56e92725
         // Use a `HashSet` to prevent duplicate output.
         let mut output_to_query = HashSet::<UTXOInput>::new();
 
@@ -720,11 +707,7 @@
 
     /// Return the balance in iota for the given addresses; No seed or security level needed to do this
     /// since we are only checking and already know the addresses.
-<<<<<<< HEAD
-    pub async fn get_address_balances(&self, addresses: &[Address]) -> Result<Vec<AddressBalancePair>> {
-=======
-    pub async fn get_address_balances(&self, addresses: &[Bech32Address]) -> Result<Vec<BalanceForAddressResponse>> {
->>>>>>> 56e92725
+    pub async fn get_address_balances(&self, addresses: &[Address]) -> Result<Vec<BalanceForAddressResponse>> {
         let mut address_balance_pairs = Vec::new();
         for address in addresses {
             let balance_response = self.get_address().balance(&address).await?;
