// Copyright 2021 IOTA Stiftung
// SPDX-License-Identifier: Apache-2.0

//! The Client module to connect through HORNET or Bee with API usages
use crate::{
    api::*,
    builder::{ClientBuilder, NetworkInfo, GET_API_TIMEOUT},
    error::*,
    node::*,
    node_manager::Node,
};
use bee_common::packable::Packable;
use bee_message::prelude::{
    Address, Ed25519Address, Message, MessageBuilder, MessageId, Parents, TransactionId, UtxoInput,
};
use bee_pow::providers::{
    miner::{MinerBuilder, MinerCancel},
    NonceProvider, NonceProviderBuilder,
};
use bee_rest_api::types::{
    dtos::{MessageDto, PeerDto, ReceiptDto},
    responses::{
        BalanceAddressResponse, InfoResponse as NodeInfo, MilestoneResponse as MilestoneResponseDto, OutputResponse,
        ReceiptsResponse, TipsResponse, TreasuryResponse, UtxoChangesResponse as MilestoneUTXOChanges,
    },
};
use crypto::{
    hashes::{blake2b::Blake2b256, Digest},
    keys::{
        bip39::{mnemonic_to_seed, wordlist},
        slip10::Seed,
    },
    utils,
};

use zeroize::Zeroize;

#[cfg(not(feature = "wasm"))]
use crate::builder::TIPS_INTERVAL;
#[cfg(feature = "mqtt")]
use rumqttc::AsyncClient as MqttClient;
#[cfg(any(feature = "mqtt", not(feature = "wasm")))]
use tokio::sync::watch::{Receiver as WatchReceiver, Sender as WatchSender};
#[cfg(not(feature = "wasm"))]
use tokio::{
    runtime::Runtime,
    sync::broadcast::{Receiver, Sender},
    time::{sleep, Duration as TokioDuration},
};
use url::Url;

use std::{
    collections::{HashMap, HashSet},
    convert::{TryFrom, TryInto},
    hash::Hash,
    ops::Range,
    str::FromStr,
    sync::{Arc, RwLock},
    time::Duration,
};

const RESPONSE_MAX_OUTPUTS: usize = 1000;

/// NodeInfo wrapper which contains the nodeinfo and the url from the node (useful when multiple nodes are used)
#[derive(Debug, Serialize, Deserialize)]
pub struct NodeInfoWrapper {
    /// The returned nodeinfo
    pub nodeinfo: NodeInfo,
    /// The url from the node which returned the nodeinfo
    pub url: String,
}

#[derive(Debug, Serialize, Clone, Copy)]
/// Milestone data.
pub struct MilestoneResponse {
    /// Milestone index.
    pub index: u32,
    /// Milestone message id.
    #[serde(rename = "messageId")]
    pub message_id: MessageId,
    /// Milestone timestamp.
    pub timestamp: u64,
}

#[cfg(feature = "mqtt")]
type TopicHandler = Box<dyn Fn(&TopicEvent) + Send + Sync>;
#[cfg(feature = "mqtt")]
pub(crate) type TopicHandlerMap = HashMap<Topic, Vec<Arc<TopicHandler>>>;

/// An event from a MQTT topic.
#[cfg(feature = "mqtt")]
#[derive(Debug, Clone, serde::Serialize)]
pub struct TopicEvent {
    /// the MQTT topic.
    pub topic: String,
    /// The MQTT event payload.
    pub payload: String,
}

/// Mqtt events.
#[cfg(feature = "mqtt")]
#[derive(Debug, Clone, PartialEq, Eq)]
pub enum MqttEvent {
    /// Client was connected.
    Connected,
    /// Client was disconnected.
    Disconnected,
}

/// The MQTT broker options.
#[cfg(feature = "mqtt")]
#[derive(Debug, Clone, serde::Deserialize)]
pub struct BrokerOptions {
    #[serde(default = "default_broker_automatic_disconnect", rename = "automaticDisconnect")]
    pub(crate) automatic_disconnect: bool,
    #[serde(default = "default_broker_timeout")]
    pub(crate) timeout: Duration,
    #[serde(rename = "maxReconnectionAttempts", default)]
    pub(crate) max_reconnection_attempts: usize,
}

#[cfg(feature = "mqtt")]
fn default_broker_automatic_disconnect() -> bool {
    true
}

#[cfg(feature = "mqtt")]
fn default_broker_timeout() -> Duration {
    Duration::from_secs(30)
}

#[cfg(feature = "mqtt")]
fn default_max_reconnection_attempts() -> usize {
    3
}

#[cfg(feature = "mqtt")]
impl Default for BrokerOptions {
    fn default() -> Self {
        Self {
            automatic_disconnect: default_broker_automatic_disconnect(),
            timeout: default_broker_timeout(),
            max_reconnection_attempts: default_max_reconnection_attempts(),
        }
    }
}

#[cfg(feature = "mqtt")]
impl BrokerOptions {
    /// Creates the default broker options.
    pub fn new() -> Self {
        Default::default()
    }

    /// Whether the MQTT broker should be automatically disconnected when all topics are unsubscribed or not.
    pub fn automatic_disconnect(mut self, automatic_disconnect: bool) -> Self {
        self.automatic_disconnect = automatic_disconnect;
        self
    }

    /// Sets the timeout used for the MQTT operations.
    pub fn timeout(mut self, timeout: Duration) -> Self {
        self.timeout = timeout;
        self
    }

    /// Sets the maximum number of reconnection attempts.
    pub fn max_reconnection_attempts(mut self, max_reconnection_attempts: usize) -> Self {
        self.max_reconnection_attempts = max_reconnection_attempts;
        self
    }
}

/// The miner builder.
#[derive(Default)]
pub struct ClientMinerBuilder {
    local_pow: bool,
    cancel: MinerCancel,
}

impl ClientMinerBuilder {
    /// Sets the local PoW config
    pub fn with_local_pow(mut self, value: bool) -> Self {
        self.local_pow = value;
        self
    }
    /// Set cancel miner
    pub fn with_cancel(mut self, cancel: MinerCancel) -> Self {
        self.cancel = cancel;
        self
    }
}

impl NonceProviderBuilder for ClientMinerBuilder {
    type Provider = ClientMiner;

    fn new() -> Self {
        Self::default()
    }

    fn finish(self) -> ClientMiner {
        ClientMiner {
            local_pow: self.local_pow,
            cancel: self.cancel,
        }
    }
}

/// The miner used for PoW
pub struct ClientMiner {
    local_pow: bool,
    cancel: MinerCancel,
}

impl NonceProvider for ClientMiner {
    type Builder = ClientMinerBuilder;
    type Error = crate::Error;

    fn nonce(&self, bytes: &[u8], target_score: f64) -> std::result::Result<u64, Self::Error> {
        if self.local_pow {
            MinerBuilder::new()
                .with_num_workers(num_cpus::get())
                .with_cancel(self.cancel.clone())
                .finish()
                .nonce(bytes, target_score)
                .map_err(|e| crate::Error::Pow(e.to_string()))
        } else {
            Ok(0)
        }
    }
}

/// Each of the node APIs the client uses.
#[derive(Eq, PartialEq, Hash)]
pub enum Api {
    /// `get_health` API
    GetHealth,
    /// `get_info`API
    GetInfo,
    /// `get_peers`API
    GetPeers,
    /// `get_tips` API
    GetTips,
    /// `post_message` API
    PostMessage,
    /// `post_message` API with remote pow
    PostMessageWithRemotePow,
    /// `get_output` API
    GetOutput,
    /// `get_milestone` API
    GetMilestone,
    /// `get_message` API
    GetMessage,
    /// `get_balance` API
    GetBalance,
}

impl FromStr for Api {
    type Err = String;

    fn from_str(s: &str) -> std::result::Result<Self, Self::Err> {
        let t = match s {
            "GetHealth" => Self::GetHealth,
            "GetInfo" => Self::GetInfo,
            "GetPeers" => Self::GetPeers,
            "GetTips" => Self::GetTips,
            "PostMessage" => Self::PostMessage,
            "PostMessageWithRemotePow" => Self::PostMessageWithRemotePow,
            "GetOutput" => Self::GetOutput,
            "GetMilestone" => Self::GetMilestone,
            "GetMessage" => Self::GetMessage,
            "GetBalance" => Self::GetBalance,
            _ => return Err(format!("unknown api kind `{}`", s)),
        };
        Ok(t)
    }
}

/// An instance of the client using HORNET or Bee URI
pub struct Client {
    #[allow(dead_code)]
    #[cfg(not(feature = "wasm"))]
    pub(crate) runtime: Option<Runtime>,
    /// Node manager
    pub(crate) node_manager: crate::node_manager::NodeManager,
    /// Flag to stop the node syncing
    #[cfg(not(feature = "wasm"))]
    pub(crate) sync_kill_sender: Option<Arc<Sender<()>>>,
    /// A MQTT client to subscribe/unsubscribe to topics.
    #[cfg(feature = "mqtt")]
    pub(crate) mqtt_client: Option<MqttClient>,
    #[cfg(feature = "mqtt")]
    pub(crate) mqtt_topic_handlers: Arc<tokio::sync::RwLock<TopicHandlerMap>>,
    #[cfg(feature = "mqtt")]
    pub(crate) broker_options: BrokerOptions,
    #[cfg(feature = "mqtt")]
    pub(crate) mqtt_event_channel: (Arc<WatchSender<MqttEvent>>, WatchReceiver<MqttEvent>),
    pub(crate) network_info: Arc<RwLock<NetworkInfo>>,
    /// HTTP request timeout.
    pub(crate) request_timeout: Duration,
    /// HTTP request timeout for each API call.
    pub(crate) api_timeout: HashMap<Api, Duration>,
}

impl std::fmt::Debug for Client {
    fn fmt(&self, f: &mut std::fmt::Formatter<'_>) -> std::fmt::Result {
        let mut d = f.debug_struct("Client");
        d.field("node_manager", &self.node_manager);
        #[cfg(feature = "mqtt")]
        d.field("broker_options", &self.broker_options);
        d.field("network_info", &self.network_info).finish()
    }
}

impl Drop for Client {
    /// Gracefully shutdown the `Client`
    fn drop(&mut self) {
        #[cfg(not(feature = "wasm"))]
        if let Some(sender) = self.sync_kill_sender.take() {
            sender.send(()).expect("failed to stop syncing process");
        }

        #[cfg(not(feature = "wasm"))]
        if let Some(runtime) = self.runtime.take() {
            runtime.shutdown_background();
        }

        #[cfg(feature = "mqtt")]
        if let Some(mqtt_client) = self.mqtt_client.take() {
            std::thread::spawn(move || {
                // ignore errors in case the event loop was already dropped
                // .cancel() finishes the event loop right away
                let _ = crate::async_runtime::block_on(mqtt_client.cancel());
            })
            .join()
            .unwrap();
        }
    }
}

impl Client {
    /// Create the builder to instntiate the IOTA Client.
    pub fn builder() -> ClientBuilder {
        ClientBuilder::new()
    }

    /// Sync the node lists per node_sync_interval milliseconds
    #[cfg(not(feature = "wasm"))]
    pub(crate) fn start_sync_process(
        runtime: &Runtime,
        sync: Arc<RwLock<HashSet<Node>>>,
        nodes: HashSet<Node>,
        node_sync_interval: Duration,
        network_info: Arc<RwLock<NetworkInfo>>,
        mut kill: Receiver<()>,
    ) {
        let node_sync_interval =
            TokioDuration::from_nanos(node_sync_interval.as_nanos().try_into().unwrap_or(TIPS_INTERVAL));

        runtime.spawn(async move {
            loop {
                tokio::select! {
                    _ = async {
                            // delay first since the first `sync_nodes` call is made by the builder
                            // to ensure the node list is filled before the client is used
                            sleep(node_sync_interval).await;
                            Client::sync_nodes(&sync, &nodes, &network_info).await;
                    } => {}
                    _ = kill.recv() => {}
                }
            }
        });
    }

    #[cfg(not(feature = "wasm"))]
    pub(crate) async fn sync_nodes(
        sync: &Arc<RwLock<HashSet<Node>>>,
        nodes: &HashSet<Node>,
        network_info: &Arc<RwLock<NetworkInfo>>,
    ) {
        let mut synced_nodes = HashSet::new();
        let mut network_nodes: HashMap<String, Vec<(NodeInfo, Node)>> = HashMap::new();
        for node in nodes {
            // Put the healthy node url into the network_nodes
            if let Ok(info) = Client::get_node_info(&node.url.to_string(), None, None).await {
                if info.is_healthy {
                    match network_nodes.get_mut(&info.network_id) {
                        Some(network_id_entry) => {
                            network_id_entry.push((info, node.clone()));
                        }
                        None => match &network_info
                            .read()
                            .map_or(NetworkInfo::default().network, |info| info.network.clone())
                        {
                            Some(id) => {
                                if info.network_id.contains(id) {
                                    network_nodes.insert(info.network_id.clone(), vec![(info, node.clone())]);
                                }
                            }
                            None => {
                                network_nodes.insert(info.network_id.clone(), vec![(info, node.clone())]);
                            }
                        },
                    }
                }
            }
        }
        // Get network_id with the most nodes
        let mut most_nodes = ("network_id", 0);
        for (network_id, node) in network_nodes.iter() {
            if node.len() > most_nodes.1 {
                most_nodes.0 = network_id;
                most_nodes.1 = node.len();
            }
        }
        if let Some(nodes) = network_nodes.get(most_nodes.0) {
            for (info, node_url) in nodes.iter() {
                if let Ok(mut client_network_info) = network_info.write() {
                    client_network_info.network_id = hash_network(&info.network_id).ok();
                    client_network_info.min_pow_score = info.min_pow_score;
                    client_network_info.bech32_hrp = info.bech32_hrp.clone();
                    if !client_network_info.local_pow {
                        if info.features.contains(&"PoW".to_string()) {
                            synced_nodes.insert(node_url.clone());
                        }
                    } else {
                        synced_nodes.insert(node_url.clone());
                    }
                }
            }
        }

        // Update the sync list
        if let Ok(mut sync) = sync.write() {
            *sync = synced_nodes;
        }
    }

    /// Get a node candidate from the synced node pool.
    pub(crate) async fn get_node(&self) -> Result<Node> {
        if let Some(primary_node) = &self.node_manager.primary_node {
            return Ok(primary_node.clone());
        }
        let pool = self.node_manager.nodes.clone();
        Ok(pool.into_iter().next().ok_or(Error::SyncedNodePoolEmpty)?)
    }

    /// Gets the network id of the node we're connecting to.
    pub async fn get_network_id(&self) -> Result<u64> {
        let network_info = self.get_network_info().await?;
        network_info
            .network_id
            .ok_or(Error::MissingParameter("Missing network id."))
    }

    /// Gets the miner to use based on the PoW setting
    pub async fn get_pow_provider(&self) -> ClientMiner {
        ClientMinerBuilder::new()
            .with_local_pow(self.get_local_pow().await)
            .finish()
    }

    /// Gets the network related information such as network_id and min_pow_score
    /// and if it's the default one, sync it first.
    pub async fn get_network_info(&self) -> Result<NetworkInfo> {
        let not_synced = self.network_info.read().map_or(true, |info| info.network_id.is_none());

        if not_synced {
            let info = self.get_info().await?.nodeinfo;
            let network_id = hash_network(&info.network_id).ok();
            {
                let mut client_network_info = self.network_info.write().map_err(|e| e).unwrap();
                client_network_info.network_id = network_id;
                client_network_info.min_pow_score = info.min_pow_score;
                client_network_info.bech32_hrp = info.bech32_hrp;
            }
        }
        let res = self
            .network_info
            .read()
            .map_or(NetworkInfo::default(), |info| info.clone());
        Ok(res)
    }

    /// returns the bech32_hrp
    pub async fn get_bech32_hrp(&self) -> Result<String> {
        Ok(self.get_network_info().await?.bech32_hrp)
    }

    /// returns the min pow score
    pub async fn get_min_pow_score(&self) -> Result<f64> {
        Ok(self.get_network_info().await?.min_pow_score)
    }

    /// returns the tips interval
    #[cfg(not(feature = "wasm"))]
    pub async fn get_tips_interval(&self) -> u64 {
        self.network_info
            .read()
            .map_or(TIPS_INTERVAL, |info| info.tips_interval)
    }

    /// returns the local pow
    pub async fn get_local_pow(&self) -> bool {
        self.network_info
            .read()
            .map_or(NetworkInfo::default().local_pow, |info| info.local_pow)
    }

    /// returns the unsynced nodes.
    #[cfg(not(feature = "wasm"))]
<<<<<<< HEAD
    pub async fn unsynced_nodes(&self) -> HashSet<&Node> {
        let synced = self.node_manager.synced_nodes.read().await;
        self.node_manager
            .nodes
            .iter()
            .filter(|node| !synced.contains(node))
            .collect()
=======
    pub async fn unsynced_nodes(&self) -> HashSet<&Url> {
        self.node_manager.synced_nodes.read().map_or(HashSet::new(), |synced| {
            self.node_manager
                .nodes
                .iter()
                .filter(|node| !synced.contains(node))
                .collect()
        })
>>>>>>> e95d1518
    }

    /// Generates a new mnemonic.
    pub fn generate_mnemonic() -> Result<String> {
        let mut entropy = [0u8; 32];
        utils::rand::fill(&mut entropy)?;
        let mnemonic = wordlist::encode(&entropy, &crypto::keys::bip39::wordlist::ENGLISH)
            .map_err(|e| crate::Error::MnemonicError(format!("{:?}", e)))?;
        entropy.zeroize();
        Ok(mnemonic)
    }

    /// Returns a hex encoded seed for a mnemonic.
    pub fn mnemonic_to_hex_seed(mnemonic: &str) -> Result<String> {
        let mut mnemonic_seed = [0u8; 64];
        mnemonic_to_seed(mnemonic, &"", &mut mnemonic_seed);
        Ok(hex::encode(mnemonic_seed))
    }

    ///////////////////////////////////////////////////////////////////////
    // MQTT API
    //////////////////////////////////////////////////////////////////////

    /// Returns a handle to the MQTT topics manager.
    #[cfg(feature = "mqtt")]
    pub fn subscriber(&mut self) -> MqttManager<'_> {
        MqttManager::new(self)
    }

    /// Returns the mqtt event receiver.
    #[cfg(feature = "mqtt")]
    pub fn mqtt_event_receiver(&self) -> WatchReceiver<MqttEvent> {
        self.mqtt_event_channel.1.clone()
    }

    //////////////////////////////////////////////////////////////////////
    // Node API
    //////////////////////////////////////////////////////////////////////

    pub(crate) fn get_timeout(&self, api: Api) -> Duration {
        *self.api_timeout.get(&api).unwrap_or(&self.request_timeout)
    }

    /// GET /health endpoint
    pub async fn get_node_health(url: &str) -> Result<bool> {
        let mut url = Url::parse(url)?;
        url.set_path("health");
        let status = crate::node_manager::HttpClient::new()
            .get(Node { url, jwt: None }, GET_API_TIMEOUT)
            .await?
            .status();
        match status {
            200 => Ok(true),
            _ => Ok(false),
        }
    }

    /// GET /health endpoint
    pub async fn get_health(&self) -> Result<bool> {
        let mut node = self.get_node().await?;
        node.url.set_path("health");
        let status = self.node_manager.http_client.get(node, GET_API_TIMEOUT).await?.status();
        match status {
            200 => Ok(true),
            _ => Ok(false),
        }
    }

    /// GET /api/v1/info endpoint
    pub async fn get_node_info(
        url: &str,
        jwt: Option<String>,
        auth_name_pwd: Option<(&str, &str)>,
    ) -> Result<NodeInfo> {
        let mut url = crate::node_manager::validate_url(Url::parse(url)?)?;
        if let Some((name, password)) = auth_name_pwd {
            url.set_username(name)
                .map_err(|_| crate::Error::UrlAuthError("username".to_string()))?;
            url.set_password(Some(password))
                .map_err(|_| crate::Error::UrlAuthError("password".to_string()))?;
        }

        let path = "api/v1/info";
        url.set_path(path);
        #[derive(Debug, Serialize, Deserialize)]
        struct ResponseWrapper {
            data: NodeInfo,
        }
        let resp: ResponseWrapper = crate::node_manager::HttpClient::new()
            .get(Node { url, jwt }, GET_API_TIMEOUT)
            .await?
            .json()
            .await?;

        Ok(resp.data)
    }

    /// GET /api/v1/info endpoint
    pub async fn get_info(&self) -> Result<NodeInfoWrapper> {
        let path = "api/v1/info";

        let resp: NodeInfoWrapper = self
            .node_manager
            .get_request(path, None, self.get_timeout(Api::GetInfo))
            .await?;

        Ok(resp)
    }

    /// GET /api/v1/peers endpoint
    pub async fn get_peers(&self) -> Result<Vec<PeerDto>> {
        let path = "api/v1/peers";
        #[derive(Debug, Serialize, Deserialize)]
        struct ResponseWrapper {
            data: Vec<PeerDto>,
        }
        let resp: ResponseWrapper = self
            .node_manager
            .get_request(path, None, self.get_timeout(Api::GetPeers))
            .await?;

        Ok(resp.data)
    }

    /// GET /api/v1/tips endpoint
    pub async fn get_tips(&self) -> Result<Vec<MessageId>> {
        let path = "api/v1/tips";
        #[derive(Debug, Serialize, Deserialize)]
        struct ResponseWrapper {
            data: TipsResponse,
        }
        let resp: ResponseWrapper = self
            .node_manager
            .get_request(path, None, self.get_timeout(Api::GetTips))
            .await?;

        let mut tips = Vec::new();
        for tip in resp.data.tip_message_ids {
            let mut new_tip = [0u8; 32];
            hex::decode_to_slice(tip, &mut new_tip)?;
            tips.push(MessageId::from(new_tip));
        }
        Ok(tips)
    }

    /// POST /api/v1/messages endpoint
    pub async fn post_message(&self, message: &Message) -> Result<MessageId> {
        let path = "api/v1/messages";
        let local_pow = self.get_local_pow().await;
        let timeout = if local_pow {
            self.get_timeout(Api::PostMessage)
        } else {
            self.get_timeout(Api::PostMessageWithRemotePow)
        };
        #[derive(Debug, Serialize, Deserialize)]
        struct ResponseWrapper {
            data: MessageIdWrapper,
        }
        #[derive(Debug, Serialize, Deserialize)]
        struct MessageIdWrapper {
            #[serde(rename = "messageId")]
            message_id: String,
        }
        let resp: ResponseWrapper = self
            .node_manager
            .post_request_bytes(path, timeout, &message.pack_new(), local_pow)
            .await?;

        let mut message_id_bytes = [0u8; 32];
        hex::decode_to_slice(resp.data.message_id, &mut message_id_bytes)?;
        Ok(MessageId::from(message_id_bytes))
    }

    /// POST JSON to /api/v1/messages endpoint
    pub async fn post_message_json(&self, message: &Message) -> Result<MessageId> {
        let path = "api/v1/messages";
        let local_pow = self.get_local_pow().await;
        let timeout = if local_pow {
            self.get_timeout(Api::PostMessage)
        } else {
            self.get_timeout(Api::PostMessageWithRemotePow)
        };
        let message = MessageDto::from(message);
        #[derive(Debug, Serialize, Deserialize)]
        struct ResponseWrapper {
            data: MessageIdWrapper,
        }
        #[derive(Debug, Serialize, Deserialize)]
        struct MessageIdWrapper {
            #[serde(rename = "messageId")]
            message_id: String,
        }

        let resp: ResponseWrapper = self
            .node_manager
            .post_request_json(path, timeout, serde_json::to_value(message)?, local_pow)
            .await?;

        let mut message_id_bytes = [0u8; 32];
        hex::decode_to_slice(resp.data.message_id, &mut message_id_bytes)?;
        Ok(MessageId::from(message_id_bytes))
    }

    /// GET /api/v1/messages/{messageId} endpoint
    pub fn get_message(&self) -> GetMessageBuilder<'_> {
        GetMessageBuilder::new(self)
    }

    /// GET /api/v1/outputs/{outputId} endpoint
    /// Find an output by its transaction_id and corresponding output_index.
    pub async fn get_output(&self, output_id: &UtxoInput) -> Result<OutputResponse> {
        let path = &format!(
            "api/v1/outputs/{}{}",
            output_id.output_id().transaction_id().to_string(),
            hex::encode(output_id.output_id().index().to_le_bytes())
        );

        #[derive(Debug, Serialize, Deserialize)]
        struct ResponseWrapper {
            data: OutputResponse,
        }
        let resp: ResponseWrapper = self
            .node_manager
            .get_request(path, None, self.get_timeout(Api::GetOutput))
            .await?;

        Ok(resp.data)
    }

    /// Find all outputs based on the requests criteria. This method will try to query multiple nodes if
    /// the request amount exceeds individual node limit.
    pub async fn find_outputs(&self, outputs: &[UtxoInput], addresses: &[String]) -> Result<Vec<OutputResponse>> {
        let mut output_metadata = Vec::<OutputResponse>::new();
        // Use a `HashSet` to prevent duplicate output.
        let mut output_to_query = HashSet::<UtxoInput>::new();

        // Collect the `UtxoInput` in the HashSet.
        for output in outputs {
            output_to_query.insert(output.to_owned());
        }

        // Use `get_address()` API to get the address outputs first,
        // then collect the `UtxoInput` in the HashSet.
        for address in addresses {
            let address_outputs = self.get_address().outputs(&address, Default::default()).await?;
            for output in address_outputs.iter() {
                output_to_query.insert(output.to_owned());
            }
            // 1000 is the max amount of outputs we get from the node, so if we reach that limit we maybe don't get all
            // outputs and that's why we additionally only request dust allowance outputs
            if address_outputs.len() == RESPONSE_MAX_OUTPUTS {
                let address_dust_allowance_outputs = self
                    .get_address()
                    .outputs(
                        &address,
                        OutputsOptions {
                            include_spent: false,
                            output_type: Some(OutputType::SignatureLockedDustAllowance),
                        },
                    )
                    .await?;
                for output in address_dust_allowance_outputs.iter() {
                    output_to_query.insert(output.to_owned());
                }
            }
        }

        // Use `get_output` API to get the `OutputMetadata`.
        for output in output_to_query {
            let meta_data = self.get_output(&output).await?;
            output_metadata.push(meta_data);
        }
        Ok(output_metadata)
    }

    /// GET /api/v1/addresses/{address} endpoint
    pub fn get_address(&self) -> GetAddressBuilder<'_> {
        GetAddressBuilder::new(self)
    }

    /// GET /api/v1/milestones/{index} endpoint
    /// Get the milestone by the given index.
    pub async fn get_milestone(&self, index: u32) -> Result<MilestoneResponse> {
        let path = &format!("api/v1/milestones/{}", index);
        #[derive(Debug, Serialize, Deserialize)]
        struct ResponseWrapper {
            data: MilestoneResponseDto,
        }

        let resp: ResponseWrapper = self
            .node_manager
            .get_request(path, None, self.get_timeout(Api::GetMilestone))
            .await?;

        let milestone = resp.data;
        let mut message_id = [0u8; 32];
        hex::decode_to_slice(milestone.message_id, &mut message_id)?;
        Ok(MilestoneResponse {
            index: milestone.milestone_index,
            message_id: MessageId::new(message_id),
            timestamp: milestone.timestamp,
        })
    }

    /// GET /api/v1/milestones/{index}/utxo-changes endpoint
    /// Get the milestone by the given index.
    pub async fn get_milestone_utxo_changes(&self, index: u32) -> Result<MilestoneUTXOChanges> {
        let path = &format!("api/v1/milestones/{}/utxo-changes", index);
        #[derive(Debug, Serialize, Deserialize)]
        struct ResponseWrapper {
            data: MilestoneUTXOChanges,
        }
        let resp: ResponseWrapper = self
            .node_manager
            .get_request(path, None, self.get_timeout(Api::GetMilestone))
            .await?;

        Ok(resp.data)
    }

    /// GET /api/v1/receipts endpoint
    /// Get all receipts.
    pub async fn get_receipts(&self) -> Result<Vec<ReceiptDto>> {
        let path = &"api/v1/receipts";
        #[derive(Debug, Serialize, Deserialize)]
        struct ResponseWrapper {
            data: ReceiptsResponseWrapper,
        }
        #[derive(Debug, Serialize, Deserialize)]
        struct ReceiptsResponseWrapper {
            receipts: ReceiptsResponse,
        }
        let resp: ResponseWrapper = self.node_manager.get_request(path, None, GET_API_TIMEOUT).await?;

        Ok(resp.data.receipts.0)
    }

    /// GET /api/v1/receipts/{migratedAt} endpoint
    /// Get the receipts by the given milestone index.
    pub async fn get_receipts_migrated_at(&self, milestone_index: u32) -> Result<Vec<ReceiptDto>> {
        let path = &format!("api/v1/receipts/{}", milestone_index);
        #[derive(Debug, Serialize, Deserialize)]
        struct ResponseWrapper {
            data: ReceiptsResponseWrapper,
        }
        #[derive(Debug, Serialize, Deserialize)]
        struct ReceiptsResponseWrapper {
            receipts: ReceiptsResponse,
        }
        let resp: ResponseWrapper = self.node_manager.get_request(path, None, GET_API_TIMEOUT).await?;

        Ok(resp.data.receipts.0)
    }

    /// GET /api/v1/treasury endpoint
    /// Get the treasury output.
    pub async fn get_treasury(&self) -> Result<TreasuryResponse> {
        let path = "api/v1/treasury";
        #[derive(Debug, Serialize, Deserialize)]
        struct ResponseWrapper {
            data: TreasuryResponse,
        }
        let resp: ResponseWrapper = self.node_manager.get_request(path, None, GET_API_TIMEOUT).await?;

        Ok(resp.data)
    }

    /// GET /api/v1/transactions/{transactionId}/included-message
    /// Returns the included message of the transaction.
    pub async fn get_included_message(&self, transaction_id: &TransactionId) -> Result<Message> {
        let path = &format!("api/v1/transactions/{}/included-message", transaction_id);
        #[derive(Debug, Serialize, Deserialize)]
        struct ResponseWrapper {
            data: MessageDto,
        }
        let resp: ResponseWrapper = self.node_manager.get_request(path, None, GET_API_TIMEOUT).await?;
        Ok(Message::try_from(&resp.data)?)
    }
    /// Reattaches messages for provided message id. Messages can be reattached only if they are valid and haven't been
    /// confirmed for a while.
    pub async fn reattach(&self, message_id: &MessageId) -> Result<(MessageId, Message)> {
        let metadata = self.get_message().metadata(message_id).await?;
        if metadata.should_reattach.unwrap_or(false) {
            self.reattach_unchecked(message_id).await
        } else {
            Err(Error::NoNeedPromoteOrReattach(message_id.to_string()))
        }
    }

    /// Reattach a message without checking if it should be reattached
    pub async fn reattach_unchecked(&self, message_id: &MessageId) -> Result<(MessageId, Message)> {
        // Get the Message object by the MessageID.
        let message = self.get_message().data(message_id).await?;
        let reattach_message = {
            #[cfg(feature = "wasm")]
            {
                let network_id = self.get_network_id().await?;
                let mut message_builder = MessageBuilder::<ClientMiner>::new().with_network_id(network_id);
                if let Some(p) = message.payload().to_owned() {
                    message_builder = message_builder.with_payload(p)
                }
                message_builder.finish().map_err(Error::MessageError)?
            }
            #[cfg(not(feature = "wasm"))]
            {
                finish_pow(self, message.payload().to_owned()).await?
            }
        };

        // Post the modified
        let message_id = self.post_message(&reattach_message).await?;
        // Get message if we use remote PoW, because the node will change parents and nonce
        let msg = match self.get_local_pow().await {
            true => reattach_message,
            false => self.get_message().data(&message_id).await?,
        };
        Ok((message_id, msg))
    }

    /// Promotes a message. The method should validate if a promotion is necessary through get_message. If not, the
    /// method should error out and should not allow unnecessary promotions.
    pub async fn promote(&self, message_id: &MessageId) -> Result<(MessageId, Message)> {
        let metadata = self.get_message().metadata(message_id).await?;
        if metadata.should_promote.unwrap_or(false) {
            self.promote_unchecked(message_id).await
        } else {
            Err(Error::NoNeedPromoteOrReattach(message_id.to_string()))
        }
    }

    /// Promote a message without checking if it should be promoted
    pub async fn promote_unchecked(&self, message_id: &MessageId) -> Result<(MessageId, Message)> {
        // Create a new message (zero value message) for which one tip would be the actual message
        let mut tips = self.get_tips().await?;
        let min_pow_score = self.get_min_pow_score().await?;
        let network_id = self.get_network_id().await?;
        tips.push(*message_id);
        // Sort tips/parents
        tips.sort_unstable_by_key(|a| a.pack_new());
        tips.dedup();

        let promote_message = MessageBuilder::<ClientMiner>::new()
            .with_network_id(network_id)
            .with_parents(Parents::new(tips)?)
            .with_nonce_provider(self.get_pow_provider().await, min_pow_score)
            .finish()
            .map_err(|_| Error::TransactionError)?;

        let message_id = self.post_message(&promote_message).await?;
        // Get message if we use remote PoW, because the node will change parents and nonce
        let msg = match self.get_local_pow().await {
            true => promote_message,
            false => self.get_message().data(&message_id).await?,
        };
        Ok((message_id, msg))
    }

    //////////////////////////////////////////////////////////////////////
    // High level API
    //////////////////////////////////////////////////////////////////////

    /// A generic send function for easily sending transaction or indexation messages.
    pub fn message(&self) -> ClientMessageBuilder<'_> {
        ClientMessageBuilder::new(self)
    }

    /// Return a valid unspent address.
    pub fn get_unspent_address<'a>(&'a self, seed: &'a Seed) -> GetUnspentAddressBuilder<'a> {
        GetUnspentAddressBuilder::new(self, seed)
    }

    /// Return a list of addresses from the seed regardless of their validity.
    pub fn get_addresses<'a>(&'a self, seed: &'a Seed) -> GetAddressesBuilder<'a> {
        GetAddressesBuilder::new(seed).with_client(&self)
    }

    /// Find all messages by provided message IDs and/or indexation_keys.
    pub async fn find_messages<I: AsRef<[u8]>>(
        &self,
        indexation_keys: &[I],
        message_ids: &[MessageId],
    ) -> Result<Vec<Message>> {
        let mut messages = Vec::new();

        // Use a `HashSet` to prevent duplicate message_ids.
        let mut message_ids_to_query = HashSet::<MessageId>::new();

        // Collect the `MessageId` in the HashSet.
        for message_id in message_ids {
            message_ids_to_query.insert(message_id.to_owned());
        }

        // Use `get_message().index()` API to get the message ID first,
        // then collect the `MessageId` in the HashSet.
        for index in indexation_keys {
            let message_ids = self.get_message().index(index).await?;
            for message_id in message_ids.iter() {
                message_ids_to_query.insert(message_id.to_owned());
            }
        }

        // Use `get_message().data()` API to get the `Message`.
        for message_id in message_ids_to_query {
            let message = self.get_message().data(&message_id).await?;
            messages.push(message);
        }
        Ok(messages)
    }

    /// Return the balance for a provided seed and its wallet chain account index.
    /// Addresses with balance must be consecutive, so this method will return once it encounters a zero
    /// balance address.
    pub fn get_balance<'a>(&'a self, seed: &'a Seed) -> GetBalanceBuilder<'a> {
        GetBalanceBuilder::new(self, seed)
    }

    /// Return the balance in iota for the given addresses; No seed or security level needed to do this
    /// since we are only checking and already know the addresses.
    pub async fn get_address_balances(&self, addresses: &[String]) -> Result<Vec<BalanceAddressResponse>> {
        let mut address_balance_pairs = Vec::new();
        for address in addresses {
            let balance_response = self.get_address().balance(&address).await?;
            address_balance_pairs.push(balance_response);
        }
        Ok(address_balance_pairs)
    }

    /// Transforms bech32 to hex
    pub fn bech32_to_hex(bech32: &str) -> crate::Result<String> {
        let address = Address::try_from_bech32(bech32)?;
        if let Address::Ed25519(ed) = address {
            return Ok(ed.to_string());
        }

        Err(crate::Error::FailedToParseBech32ToHex)
    }

    /// Transforms hex to bech32
    pub async fn hex_to_bech32(&self, hex: &str, bech32_hrp: Option<&str>) -> crate::Result<String> {
        let address: Ed25519Address = hex.parse::<Ed25519Address>()?;
        match bech32_hrp {
            Some(hrp) => Ok(Address::Ed25519(address).to_bech32(hrp)),
            None => Ok(Address::Ed25519(address).to_bech32(self.get_bech32_hrp().await?.as_str())),
        }
    }

    /// Returns a valid Address parsed from a String.
    pub fn parse_bech32_address(address: &str) -> crate::Result<Address> {
        Ok(Address::try_from_bech32(address)?)
    }

    /// Checks if a String address is valid.
    pub fn is_address_valid(address: &str) -> bool {
        Address::try_from_bech32(address).is_ok()
    }

    /// Retries (promotes or reattaches) a message for provided message id. Message should only be
    /// retried only if they are valid and haven't been confirmed for a while.
    pub async fn retry(&self, message_id: &MessageId) -> Result<(MessageId, Message)> {
        // Get the metadata to check if it needs to promote or reattach
        let message_metadata = self.get_message().metadata(message_id).await?;
        if message_metadata.should_promote.unwrap_or(false) {
            self.promote_unchecked(message_id).await
        } else if message_metadata.should_reattach.unwrap_or(false) {
            self.reattach_unchecked(message_id).await
        } else {
            Err(Error::NoNeedPromoteOrReattach(message_id.to_string()))
        }
    }

    /// Retries (promotes or reattaches) a message for provided message id until it's included (referenced by a
    /// milestone). Default interval is 5 seconds and max attempts is 10. Returns reattached messages
    pub async fn retry_until_included(
        &self,
        message_id: &MessageId,
        interval: Option<u64>,
        max_attempts: Option<u64>,
    ) -> Result<Vec<(MessageId, Message)>> {
        // Attachments of the Message to check inclusion state
        let mut message_ids = vec![*message_id];
        // Reattached Messages that get returned
        let mut messages_with_id = Vec::new();
        for _ in 0..max_attempts.unwrap_or(10) {
            #[cfg(feature = "wasm")]
            std::thread::sleep(Duration::from_secs(interval.unwrap_or(5)));
            #[cfg(not(feature = "wasm"))]
            sleep(Duration::from_secs(interval.unwrap_or(5))).await;
            // Check inclusion state for each attachment
            let message_ids_len = message_ids.len();
            for (index, msg_id) in message_ids.clone().iter().enumerate() {
                let message_metadata = self.get_message().metadata(&msg_id).await?;
                if message_metadata.ledger_inclusion_state.is_some() {
                    return Ok(messages_with_id);
                }
                // Only reattach or promote latest attachment of the message
                if index == message_ids_len {
                    if message_metadata.should_promote.unwrap_or(false) {
                        // Safe to unwrap since we iterate over it
                        self.promote_unchecked(&message_ids.last().unwrap()).await?;
                    } else if message_metadata.should_reattach.unwrap_or(false) {
                        // Safe to unwrap since we iterate over it
                        let reattached = self.reattach_unchecked(&message_ids.last().unwrap()).await?;
                        message_ids.push(reattached.0);
                        messages_with_id.push(reattached);
                    }
                }
            }
        }
        Err(Error::TangleInclusionError(message_id.to_string()))
    }

    /// Function to consolidate all funds from a range of addresses to the address with the lowest index in that range
    /// Returns the address to which the funds got consolidated, if any were available
    pub async fn consolidate_funds(
        &self,
        seed: &Seed,
        account_index: usize,
        address_range: Range<usize>,
    ) -> crate::Result<String> {
        crate::api::consolidate_funds(&self, seed, account_index, address_range).await
    }
}

/// Hash the network id str from the nodeinfo to an u64 for the messageBuilder
pub fn hash_network(network_id_string: &str) -> Result<u64> {
    let bytes = Blake2b256::digest(network_id_string.as_bytes())[0..8]
        .try_into()
        .map_err(|_e| Error::Blake2b256Error("Hashing the network id failed."))?;

    Ok(u64::from_le_bytes(bytes))
}<|MERGE_RESOLUTION|>--- conflicted
+++ resolved
@@ -509,16 +509,7 @@
 
     /// returns the unsynced nodes.
     #[cfg(not(feature = "wasm"))]
-<<<<<<< HEAD
     pub async fn unsynced_nodes(&self) -> HashSet<&Node> {
-        let synced = self.node_manager.synced_nodes.read().await;
-        self.node_manager
-            .nodes
-            .iter()
-            .filter(|node| !synced.contains(node))
-            .collect()
-=======
-    pub async fn unsynced_nodes(&self) -> HashSet<&Url> {
         self.node_manager.synced_nodes.read().map_or(HashSet::new(), |synced| {
             self.node_manager
                 .nodes
@@ -526,7 +517,6 @@
                 .filter(|node| !synced.contains(node))
                 .collect()
         })
->>>>>>> e95d1518
     }
 
     /// Generates a new mnemonic.
