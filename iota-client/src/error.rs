//! Error handling in iota-client crate.

use std::fmt;

/// Type alias of `Result` in iota-client
pub type Result<T> = std::result::Result<T, Error>;

#[derive(Debug)]
/// Error type of the iota client crate.
pub enum Error {
    /// Error when building transaction messages
    TransactionError,
    /// The wallet account doesn't have enough balance
    NotEnoughBalance(u64),
    /// Missing required parameters
    MissingParameter(String),
    /// Invalid parameters
    InvalidParameter(String),
    /// Found Spent Address that still has balance
    SpentAddress,
    /// Error from RestAPI calls with status code other than 200
    ResponseError(u16),
    /// No node available in the node pool
    NodePoolEmpty,
    /// Error on Url type conversion
    UrlError,
    /// Errors from reqwest api call
    ReqwestError(reqwest::Error),
    /// Hex string convert error
    FromHexError(hex::FromHexError),
    /// Message types error
    MessageError(bee_message::Error),
<<<<<<< HEAD
    /// Mqtt client error
    MqttClientError(rumqttc::ClientError),
    /// Invalid MQTT topic.
    InvalidMqttTopic(String),
=======
    /// The message cannot be promoted or reattached
    NoNeedPromoteOrReattach(String),
>>>>>>> 753e5bab
}

impl fmt::Display for Error {
    fn fmt(&self, f: &mut fmt::Formatter<'_>) -> fmt::Result {
        match self {
            Error::TransactionError => write!(f, "Error when building transaction message"),
            Error::MissingParameter(s) => write!(f, "Must provide required parameter:{}", s),
            Error::InvalidParameter(s) => write!(f, "Parameter is invalid:{}", s),
            Error::SpentAddress => "Found Spent Address that still has balance.".fmt(f),
            Error::NodePoolEmpty => "No node available".fmt(f),
            Error::ReqwestError(e) => e.fmt(f),
            Error::UrlError => "Fail to parse url".fmt(f),
            Error::NotEnoughBalance(v) => write!(
                f,
                "The wallet account doesn't have enough balance. It only has {:?}",
                v
            ),
            Error::FromHexError(e) => e.fmt(f),
            Error::ResponseError(s) => write!(f, "Response error with status code {}", s),
            Error::MessageError(e) => e.fmt(f),
<<<<<<< HEAD
            Error::MqttClientError(e) => e.fmt(f),
            Error::InvalidMqttTopic(topic) => write!(f, "The topic {} is invalid", topic),
=======
            Error::NoNeedPromoteOrReattach(s) => {
                write!(f, "Message ID {} cannot be promoted or reattached", s)
            }
>>>>>>> 753e5bab
        }
    }
}

impl std::error::Error for Error {}

impl From<reqwest::Error> for Error {
    fn from(error: reqwest::Error) -> Self {
        Error::ReqwestError(error)
    }
}

impl From<hex::FromHexError> for Error {
    fn from(error: hex::FromHexError) -> Self {
        Error::FromHexError(error)
    }
}

impl From<bee_message::Error> for Error {
    fn from(error: bee_message::Error) -> Self {
        Error::MessageError(error)
    }
}

impl From<rumqttc::ClientError> for Error {
    fn from(error: rumqttc::ClientError) -> Self {
        Error::MqttClientError(error)
    }
}<|MERGE_RESOLUTION|>--- conflicted
+++ resolved
@@ -30,15 +30,12 @@
     FromHexError(hex::FromHexError),
     /// Message types error
     MessageError(bee_message::Error),
-<<<<<<< HEAD
+    /// The message cannot be promoted or reattached
+    NoNeedPromoteOrReattach(String),
     /// Mqtt client error
     MqttClientError(rumqttc::ClientError),
     /// Invalid MQTT topic.
     InvalidMqttTopic(String),
-=======
-    /// The message cannot be promoted or reattached
-    NoNeedPromoteOrReattach(String),
->>>>>>> 753e5bab
 }
 
 impl fmt::Display for Error {
@@ -59,14 +56,11 @@
             Error::FromHexError(e) => e.fmt(f),
             Error::ResponseError(s) => write!(f, "Response error with status code {}", s),
             Error::MessageError(e) => e.fmt(f),
-<<<<<<< HEAD
-            Error::MqttClientError(e) => e.fmt(f),
-            Error::InvalidMqttTopic(topic) => write!(f, "The topic {} is invalid", topic),
-=======
             Error::NoNeedPromoteOrReattach(s) => {
                 write!(f, "Message ID {} cannot be promoted or reattached", s)
             }
->>>>>>> 753e5bab
+            Error::MqttClientError(e) => e.fmt(f),
+            Error::InvalidMqttTopic(topic) => write!(f, "The topic {} is invalid", topic),
         }
     }
 }
