--- conflicted
+++ resolved
@@ -19,11 +19,7 @@
 bee-signing = { git = "https://github.com/iotaledger/bee.git", branch = "dev" }
 bee-signing-ext = { git = "https://github.com/wusyong/bee-p.git", branch = "sign-ext" }
 bee-crypto = { git = "https://github.com/iotaledger/bee.git", branch = "dev" }
-<<<<<<< HEAD
-reqwest = { version = "0.10.6", features = ["json", "rustls-tls", "blocking"], default-features = false }
-=======
-reqwest = { version = "0.11", features = ["json", "rustls-tls"], default-features = false }
->>>>>>> db56341c
+reqwest = { version = "0.11", features = ["json", "rustls-tls", "blocking"], default-features = false }
 serde = { version = "1.0.116", features = ["derive"] }
 serde_json = "1.0.58"
 chrono = "0.4.12"
