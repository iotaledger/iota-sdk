// Copyright 2022 IOTA Stiftung
// SPDX-License-Identifier: Apache-2.0

//! Utility functions for IOTA

use core::borrow::Borrow;
use std::collections::HashMap;

use crypto::{
    hashes::{blake2b::Blake2b256, Digest},
    keys::bip39::{wordlist, Mnemonic, MnemonicRef, Passphrase, Seed},
    utils,
};
use serde::{Deserialize, Serialize};
use zeroize::{Zeroize, ZeroizeOnDrop};

use super::{secret::mnemonic::Mnemonic, Client, ClientInner};
use crate::{
    client::{Error, Result},
    types::block::{
        address::{Address, Bech32Address, Ed25519Address, Hrp, ToBech32Ext},
        output::{AliasId, NftId},
        payload::TaggedDataPayload,
        ConvertTo,
    },
};

/// Transforms bech32 to hex
pub fn bech32_to_hex(bech32: impl ConvertTo<Bech32Address>) -> Result<String> {
    Ok(match bech32.convert()?.inner() {
        Address::Ed25519(ed) => ed.to_string(),
        Address::Alias(alias) => alias.to_string(),
        Address::Nft(nft) => nft.to_string(),
    })
}

/// Transforms a hex encoded address to a bech32 encoded address
pub fn hex_to_bech32(hex: &str, bech32_hrp: impl ConvertTo<Hrp>) -> Result<Bech32Address> {
    let address: Ed25519Address = hex.parse::<Ed25519Address>()?;
    Ok(Address::Ed25519(address).try_to_bech32(bech32_hrp)?)
}

/// Transforms a prefix hex encoded public key to a bech32 encoded address
pub fn hex_public_key_to_bech32_address(hex: &str, bech32_hrp: impl ConvertTo<Hrp>) -> Result<Bech32Address> {
    let public_key: [u8; Ed25519Address::LENGTH] = prefix_hex::decode(hex)?;

    let address = Blake2b256::digest(public_key)
        .try_into()
        .map_err(|_e| Error::Blake2b256("hashing the public key failed."))?;
    let address: Ed25519Address = Ed25519Address::new(address);
    Ok(Address::Ed25519(address).try_to_bech32(bech32_hrp)?)
}

/// Generates a new mnemonic.
pub fn generate_mnemonic() -> Result<Mnemonic> {
<<<<<<< HEAD
    let mut entropy = Zeroizing::new([0u8; 32]);
    utils::rand::fill(entropy.as_mut())?;
    let mnemonic = wordlist::encode(entropy.as_ref(), &crypto::keys::bip39::wordlist::ENGLISH)
=======
    let mut entropy = [0u8; 32];
    utils::rand::fill(&mut entropy)?;
    let mnemonic = wordlist::encode(&entropy, &crypto::keys::bip39::wordlist::ENGLISH)
>>>>>>> 9718215f
        .map_err(|e| crate::client::Error::InvalidMnemonic(format!("{e:?}")))?;
    mnemonic.try_into()
}

/// Returns a hex encoded seed for a mnemonic.
<<<<<<< HEAD
pub fn mnemonic_to_hex_seed(mnemonic: &Mnemonic) -> String {
    let mut mnemonic_seed = [0u8; 64];
    crypto::keys::bip39::mnemonic_to_seed(mnemonic.as_str(), "", &mut mnemonic_seed);
    prefix_hex::encode(mnemonic_seed)
}

/// Returns a seed for a mnemonic.
pub fn mnemonic_to_seed(mnemonic: &Mnemonic) -> Seed {
    let mut mnemonic_seed = Zeroizing::new([0u8; 64]);
    crypto::keys::bip39::mnemonic_to_seed(mnemonic.as_str(), "", &mut mnemonic_seed);
    Seed::from_bytes(mnemonic_seed.as_ref())
=======
pub fn mnemonic_to_hex_seed(mnemonic: impl Borrow<MnemonicRef>) -> Result<String> {
    Ok(prefix_hex::encode(mnemonic_to_seed(mnemonic)?.as_ref()))
}

/// Returns a seed for a mnemonic.
pub fn mnemonic_to_seed(mnemonic: impl Borrow<MnemonicRef>) -> Result<Seed> {
    // first we check if the mnemonic is valid to give meaningful errors
    verify_mnemonic(mnemonic.borrow())?;
    Ok(crypto::keys::bip39::mnemonic_to_seed(
        mnemonic.borrow(),
        &Passphrase::default(),
    ))
}

/// Verifies that a &str is a valid mnemonic.
pub fn verify_mnemonic(mnemonic: impl Borrow<MnemonicRef>) -> Result<()> {
    crypto::keys::bip39::wordlist::verify(mnemonic.borrow(), &crypto::keys::bip39::wordlist::ENGLISH)
        .map_err(|e| crate::client::Error::InvalidMnemonic(format!("{e:?}")))?;
    Ok(())
>>>>>>> 9718215f
}

/// Requests funds from a faucet
pub async fn request_funds_from_faucet(url: &str, bech32_address: &Bech32Address) -> Result<String> {
    let mut map = HashMap::new();
    map.insert("address", bech32_address.to_string());

    let client = reqwest::Client::new();
    let faucet_response = client
        .post(url)
        .json(&map)
        .send()
        .await
        .map_err(|err| Error::Node(err.into()))?
        .text()
        .await
        .map_err(|err| Error::Node(err.into()))?;
    Ok(faucet_response)
}

impl ClientInner {
    /// Transforms a hex encoded address to a bech32 encoded address
    pub async fn hex_to_bech32(
        &self,
        hex: &str,
        bech32_hrp: Option<impl ConvertTo<Hrp>>,
    ) -> crate::client::Result<Bech32Address> {
        match bech32_hrp {
            Some(hrp) => Ok(hex_to_bech32(hex, hrp)?),
            None => Ok(hex_to_bech32(hex, self.get_bech32_hrp().await?)?),
        }
    }

    /// Transforms an alias id to a bech32 encoded address
    pub async fn alias_id_to_bech32(
        &self,
        alias_id: AliasId,
        bech32_hrp: Option<impl ConvertTo<Hrp>>,
    ) -> crate::client::Result<Bech32Address> {
        match bech32_hrp {
            Some(hrp) => Ok(alias_id.to_bech32(hrp.convert()?)),
            None => Ok(alias_id.to_bech32(self.get_bech32_hrp().await?)),
        }
    }

    /// Transforms an nft id to a bech32 encoded address
    pub async fn nft_id_to_bech32(
        &self,
        nft_id: NftId,
        bech32_hrp: Option<impl ConvertTo<Hrp>>,
    ) -> crate::client::Result<Bech32Address> {
        match bech32_hrp {
            Some(hrp) => Ok(nft_id.to_bech32(hrp.convert()?)),
            None => Ok(nft_id.to_bech32(self.get_bech32_hrp().await?)),
        }
    }

    /// Transforms a hex encoded public key to a bech32 encoded address
    pub async fn hex_public_key_to_bech32_address(
        &self,
        hex: &str,
        bech32_hrp: Option<impl ConvertTo<Hrp>>,
    ) -> crate::client::Result<Bech32Address> {
        match bech32_hrp {
            Some(hrp) => Ok(hex_public_key_to_bech32_address(hex, hrp)?),
            None => Ok(hex_public_key_to_bech32_address(hex, self.get_bech32_hrp().await?)?),
        }
    }
}

impl Client {
    /// Transforms bech32 to hex
    pub fn bech32_to_hex(bech32: impl ConvertTo<Bech32Address>) -> crate::client::Result<String> {
        bech32_to_hex(bech32)
    }

    /// Generates a new mnemonic.
    pub fn generate_mnemonic() -> Result<Mnemonic> {
        generate_mnemonic()
    }

    /// Returns a seed for a mnemonic.
<<<<<<< HEAD
    pub fn mnemonic_to_seed(mnemonic: &Mnemonic) -> Seed {
=======
    pub fn mnemonic_to_seed(mnemonic: impl Borrow<MnemonicRef>) -> Result<Seed> {
>>>>>>> 9718215f
        mnemonic_to_seed(mnemonic)
    }

    /// Returns a hex encoded seed for a mnemonic.
<<<<<<< HEAD
    pub fn mnemonic_to_hex_seed(mnemonic: &Mnemonic) -> String {
=======
    pub fn mnemonic_to_hex_seed(mnemonic: impl Borrow<MnemonicRef>) -> Result<String> {
>>>>>>> 9718215f
        mnemonic_to_hex_seed(mnemonic)
    }

    /// UTF-8 encodes the `tag` of a given TaggedDataPayload.
    pub fn tag_to_utf8(payload: &TaggedDataPayload) -> Result<String> {
        String::from_utf8(payload.tag().to_vec()).map_err(|_| Error::TaggedData("found invalid UTF-8".to_string()))
    }

    /// UTF-8 encodes the `data` of a given TaggedDataPayload.
    pub fn data_to_utf8(payload: &TaggedDataPayload) -> Result<String> {
        String::from_utf8(payload.data().to_vec()).map_err(|_| Error::TaggedData("found invalid UTF-8".to_string()))
    }

    /// UTF-8 encodes both the `tag` and `data` of a given TaggedDataPayload.
    pub fn tagged_data_to_utf8(payload: &TaggedDataPayload) -> Result<(String, String)> {
        Ok((Self::tag_to_utf8(payload)?, Self::data_to_utf8(payload)?))
    }
}

/// A password wrapper that takes care of zeroing the memory when being dropped.
#[derive(Clone, Eq, PartialEq, Serialize, Deserialize, Zeroize, ZeroizeOnDrop, derive_more::From)]
pub struct Password(String);

impl Password {
    pub fn as_bytes(&self) -> &[u8] {
        self.0.as_bytes()
    }
}<|MERGE_RESOLUTION|>--- conflicted
+++ resolved
@@ -14,7 +14,7 @@
 use serde::{Deserialize, Serialize};
 use zeroize::{Zeroize, ZeroizeOnDrop};
 
-use super::{secret::mnemonic::Mnemonic, Client, ClientInner};
+use super::{Client, ClientInner};
 use crate::{
     client::{Error, Result},
     types::block::{
@@ -53,33 +53,15 @@
 
 /// Generates a new mnemonic.
 pub fn generate_mnemonic() -> Result<Mnemonic> {
-<<<<<<< HEAD
-    let mut entropy = Zeroizing::new([0u8; 32]);
-    utils::rand::fill(entropy.as_mut())?;
-    let mnemonic = wordlist::encode(entropy.as_ref(), &crypto::keys::bip39::wordlist::ENGLISH)
-=======
     let mut entropy = [0u8; 32];
     utils::rand::fill(&mut entropy)?;
     let mnemonic = wordlist::encode(&entropy, &crypto::keys::bip39::wordlist::ENGLISH)
->>>>>>> 9718215f
         .map_err(|e| crate::client::Error::InvalidMnemonic(format!("{e:?}")))?;
-    mnemonic.try_into()
+    entropy.zeroize();
+    Ok(mnemonic)
 }
 
 /// Returns a hex encoded seed for a mnemonic.
-<<<<<<< HEAD
-pub fn mnemonic_to_hex_seed(mnemonic: &Mnemonic) -> String {
-    let mut mnemonic_seed = [0u8; 64];
-    crypto::keys::bip39::mnemonic_to_seed(mnemonic.as_str(), "", &mut mnemonic_seed);
-    prefix_hex::encode(mnemonic_seed)
-}
-
-/// Returns a seed for a mnemonic.
-pub fn mnemonic_to_seed(mnemonic: &Mnemonic) -> Seed {
-    let mut mnemonic_seed = Zeroizing::new([0u8; 64]);
-    crypto::keys::bip39::mnemonic_to_seed(mnemonic.as_str(), "", &mut mnemonic_seed);
-    Seed::from_bytes(mnemonic_seed.as_ref())
-=======
 pub fn mnemonic_to_hex_seed(mnemonic: impl Borrow<MnemonicRef>) -> Result<String> {
     Ok(prefix_hex::encode(mnemonic_to_seed(mnemonic)?.as_ref()))
 }
@@ -99,7 +81,6 @@
     crypto::keys::bip39::wordlist::verify(mnemonic.borrow(), &crypto::keys::bip39::wordlist::ENGLISH)
         .map_err(|e| crate::client::Error::InvalidMnemonic(format!("{e:?}")))?;
     Ok(())
->>>>>>> 9718215f
 }
 
 /// Requests funds from a faucet
@@ -182,20 +163,12 @@
     }
 
     /// Returns a seed for a mnemonic.
-<<<<<<< HEAD
-    pub fn mnemonic_to_seed(mnemonic: &Mnemonic) -> Seed {
-=======
     pub fn mnemonic_to_seed(mnemonic: impl Borrow<MnemonicRef>) -> Result<Seed> {
->>>>>>> 9718215f
         mnemonic_to_seed(mnemonic)
     }
 
     /// Returns a hex encoded seed for a mnemonic.
-<<<<<<< HEAD
-    pub fn mnemonic_to_hex_seed(mnemonic: &Mnemonic) -> String {
-=======
     pub fn mnemonic_to_hex_seed(mnemonic: impl Borrow<MnemonicRef>) -> Result<String> {
->>>>>>> 9718215f
         mnemonic_to_hex_seed(mnemonic)
     }
 
