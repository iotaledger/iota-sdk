--- conflicted
+++ resolved
@@ -97,16 +97,7 @@
     Ok(faucet_response)
 }
 
-<<<<<<< HEAD
-impl Client {
-    /// Transforms bech32 to hex
-    pub fn bech32_to_hex(bech32: impl Bech32AddressLike) -> crate::client::Result<String> {
-        bech32_to_hex(bech32)
-    }
-
-=======
 impl ClientInner {
->>>>>>> 39955e4f
     /// Transforms a hex encoded address to a bech32 encoded address
     pub async fn hex_to_bech32(
         &self,
@@ -158,7 +149,7 @@
 
 impl Client {
     /// Transforms bech32 to hex
-    pub fn bech32_to_hex(bech32: &str) -> crate::client::Result<String> {
+    pub fn bech32_to_hex(bech32: impl Bech32AddressLike) -> crate::client::Result<String> {
         bech32_to_hex(bech32)
     }
 
