--- conflicted
+++ resolved
@@ -207,16 +207,11 @@
         let (mqtt_event_tx, mqtt_event_rx) = tokio::sync::watch::channel(MqttEvent::Connected);
 
         let client_inner = Arc::new(ClientInner {
-<<<<<<< HEAD
-            node_manager: RwLock::new(self.node_manager_builder.build(HashMap::new())),
+            node_manager: RwLock::new(self.node_manager_builder.build(HashSet::new())),
             network_info: RwLock::new(self.protocol_parameters.map(|protocol_parameters| NetworkInfo {
                 protocol_parameters,
                 tangle_time: None,
             })),
-=======
-            node_manager: RwLock::new(self.node_manager_builder.build(HashSet::new())),
-            network_info: RwLock::new(self.network_info),
->>>>>>> 0829a0c1
             api_timeout: RwLock::new(self.api_timeout),
             #[cfg(feature = "mqtt")]
             mqtt: super::MqttInner {
@@ -256,16 +251,11 @@
 
         let client = Client {
             inner: Arc::new(ClientInner {
-<<<<<<< HEAD
-                node_manager: RwLock::new(self.node_manager_builder.build(HashMap::new())),
+                node_manager: RwLock::new(self.node_manager_builder.build(HashSet::new())),
                 network_info: RwLock::new(self.protocol_parameters.map(|protocol_parameters| NetworkInfo {
                     protocol_parameters,
                     tangle_time: None,
                 })),
-=======
-                node_manager: RwLock::new(self.node_manager_builder.build(HashSet::new())),
-                network_info: RwLock::new(self.network_info),
->>>>>>> 0829a0c1
                 api_timeout: RwLock::new(self.api_timeout),
                 #[cfg(feature = "mqtt")]
                 mqtt: super::MqttInner {
