// Copyright 2021 IOTA Stiftung
// SPDX-License-Identifier: Apache-2.0

//! Secret manager module enabling address generation and transaction essence signing.

#[cfg(feature = "ledger_nano")]
#[cfg_attr(docsrs, doc(cfg(feature = "ledger_nano")))]
pub mod ledger_nano;
/// Module for signing with a mnemonic or seed
pub mod mnemonic;
/// Module for the PlaceholderSecretManager
pub mod placeholder;
/// Module for signing with a Stronghold vault
#[cfg(feature = "stronghold")]
#[cfg_attr(docsrs, doc(cfg(feature = "stronghold")))]
pub mod stronghold;
/// Signing related types
pub mod types;

#[cfg(feature = "stronghold")]
use std::time::Duration;
use std::{collections::HashMap, fmt::Debug, ops::Range, str::FromStr};

use async_trait::async_trait;
use crypto::{
    keys::slip10::Chain,
    signatures::secp256k1_ecdsa::{self, EvmAddress},
};
<<<<<<< HEAD
use serde::{de::DeserializeOwned, Deserialize, Serialize};
use zeroize::ZeroizeOnDrop;
=======
use serde::{Deserialize, Serialize};
use zeroize::Zeroizing;
>>>>>>> dacfd705

#[cfg(feature = "ledger_nano")]
use self::ledger_nano::LedgerSecretManager;
#[cfg(feature = "stronghold")]
use self::stronghold::StrongholdSecretManager;
pub use self::types::{GenerateAddressOptions, LedgerNanoStatus};
use self::{mnemonic::MnemonicSecretManager, placeholder::PlaceholderSecretManager};
#[cfg(feature = "stronghold")]
use crate::client::secret::types::StrongholdDto;
use crate::{
    client::{
        api::{
            input_selection::{is_alias_transition, Error as InputSelectionError},
            transaction::validate_transaction_payload_length,
            verify_semantic, PreparedTransactionData,
        },
        Error,
    },
    types::block::{
        address::{Address, Ed25519Address},
        output::Output,
        payload::{transaction::TransactionEssence, Payload, TransactionPayload},
        semantic::ConflictReason,
        signature::{Ed25519Signature, Signature},
        unlock::{AliasUnlock, NftUnlock, ReferenceUnlock, SignatureUnlock, Unlock, Unlocks},
    },
    utils::unix_timestamp_now,
};

/// The secret manager interface.
#[async_trait]
pub trait SecretManage: Send + Sync {
    type Error: std::error::Error + Send + Sync;

    /// Generates addresses.
    ///
    /// For `coin_type`, see also <https://github.com/satoshilabs/slips/blob/master/slip-0044.md>.
    async fn generate_ed25519_addresses(
        &self,
        coin_type: u32,
        account_index: u32,
        address_indexes: Range<u32>,
        options: impl Into<Option<GenerateAddressOptions>> + Send,
    ) -> Result<Vec<Ed25519Address>, Self::Error>;

    async fn generate_evm_addresses(
        &self,
        coin_type: u32,
        account_index: u32,
        address_indexes: Range<u32>,
        options: impl Into<Option<GenerateAddressOptions>> + Send,
    ) -> Result<Vec<EvmAddress>, Self::Error>;

    /// Signs msg using the given [`Chain`] using Ed25519.
    async fn sign_ed25519(&self, msg: &[u8], chain: &Chain) -> Result<Ed25519Signature, Self::Error>;

    /// Signs msg using the given [`Chain`] using Secp256k1.
    async fn sign_evm(
        &self,
        msg: &[u8],
        chain: &Chain,
    ) -> Result<(secp256k1_ecdsa::PublicKey, secp256k1_ecdsa::Signature), Self::Error>;

    /// Signs `essence_hash` using the given `chain`, returning an [`Unlock`].
    async fn signature_unlock(&self, essence_hash: &[u8; 32], chain: &Chain) -> Result<Unlock, Self::Error> {
        Ok(Unlock::Signature(SignatureUnlock::new(Signature::Ed25519(
            self.sign_ed25519(essence_hash, chain).await?,
        ))))
    }

    /// Signs a transaction essence.
    async fn sign_transaction_essence(
        &self,
        prepared_transaction_data: &PreparedTransactionData,
        time: Option<u32>,
    ) -> Result<Unlocks, Self::Error>;

    async fn sign_transaction(
        &self,
        prepared_transaction_data: PreparedTransactionData,
    ) -> Result<Payload, Self::Error>;
}

pub trait SecretManagerConfig: SecretManage {
    type Config: Serialize + DeserializeOwned + Debug + Send + Sync;

    fn to_config(&self) -> Option<Self::Config>;

    fn from_config(config: &Self::Config) -> Result<Self, Self::Error>
    where
        Self: Sized;
}

/// Supported secret managers

// Boxes make this type clumsy to use.
pub enum SecretManager {
    /// Secret manager that uses [`iota_stronghold`] as the backing storage.
    #[cfg(feature = "stronghold")]
    #[cfg_attr(docsrs, doc(cfg(feature = "stronghold")))]
    Stronghold(StrongholdSecretManager),

    /// Secret manager that uses a Ledger Nano hardware wallet or Speculos simulator.
    #[cfg(feature = "ledger_nano")]
    #[cfg_attr(docsrs, doc(cfg(feature = "ledger_nano")))]
    LedgerNano(LedgerSecretManager),

    /// Secret manager that uses a mnemonic in plain memory. It's not recommended for production use. Use
    /// LedgerNano or Stronghold instead.
    Mnemonic(MnemonicSecretManager),

    /// Secret manager that's just a placeholder, so it can be provided to an online wallet, but can't be used for
    /// signing.
    Placeholder(PlaceholderSecretManager),
}

impl Debug for SecretManager {
    fn fmt(&self, f: &mut std::fmt::Formatter<'_>) -> std::fmt::Result {
        match self {
            #[cfg(feature = "stronghold")]
            Self::Stronghold(_) => f.debug_tuple("Stronghold").field(&"...").finish(),
            #[cfg(feature = "ledger_nano")]
            Self::LedgerNano(_) => f.debug_tuple("LedgerNano").field(&"...").finish(),
            Self::Mnemonic(_) => f.debug_tuple("Mnemonic").field(&"...").finish(),
            Self::Placeholder(_) => f.debug_struct("Placeholder").finish(),
        }
    }
}

impl FromStr for SecretManager {
    type Err = Error;

    fn from_str(s: &str) -> crate::client::Result<Self> {
        Self::try_from(serde_json::from_str::<SecretManagerDto>(s)?)
    }
}

/// DTO for secret manager types with required data.
#[derive(Clone, Debug, Serialize, Deserialize)]
pub enum SecretManagerDto {
    /// Stronghold
    #[cfg(feature = "stronghold")]
    #[cfg_attr(docsrs, doc(cfg(feature = "stronghold")))]
    #[serde(alias = "stronghold")]
    Stronghold(StrongholdDto),
    /// Ledger Device, bool specifies if it's a simulator or not
    #[cfg(feature = "ledger_nano")]
    #[cfg_attr(docsrs, doc(cfg(feature = "ledger_nano")))]
    #[serde(alias = "ledgerNano")]
    LedgerNano(bool),
    /// Mnemonic
    #[serde(alias = "mnemonic")]
    Mnemonic(Zeroizing<String>),
    /// Hex seed
    #[serde(alias = "hexSeed")]
    HexSeed(Zeroizing<String>),
    /// Placeholder
    #[serde(alias = "placeholder")]
    Placeholder,
}

impl TryFrom<SecretManagerDto> for SecretManager {
    type Error = Error;

    fn try_from(value: SecretManagerDto) -> crate::client::Result<Self> {
        Ok(match value {
            #[cfg(feature = "stronghold")]
            SecretManagerDto::Stronghold(stronghold_dto) => {
                let mut builder = StrongholdSecretManager::builder();

                if let Some(password) = stronghold_dto.password {
                    builder = builder.password(password);
                }

                if let Some(timeout) = stronghold_dto.timeout {
                    builder = builder.timeout(Duration::from_secs(timeout));
                }

                Self::Stronghold(builder.build(&stronghold_dto.snapshot_path)?)
            }

            #[cfg(feature = "ledger_nano")]
            SecretManagerDto::LedgerNano(is_simulator) => Self::LedgerNano(LedgerSecretManager::new(is_simulator)),

            SecretManagerDto::Mnemonic(mnemonic) => Self::Mnemonic(MnemonicSecretManager::try_from_mnemonic(mnemonic)?),

            SecretManagerDto::HexSeed(hex_seed) => {
                // `SecretManagerDto` is `ZeroizeOnDrop` so it will take care of zeroizing the original.
                Self::Mnemonic(MnemonicSecretManager::try_from_hex_seed(hex_seed)?)
            }

            SecretManagerDto::Placeholder => Self::Placeholder(PlaceholderSecretManager),
        })
    }
}

impl From<&SecretManager> for SecretManagerDto {
    fn from(value: &SecretManager) -> Self {
        match value {
            #[cfg(feature = "stronghold")]
            SecretManager::Stronghold(stronghold_adapter) => Self::Stronghold(StrongholdDto {
                password: None,
                timeout: stronghold_adapter.get_timeout().map(|duration| duration.as_secs()),
                snapshot_path: stronghold_adapter
                    .snapshot_path
                    .clone()
                    .into_os_string()
                    .to_string_lossy()
                    .into(),
            }),

            #[cfg(feature = "ledger_nano")]
            SecretManager::LedgerNano(ledger_nano) => Self::LedgerNano(ledger_nano.is_simulator),

            // `MnemonicSecretManager(Seed)` doesn't have Debug or Display implemented and in the current use cases of
            // the client/wallet we also don't need to convert it in this direction with the mnemonic/seed, we only need
            // to know the type
            SecretManager::Mnemonic(_mnemonic) => Self::Mnemonic("...".to_string().into()),
            SecretManager::Placeholder(_) => Self::Placeholder,
        }
    }
}

#[async_trait]
impl SecretManage for SecretManager {
    type Error = Error;

    async fn generate_ed25519_addresses(
        &self,
        coin_type: u32,
        account_index: u32,
        address_indexes: Range<u32>,
        options: impl Into<Option<GenerateAddressOptions>> + Send,
    ) -> crate::client::Result<Vec<Ed25519Address>> {
        match self {
            #[cfg(feature = "stronghold")]
            Self::Stronghold(secret_manager) => Ok(secret_manager
                .generate_ed25519_addresses(coin_type, account_index, address_indexes, options)
                .await?),
            #[cfg(feature = "ledger_nano")]
            Self::LedgerNano(secret_manager) => Ok(secret_manager
                .generate_ed25519_addresses(coin_type, account_index, address_indexes, options)
                .await?),
            Self::Mnemonic(secret_manager) => {
                secret_manager
                    .generate_ed25519_addresses(coin_type, account_index, address_indexes, options)
                    .await
            }
            Self::Placeholder(_) => Err(Error::PlaceholderSecretManager),
        }
    }

    async fn generate_evm_addresses(
        &self,
        coin_type: u32,
        account_index: u32,
        address_indexes: Range<u32>,
        options: impl Into<Option<GenerateAddressOptions>> + Send,
    ) -> Result<Vec<EvmAddress>, Self::Error> {
        match self {
            #[cfg(feature = "stronghold")]
            Self::Stronghold(secret_manager) => Ok(secret_manager
                .generate_evm_addresses(coin_type, account_index, address_indexes, options)
                .await?),
            #[cfg(feature = "ledger_nano")]
            Self::LedgerNano(secret_manager) => Ok(secret_manager
                .generate_evm_addresses(coin_type, account_index, address_indexes, options)
                .await?),
            Self::Mnemonic(secret_manager) => {
                secret_manager
                    .generate_evm_addresses(coin_type, account_index, address_indexes, options)
                    .await
            }
            Self::Placeholder(_) => Err(Error::PlaceholderSecretManager),
        }
    }

    async fn sign_ed25519(&self, msg: &[u8], chain: &Chain) -> crate::client::Result<Ed25519Signature> {
        match self {
            #[cfg(feature = "stronghold")]
            Self::Stronghold(secret_manager) => Ok(secret_manager.sign_ed25519(msg, chain).await?),
            #[cfg(feature = "ledger_nano")]
            Self::LedgerNano(secret_manager) => Ok(secret_manager.sign_ed25519(msg, chain).await?),
            Self::Mnemonic(secret_manager) => secret_manager.sign_ed25519(msg, chain).await,
            Self::Placeholder(_) => Err(Error::PlaceholderSecretManager),
        }
    }

    async fn sign_evm(
        &self,
        msg: &[u8],
        chain: &Chain,
    ) -> Result<(secp256k1_ecdsa::PublicKey, secp256k1_ecdsa::Signature), Self::Error> {
        match self {
            #[cfg(feature = "stronghold")]
            Self::Stronghold(secret_manager) => Ok(secret_manager.sign_evm(msg, chain).await?),
            #[cfg(feature = "ledger_nano")]
            Self::LedgerNano(secret_manager) => Ok(secret_manager.sign_evm(msg, chain).await?),
            Self::Mnemonic(secret_manager) => secret_manager.sign_evm(msg, chain).await,
            Self::Placeholder(_) => Err(Error::PlaceholderSecretManager),
        }
    }

    async fn sign_transaction_essence(
        &self,
        prepared_transaction_data: &PreparedTransactionData,
        time: Option<u32>,
    ) -> Result<Unlocks, Self::Error> {
        match self {
            #[cfg(feature = "stronghold")]
            Self::Stronghold(secret_manager) => Ok(secret_manager
                .sign_transaction_essence(prepared_transaction_data, time)
                .await?),
            #[cfg(feature = "ledger_nano")]
            Self::LedgerNano(secret_manager) => Ok(secret_manager
                .sign_transaction_essence(prepared_transaction_data, time)
                .await?),
            Self::Mnemonic(secret_manager) => {
                secret_manager
                    .sign_transaction_essence(prepared_transaction_data, time)
                    .await
            }
            Self::Placeholder(_) => Err(Error::PlaceholderSecretManager),
        }
    }

    async fn sign_transaction(
        &self,
        prepared_transaction_data: PreparedTransactionData,
    ) -> Result<Payload, Self::Error> {
        match self {
            #[cfg(feature = "stronghold")]
            Self::Stronghold(secret_manager) => Ok(secret_manager.sign_transaction(prepared_transaction_data).await?),
            #[cfg(feature = "ledger_nano")]
            Self::LedgerNano(secret_manager) => Ok(secret_manager.sign_transaction(prepared_transaction_data).await?),
            Self::Mnemonic(secret_manager) => secret_manager.sign_transaction(prepared_transaction_data).await,
            Self::Placeholder(_) => Err(Error::PlaceholderSecretManager),
        }
    }
}

impl SecretManagerConfig for SecretManager {
    type Config = SecretManagerDto;

    fn to_config(&self) -> Option<Self::Config> {
        match self {
            #[cfg(feature = "stronghold")]
            Self::Stronghold(s) => s.to_config().map(Self::Config::Stronghold),
            #[cfg(feature = "ledger_nano")]
            Self::LedgerNano(s) => s.to_config().map(Self::Config::LedgerNano),
            Self::Mnemonic(_) => None,
            Self::Placeholder(_) => None,
        }
    }

    fn from_config(config: &Self::Config) -> Result<Self, Self::Error> {
        Ok(match config {
            #[cfg(feature = "stronghold")]
            SecretManagerDto::Stronghold(config) => Self::Stronghold(StrongholdSecretManager::from_config(config)?),
            #[cfg(feature = "ledger_nano")]
            SecretManagerDto::LedgerNano(config) => Self::LedgerNano(LedgerSecretManager::from_config(config)?),
            SecretManagerDto::HexSeed(hex_seed) => {
                Self::Mnemonic(MnemonicSecretManager::try_from_hex_seed(hex_seed.clone())?)
            }
            SecretManagerDto::Mnemonic(mnemonic) => Self::Mnemonic(MnemonicSecretManager::try_from_mnemonic(mnemonic)?),
            SecretManagerDto::Placeholder => Self::Placeholder(PlaceholderSecretManager),
        })
    }
}

impl SecretManager {
    /// Tries to create a [`SecretManager`] from a mnemonic string.
    pub fn try_from_mnemonic(mnemonic: impl Into<Zeroizing<String>>) -> crate::client::Result<Self> {
        Ok(Self::Mnemonic(MnemonicSecretManager::try_from_mnemonic(mnemonic)?))
    }

    /// Tries to create a [`SecretManager`] from a seed hex string.
    pub fn try_from_hex_seed(seed: impl Into<Zeroizing<String>>) -> crate::client::Result<Self> {
        Ok(Self::Mnemonic(MnemonicSecretManager::try_from_hex_seed(seed)?))
    }
}

pub(crate) async fn default_sign_transaction_essence<M: SecretManage>(
    secret_manager: &M,
    prepared_transaction_data: &PreparedTransactionData,
    time: Option<u32>,
) -> crate::client::Result<Unlocks>
where
    crate::client::Error: From<M::Error>,
{
    // The hashed_essence gets signed
    let hashed_essence = prepared_transaction_data.essence.hash();
    let mut blocks = Vec::new();
    let mut block_indexes = HashMap::<Address, usize>::new();

    // Assuming inputs_data is ordered by address type
    for (current_block_index, input) in prepared_transaction_data.inputs_data.iter().enumerate() {
        // Get the address that is required to unlock the input
        let TransactionEssence::Regular(regular) = &prepared_transaction_data.essence;
        let alias_transition = is_alias_transition(&input.output, *input.output_id(), regular.outputs(), None);
        let (input_address, _) = input.output.required_and_unlocked_address(
            time.unwrap_or_else(|| unix_timestamp_now().as_secs() as u32),
            input.output_metadata.output_id(),
            alias_transition,
        )?;

        // Check if we already added an [Unlock] for this address
        match block_indexes.get(&input_address) {
            // If we already have an [Unlock] for this address, add a [Unlock] based on the address type
            Some(block_index) => match input_address {
                Address::Alias(_alias) => blocks.push(Unlock::Alias(AliasUnlock::new(*block_index as u16)?)),
                Address::Ed25519(_ed25519) => {
                    blocks.push(Unlock::Reference(ReferenceUnlock::new(*block_index as u16)?));
                }
                Address::Nft(_nft) => blocks.push(Unlock::Nft(NftUnlock::new(*block_index as u16)?)),
            },
            None => {
                // We can only sign ed25519 addresses and block_indexes needs to contain the alias or nft
                // address already at this point, because the reference index needs to be lower
                // than the current block index
                if !input_address.is_ed25519() {
                    Err(InputSelectionError::MissingInputWithEd25519Address)?;
                }

                let chain = input.chain.as_ref().ok_or(Error::MissingBip32Chain)?;

                let block = secret_manager.signature_unlock(&hashed_essence, chain).await?;
                blocks.push(block);

                // Add the ed25519 address to the block_indexes, so it gets referenced if further inputs have
                // the same address in their unlock condition
                block_indexes.insert(input_address, current_block_index);
            }
        }

        // When we have an alias or Nft output, we will add their alias or nft address to block_indexes,
        // because they can be used to unlock outputs via [Unlock::Alias] or [Unlock::Nft],
        // that have the corresponding alias or nft address in their unlock condition
        match &input.output {
            Output::Alias(alias_output) => block_indexes.insert(
                Address::Alias(alias_output.alias_address(input.output_id())),
                current_block_index,
            ),
            Output::Nft(nft_output) => block_indexes.insert(
                Address::Nft(nft_output.nft_address(input.output_id())),
                current_block_index,
            ),
            _ => None,
        };
    }

    Ok(Unlocks::new(blocks)?)
}

pub(crate) async fn default_sign_transaction<M: SecretManage>(
    secret_manager: &M,
    prepared_transaction_data: PreparedTransactionData,
) -> crate::client::Result<Payload>
where
    crate::client::Error: From<M::Error>,
{
    log::debug!("[sign_transaction] {:?}", prepared_transaction_data);
    let current_time = unix_timestamp_now().as_secs() as u32;

    let unlocks = secret_manager
        .sign_transaction_essence(&prepared_transaction_data, Some(current_time))
        .await?;
    let tx_payload = TransactionPayload::new(prepared_transaction_data.essence.clone(), unlocks)?;

    validate_transaction_payload_length(&tx_payload)?;

    let conflict = verify_semantic(&prepared_transaction_data.inputs_data, &tx_payload, current_time)?;

    if conflict != ConflictReason::None {
        log::debug!("[sign_transaction] conflict: {conflict:?} for {:#?}", tx_payload);
        return Err(Error::TransactionSemantic(conflict));
    }

    Ok(Payload::from(tx_payload))
}<|MERGE_RESOLUTION|>--- conflicted
+++ resolved
@@ -26,13 +26,8 @@
     keys::slip10::Chain,
     signatures::secp256k1_ecdsa::{self, EvmAddress},
 };
-<<<<<<< HEAD
 use serde::{de::DeserializeOwned, Deserialize, Serialize};
-use zeroize::ZeroizeOnDrop;
-=======
-use serde::{Deserialize, Serialize};
 use zeroize::Zeroizing;
->>>>>>> dacfd705
 
 #[cfg(feature = "ledger_nano")]
 use self::ledger_nano::LedgerSecretManager;
@@ -397,7 +392,9 @@
             SecretManagerDto::HexSeed(hex_seed) => {
                 Self::Mnemonic(MnemonicSecretManager::try_from_hex_seed(hex_seed.clone())?)
             }
-            SecretManagerDto::Mnemonic(mnemonic) => Self::Mnemonic(MnemonicSecretManager::try_from_mnemonic(mnemonic)?),
+            SecretManagerDto::Mnemonic(mnemonic) => {
+                Self::Mnemonic(MnemonicSecretManager::try_from_mnemonic(mnemonic.clone())?)
+            }
             SecretManagerDto::Placeholder => Self::Placeholder(PlaceholderSecretManager),
         })
     }
