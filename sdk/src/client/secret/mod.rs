--- conflicted
+++ resolved
@@ -648,11 +648,7 @@
 
     validate_signed_transaction_payload_length(&tx_payload)?;
 
-<<<<<<< HEAD
-    let conflict = verify_semantic(&inputs_data, &tx_payload, todo!())?;
-=======
     let conflict = verify_semantic(&inputs_data, &tx_payload, protocol_parameters.clone())?;
->>>>>>> 2c4d7ffb
 
     if let Some(conflict) = conflict {
         log::debug!("[sign_transaction] conflict: {conflict:?} for {:#?}", tx_payload);
