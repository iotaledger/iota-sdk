--- conflicted
+++ resolved
@@ -54,12 +54,8 @@
         address::{Address, AnchorAddress, Ed25519Address},
         core::UnsignedBlock,
         output::Output,
-<<<<<<< HEAD
-        payload::{transaction::TransactionEssence, TransactionPayload},
+        payload::SignedTransactionPayload,
         protocol::ProtocolParameters,
-=======
-        payload::SignedTransactionPayload,
->>>>>>> 93a1152a
         signature::{Ed25519Signature, Signature},
         unlock::{AccountUnlock, NftUnlock, ReferenceUnlock, SignatureUnlock, Unlock, Unlocks},
         Error as BlockError, SignedBlock,
@@ -116,12 +112,8 @@
     async fn sign_transaction(
         &self,
         prepared_transaction_data: PreparedTransactionData,
-<<<<<<< HEAD
         protocol_parameters: &ProtocolParameters,
-    ) -> Result<TransactionPayload, Self::Error>;
-=======
     ) -> Result<SignedTransactionPayload, Self::Error>;
->>>>>>> 93a1152a
 }
 
 pub trait SecretManagerConfig: SecretManage {
@@ -418,36 +410,24 @@
     ) -> Result<Unlocks, Self::Error> {
         match self {
             #[cfg(feature = "stronghold")]
-<<<<<<< HEAD
             Self::Stronghold(secret_manager) => Ok(secret_manager
-                .sign_transaction_essence(prepared_transaction_data, protocol_parameters)
+                .transaction_unlocks(prepared_transaction_data, protocol_parameters)
                 .await?),
             #[cfg(feature = "ledger_nano")]
             Self::LedgerNano(secret_manager) => Ok(secret_manager
-                .sign_transaction_essence(prepared_transaction_data, protocol_parameters)
+                .transaction_unlocks(prepared_transaction_data, protocol_parameters)
                 .await?),
             Self::Mnemonic(secret_manager) => {
                 secret_manager
-                    .sign_transaction_essence(prepared_transaction_data, protocol_parameters)
+                    .transaction_unlocks(prepared_transaction_data, protocol_parameters)
                     .await
             }
             #[cfg(feature = "private_key_secret_manager")]
             Self::PrivateKey(secret_manager) => {
                 secret_manager
-                    .sign_transaction_essence(prepared_transaction_data, protocol_parameters)
-                    .await
-=======
-            Self::Stronghold(secret_manager) => {
-                Ok(secret_manager.transaction_unlocks(prepared_transaction_data).await?)
-            }
-            #[cfg(feature = "ledger_nano")]
-            Self::LedgerNano(secret_manager) => {
-                Ok(secret_manager.transaction_unlocks(prepared_transaction_data).await?)
->>>>>>> 93a1152a
-            }
-            Self::Mnemonic(secret_manager) => secret_manager.transaction_unlocks(prepared_transaction_data).await,
-            #[cfg(feature = "private_key_secret_manager")]
-            Self::PrivateKey(secret_manager) => secret_manager.transaction_unlocks(prepared_transaction_data).await,
+                    .transaction_unlocks(prepared_transaction_data, protocol_parameters)
+                    .await
+            }
             Self::Placeholder => Err(Error::PlaceholderSecretManager),
         }
     }
@@ -455,12 +435,8 @@
     async fn sign_transaction(
         &self,
         prepared_transaction_data: PreparedTransactionData,
-<<<<<<< HEAD
         protocol_parameters: &ProtocolParameters,
-    ) -> Result<TransactionPayload, Self::Error> {
-=======
     ) -> Result<SignedTransactionPayload, Self::Error> {
->>>>>>> 93a1152a
         match self {
             #[cfg(feature = "stronghold")]
             Self::Stronghold(secret_manager) => Ok(secret_manager
@@ -561,34 +537,20 @@
     // Assuming inputs_data is ordered by address type
     for (current_block_index, input) in prepared_transaction_data.inputs_data.iter().enumerate() {
         // Get the address that is required to unlock the input
-<<<<<<< HEAD
-        let TransactionEssence::Regular(regular) = &prepared_transaction_data.essence;
-        let account_transition = is_account_transition(&input.output, *input.output_id(), regular.outputs(), None);
         let required_address = input
             .output
             .required_address(
                 slot_index,
                 protocol_parameters.min_committable_age(),
                 protocol_parameters.max_committable_age(),
-                account_transition,
-            )
+            )?
             // TODO
             .unwrap();
-=======
-        let (input_address, _) = input
-            .output
-            .required_and_unlocked_address(slot_index, input.output_metadata.output_id())?;
->>>>>>> 93a1152a
 
         // Check if we already added an [Unlock] for this address
         match block_indexes.get(&required_address) {
             // If we already have an [Unlock] for this address, add a [Unlock] based on the address type
-<<<<<<< HEAD
             Some(block_index) => match required_address {
-                Address::Account(_account) => blocks.push(Unlock::Account(AccountUnlock::new(*block_index as u16)?)),
-=======
-            Some(block_index) => match input_address {
->>>>>>> 93a1152a
                 Address::Ed25519(_ed25519) => {
                     blocks.push(Unlock::Reference(ReferenceUnlock::new(*block_index as u16)?));
                 }
@@ -640,24 +602,16 @@
 pub(crate) async fn default_sign_transaction<M: SecretManage>(
     secret_manager: &M,
     prepared_transaction_data: PreparedTransactionData,
-<<<<<<< HEAD
     protocol_parameters: &ProtocolParameters,
-) -> crate::client::Result<TransactionPayload>
-=======
 ) -> crate::client::Result<SignedTransactionPayload>
->>>>>>> 93a1152a
 where
     crate::client::Error: From<M::Error>,
 {
     log::debug!("[sign_transaction] {:?}", prepared_transaction_data);
 
-<<<<<<< HEAD
     let unlocks = secret_manager
-        .sign_transaction_essence(&prepared_transaction_data, protocol_parameters)
+        .transaction_unlocks(&prepared_transaction_data, protocol_parameters)
         .await?;
-=======
-    let unlocks = secret_manager.transaction_unlocks(&prepared_transaction_data).await?;
->>>>>>> 93a1152a
 
     let PreparedTransactionData {
         transaction,
