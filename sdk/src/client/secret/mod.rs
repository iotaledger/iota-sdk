--- conflicted
+++ resolved
@@ -682,11 +682,7 @@
         .inspect_err(|e| {
             log::debug!("[sign_transaction] conflict: {e:?} for {tx_payload:#?}");
         })
-<<<<<<< HEAD
-        .map_err(BlockError::from)?;
-=======
         .map_err(Error::TransactionSemantic)?;
->>>>>>> 31bcdf4b
 
     Ok(tx_payload)
 }
