// Copyright 2021 IOTA Stiftung
// SPDX-License-Identifier: Apache-2.0

//! Secret manager module enabling address generation and transaction signing.

/// Module for ledger nano based secret management.
#[cfg(feature = "ledger_nano")]
#[cfg_attr(docsrs, doc(cfg(feature = "ledger_nano")))]
pub mod ledger_nano;
/// Module for mnemonic based secret management.
pub mod mnemonic;
/// Module for single private key based secret management.
#[cfg(feature = "private_key_secret_manager")]
#[cfg_attr(docsrs, doc(cfg(feature = "private_key_secret_manager")))]
pub mod private_key;
/// Module for stronghold based secret management.
#[cfg(feature = "stronghold")]
#[cfg_attr(docsrs, doc(cfg(feature = "stronghold")))]
pub mod stronghold;
/// Signing related types
pub mod types;

#[cfg(feature = "stronghold")]
use std::time::Duration;
use std::{collections::HashMap, fmt::Debug, ops::Range, str::FromStr};

use async_trait::async_trait;
use crypto::{
    keys::{bip39::Mnemonic, bip44::Bip44},
    signatures::secp256k1_ecdsa::{self, EvmAddress},
};
use serde::{de::DeserializeOwned, Deserialize, Serialize};
use zeroize::Zeroizing;

#[cfg(feature = "ledger_nano")]
use self::ledger_nano::LedgerSecretManager;
use self::mnemonic::MnemonicSecretManager;
#[cfg(feature = "private_key_secret_manager")]
use self::private_key::PrivateKeySecretManager;
#[cfg(feature = "stronghold")]
use self::stronghold::StrongholdSecretManager;
pub use self::types::{GenerateAddressOptions, LedgerNanoStatus};
#[cfg(feature = "stronghold")]
use crate::client::secret::types::StrongholdDto;
use crate::{
    client::{
        api::{
            input_selection::Error as InputSelectionError, transaction::validate_signed_transaction_payload_length,
            verify_semantic, PreparedTransactionData,
        },
        Error,
    },
    types::block::{
<<<<<<< HEAD
        address::{Address, AnchorAddress, Ed25519Address},
        core::BlockWrapperBuilder,
=======
        address::{Address, Ed25519Address},
        core::UnsignedBlock,
>>>>>>> 143cdefb
        output::Output,
        payload::SignedTransactionPayload,
        signature::{Ed25519Signature, Signature},
        unlock::{AccountUnlock, NftUnlock, ReferenceUnlock, SignatureUnlock, Unlock, Unlocks},
<<<<<<< HEAD
        BlockWrapper, Error as BlockError,
=======
        SignedBlock,
>>>>>>> 143cdefb
    },
};

/// The secret manager interface.
#[async_trait]
pub trait SecretManage: Send + Sync {
    type Error: std::error::Error + Send + Sync;

    /// Generates addresses.
    ///
    /// For `coin_type`, see also <https://github.com/satoshilabs/slips/blob/master/slip-0044.md>.
    async fn generate_ed25519_addresses(
        &self,
        coin_type: u32,
        account_index: u32,
        address_indexes: Range<u32>,
        options: impl Into<Option<GenerateAddressOptions>> + Send,
    ) -> Result<Vec<Ed25519Address>, Self::Error>;

    async fn generate_evm_addresses(
        &self,
        coin_type: u32,
        account_index: u32,
        address_indexes: Range<u32>,
        options: impl Into<Option<GenerateAddressOptions>> + Send,
    ) -> Result<Vec<EvmAddress>, Self::Error>;

    /// Signs msg using the given [`Chain`] using Ed25519.
    async fn sign_ed25519(&self, msg: &[u8], chain: Bip44) -> Result<Ed25519Signature, Self::Error>;

    /// Signs msg using the given [`Chain`] using Secp256k1.
    async fn sign_secp256k1_ecdsa(
        &self,
        msg: &[u8],
        chain: Bip44,
    ) -> Result<(secp256k1_ecdsa::PublicKey, secp256k1_ecdsa::RecoverableSignature), Self::Error>;

    /// Signs `transaction_signing_hash` using the given `chain`, returning an [`Unlock`].
    async fn signature_unlock(&self, transaction_signing_hash: &[u8; 32], chain: Bip44) -> Result<Unlock, Self::Error> {
        Ok(Unlock::from(SignatureUnlock::new(Signature::from(
            self.sign_ed25519(transaction_signing_hash, chain).await?,
        ))))
    }

    async fn transaction_unlocks(
        &self,
        prepared_transaction_data: &PreparedTransactionData,
    ) -> Result<Unlocks, Self::Error>;

    async fn sign_transaction(
        &self,
        prepared_transaction_data: PreparedTransactionData,
    ) -> Result<SignedTransactionPayload, Self::Error>;
}

pub trait SecretManagerConfig: SecretManage {
    type Config: Serialize + DeserializeOwned + Debug + Send + Sync;

    fn to_config(&self) -> Option<Self::Config>;

    fn from_config(config: &Self::Config) -> Result<Self, Self::Error>
    where
        Self: Sized;
}

/// Supported secret managers

#[non_exhaustive]
pub enum SecretManager {
    /// Secret manager that uses [`iota_stronghold`] as the backing storage.
    #[cfg(feature = "stronghold")]
    #[cfg_attr(docsrs, doc(cfg(feature = "stronghold")))]
    Stronghold(StrongholdSecretManager),

    /// Secret manager that uses a Ledger Nano hardware wallet or Speculos simulator.
    #[cfg(feature = "ledger_nano")]
    #[cfg_attr(docsrs, doc(cfg(feature = "ledger_nano")))]
    LedgerNano(LedgerSecretManager),

    /// Secret manager that uses a mnemonic in plain memory. It's not recommended for production use. Use
    /// LedgerNano or Stronghold instead.
    Mnemonic(MnemonicSecretManager),

    /// Secret manager that uses a single private key.
    #[cfg(feature = "private_key_secret_manager")]
    #[cfg_attr(docsrs, doc(cfg(feature = "private_key_secret_manager")))]
    PrivateKey(Box<PrivateKeySecretManager>),

    /// Secret manager that's just a placeholder, so it can be provided to an online wallet, but can't be used for
    /// signing.
    Placeholder,
}

#[cfg(feature = "stronghold")]
impl From<StrongholdSecretManager> for SecretManager {
    fn from(secret_manager: StrongholdSecretManager) -> Self {
        Self::Stronghold(secret_manager)
    }
}

#[cfg(feature = "ledger_nano")]
impl From<LedgerSecretManager> for SecretManager {
    fn from(secret_manager: LedgerSecretManager) -> Self {
        Self::LedgerNano(secret_manager)
    }
}

impl From<MnemonicSecretManager> for SecretManager {
    fn from(secret_manager: MnemonicSecretManager) -> Self {
        Self::Mnemonic(secret_manager)
    }
}

#[cfg(feature = "private_key_secret_manager")]
impl From<PrivateKeySecretManager> for SecretManager {
    fn from(secret_manager: PrivateKeySecretManager) -> Self {
        Self::PrivateKey(Box::new(secret_manager))
    }
}

impl Debug for SecretManager {
    fn fmt(&self, f: &mut std::fmt::Formatter<'_>) -> std::fmt::Result {
        match self {
            #[cfg(feature = "stronghold")]
            Self::Stronghold(_) => f.debug_tuple("Stronghold").field(&"...").finish(),
            #[cfg(feature = "ledger_nano")]
            Self::LedgerNano(_) => f.debug_tuple("LedgerNano").field(&"...").finish(),
            Self::Mnemonic(_) => f.debug_tuple("Mnemonic").field(&"...").finish(),
            #[cfg(feature = "private_key_secret_manager")]
            Self::PrivateKey(_) => f.debug_tuple("PrivateKey").field(&"...").finish(),
            Self::Placeholder => f.debug_struct("Placeholder").finish(),
        }
    }
}

impl FromStr for SecretManager {
    type Err = Error;

    fn from_str(s: &str) -> crate::client::Result<Self> {
        Self::try_from(serde_json::from_str::<SecretManagerDto>(s)?)
    }
}

/// DTO for secret manager types with required data.
#[derive(Clone, Debug, Serialize, Deserialize)]
#[non_exhaustive]
pub enum SecretManagerDto {
    /// Stronghold
    #[cfg(feature = "stronghold")]
    #[cfg_attr(docsrs, doc(cfg(feature = "stronghold")))]
    #[serde(alias = "stronghold")]
    Stronghold(StrongholdDto),
    /// Ledger Device, bool specifies if it's a simulator or not
    #[cfg(feature = "ledger_nano")]
    #[cfg_attr(docsrs, doc(cfg(feature = "ledger_nano")))]
    #[serde(alias = "ledgerNano")]
    LedgerNano(bool),
    /// Mnemonic
    #[serde(alias = "mnemonic")]
    Mnemonic(Zeroizing<String>),
    /// Private Key
    #[cfg(feature = "private_key_secret_manager")]
    #[cfg_attr(docsrs, doc(cfg(feature = "private_key_secret_manager")))]
    #[serde(alias = "privateKey")]
    PrivateKey(Zeroizing<String>),
    /// Hex seed
    #[serde(alias = "hexSeed")]
    HexSeed(Zeroizing<String>),
    /// Placeholder
    #[serde(alias = "placeholder")]
    Placeholder,
}

impl TryFrom<SecretManagerDto> for SecretManager {
    type Error = Error;

    fn try_from(value: SecretManagerDto) -> crate::client::Result<Self> {
        Ok(match value {
            #[cfg(feature = "stronghold")]
            SecretManagerDto::Stronghold(stronghold_dto) => {
                let mut builder = StrongholdSecretManager::builder();

                if let Some(password) = stronghold_dto.password {
                    builder = builder.password(password);
                }

                if let Some(timeout) = stronghold_dto.timeout {
                    builder = builder.timeout(Duration::from_secs(timeout));
                }

                Self::Stronghold(builder.build(&stronghold_dto.snapshot_path)?)
            }

            #[cfg(feature = "ledger_nano")]
            SecretManagerDto::LedgerNano(is_simulator) => Self::LedgerNano(LedgerSecretManager::new(is_simulator)),

            SecretManagerDto::Mnemonic(mnemonic) => {
                Self::Mnemonic(MnemonicSecretManager::try_from_mnemonic(mnemonic.as_str().to_owned())?)
            }

            #[cfg(feature = "private_key_secret_manager")]
            SecretManagerDto::PrivateKey(private_key) => {
                Self::PrivateKey(Box::new(PrivateKeySecretManager::try_from_hex(private_key)?))
            }

            SecretManagerDto::HexSeed(hex_seed) => {
                // `SecretManagerDto` is `ZeroizeOnDrop` so it will take care of zeroizing the original.
                Self::Mnemonic(MnemonicSecretManager::try_from_hex_seed(hex_seed)?)
            }

            SecretManagerDto::Placeholder => Self::Placeholder,
        })
    }
}

impl From<&SecretManager> for SecretManagerDto {
    fn from(value: &SecretManager) -> Self {
        match value {
            #[cfg(feature = "stronghold")]
            SecretManager::Stronghold(stronghold_adapter) => Self::Stronghold(StrongholdDto {
                password: None,
                timeout: stronghold_adapter.get_timeout().map(|duration| duration.as_secs()),
                snapshot_path: stronghold_adapter
                    .snapshot_path
                    .clone()
                    .into_os_string()
                    .to_string_lossy()
                    .into(),
            }),

            #[cfg(feature = "ledger_nano")]
            SecretManager::LedgerNano(ledger_nano) => Self::LedgerNano(ledger_nano.is_simulator),

            // `MnemonicSecretManager(Seed)` doesn't have Debug or Display implemented and in the current use cases of
            // the client/wallet we also don't need to convert it in this direction with the mnemonic/seed, we only need
            // to know the type
            SecretManager::Mnemonic(_mnemonic) => Self::Mnemonic("...".to_string().into()),

            #[cfg(feature = "private_key_secret_manager")]
            SecretManager::PrivateKey(_private_key) => Self::PrivateKey("...".to_string().into()),

            SecretManager::Placeholder => Self::Placeholder,
        }
    }
}

#[async_trait]
impl SecretManage for SecretManager {
    type Error = Error;

    async fn generate_ed25519_addresses(
        &self,
        coin_type: u32,
        account_index: u32,
        address_indexes: Range<u32>,
        options: impl Into<Option<GenerateAddressOptions>> + Send,
    ) -> crate::client::Result<Vec<Ed25519Address>> {
        match self {
            #[cfg(feature = "stronghold")]
            Self::Stronghold(secret_manager) => Ok(secret_manager
                .generate_ed25519_addresses(coin_type, account_index, address_indexes, options)
                .await?),
            #[cfg(feature = "ledger_nano")]
            Self::LedgerNano(secret_manager) => Ok(secret_manager
                .generate_ed25519_addresses(coin_type, account_index, address_indexes, options)
                .await?),
            Self::Mnemonic(secret_manager) => {
                secret_manager
                    .generate_ed25519_addresses(coin_type, account_index, address_indexes, options)
                    .await
            }
            #[cfg(feature = "private_key_secret_manager")]
            Self::PrivateKey(secret_manager) => {
                secret_manager
                    .generate_ed25519_addresses(coin_type, account_index, address_indexes, options)
                    .await
            }
            Self::Placeholder => Err(Error::PlaceholderSecretManager),
        }
    }

    async fn generate_evm_addresses(
        &self,
        coin_type: u32,
        account_index: u32,
        address_indexes: Range<u32>,
        options: impl Into<Option<GenerateAddressOptions>> + Send,
    ) -> Result<Vec<EvmAddress>, Self::Error> {
        match self {
            #[cfg(feature = "stronghold")]
            Self::Stronghold(secret_manager) => Ok(secret_manager
                .generate_evm_addresses(coin_type, account_index, address_indexes, options)
                .await?),
            #[cfg(feature = "ledger_nano")]
            Self::LedgerNano(secret_manager) => Ok(secret_manager
                .generate_evm_addresses(coin_type, account_index, address_indexes, options)
                .await?),
            Self::Mnemonic(secret_manager) => {
                secret_manager
                    .generate_evm_addresses(coin_type, account_index, address_indexes, options)
                    .await
            }
            #[cfg(feature = "private_key_secret_manager")]
            Self::PrivateKey(secret_manager) => {
                secret_manager
                    .generate_evm_addresses(coin_type, account_index, address_indexes, options)
                    .await
            }
            Self::Placeholder => Err(Error::PlaceholderSecretManager),
        }
    }

    async fn sign_ed25519(&self, msg: &[u8], chain: Bip44) -> crate::client::Result<Ed25519Signature> {
        match self {
            #[cfg(feature = "stronghold")]
            Self::Stronghold(secret_manager) => Ok(secret_manager.sign_ed25519(msg, chain).await?),
            #[cfg(feature = "ledger_nano")]
            Self::LedgerNano(secret_manager) => Ok(secret_manager.sign_ed25519(msg, chain).await?),
            Self::Mnemonic(secret_manager) => secret_manager.sign_ed25519(msg, chain).await,
            #[cfg(feature = "private_key_secret_manager")]
            Self::PrivateKey(secret_manager) => secret_manager.sign_ed25519(msg, chain).await,
            Self::Placeholder => Err(Error::PlaceholderSecretManager),
        }
    }

    async fn sign_secp256k1_ecdsa(
        &self,
        msg: &[u8],
        chain: Bip44,
    ) -> Result<(secp256k1_ecdsa::PublicKey, secp256k1_ecdsa::RecoverableSignature), Self::Error> {
        match self {
            #[cfg(feature = "stronghold")]
            Self::Stronghold(secret_manager) => Ok(secret_manager.sign_secp256k1_ecdsa(msg, chain).await?),
            #[cfg(feature = "ledger_nano")]
            Self::LedgerNano(secret_manager) => Ok(secret_manager.sign_secp256k1_ecdsa(msg, chain).await?),
            Self::Mnemonic(secret_manager) => secret_manager.sign_secp256k1_ecdsa(msg, chain).await,
            #[cfg(feature = "private_key_secret_manager")]
            Self::PrivateKey(secret_manager) => secret_manager.sign_secp256k1_ecdsa(msg, chain).await,
            Self::Placeholder => Err(Error::PlaceholderSecretManager),
        }
    }

    async fn transaction_unlocks(
        &self,
        prepared_transaction_data: &PreparedTransactionData,
    ) -> Result<Unlocks, Self::Error> {
        match self {
            #[cfg(feature = "stronghold")]
            Self::Stronghold(secret_manager) => {
                Ok(secret_manager.transaction_unlocks(prepared_transaction_data).await?)
            }
            #[cfg(feature = "ledger_nano")]
            Self::LedgerNano(secret_manager) => {
                Ok(secret_manager.transaction_unlocks(prepared_transaction_data).await?)
            }
            Self::Mnemonic(secret_manager) => secret_manager.transaction_unlocks(prepared_transaction_data).await,
            #[cfg(feature = "private_key_secret_manager")]
            Self::PrivateKey(secret_manager) => secret_manager.transaction_unlocks(prepared_transaction_data).await,
            Self::Placeholder => Err(Error::PlaceholderSecretManager),
        }
    }

    async fn sign_transaction(
        &self,
        prepared_transaction_data: PreparedTransactionData,
    ) -> Result<SignedTransactionPayload, Self::Error> {
        match self {
            #[cfg(feature = "stronghold")]
            Self::Stronghold(secret_manager) => Ok(secret_manager.sign_transaction(prepared_transaction_data).await?),
            #[cfg(feature = "ledger_nano")]
            Self::LedgerNano(secret_manager) => Ok(secret_manager.sign_transaction(prepared_transaction_data).await?),
            Self::Mnemonic(secret_manager) => secret_manager.sign_transaction(prepared_transaction_data).await,
            #[cfg(feature = "private_key_secret_manager")]
            Self::PrivateKey(secret_manager) => secret_manager.sign_transaction(prepared_transaction_data).await,
            Self::Placeholder => Err(Error::PlaceholderSecretManager),
        }
    }
}

pub trait DowncastSecretManager: SecretManage {
    fn downcast<T: 'static + SecretManage>(&self) -> Option<&T>;
}

impl<S: 'static + SecretManage + Send + Sync> DowncastSecretManager for S {
    fn downcast<T: 'static + SecretManage>(&self) -> Option<&T> {
        (self as &(dyn std::any::Any + Send + Sync)).downcast_ref::<T>()
    }
}

impl SecretManagerConfig for SecretManager {
    type Config = SecretManagerDto;

    fn to_config(&self) -> Option<Self::Config> {
        match self {
            #[cfg(feature = "stronghold")]
            Self::Stronghold(s) => s.to_config().map(Self::Config::Stronghold),
            #[cfg(feature = "ledger_nano")]
            Self::LedgerNano(s) => s.to_config().map(Self::Config::LedgerNano),
            Self::Mnemonic(_) => None,
            #[cfg(feature = "private_key_secret_manager")]
            Self::PrivateKey(_) => None,
            Self::Placeholder => None,
        }
    }

    fn from_config(config: &Self::Config) -> Result<Self, Self::Error> {
        Ok(match config {
            #[cfg(feature = "stronghold")]
            SecretManagerDto::Stronghold(config) => Self::Stronghold(StrongholdSecretManager::from_config(config)?),
            #[cfg(feature = "ledger_nano")]
            SecretManagerDto::LedgerNano(config) => Self::LedgerNano(LedgerSecretManager::from_config(config)?),
            SecretManagerDto::HexSeed(hex_seed) => {
                Self::Mnemonic(MnemonicSecretManager::try_from_hex_seed(hex_seed.clone())?)
            }
            SecretManagerDto::Mnemonic(mnemonic) => {
                Self::Mnemonic(MnemonicSecretManager::try_from_mnemonic(mnemonic.as_str().to_owned())?)
            }
            #[cfg(feature = "private_key_secret_manager")]
            SecretManagerDto::PrivateKey(private_key) => {
                Self::PrivateKey(Box::new(PrivateKeySecretManager::try_from_hex(private_key.to_owned())?))
            }
            SecretManagerDto::Placeholder => Self::Placeholder,
        })
    }
}

impl SecretManager {
    /// Tries to create a [`SecretManager`] from a mnemonic string.
    pub fn try_from_mnemonic(mnemonic: impl Into<Mnemonic>) -> crate::client::Result<Self> {
        Ok(Self::Mnemonic(MnemonicSecretManager::try_from_mnemonic(mnemonic)?))
    }

    /// Tries to create a [`SecretManager`] from a seed hex string.
    pub fn try_from_hex_seed(seed: impl Into<Zeroizing<String>>) -> crate::client::Result<Self> {
        Ok(Self::Mnemonic(MnemonicSecretManager::try_from_hex_seed(seed)?))
    }
}

pub(crate) async fn default_transaction_unlocks<M: SecretManage>(
    secret_manager: &M,
    prepared_transaction_data: &PreparedTransactionData,
) -> crate::client::Result<Unlocks>
where
    crate::client::Error: From<M::Error>,
{
    let transaction_signing_hash = prepared_transaction_data.transaction.signing_hash();
    let mut blocks = Vec::new();
    let mut block_indexes = HashMap::<Address, usize>::new();
    let slot_index = prepared_transaction_data.transaction.creation_slot();

    // Assuming inputs_data is ordered by address type
    for (current_block_index, input) in prepared_transaction_data.inputs_data.iter().enumerate() {
        // Get the address that is required to unlock the input
        let (input_address, _) = input
            .output
            .required_and_unlocked_address(slot_index, input.output_metadata.output_id())?;

        // Check if we already added an [Unlock] for this address
        match block_indexes.get(&input_address) {
            // If we already have an [Unlock] for this address, add a [Unlock] based on the address type
            Some(block_index) => match input_address {
                Address::Ed25519(_ed25519) => {
                    blocks.push(Unlock::Reference(ReferenceUnlock::new(*block_index as u16)?));
                }
                Address::Account(_account) => blocks.push(Unlock::Account(AccountUnlock::new(*block_index as u16)?)),
                Address::Nft(_nft) => blocks.push(Unlock::Nft(NftUnlock::new(*block_index as u16)?)),
                Address::Anchor(_) => Err(BlockError::UnsupportedAddressKind(AnchorAddress::KIND))?,
                _ => todo!("What do we do here?"),
            },
            None => {
                // We can only sign ed25519 addresses and block_indexes needs to contain the account or nft
                // address already at this point, because the reference index needs to be lower
                // than the current block index
                if !input_address.is_ed25519() {
                    Err(InputSelectionError::MissingInputWithEd25519Address)?;
                }

                let chain = input.chain.ok_or(Error::MissingBip32Chain)?;

                let block = secret_manager
                    .signature_unlock(&transaction_signing_hash, chain)
                    .await?;
                blocks.push(block);

                // Add the ed25519 address to the block_indexes, so it gets referenced if further inputs have
                // the same address in their unlock condition
                block_indexes.insert(input_address, current_block_index);
            }
        }

        // When we have an account or Nft output, we will add their account or nft address to block_indexes,
        // because they can be used to unlock outputs via [Unlock::Account] or [Unlock::Nft],
        // that have the corresponding account or nft address in their unlock condition
        match &input.output {
            Output::Account(account_output) => block_indexes.insert(
                Address::Account(account_output.account_address(input.output_id())),
                current_block_index,
            ),
            Output::Nft(nft_output) => block_indexes.insert(
                Address::Nft(nft_output.nft_address(input.output_id())),
                current_block_index,
            ),
            _ => None,
        };
    }

    Ok(Unlocks::new(blocks)?)
}

pub(crate) async fn default_sign_transaction<M: SecretManage>(
    secret_manager: &M,
    prepared_transaction_data: PreparedTransactionData,
) -> crate::client::Result<SignedTransactionPayload>
where
    crate::client::Error: From<M::Error>,
{
    log::debug!("[sign_transaction] {:?}", prepared_transaction_data);

    let unlocks = secret_manager.transaction_unlocks(&prepared_transaction_data).await?;

    let PreparedTransactionData {
        transaction,
        inputs_data,
        ..
    } = prepared_transaction_data;
    let tx_payload = SignedTransactionPayload::new(transaction, unlocks)?;

    validate_signed_transaction_payload_length(&tx_payload)?;

    let conflict = verify_semantic(&inputs_data, &tx_payload)?;

    if let Some(conflict) = conflict {
        log::debug!("[sign_transaction] conflict: {conflict:?} for {:#?}", tx_payload);
        return Err(Error::TransactionSemantic(conflict));
    }

    Ok(tx_payload)
}

#[async_trait]
pub trait SignBlock {
    async fn sign_ed25519<S: SecretManage>(
        self,
        secret_manager: &S,
        chain: Bip44,
    ) -> crate::client::Result<SignedBlock>
    where
        crate::client::Error: From<S::Error>;
}

#[async_trait]
impl SignBlock for UnsignedBlock {
    async fn sign_ed25519<S: SecretManage>(self, secret_manager: &S, chain: Bip44) -> crate::client::Result<SignedBlock>
    where
        crate::client::Error: From<S::Error>,
    {
        let msg = self.signing_input();
        Ok(self.finish(secret_manager.sign_ed25519(&msg, chain).await?)?)
    }
}<|MERGE_RESOLUTION|>--- conflicted
+++ resolved
@@ -51,22 +51,13 @@
         Error,
     },
     types::block::{
-<<<<<<< HEAD
         address::{Address, AnchorAddress, Ed25519Address},
-        core::BlockWrapperBuilder,
-=======
-        address::{Address, Ed25519Address},
         core::UnsignedBlock,
->>>>>>> 143cdefb
         output::Output,
         payload::SignedTransactionPayload,
         signature::{Ed25519Signature, Signature},
         unlock::{AccountUnlock, NftUnlock, ReferenceUnlock, SignatureUnlock, Unlock, Unlocks},
-<<<<<<< HEAD
-        BlockWrapper, Error as BlockError,
-=======
-        SignedBlock,
->>>>>>> 143cdefb
+        Error as BlockError, SignedBlock,
     },
 };
 
