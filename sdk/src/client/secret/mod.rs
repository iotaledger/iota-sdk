--- conflicted
+++ resolved
@@ -29,7 +29,7 @@
 
 #[cfg(feature = "ledger_nano")]
 use self::ledger_nano::LedgerSecretManager;
-use self::mnemonic::{Mnemonic, MnemonicSecretManager};
+use self::mnemonic::MnemonicSecretManager;
 #[cfg(feature = "stronghold")]
 use self::stronghold::StrongholdSecretManager;
 pub use self::types::{GenerateAddressOptions, LedgerNanoStatus};
@@ -216,12 +216,7 @@
             SecretManagerDto::LedgerNano(is_simulator) => Self::LedgerNano(LedgerSecretManager::new(is_simulator)),
 
             SecretManagerDto::Mnemonic(mnemonic) => {
-<<<<<<< HEAD
-                // `SecretManagerDto` is `ZeroizeOnDrop` so it will take care of zeroizing the original.
-                Self::Mnemonic(MnemonicSecretManager::try_from_mnemonic(mnemonic)?)
-=======
                 Self::Mnemonic(MnemonicSecretManager::try_from_mnemonic(mnemonic.as_str().to_owned())?)
->>>>>>> 9718215f
             }
 
             SecretManagerDto::HexSeed(hex_seed) => {
@@ -417,12 +412,6 @@
             }
             SecretManagerDto::Placeholder => Self::Placeholder,
         })
-    }
-}
-
-impl From<Mnemonic> for SecretManager {
-    fn from(m: Mnemonic) -> Self {
-        Self::Mnemonic(MnemonicSecretManager::from(m))
     }
 }
 
