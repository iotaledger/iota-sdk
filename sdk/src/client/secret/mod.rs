// Copyright 2021 IOTA Stiftung
// SPDX-License-Identifier: Apache-2.0

//! Secret manager module enabling address generation and transaction essence signing.

#[cfg(feature = "ledger_nano")]
#[cfg_attr(docsrs, doc(cfg(feature = "ledger_nano")))]
pub mod ledger_nano;
/// Module for signing with a mnemonic or seed
pub mod mnemonic;
/// Module for the PlaceholderSecretManager
pub mod placeholder;
/// Module for signing with a Stronghold vault
#[cfg(feature = "stronghold")]
#[cfg_attr(docsrs, doc(cfg(feature = "stronghold")))]
pub mod stronghold;
/// Signing related types
pub mod types;

#[cfg(feature = "stronghold")]
use std::time::Duration;
use std::{collections::HashMap, fmt::Debug, ops::Range, str::FromStr};

use async_trait::async_trait;
<<<<<<< HEAD
use crypto::keys::slip10::Chain;
use serde::{de::DeserializeOwned, Deserialize, Serialize};
=======
use crypto::{keys::slip10::Chain, signatures::secp256k1_ecdsa::EvmAddress};
use serde::{Deserialize, Serialize};
>>>>>>> df2f8ce0
use zeroize::ZeroizeOnDrop;

#[cfg(feature = "ledger_nano")]
use self::ledger_nano::LedgerSecretManager;
#[cfg(feature = "stronghold")]
use self::stronghold::StrongholdSecretManager;
pub use self::types::{GenerateAddressOptions, LedgerNanoStatus};
use self::{mnemonic::MnemonicSecretManager, placeholder::PlaceholderSecretManager};
#[cfg(feature = "stronghold")]
use crate::client::secret::types::StrongholdDto;
use crate::{
    client::{
        api::{
            input_selection::{is_alias_transition, Error as InputSelectionError},
            transaction::validate_transaction_payload_length,
            verify_semantic, PreparedTransactionData,
        },
        Error,
    },
    types::block::{
        address::{Address, Ed25519Address},
        output::Output,
        payload::{transaction::TransactionEssence, Payload, TransactionPayload},
        semantic::ConflictReason,
        signature::{Ed25519Signature, Signature},
        unlock::{AliasUnlock, NftUnlock, ReferenceUnlock, SignatureUnlock, Unlock, Unlocks},
    },
    utils::unix_timestamp_now,
};

/// The secret manager interface.
#[async_trait]
pub trait SecretManage: Debug + Send + Sync {
    type Error: std::error::Error + Send + Sync;

    /// Generates addresses.
    ///
    /// For `coin_type`, see also <https://github.com/satoshilabs/slips/blob/master/slip-0044.md>.
    async fn generate_ed25519_addresses(
        &self,
        coin_type: u32,
        account_index: u32,
        address_indexes: Range<u32>,
        options: impl Into<Option<GenerateAddressOptions>> + Send,
    ) -> Result<Vec<Ed25519Address>, Self::Error>;

    async fn generate_evm_addresses(
        &self,
        coin_type: u32,
        account_index: u32,
        address_indexes: Range<u32>,
        options: impl Into<Option<GenerateAddressOptions>> + Send,
    ) -> Result<Vec<EvmAddress>, Self::Error>;

    /// Signs `msg` using the given [`Chain`].
    async fn sign_ed25519(&self, msg: &[u8], chain: &Chain) -> Result<Ed25519Signature, Self::Error>;

    /// Signs `essence_hash` using the given `chain`, returning an [`Unlock`].
    async fn signature_unlock(&self, essence_hash: &[u8; 32], chain: &Chain) -> Result<Unlock, Self::Error> {
        Ok(Unlock::Signature(SignatureUnlock::new(Signature::Ed25519(
            self.sign_ed25519(essence_hash, chain).await?,
        ))))
    }

    /// Signs a transaction essence.
    async fn sign_transaction_essence(
        &self,
        prepared_transaction_data: &PreparedTransactionData,
        time: Option<u32>,
    ) -> Result<Unlocks, Self::Error>;

    async fn sign_transaction(
        &self,
        prepared_transaction_data: PreparedTransactionData,
    ) -> Result<Payload, Self::Error>;
}

pub trait SecretManagerConfig: SecretManage {
    type Config: Serialize + DeserializeOwned + Debug + Send + Sync;

    fn to_config(&self) -> Option<Self::Config>;

    fn from_config(config: &Self::Config) -> Result<Self, Self::Error>
    where
        Self: Sized;
}

/// Supported secret managers

// Boxes make this type clumsy to use.
pub enum SecretManager {
    /// Secret manager that uses [`iota_stronghold`] as the backing storage.
    #[cfg(feature = "stronghold")]
    #[cfg_attr(docsrs, doc(cfg(feature = "stronghold")))]
    Stronghold(StrongholdSecretManager),

    /// Secret manager that uses a Ledger Nano hardware wallet or Speculos simulator.
    #[cfg(feature = "ledger_nano")]
    #[cfg_attr(docsrs, doc(cfg(feature = "ledger_nano")))]
    LedgerNano(LedgerSecretManager),

    /// Secret manager that uses a mnemonic in plain memory. It's not recommended for production use. Use
    /// LedgerNano or Stronghold instead.
    Mnemonic(MnemonicSecretManager),

    /// Secret manager that's just a placeholder, so it can be provided to an online wallet, but can't be used for
    /// signing.
    Placeholder(PlaceholderSecretManager),
}

impl Debug for SecretManager {
    fn fmt(&self, f: &mut std::fmt::Formatter<'_>) -> std::fmt::Result {
        match self {
            #[cfg(feature = "stronghold")]
            Self::Stronghold(_) => f.debug_tuple("Stronghold").field(&"...").finish(),
            #[cfg(feature = "ledger_nano")]
            Self::LedgerNano(_) => f.debug_tuple("LedgerNano").field(&"...").finish(),
            Self::Mnemonic(_) => f.debug_tuple("Mnemonic").field(&"...").finish(),
            Self::Placeholder(_) => f.debug_struct("Placeholder").finish(),
        }
    }
}

impl FromStr for SecretManager {
    type Err = Error;

    fn from_str(s: &str) -> crate::client::Result<Self> {
        Self::try_from(&serde_json::from_str::<SecretManagerDto>(s)?)
    }
}

/// DTO for secret manager types with required data.
#[derive(Debug, Clone, Serialize, Deserialize, ZeroizeOnDrop)]
pub enum SecretManagerDto {
    /// Stronghold
    #[cfg(feature = "stronghold")]
    #[cfg_attr(docsrs, doc(cfg(feature = "stronghold")))]
    #[serde(alias = "stronghold")]
    Stronghold(StrongholdDto),
    /// Ledger Device, bool specifies if it's a simulator or not
    #[cfg(feature = "ledger_nano")]
    #[cfg_attr(docsrs, doc(cfg(feature = "ledger_nano")))]
    #[serde(alias = "ledgerNano")]
    LedgerNano(bool),
    /// Mnemonic
    #[serde(alias = "mnemonic")]
    Mnemonic(String),
    /// Hex seed
    #[serde(alias = "hexSeed")]
    HexSeed(String),
    /// Placeholder
    #[serde(alias = "placeholder")]
    Placeholder,
}

impl TryFrom<&SecretManagerDto> for SecretManager {
    type Error = Error;

    fn try_from(value: &SecretManagerDto) -> crate::client::Result<Self> {
        Ok(match value {
            #[cfg(feature = "stronghold")]
            SecretManagerDto::Stronghold(stronghold_dto) => {
                let mut builder = StrongholdSecretManager::builder();

                if let Some(password) = &stronghold_dto.password {
                    builder = builder.password(password);
                }

                if let Some(timeout) = &stronghold_dto.timeout {
                    builder = builder.timeout(Duration::from_secs(*timeout));
                }

                Self::Stronghold(builder.build(&stronghold_dto.snapshot_path)?)
            }

            #[cfg(feature = "ledger_nano")]
            SecretManagerDto::LedgerNano(is_simulator) => Self::LedgerNano(LedgerSecretManager::new(*is_simulator)),

            SecretManagerDto::Mnemonic(mnemonic) => Self::Mnemonic(MnemonicSecretManager::try_from_mnemonic(mnemonic)?),

            SecretManagerDto::HexSeed(hex_seed) => {
                // `SecretManagerDto` is `ZeroizeOnDrop` so it will take care of zeroizing the original.
                Self::Mnemonic(MnemonicSecretManager::try_from_hex_seed(hex_seed.clone())?)
            }

            SecretManagerDto::Placeholder => Self::Placeholder(PlaceholderSecretManager),
        })
    }
}

impl From<&SecretManager> for SecretManagerDto {
    fn from(value: &SecretManager) -> Self {
        match value {
            #[cfg(feature = "stronghold")]
            SecretManager::Stronghold(stronghold_adapter) => Self::Stronghold(StrongholdDto {
                password: None,
                timeout: stronghold_adapter.get_timeout().map(|duration| duration.as_secs()),
                snapshot_path: stronghold_adapter
                    .snapshot_path
                    .clone()
                    .into_os_string()
                    .to_string_lossy()
                    .into(),
            }),

            #[cfg(feature = "ledger_nano")]
            SecretManager::LedgerNano(ledger_nano) => Self::LedgerNano(ledger_nano.is_simulator),

            // `MnemonicSecretManager(Seed)` doesn't have Debug or Display implemented and in the current use cases of
            // the client/wallet we also don't need to convert it in this direction with the mnemonic/seed, we only need
            // to know the type
            SecretManager::Mnemonic(_mnemonic) => Self::Mnemonic("...".to_string()),
            SecretManager::Placeholder(_) => Self::Placeholder,
        }
    }
}

#[async_trait]
impl SecretManage for SecretManager {
    type Error = Error;

    async fn generate_ed25519_addresses(
        &self,
        coin_type: u32,
        account_index: u32,
        address_indexes: Range<u32>,
        options: impl Into<Option<GenerateAddressOptions>> + Send,
    ) -> crate::client::Result<Vec<Ed25519Address>> {
        match self {
            #[cfg(feature = "stronghold")]
            Self::Stronghold(secret_manager) => Ok(secret_manager
                .generate_ed25519_addresses(coin_type, account_index, address_indexes, options)
                .await?),
            #[cfg(feature = "ledger_nano")]
            Self::LedgerNano(secret_manager) => Ok(secret_manager
                .generate_ed25519_addresses(coin_type, account_index, address_indexes, options)
                .await?),
            Self::Mnemonic(secret_manager) => {
                secret_manager
                    .generate_ed25519_addresses(coin_type, account_index, address_indexes, options)
                    .await
            }
            Self::Placeholder(secret_manager) => {
                secret_manager
                    .generate_ed25519_addresses(coin_type, account_index, address_indexes, options)
                    .await
            }
        }
    }

    async fn generate_evm_addresses(
        &self,
        coin_type: u32,
        account_index: u32,
        address_indexes: Range<u32>,
        options: impl Into<Option<GenerateAddressOptions>> + Send,
    ) -> Result<Vec<EvmAddress>, Self::Error> {
        match self {
            #[cfg(feature = "stronghold")]
            Self::Stronghold(secret_manager) => Ok(secret_manager
                .generate_evm_addresses(coin_type, account_index, address_indexes, options)
                .await?),
            #[cfg(feature = "ledger_nano")]
            Self::LedgerNano(secret_manager) => Ok(secret_manager
                .generate_evm_addresses(coin_type, account_index, address_indexes, options)
                .await?),
            Self::Mnemonic(secret_manager) => {
                secret_manager
                    .generate_evm_addresses(coin_type, account_index, address_indexes, options)
                    .await
            }
<<<<<<< HEAD
            Self::Placeholder(_) => Err(Error::PlaceholderSecretManager),
=======
            Self::Placeholder(secret_manager) => {
                secret_manager
                    .generate_evm_addresses(coin_type, account_index, address_indexes, options)
                    .await
            }
>>>>>>> df2f8ce0
        }
    }

    async fn sign_ed25519(&self, msg: &[u8], chain: &Chain) -> crate::client::Result<Ed25519Signature> {
        match self {
            #[cfg(feature = "stronghold")]
            Self::Stronghold(secret_manager) => Ok(secret_manager.sign_ed25519(msg, chain).await?),
            #[cfg(feature = "ledger_nano")]
            Self::LedgerNano(secret_manager) => Ok(secret_manager.sign_ed25519(msg, chain).await?),
            Self::Mnemonic(secret_manager) => secret_manager.sign_ed25519(msg, chain).await,
            Self::Placeholder(_) => Err(Error::PlaceholderSecretManager),
        }
    }

    async fn sign_transaction_essence(
        &self,
        prepared_transaction_data: &PreparedTransactionData,
        time: Option<u32>,
    ) -> Result<Unlocks, Self::Error> {
        match self {
            #[cfg(feature = "stronghold")]
            Self::Stronghold(secret_manager) => Ok(secret_manager
                .sign_transaction_essence(prepared_transaction_data, time)
                .await?),
            #[cfg(feature = "ledger_nano")]
            Self::LedgerNano(secret_manager) => Ok(secret_manager
                .sign_transaction_essence(prepared_transaction_data, time)
                .await?),
            Self::Mnemonic(secret_manager) => {
                secret_manager
                    .sign_transaction_essence(prepared_transaction_data, time)
                    .await
            }
            Self::Placeholder(_) => Err(Error::PlaceholderSecretManager),
        }
    }

    async fn sign_transaction(
        &self,
        prepared_transaction_data: PreparedTransactionData,
    ) -> Result<Payload, Self::Error> {
        match self {
            #[cfg(feature = "stronghold")]
            Self::Stronghold(secret_manager) => Ok(secret_manager.sign_transaction(prepared_transaction_data).await?),
            #[cfg(feature = "ledger_nano")]
            Self::LedgerNano(secret_manager) => Ok(secret_manager.sign_transaction(prepared_transaction_data).await?),
            Self::Mnemonic(secret_manager) => secret_manager.sign_transaction(prepared_transaction_data).await,
            Self::Placeholder(_) => Err(Error::PlaceholderSecretManager),
        }
    }
}

impl SecretManagerConfig for SecretManager {
    type Config = SecretManagerDto;

    fn to_config(&self) -> Option<Self::Config> {
        match self {
            #[cfg(feature = "stronghold")]
            Self::Stronghold(s) => s.to_config().map(Self::Config::Stronghold),
            #[cfg(feature = "ledger_nano")]
            Self::LedgerNano(s) => s.to_config().map(Self::Config::LedgerNano),
            Self::Mnemonic(_) => None,
            Self::Placeholder(_) => None,
        }
    }

    fn from_config(config: &Self::Config) -> Result<Self, Self::Error> {
        Ok(match config {
            #[cfg(feature = "stronghold")]
            SecretManagerDto::Stronghold(config) => Self::Stronghold(StrongholdSecretManager::from_config(config)?),
            #[cfg(feature = "ledger_nano")]
            SecretManagerDto::LedgerNano(config) => Self::LedgerNano(LedgerSecretManager::from_config(config)?),
            SecretManagerDto::HexSeed(hex_seed) => {
                Self::Mnemonic(MnemonicSecretManager::try_from_hex_seed(hex_seed.clone())?)
            }
            SecretManagerDto::Mnemonic(mnemonic) => Self::Mnemonic(MnemonicSecretManager::try_from_mnemonic(mnemonic)?),
            SecretManagerDto::Placeholder => Self::Placeholder(PlaceholderSecretManager),
        })
    }
}

impl SecretManager {
    /// Tries to create a [`SecretManager`] from a mnemonic string.
    pub fn try_from_mnemonic(mnemonic: &str) -> crate::client::Result<Self> {
        Ok(Self::Mnemonic(MnemonicSecretManager::try_from_mnemonic(mnemonic)?))
    }

    /// Tries to create a [`SecretManager`] from a seed hex string.
    pub fn try_from_hex_seed(seed: String) -> crate::client::Result<Self> {
        Ok(Self::Mnemonic(MnemonicSecretManager::try_from_hex_seed(seed)?))
    }
}

pub(crate) async fn default_sign_transaction_essence<M: SecretManage>(
    secret_manager: &M,
    prepared_transaction_data: &PreparedTransactionData,
    time: Option<u32>,
) -> crate::client::Result<Unlocks>
where
    crate::client::Error: From<M::Error>,
{
    // The hashed_essence gets signed
    let hashed_essence = prepared_transaction_data.essence.hash();
    let mut blocks = Vec::new();
    let mut block_indexes = HashMap::<Address, usize>::new();

    // Assuming inputs_data is ordered by address type
    for (current_block_index, input) in prepared_transaction_data.inputs_data.iter().enumerate() {
        // Get the address that is required to unlock the input
        let TransactionEssence::Regular(regular) = &prepared_transaction_data.essence;
        let alias_transition = is_alias_transition(input, regular.outputs()).map(|t| t.0);
        let (input_address, _) = input.output.required_and_unlocked_address(
            time.unwrap_or_else(|| unix_timestamp_now().as_secs() as u32),
            input.output_metadata.output_id(),
            alias_transition,
        )?;

        // Check if we already added an [Unlock] for this address
        match block_indexes.get(&input_address) {
            // If we already have an [Unlock] for this address, add a [Unlock] based on the address type
            Some(block_index) => match input_address {
                Address::Alias(_alias) => blocks.push(Unlock::Alias(AliasUnlock::new(*block_index as u16)?)),
                Address::Ed25519(_ed25519) => {
                    blocks.push(Unlock::Reference(ReferenceUnlock::new(*block_index as u16)?));
                }
                Address::Nft(_nft) => blocks.push(Unlock::Nft(NftUnlock::new(*block_index as u16)?)),
            },
            None => {
                // We can only sign ed25519 addresses and block_indexes needs to contain the alias or nft
                // address already at this point, because the reference index needs to be lower
                // than the current block index
                if !input_address.is_ed25519() {
                    Err(InputSelectionError::MissingInputWithEd25519Address)?;
                }

                let chain = input.chain.as_ref().ok_or(Error::MissingBip32Chain)?;

                let block = secret_manager.signature_unlock(&hashed_essence, chain).await?;
                blocks.push(block);

                // Add the ed25519 address to the block_indexes, so it gets referenced if further inputs have
                // the same address in their unlock condition
                block_indexes.insert(input_address, current_block_index);
            }
        }

        // When we have an alias or Nft output, we will add their alias or nft address to block_indexes,
        // because they can be used to unlock outputs via [Unlock::Alias] or [Unlock::Nft],
        // that have the corresponding alias or nft address in their unlock condition
        match &input.output {
            Output::Alias(alias_output) => block_indexes.insert(
                Address::Alias(alias_output.alias_address(input.output_id())),
                current_block_index,
            ),
            Output::Nft(nft_output) => block_indexes.insert(
                Address::Nft(nft_output.nft_address(input.output_id())),
                current_block_index,
            ),
            _ => None,
        };
    }

    Ok(Unlocks::new(blocks)?)
}

pub(crate) async fn default_sign_transaction<M: SecretManage>(
    secret_manager: &M,
    prepared_transaction_data: PreparedTransactionData,
) -> crate::client::Result<Payload>
where
    crate::client::Error: From<M::Error>,
{
    log::debug!("[sign_transaction] {:?}", prepared_transaction_data);
    let current_time = unix_timestamp_now().as_secs() as u32;

    let unlocks = secret_manager
        .sign_transaction_essence(&prepared_transaction_data, Some(current_time))
        .await?;
    let tx_payload = TransactionPayload::new(prepared_transaction_data.essence.clone(), unlocks)?;

    validate_transaction_payload_length(&tx_payload)?;

    let conflict = verify_semantic(&prepared_transaction_data.inputs_data, &tx_payload, current_time)?;

    if conflict != ConflictReason::None {
        log::debug!("[sign_transaction] conflict: {conflict:?} for {:#?}", tx_payload);
        return Err(Error::TransactionSemantic(conflict));
    }

    Ok(Payload::from(tx_payload))
}<|MERGE_RESOLUTION|>--- conflicted
+++ resolved
@@ -22,13 +22,8 @@
 use std::{collections::HashMap, fmt::Debug, ops::Range, str::FromStr};
 
 use async_trait::async_trait;
-<<<<<<< HEAD
-use crypto::keys::slip10::Chain;
+use crypto::{keys::slip10::Chain, signatures::secp256k1_ecdsa::EvmAddress};
 use serde::{de::DeserializeOwned, Deserialize, Serialize};
-=======
-use crypto::{keys::slip10::Chain, signatures::secp256k1_ecdsa::EvmAddress};
-use serde::{Deserialize, Serialize};
->>>>>>> df2f8ce0
 use zeroize::ZeroizeOnDrop;
 
 #[cfg(feature = "ledger_nano")]
@@ -271,11 +266,7 @@
                     .generate_ed25519_addresses(coin_type, account_index, address_indexes, options)
                     .await
             }
-            Self::Placeholder(secret_manager) => {
-                secret_manager
-                    .generate_ed25519_addresses(coin_type, account_index, address_indexes, options)
-                    .await
-            }
+            Self::Placeholder(_) => Err(Error::PlaceholderSecretManager),
         }
     }
 
@@ -300,15 +291,7 @@
                     .generate_evm_addresses(coin_type, account_index, address_indexes, options)
                     .await
             }
-<<<<<<< HEAD
             Self::Placeholder(_) => Err(Error::PlaceholderSecretManager),
-=======
-            Self::Placeholder(secret_manager) => {
-                secret_manager
-                    .generate_evm_addresses(coin_type, account_index, address_indexes, options)
-                    .await
-            }
->>>>>>> df2f8ce0
         }
     }
 
