// Copyright 2021 IOTA Stiftung
// SPDX-License-Identifier: Apache-2.0

//! Secret manager module enabling address generation and transaction signing.

/// Module for ledger nano based secret management.
#[cfg(feature = "ledger_nano")]
#[cfg_attr(docsrs, doc(cfg(feature = "ledger_nano")))]
pub mod ledger_nano;
/// Module for mnemonic based secret management.
pub mod mnemonic;
/// Module for single private key based secret management.
#[cfg(feature = "private_key_secret_manager")]
#[cfg_attr(docsrs, doc(cfg(feature = "private_key_secret_manager")))]
pub mod private_key;
/// Module for stronghold based secret management.
#[cfg(feature = "stronghold")]
#[cfg_attr(docsrs, doc(cfg(feature = "stronghold")))]
pub mod stronghold;
/// Signing related types
pub mod types;

use std::{collections::HashMap, fmt::Debug, ops::Range, str::FromStr};

use async_trait::async_trait;
use crypto::{
    hashes::{blake2b::Blake2b256, Digest},
    keys::{bip39::Mnemonic, bip44::Bip44},
    signatures::{
        ed25519,
        secp256k1_ecdsa::{self, EvmAddress},
    },
};
use serde::{de::DeserializeOwned, Deserialize, Serialize};
use zeroize::Zeroizing;
#[cfg(feature = "stronghold")]
use {
    self::stronghold::StrongholdSecretManager, super::stronghold::StrongholdAdapter,
    crate::client::secret::types::StrongholdDto, std::time::Duration,
};

#[cfg(feature = "ledger_nano")]
use self::ledger_nano::LedgerSecretManager;
use self::mnemonic::MnemonicSecretManager;
#[cfg(feature = "private_key_secret_manager")]
use self::private_key::PrivateKeySecretManager;
pub use self::types::GenerateAddressOptions;
#[cfg(feature = "ledger_nano")]
pub use self::types::LedgerNanoStatus;
use crate::{
    client::{
        api::{
            input_selection::Error as InputSelectionError, transaction::validate_signed_transaction_payload_length,
            verify_semantic, PreparedTransactionData,
        },
        Error,
    },
    types::block::{
        address::{Address, AnchorAddress, Ed25519Address},
        core::UnsignedBlock,
        output::Output,
        payload::SignedTransactionPayload,
        signature::{Ed25519Signature, Signature},
        unlock::{AccountUnlock, NftUnlock, ReferenceUnlock, SignatureUnlock, Unlock, Unlocks},
        Block, Error as BlockError,
    },
};

/// The secret manager interface.
#[async_trait]
pub trait SecretManage: Send + Sync {
    type Error: std::error::Error + Send + Sync;

    /// Generates public keys.
    ///
    /// For `coin_type`, see also <https://github.com/satoshilabs/slips/blob/master/slip-0044.md>.
    async fn generate_ed25519_public_keys(
        &self,
        coin_type: u32,
        account_index: u32,
        address_indexes: Range<u32>,
        options: impl Into<Option<GenerateAddressOptions>> + Send,
    ) -> Result<Vec<ed25519::PublicKey>, Self::Error>;

    /// Generates addresses.
    ///
    /// For `coin_type`, see also <https://github.com/satoshilabs/slips/blob/master/slip-0044.md>.
    async fn generate_ed25519_addresses(
        &self,
        coin_type: u32,
        account_index: u32,
        address_indexes: Range<u32>,
        options: impl Into<Option<GenerateAddressOptions>> + Send,
    ) -> Result<Vec<Ed25519Address>, Self::Error> {
        Ok(self
            .generate_ed25519_public_keys(coin_type, account_index, address_indexes, options)
            .await?
            .iter()
            .map(|public_key| Ed25519Address::new(Blake2b256::digest(public_key.to_bytes()).into()))
            .collect())
    }

    async fn generate_evm_addresses(
        &self,
        coin_type: u32,
        account_index: u32,
        address_indexes: Range<u32>,
        options: impl Into<Option<GenerateAddressOptions>> + Send,
    ) -> Result<Vec<EvmAddress>, Self::Error>;

    /// Signs msg using the given [`Chain`] using Ed25519.
    async fn sign_ed25519(&self, msg: &[u8], chain: Bip44) -> Result<Ed25519Signature, Self::Error>;

    /// Signs msg using the given [`Chain`] using Secp256k1.
    async fn sign_secp256k1_ecdsa(
        &self,
        msg: &[u8],
        chain: Bip44,
    ) -> Result<(secp256k1_ecdsa::PublicKey, secp256k1_ecdsa::RecoverableSignature), Self::Error>;

    /// Signs `transaction_signing_hash` using the given `chain`, returning an [`Unlock`].
    async fn signature_unlock(&self, transaction_signing_hash: &[u8; 32], chain: Bip44) -> Result<Unlock, Self::Error> {
        Ok(Unlock::from(SignatureUnlock::new(Signature::from(
            self.sign_ed25519(transaction_signing_hash, chain).await?,
        ))))
    }

    async fn transaction_unlocks(
        &self,
        prepared_transaction_data: &PreparedTransactionData,
    ) -> Result<Unlocks, Self::Error>;

    async fn sign_transaction(
        &self,
        prepared_transaction_data: PreparedTransactionData,
    ) -> Result<SignedTransactionPayload, Self::Error>;
}

#[async_trait]
pub trait DynSecretManage: std::fmt::Debug + Send + Sync {
    async fn dyn_generate_ed25519_addresses(
        &self,
        coin_type: u32,
        account_index: u32,
        address_indexes: Range<u32>,
        options: Option<GenerateAddressOptions>,
    ) -> Result<Vec<Ed25519Address>, Error>;

    async fn dyn_generate_evm_addresses(
        &self,
        coin_type: u32,
        account_index: u32,
        address_indexes: Range<u32>,
        options: Option<GenerateAddressOptions>,
    ) -> Result<Vec<EvmAddress>, Error>;

    async fn dyn_sign_ed25519(&self, msg: &[u8], chain: Bip44) -> Result<Ed25519Signature, Error>;

    async fn dyn_sign_secp256k1_ecdsa(
        &self,
        msg: &[u8],
        chain: Bip44,
    ) -> Result<(secp256k1_ecdsa::PublicKey, secp256k1_ecdsa::RecoverableSignature), Error>;

    async fn dyn_signature_unlock(&self, essence_hash: &[u8; 32], chain: Bip44) -> Result<Unlock, Error>;

    async fn dyn_transaction_unlocks(
        &self,
        prepared_transaction_data: &PreparedTransactionData,
    ) -> Result<Unlocks, Error>;

    async fn dyn_sign_transaction(
        &self,
        prepared_transaction_data: PreparedTransactionData,
    ) -> Result<SignedTransactionPayload, Error>;
}
#[async_trait]
impl<T: SecretManage + std::fmt::Debug> DynSecretManage for T
where
    Error: From<T::Error>,
{
    async fn dyn_generate_ed25519_addresses(
        &self,
        coin_type: u32,
        account_index: u32,
        address_indexes: Range<u32>,
        options: Option<GenerateAddressOptions>,
    ) -> Result<Vec<Ed25519Address>, Error> {
        Ok(self
            .generate_ed25519_addresses(coin_type, account_index, address_indexes, options)
            .await?)
    }

    async fn dyn_generate_evm_addresses(
        &self,
        coin_type: u32,
        account_index: u32,
        address_indexes: Range<u32>,
        options: Option<GenerateAddressOptions>,
    ) -> Result<Vec<EvmAddress>, Error> {
        Ok(self
            .generate_evm_addresses(coin_type, account_index, address_indexes, options)
            .await?)
    }

    async fn dyn_sign_ed25519(&self, msg: &[u8], chain: Bip44) -> Result<Ed25519Signature, Error> {
        Ok(self.sign_ed25519(msg, chain).await?)
    }

    async fn dyn_sign_secp256k1_ecdsa(
        &self,
        msg: &[u8],
        chain: Bip44,
    ) -> Result<(secp256k1_ecdsa::PublicKey, secp256k1_ecdsa::RecoverableSignature), Error> {
        Ok(self.sign_secp256k1_ecdsa(msg, chain).await?)
    }

    async fn dyn_signature_unlock(&self, essence_hash: &[u8; 32], chain: Bip44) -> Result<Unlock, Error> {
        Ok(self.signature_unlock(essence_hash, chain).await?)
    }

    async fn dyn_transaction_unlocks(
        &self,
        prepared_transaction_data: &PreparedTransactionData,
    ) -> Result<Unlocks, Error> {
        Ok(self.transaction_unlocks(prepared_transaction_data).await?)
    }

    async fn dyn_sign_transaction(
        &self,
        prepared_transaction_data: PreparedTransactionData,
    ) -> Result<SignedTransactionPayload, Error> {
        Ok(self.sign_transaction(prepared_transaction_data).await?)
    }
}
#[async_trait]
impl SecretManage for dyn DynSecretManagerConfig {
    type Error = Error;

    async fn generate_ed25519_addresses(
        &self,
        coin_type: u32,
        account_index: u32,
        address_indexes: Range<u32>,
        options: impl Into<Option<GenerateAddressOptions>> + Send,
    ) -> Result<Vec<Ed25519Address>, Self::Error> {
        self.dyn_generate_ed25519_addresses(coin_type, account_index, address_indexes, options.into())
            .await
    }

    async fn generate_evm_addresses(
        &self,
        coin_type: u32,
        account_index: u32,
        address_indexes: Range<u32>,
        options: impl Into<Option<GenerateAddressOptions>> + Send,
    ) -> Result<Vec<EvmAddress>, Self::Error> {
        self.dyn_generate_evm_addresses(coin_type, account_index, address_indexes, options.into())
            .await
    }

    async fn sign_ed25519(&self, msg: &[u8], chain: Bip44) -> Result<Ed25519Signature, Self::Error> {
        self.dyn_sign_ed25519(msg, chain).await
    }

    async fn sign_secp256k1_ecdsa(
        &self,
        msg: &[u8],
        chain: Bip44,
    ) -> Result<(secp256k1_ecdsa::PublicKey, secp256k1_ecdsa::RecoverableSignature), Self::Error> {
        self.dyn_sign_secp256k1_ecdsa(msg, chain).await
    }

    async fn signature_unlock(&self, essence_hash: &[u8; 32], chain: Bip44) -> Result<Unlock, Self::Error> {
        self.dyn_signature_unlock(essence_hash, chain).await
    }

    async fn transaction_unlocks(
        &self,
        prepared_transaction_data: &PreparedTransactionData,
    ) -> Result<Unlocks, Self::Error> {
        self.dyn_transaction_unlocks(prepared_transaction_data).await
    }

    async fn sign_transaction(
        &self,
        prepared_transaction_data: PreparedTransactionData,
    ) -> Result<SignedTransactionPayload, Self::Error> {
        self.dyn_sign_transaction(prepared_transaction_data).await
    }
}

pub trait SecretManagerConfig: SecretManage {
    type Config: Serialize + DeserializeOwned + Debug + Send + Sync;

    fn to_config(&self) -> Option<Self::Config>;

    fn from_config(config: &Self::Config) -> Result<Self, Self::Error>
    where
        Self: Sized;
}

pub trait DynSerialize: erased_serde::Serialize + std::fmt::Debug + Send + Sync {}
impl<T: erased_serde::Serialize + std::fmt::Debug + Send + Sync> DynSerialize for T {}
erased_serde::serialize_trait_object!(DynSerialize);

pub trait DynSecretManagerConfig: DynSecretManage + AsAny {
    fn dyn_to_config(&self) -> Option<Box<dyn DynSerialize>>;
}
impl<T: SecretManagerConfig + AsAny + std::fmt::Debug> DynSecretManagerConfig for T
where
    Error: From<T::Error>,
    T::Config: 'static,
{
    fn dyn_to_config(&self) -> Option<Box<dyn DynSerialize>> {
        self.to_config().map(|v| Box::new(v) as _)
    }
}

/// Supported secret managers

#[non_exhaustive]
pub enum SecretManager {
    /// Secret manager that uses [`iota_stronghold`] as the backing storage.
    #[cfg(feature = "stronghold")]
    #[cfg_attr(docsrs, doc(cfg(feature = "stronghold")))]
    Stronghold(StrongholdSecretManager),

    /// Secret manager that uses a Ledger Nano hardware wallet or Speculos simulator.
    #[cfg(feature = "ledger_nano")]
    #[cfg_attr(docsrs, doc(cfg(feature = "ledger_nano")))]
    LedgerNano(LedgerSecretManager),

    /// Secret manager that uses a mnemonic in plain memory. It's not recommended for production use. Use
    /// LedgerNano or Stronghold instead.
    Mnemonic(MnemonicSecretManager),

    /// Secret manager that uses a single private key.
    #[cfg(feature = "private_key_secret_manager")]
    #[cfg_attr(docsrs, doc(cfg(feature = "private_key_secret_manager")))]
    PrivateKey(Box<PrivateKeySecretManager>),

    /// Secret manager that's just a placeholder, so it can be provided to an online wallet, but can't be used for
    /// signing.
    Placeholder,
}

#[cfg(feature = "stronghold")]
impl From<StrongholdSecretManager> for SecretManager {
    fn from(secret_manager: StrongholdSecretManager) -> Self {
        Self::Stronghold(secret_manager)
    }
}

#[cfg(feature = "ledger_nano")]
impl From<LedgerSecretManager> for SecretManager {
    fn from(secret_manager: LedgerSecretManager) -> Self {
        Self::LedgerNano(secret_manager)
    }
}

impl From<MnemonicSecretManager> for SecretManager {
    fn from(secret_manager: MnemonicSecretManager) -> Self {
        Self::Mnemonic(secret_manager)
    }
}

#[cfg(feature = "private_key_secret_manager")]
impl From<PrivateKeySecretManager> for SecretManager {
    fn from(secret_manager: PrivateKeySecretManager) -> Self {
        Self::PrivateKey(Box::new(secret_manager))
    }
}

impl Debug for SecretManager {
    fn fmt(&self, f: &mut std::fmt::Formatter<'_>) -> std::fmt::Result {
        match self {
            #[cfg(feature = "stronghold")]
            Self::Stronghold(_) => f.debug_tuple("Stronghold").field(&"...").finish(),
            #[cfg(feature = "ledger_nano")]
            Self::LedgerNano(_) => f.debug_tuple("LedgerNano").field(&"...").finish(),
            Self::Mnemonic(_) => f.debug_tuple("Mnemonic").field(&"...").finish(),
            #[cfg(feature = "private_key_secret_manager")]
            Self::PrivateKey(_) => f.debug_tuple("PrivateKey").field(&"...").finish(),
            Self::Placeholder => f.debug_struct("Placeholder").finish(),
        }
    }
}

impl FromStr for SecretManager {
    type Err = Error;

    fn from_str(s: &str) -> crate::client::Result<Self> {
        Self::try_from(serde_json::from_str::<SecretManagerDto>(s)?)
    }
}

/// DTO for secret manager types with required data.
#[derive(Clone, Debug, Serialize, Deserialize)]
#[non_exhaustive]
pub enum SecretManagerDto {
    /// Stronghold
    #[cfg(feature = "stronghold")]
    #[cfg_attr(docsrs, doc(cfg(feature = "stronghold")))]
    #[serde(alias = "stronghold")]
    Stronghold(StrongholdDto),
    /// Ledger Device, bool specifies if it's a simulator or not
    #[cfg(feature = "ledger_nano")]
    #[cfg_attr(docsrs, doc(cfg(feature = "ledger_nano")))]
    #[serde(alias = "ledgerNano")]
    LedgerNano(bool),
    /// Mnemonic
    #[serde(alias = "mnemonic")]
    Mnemonic(Zeroizing<String>),
    /// Private Key
    #[cfg(feature = "private_key_secret_manager")]
    #[cfg_attr(docsrs, doc(cfg(feature = "private_key_secret_manager")))]
    #[serde(alias = "privateKey")]
    PrivateKey(Zeroizing<String>),
    /// Hex seed
    #[serde(alias = "hexSeed")]
    HexSeed(Zeroizing<String>),
    /// Placeholder
    #[serde(alias = "placeholder")]
    Placeholder,
}

impl TryFrom<SecretManagerDto> for SecretManager {
    type Error = Error;

    fn try_from(value: SecretManagerDto) -> crate::client::Result<Self> {
        Ok(match value {
            #[cfg(feature = "stronghold")]
            SecretManagerDto::Stronghold(stronghold_dto) => {
                let mut builder = StrongholdSecretManager::builder();

                if let Some(password) = stronghold_dto.password {
                    builder = builder.password(password);
                }

                if let Some(timeout) = stronghold_dto.timeout {
                    builder = builder.timeout(Duration::from_secs(timeout));
                }

                Self::Stronghold(builder.build(&stronghold_dto.snapshot_path)?)
            }

            #[cfg(feature = "ledger_nano")]
            SecretManagerDto::LedgerNano(is_simulator) => Self::LedgerNano(LedgerSecretManager::new(is_simulator)),

            SecretManagerDto::Mnemonic(mnemonic) => {
                Self::Mnemonic(MnemonicSecretManager::try_from_mnemonic(mnemonic.as_str().to_owned())?)
            }

            #[cfg(feature = "private_key_secret_manager")]
            SecretManagerDto::PrivateKey(private_key) => {
                Self::PrivateKey(Box::new(PrivateKeySecretManager::try_from_hex(private_key)?))
            }

            SecretManagerDto::HexSeed(hex_seed) => {
                // `SecretManagerDto` is `ZeroizeOnDrop` so it will take care of zeroizing the original.
                Self::Mnemonic(MnemonicSecretManager::try_from_hex_seed(hex_seed)?)
            }

            SecretManagerDto::Placeholder => Self::Placeholder,
        })
    }
}

impl From<&SecretManager> for SecretManagerDto {
    fn from(value: &SecretManager) -> Self {
        match value {
            #[cfg(feature = "stronghold")]
            SecretManager::Stronghold(stronghold_adapter) => Self::Stronghold(StrongholdDto {
                password: None,
                timeout: stronghold_adapter.get_timeout().map(|duration| duration.as_secs()),
                snapshot_path: stronghold_adapter
                    .snapshot_path
                    .clone()
                    .into_os_string()
                    .to_string_lossy()
                    .into(),
            }),

            #[cfg(feature = "ledger_nano")]
            SecretManager::LedgerNano(ledger_nano) => Self::LedgerNano(ledger_nano.is_simulator),

            // `MnemonicSecretManager(Seed)` doesn't have Debug or Display implemented and in the current use cases of
            // the client/wallet we also don't need to convert it in this direction with the mnemonic/seed, we only need
            // to know the type
            SecretManager::Mnemonic(_mnemonic) => Self::Mnemonic("...".to_string().into()),

            #[cfg(feature = "private_key_secret_manager")]
            SecretManager::PrivateKey(_private_key) => Self::PrivateKey("...".to_string().into()),

            SecretManager::Placeholder => Self::Placeholder,
        }
    }
}

#[async_trait]
impl SecretManage for SecretManager {
    type Error = Error;

    async fn generate_ed25519_public_keys(
        &self,
        coin_type: u32,
        account_index: u32,
        address_indexes: Range<u32>,
        options: impl Into<Option<GenerateAddressOptions>> + Send,
    ) -> Result<Vec<ed25519::PublicKey>, Self::Error> {
        match self {
            #[cfg(feature = "stronghold")]
            Self::Stronghold(secret_manager) => Ok(secret_manager
                .generate_ed25519_public_keys(coin_type, account_index, address_indexes, options)
                .await?),
            #[cfg(feature = "ledger_nano")]
            Self::LedgerNano(secret_manager) => Ok(secret_manager
                .generate_ed25519_public_keys(coin_type, account_index, address_indexes, options)
                .await?),
            Self::Mnemonic(secret_manager) => {
                secret_manager
                    .generate_ed25519_public_keys(coin_type, account_index, address_indexes, options)
                    .await
            }
            #[cfg(feature = "private_key_secret_manager")]
            Self::PrivateKey(secret_manager) => {
                secret_manager
                    .generate_ed25519_public_keys(coin_type, account_index, address_indexes, options)
                    .await
            }
            Self::Placeholder => Err(Error::PlaceholderSecretManager),
        }
    }

    async fn generate_evm_addresses(
        &self,
        coin_type: u32,
        account_index: u32,
        address_indexes: Range<u32>,
        options: impl Into<Option<GenerateAddressOptions>> + Send,
    ) -> Result<Vec<EvmAddress>, Self::Error> {
        match self {
            #[cfg(feature = "stronghold")]
            Self::Stronghold(secret_manager) => Ok(secret_manager
                .generate_evm_addresses(coin_type, account_index, address_indexes, options)
                .await?),
            #[cfg(feature = "ledger_nano")]
            Self::LedgerNano(secret_manager) => Ok(secret_manager
                .generate_evm_addresses(coin_type, account_index, address_indexes, options)
                .await?),
            Self::Mnemonic(secret_manager) => {
                secret_manager
                    .generate_evm_addresses(coin_type, account_index, address_indexes, options)
                    .await
            }
            #[cfg(feature = "private_key_secret_manager")]
            Self::PrivateKey(secret_manager) => {
                secret_manager
                    .generate_evm_addresses(coin_type, account_index, address_indexes, options)
                    .await
            }
            Self::Placeholder => Err(Error::PlaceholderSecretManager),
        }
    }

    async fn sign_ed25519(&self, msg: &[u8], chain: Bip44) -> crate::client::Result<Ed25519Signature> {
        match self {
            #[cfg(feature = "stronghold")]
            Self::Stronghold(secret_manager) => Ok(secret_manager.sign_ed25519(msg, chain).await?),
            #[cfg(feature = "ledger_nano")]
            Self::LedgerNano(secret_manager) => Ok(secret_manager.sign_ed25519(msg, chain).await?),
            Self::Mnemonic(secret_manager) => secret_manager.sign_ed25519(msg, chain).await,
            #[cfg(feature = "private_key_secret_manager")]
            Self::PrivateKey(secret_manager) => secret_manager.sign_ed25519(msg, chain).await,
            Self::Placeholder => Err(Error::PlaceholderSecretManager),
        }
    }

    async fn sign_secp256k1_ecdsa(
        &self,
        msg: &[u8],
        chain: Bip44,
    ) -> Result<(secp256k1_ecdsa::PublicKey, secp256k1_ecdsa::RecoverableSignature), Self::Error> {
        match self {
            #[cfg(feature = "stronghold")]
            Self::Stronghold(secret_manager) => Ok(secret_manager.sign_secp256k1_ecdsa(msg, chain).await?),
            #[cfg(feature = "ledger_nano")]
            Self::LedgerNano(secret_manager) => Ok(secret_manager.sign_secp256k1_ecdsa(msg, chain).await?),
            Self::Mnemonic(secret_manager) => secret_manager.sign_secp256k1_ecdsa(msg, chain).await,
            #[cfg(feature = "private_key_secret_manager")]
            Self::PrivateKey(secret_manager) => secret_manager.sign_secp256k1_ecdsa(msg, chain).await,
            Self::Placeholder => Err(Error::PlaceholderSecretManager),
        }
    }

    async fn transaction_unlocks(
        &self,
        prepared_transaction_data: &PreparedTransactionData,
    ) -> Result<Unlocks, Self::Error> {
        match self {
            #[cfg(feature = "stronghold")]
            Self::Stronghold(secret_manager) => {
                Ok(secret_manager.transaction_unlocks(prepared_transaction_data).await?)
            }
            #[cfg(feature = "ledger_nano")]
            Self::LedgerNano(secret_manager) => {
                Ok(secret_manager.transaction_unlocks(prepared_transaction_data).await?)
            }
            Self::Mnemonic(secret_manager) => secret_manager.transaction_unlocks(prepared_transaction_data).await,
            #[cfg(feature = "private_key_secret_manager")]
            Self::PrivateKey(secret_manager) => secret_manager.transaction_unlocks(prepared_transaction_data).await,
            Self::Placeholder => Err(Error::PlaceholderSecretManager),
        }
    }

    async fn sign_transaction(
        &self,
        prepared_transaction_data: PreparedTransactionData,
    ) -> Result<SignedTransactionPayload, Self::Error> {
        match self {
            #[cfg(feature = "stronghold")]
            Self::Stronghold(secret_manager) => Ok(secret_manager.sign_transaction(prepared_transaction_data).await?),
            #[cfg(feature = "ledger_nano")]
            Self::LedgerNano(secret_manager) => Ok(secret_manager.sign_transaction(prepared_transaction_data).await?),
            Self::Mnemonic(secret_manager) => secret_manager.sign_transaction(prepared_transaction_data).await,
            #[cfg(feature = "private_key_secret_manager")]
            Self::PrivateKey(secret_manager) => secret_manager.sign_transaction(prepared_transaction_data).await,
            Self::Placeholder => Err(Error::PlaceholderSecretManager),
        }
    }
}

pub trait DowncastSecretManager {
    fn is<T: 'static>(&self) -> bool;

    fn downcast_ref<T: 'static>(&self) -> Option<&T>;

    fn downcast_mut<T: 'static>(&mut self) -> Option<&mut T>;

    #[cfg(feature = "stronghold")]
    fn as_stronghold(&self) -> crate::client::Result<&StrongholdAdapter> {
        self.downcast_ref::<StrongholdAdapter>()
            .or_else(|| {
                self.downcast_ref::<SecretManager>().and_then(|s| {
                    if let SecretManager::Stronghold(a) = s {
                        Some(a)
                    } else {
                        None
                    }
                })
            })
            .ok_or(crate::client::Error::SecretManagerMismatch)
    }

    #[cfg(feature = "stronghold")]
    fn as_stronghold_mut(&mut self) -> crate::client::Result<&mut StrongholdAdapter> {
        // Have to do this because of https://docs.rs/polonius-the-crab/latest/polonius_the_crab/#rationale-limitations-of-the-nll-borrow-checker
        if self.is::<StrongholdAdapter>() {
            Ok(self.downcast_mut::<StrongholdAdapter>().unwrap())
        } else {
            self.downcast_mut::<SecretManager>()
                .and_then(|s| {
                    if let SecretManager::Stronghold(a) = s {
                        Some(a)
                    } else {
                        None
                    }
                })
                .ok_or(crate::client::Error::SecretManagerMismatch)
        }
    }

    fn as_mnemonic(&self) -> crate::client::Result<&MnemonicSecretManager> {
        self.downcast_ref::<MnemonicSecretManager>()
            .or_else(|| {
                self.downcast_ref::<SecretManager>().and_then(|s| {
                    if let SecretManager::Mnemonic(a) = s {
                        Some(a)
                    } else {
                        None
                    }
                })
            })
            .ok_or(crate::client::Error::SecretManagerMismatch)
    }

    fn as_mnemonic_mut(&mut self) -> crate::client::Result<&mut MnemonicSecretManager> {
        // Have to do this because of https://docs.rs/polonius-the-crab/latest/polonius_the_crab/#rationale-limitations-of-the-nll-borrow-checker
        if self.is::<MnemonicSecretManager>() {
            Ok(self.downcast_mut::<MnemonicSecretManager>().unwrap())
        } else {
            self.downcast_mut::<SecretManager>()
                .and_then(|s| {
                    if let SecretManager::Mnemonic(a) = s {
                        Some(a)
                    } else {
                        None
                    }
                })
                .ok_or(crate::client::Error::SecretManagerMismatch)
        }
    }

    #[cfg(feature = "ledger_nano")]
    fn as_ledger_nano(&self) -> crate::client::Result<&LedgerSecretManager> {
        self.downcast_ref::<LedgerSecretManager>()
            .or_else(|| {
                self.downcast_ref::<SecretManager>().and_then(|s| {
                    if let SecretManager::LedgerNano(a) = s {
                        Some(a)
                    } else {
                        None
                    }
                })
            })
            .ok_or(crate::client::Error::SecretManagerMismatch)
    }

    #[cfg(feature = "ledger_nano")]
    fn as_ledger_nano_mut(&mut self) -> crate::client::Result<&mut LedgerSecretManager> {
        // Have to do this because of https://docs.rs/polonius-the-crab/latest/polonius_the_crab/#rationale-limitations-of-the-nll-borrow-checker
        if self.is::<LedgerSecretManager>() {
            Ok(self.downcast_mut::<LedgerSecretManager>().unwrap())
        } else {
            self.downcast_mut::<SecretManager>()
                .and_then(|s| {
                    if let SecretManager::LedgerNano(a) = s {
                        Some(a)
                    } else {
                        None
                    }
                })
                .ok_or(crate::client::Error::SecretManagerMismatch)
        }
    }

    #[cfg(feature = "private_key_secret_manager")]
    fn as_private_key(&self) -> crate::client::Result<&PrivateKeySecretManager> {
        self.downcast_ref::<PrivateKeySecretManager>()
            .or_else(|| {
                self.downcast_ref::<SecretManager>().and_then(|s| {
                    if let SecretManager::PrivateKey(a) = s {
                        Some(a.as_ref())
                    } else {
                        None
                    }
                })
            })
            .ok_or(crate::client::Error::SecretManagerMismatch)
    }

    #[cfg(feature = "private_key_secret_manager")]
    fn as_private_key_mut(&mut self) -> crate::client::Result<&mut PrivateKeySecretManager> {
        // Have to do this because of https://docs.rs/polonius-the-crab/latest/polonius_the_crab/#rationale-limitations-of-the-nll-borrow-checker
        if self.is::<PrivateKeySecretManager>() {
            Ok(self.downcast_mut::<PrivateKeySecretManager>().unwrap())
        } else {
            self.downcast_mut::<SecretManager>()
                .and_then(|s| {
                    if let SecretManager::PrivateKey(a) = s {
                        Some(a.as_mut())
                    } else {
                        None
                    }
                })
                .ok_or(crate::client::Error::SecretManagerMismatch)
        }
    }
}

impl<S: 'static + SecretManage + Send + Sync> DowncastSecretManager for S {
    fn is<T: 'static>(&self) -> bool {
        self.as_any().is::<T>()
    }

    fn downcast_ref<T: 'static>(&self) -> Option<&T> {
        self.as_any().downcast_ref::<T>()
    }

    fn downcast_mut<T: 'static>(&mut self) -> Option<&mut T> {
        self.as_any_mut().downcast_mut::<T>()
    }
}

impl DowncastSecretManager for dyn DynSecretManagerConfig {
    fn is<T: 'static>(&self) -> bool {
        self.as_any().is::<T>()
    }

    fn downcast_ref<T: 'static>(&self) -> Option<&T> {
        self.as_any().downcast_ref::<T>()
    }

    fn downcast_mut<T: 'static>(&mut self) -> Option<&mut T> {
        self.as_any_mut().downcast_mut::<T>()
    }
}

impl DowncastSecretManager for Box<dyn DynSecretManagerConfig> {
    fn is<T: 'static>(&self) -> bool {
        self.as_ref().as_any().is::<T>()
    }

    fn downcast_ref<T: 'static>(&self) -> Option<&T> {
        self.as_ref().as_any().downcast_ref::<T>()
    }

    fn downcast_mut<T: 'static>(&mut self) -> Option<&mut T> {
        self.as_mut().as_any_mut().downcast_mut::<T>()
    }
}

pub trait AsAny: 'static + Send + Sync {
    fn as_any(&self) -> &(dyn std::any::Any + Send + Sync);
    fn as_any_mut(&mut self) -> &mut (dyn std::any::Any + Send + Sync);
}

impl<T: 'static + Send + Sync> AsAny for T {
    fn as_any(&self) -> &(dyn std::any::Any + Send + Sync) {
        self
    }
    fn as_any_mut(&mut self) -> &mut (dyn std::any::Any + Send + Sync) {
        self
    }
}

impl SecretManagerConfig for SecretManager {
    type Config = SecretManagerDto;

    fn to_config(&self) -> Option<Self::Config> {
        match self {
            #[cfg(feature = "stronghold")]
            Self::Stronghold(s) => s.to_config().map(Self::Config::Stronghold),
            #[cfg(feature = "ledger_nano")]
            Self::LedgerNano(s) => s.to_config().map(Self::Config::LedgerNano),
            Self::Mnemonic(_) => None,
            #[cfg(feature = "private_key_secret_manager")]
            Self::PrivateKey(_) => None,
            Self::Placeholder => None,
        }
    }

    fn from_config(config: &Self::Config) -> Result<Self, Self::Error> {
        Ok(match config {
            #[cfg(feature = "stronghold")]
            SecretManagerDto::Stronghold(config) => Self::Stronghold(StrongholdSecretManager::from_config(config)?),
            #[cfg(feature = "ledger_nano")]
            SecretManagerDto::LedgerNano(config) => Self::LedgerNano(LedgerSecretManager::from_config(config)?),
            SecretManagerDto::HexSeed(hex_seed) => {
                Self::Mnemonic(MnemonicSecretManager::try_from_hex_seed(hex_seed.clone())?)
            }
            SecretManagerDto::Mnemonic(mnemonic) => {
                Self::Mnemonic(MnemonicSecretManager::try_from_mnemonic(mnemonic.as_str().to_owned())?)
            }
            #[cfg(feature = "private_key_secret_manager")]
            SecretManagerDto::PrivateKey(private_key) => {
                Self::PrivateKey(Box::new(PrivateKeySecretManager::try_from_hex(private_key.to_owned())?))
            }
            SecretManagerDto::Placeholder => Self::Placeholder,
        })
    }
}

impl SecretManager {
    /// Tries to create a [`SecretManager`] from a mnemonic string.
    pub fn try_from_mnemonic(mnemonic: impl Into<Mnemonic>) -> crate::client::Result<Self> {
        Ok(Self::Mnemonic(MnemonicSecretManager::try_from_mnemonic(mnemonic)?))
    }

    /// Tries to create a [`SecretManager`] from a seed hex string.
    pub fn try_from_hex_seed(seed: impl Into<Zeroizing<String>>) -> crate::client::Result<Self> {
        Ok(Self::Mnemonic(MnemonicSecretManager::try_from_hex_seed(seed)?))
    }
}

pub(crate) async fn default_transaction_unlocks<M: SecretManage>(
    secret_manager: &M,
    prepared_transaction_data: &PreparedTransactionData,
) -> crate::client::Result<Unlocks>
where
    crate::client::Error: From<M::Error>,
{
    let transaction_signing_hash = prepared_transaction_data.transaction.signing_hash();
    let mut blocks = Vec::new();
    let mut block_indexes = HashMap::<Address, usize>::new();
    let slot_index = prepared_transaction_data.transaction.creation_slot();

    // Assuming inputs_data is ordered by address type
    for (current_block_index, input) in prepared_transaction_data.inputs_data.iter().enumerate() {
        // Get the address that is required to unlock the input
        let (input_address, _) = input
            .output
            .required_and_unlocked_address(slot_index, input.output_metadata.output_id())?;

        // Check if we already added an [Unlock] for this address
        match block_indexes.get(&input_address) {
            // If we already have an [Unlock] for this address, add a [Unlock] based on the address type
            Some(block_index) => match input_address {
                Address::Ed25519(_ed25519) => {
                    blocks.push(Unlock::Reference(ReferenceUnlock::new(*block_index as u16)?));
                }
                Address::Account(_account) => blocks.push(Unlock::Account(AccountUnlock::new(*block_index as u16)?)),
                Address::Nft(_nft) => blocks.push(Unlock::Nft(NftUnlock::new(*block_index as u16)?)),
                Address::Anchor(_) => Err(BlockError::UnsupportedAddressKind(AnchorAddress::KIND))?,
                _ => todo!("What do we do here?"),
            },
            None => {
                // We can only sign ed25519 addresses and block_indexes needs to contain the account or nft
                // address already at this point, because the reference index needs to be lower
                // than the current block index
                match &input_address {
                    Address::Ed25519(_) | Address::ImplicitAccountCreation(_) => {}
                    Address::Restricted(restricted) if restricted.address().is_ed25519() => {}
                    _ => Err(InputSelectionError::MissingInputWithEd25519Address)?,
                }

                let chain = input.chain.ok_or(Error::MissingBip32Chain)?;

                let block = secret_manager
                    .signature_unlock(&transaction_signing_hash, chain)
                    .await?;
                blocks.push(block);

                // Add the ed25519 address to the block_indexes, so it gets referenced if further inputs have
                // the same address in their unlock condition
                block_indexes.insert(input_address, current_block_index);
            }
        }

        // When we have an account or Nft output, we will add their account or nft address to block_indexes,
        // because they can be used to unlock outputs via [Unlock::Account] or [Unlock::Nft],
        // that have the corresponding account or nft address in their unlock condition
        match &input.output {
            Output::Account(account_output) => block_indexes.insert(
                Address::Account(account_output.account_address(input.output_id())),
                current_block_index,
            ),
            Output::Nft(nft_output) => block_indexes.insert(
                Address::Nft(nft_output.nft_address(input.output_id())),
                current_block_index,
            ),
            _ => None,
        };
    }

    Ok(Unlocks::new(blocks)?)
}

pub(crate) async fn default_sign_transaction<M: SecretManage>(
    secret_manager: &M,
    prepared_transaction_data: PreparedTransactionData,
) -> crate::client::Result<SignedTransactionPayload>
where
    crate::client::Error: From<M::Error>,
{
    log::debug!("[sign_transaction] {:?}", prepared_transaction_data);

    let unlocks = secret_manager.transaction_unlocks(&prepared_transaction_data).await?;

    let PreparedTransactionData {
        transaction,
        inputs_data,
        ..
    } = prepared_transaction_data;
    let tx_payload = SignedTransactionPayload::new(transaction, unlocks)?;

    validate_signed_transaction_payload_length(&tx_payload)?;

    let conflict = verify_semantic(&inputs_data, &tx_payload)?;

    if let Some(conflict) = conflict {
        log::debug!("[sign_transaction] conflict: {conflict:?} for {:#?}", tx_payload);
        return Err(Error::TransactionSemantic(conflict));
    }

    Ok(tx_payload)
}

#[async_trait]
pub trait SignBlock {
<<<<<<< HEAD
    async fn sign_ed25519<S: SecretManage + ?Sized>(
        self,
        secret_manager: &S,
        chain: Bip44,
    ) -> crate::client::Result<SignedBlock>
=======
    async fn sign_ed25519<S: SecretManage>(self, secret_manager: &S, chain: Bip44) -> crate::client::Result<Block>
>>>>>>> cdde4cbd
    where
        crate::client::Error: From<S::Error>;
}

#[async_trait]
impl SignBlock for UnsignedBlock {
<<<<<<< HEAD
    async fn sign_ed25519<S: SecretManage + ?Sized>(
        self,
        secret_manager: &S,
        chain: Bip44,
    ) -> crate::client::Result<SignedBlock>
=======
    async fn sign_ed25519<S: SecretManage>(self, secret_manager: &S, chain: Bip44) -> crate::client::Result<Block>
>>>>>>> cdde4cbd
    where
        crate::client::Error: From<S::Error>,
    {
        let msg = self.signing_input();
        Ok(self.finish(secret_manager.sign_ed25519(&msg, chain).await?)?)
    }
}<|MERGE_RESOLUTION|>--- conflicted
+++ resolved
@@ -31,7 +31,7 @@
         secp256k1_ecdsa::{self, EvmAddress},
     },
 };
-use serde::{de::DeserializeOwned, Deserialize, Serialize};
+use serde::{Deserialize, Serialize};
 use zeroize::Zeroizing;
 #[cfg(feature = "stronghold")]
 use {
@@ -137,114 +137,18 @@
 }
 
 #[async_trait]
-pub trait DynSecretManage: std::fmt::Debug + Send + Sync {
-    async fn dyn_generate_ed25519_addresses(
-        &self,
-        coin_type: u32,
-        account_index: u32,
-        address_indexes: Range<u32>,
-        options: Option<GenerateAddressOptions>,
-    ) -> Result<Vec<Ed25519Address>, Error>;
-
-    async fn dyn_generate_evm_addresses(
-        &self,
-        coin_type: u32,
-        account_index: u32,
-        address_indexes: Range<u32>,
-        options: Option<GenerateAddressOptions>,
-    ) -> Result<Vec<EvmAddress>, Error>;
-
-    async fn dyn_sign_ed25519(&self, msg: &[u8], chain: Bip44) -> Result<Ed25519Signature, Error>;
-
-    async fn dyn_sign_secp256k1_ecdsa(
-        &self,
-        msg: &[u8],
-        chain: Bip44,
-    ) -> Result<(secp256k1_ecdsa::PublicKey, secp256k1_ecdsa::RecoverableSignature), Error>;
-
-    async fn dyn_signature_unlock(&self, essence_hash: &[u8; 32], chain: Bip44) -> Result<Unlock, Error>;
-
-    async fn dyn_transaction_unlocks(
-        &self,
-        prepared_transaction_data: &PreparedTransactionData,
-    ) -> Result<Unlocks, Error>;
-
-    async fn dyn_sign_transaction(
-        &self,
-        prepared_transaction_data: PreparedTransactionData,
-    ) -> Result<SignedTransactionPayload, Error>;
-}
-#[async_trait]
-impl<T: SecretManage + std::fmt::Debug> DynSecretManage for T
-where
-    Error: From<T::Error>,
-{
-    async fn dyn_generate_ed25519_addresses(
-        &self,
-        coin_type: u32,
-        account_index: u32,
-        address_indexes: Range<u32>,
-        options: Option<GenerateAddressOptions>,
-    ) -> Result<Vec<Ed25519Address>, Error> {
-        Ok(self
-            .generate_ed25519_addresses(coin_type, account_index, address_indexes, options)
-            .await?)
-    }
-
-    async fn dyn_generate_evm_addresses(
-        &self,
-        coin_type: u32,
-        account_index: u32,
-        address_indexes: Range<u32>,
-        options: Option<GenerateAddressOptions>,
-    ) -> Result<Vec<EvmAddress>, Error> {
-        Ok(self
-            .generate_evm_addresses(coin_type, account_index, address_indexes, options)
-            .await?)
-    }
-
-    async fn dyn_sign_ed25519(&self, msg: &[u8], chain: Bip44) -> Result<Ed25519Signature, Error> {
-        Ok(self.sign_ed25519(msg, chain).await?)
-    }
-
-    async fn dyn_sign_secp256k1_ecdsa(
-        &self,
-        msg: &[u8],
-        chain: Bip44,
-    ) -> Result<(secp256k1_ecdsa::PublicKey, secp256k1_ecdsa::RecoverableSignature), Error> {
-        Ok(self.sign_secp256k1_ecdsa(msg, chain).await?)
-    }
-
-    async fn dyn_signature_unlock(&self, essence_hash: &[u8; 32], chain: Bip44) -> Result<Unlock, Error> {
-        Ok(self.signature_unlock(essence_hash, chain).await?)
-    }
-
-    async fn dyn_transaction_unlocks(
-        &self,
-        prepared_transaction_data: &PreparedTransactionData,
-    ) -> Result<Unlocks, Error> {
-        Ok(self.transaction_unlocks(prepared_transaction_data).await?)
-    }
-
-    async fn dyn_sign_transaction(
-        &self,
-        prepared_transaction_data: PreparedTransactionData,
-    ) -> Result<SignedTransactionPayload, Error> {
-        Ok(self.sign_transaction(prepared_transaction_data).await?)
-    }
-}
-#[async_trait]
-impl SecretManage for dyn DynSecretManagerConfig {
-    type Error = Error;
-
-    async fn generate_ed25519_addresses(
+impl<T: SecretManage> SecretManage for alloc::sync::Arc<T> {
+    type Error = T::Error;
+
+    async fn generate_ed25519_public_keys(
         &self,
         coin_type: u32,
         account_index: u32,
         address_indexes: Range<u32>,
         options: impl Into<Option<GenerateAddressOptions>> + Send,
-    ) -> Result<Vec<Ed25519Address>, Self::Error> {
-        self.dyn_generate_ed25519_addresses(coin_type, account_index, address_indexes, options.into())
+    ) -> Result<Vec<ed25519::PublicKey>, Self::Error> {
+        self.as_ref()
+            .generate_ed25519_public_keys(coin_type, account_index, address_indexes, options)
             .await
     }
 
@@ -255,12 +159,13 @@
         address_indexes: Range<u32>,
         options: impl Into<Option<GenerateAddressOptions>> + Send,
     ) -> Result<Vec<EvmAddress>, Self::Error> {
-        self.dyn_generate_evm_addresses(coin_type, account_index, address_indexes, options.into())
+        self.as_ref()
+            .generate_evm_addresses(coin_type, account_index, address_indexes, options)
             .await
     }
 
     async fn sign_ed25519(&self, msg: &[u8], chain: Bip44) -> Result<Ed25519Signature, Self::Error> {
-        self.dyn_sign_ed25519(msg, chain).await
+        self.as_ref().sign_ed25519(msg, chain).await
     }
 
     async fn sign_secp256k1_ecdsa(
@@ -268,54 +173,194 @@
         msg: &[u8],
         chain: Bip44,
     ) -> Result<(secp256k1_ecdsa::PublicKey, secp256k1_ecdsa::RecoverableSignature), Self::Error> {
-        self.dyn_sign_secp256k1_ecdsa(msg, chain).await
-    }
-
-    async fn signature_unlock(&self, essence_hash: &[u8; 32], chain: Bip44) -> Result<Unlock, Self::Error> {
-        self.dyn_signature_unlock(essence_hash, chain).await
+        self.as_ref().sign_secp256k1_ecdsa(msg, chain).await
     }
 
     async fn transaction_unlocks(
         &self,
         prepared_transaction_data: &PreparedTransactionData,
     ) -> Result<Unlocks, Self::Error> {
-        self.dyn_transaction_unlocks(prepared_transaction_data).await
+        self.as_ref().transaction_unlocks(prepared_transaction_data).await
     }
 
     async fn sign_transaction(
         &self,
         prepared_transaction_data: PreparedTransactionData,
     ) -> Result<SignedTransactionPayload, Self::Error> {
-        self.dyn_sign_transaction(prepared_transaction_data).await
-    }
-}
-
-pub trait SecretManagerConfig: SecretManage {
-    type Config: Serialize + DeserializeOwned + Debug + Send + Sync;
-
-    fn to_config(&self) -> Option<Self::Config>;
-
-    fn from_config(config: &Self::Config) -> Result<Self, Self::Error>
-    where
-        Self: Sized;
-}
-
-pub trait DynSerialize: erased_serde::Serialize + std::fmt::Debug + Send + Sync {}
-impl<T: erased_serde::Serialize + std::fmt::Debug + Send + Sync> DynSerialize for T {}
-erased_serde::serialize_trait_object!(DynSerialize);
-
-pub trait DynSecretManagerConfig: DynSecretManage + AsAny {
-    fn dyn_to_config(&self) -> Option<Box<dyn DynSerialize>>;
-}
-impl<T: SecretManagerConfig + AsAny + std::fmt::Debug> DynSecretManagerConfig for T
-where
-    Error: From<T::Error>,
-    T::Config: 'static,
-{
-    fn dyn_to_config(&self) -> Option<Box<dyn DynSerialize>> {
-        self.to_config().map(|v| Box::new(v) as _)
-    }
-}
+        self.as_ref().sign_transaction(prepared_transaction_data).await
+    }
+}
+
+// #[async_trait]
+// pub trait DynSecretManage: std::fmt::Debug + Send + Sync {
+//     async fn dyn_generate_ed25519_addresses(
+//         &self,
+//         coin_type: u32,
+//         account_index: u32,
+//         address_indexes: Range<u32>,
+//         options: Option<GenerateAddressOptions>,
+//     ) -> Result<Vec<Ed25519Address>, Error>;
+
+//     async fn dyn_generate_evm_addresses(
+//         &self,
+//         coin_type: u32,
+//         account_index: u32,
+//         address_indexes: Range<u32>,
+//         options: Option<GenerateAddressOptions>,
+//     ) -> Result<Vec<EvmAddress>, Error>;
+
+//     async fn dyn_sign_ed25519(&self, msg: &[u8], chain: Bip44) -> Result<Ed25519Signature, Error>;
+
+//     async fn dyn_sign_secp256k1_ecdsa(
+//         &self,
+//         msg: &[u8],
+//         chain: Bip44,
+//     ) -> Result<(secp256k1_ecdsa::PublicKey, secp256k1_ecdsa::RecoverableSignature), Error>;
+
+//     async fn dyn_signature_unlock(&self, essence_hash: &[u8; 32], chain: Bip44) -> Result<Unlock, Error>;
+
+//     async fn dyn_transaction_unlocks(
+//         &self,
+//         prepared_transaction_data: &PreparedTransactionData,
+//     ) -> Result<Unlocks, Error>;
+
+//     async fn dyn_sign_transaction(
+//         &self,
+//         prepared_transaction_data: PreparedTransactionData,
+//     ) -> Result<SignedTransactionPayload, Error>;
+// }
+// #[async_trait]
+// impl<T: SecretManage + std::fmt::Debug> DynSecretManage for T
+// where
+//     Error: From<T::Error>,
+// {
+//     async fn dyn_generate_ed25519_addresses(
+//         &self,
+//         coin_type: u32,
+//         account_index: u32,
+//         address_indexes: Range<u32>,
+//         options: Option<GenerateAddressOptions>,
+//     ) -> Result<Vec<Ed25519Address>, Error> { Ok(self .generate_ed25519_addresses(coin_type, account_index,
+//       address_indexes, options) .await?)
+//     }
+
+//     async fn dyn_generate_evm_addresses(
+//         &self,
+//         coin_type: u32,
+//         account_index: u32,
+//         address_indexes: Range<u32>,
+//         options: Option<GenerateAddressOptions>,
+//     ) -> Result<Vec<EvmAddress>, Error> { Ok(self .generate_evm_addresses(coin_type, account_index, address_indexes,
+//       options) .await?)
+//     }
+
+//     async fn dyn_sign_ed25519(&self, msg: &[u8], chain: Bip44) -> Result<Ed25519Signature, Error> {
+//         Ok(self.sign_ed25519(msg, chain).await?)
+//     }
+
+//     async fn dyn_sign_secp256k1_ecdsa(
+//         &self,
+//         msg: &[u8],
+//         chain: Bip44,
+//     ) -> Result<(secp256k1_ecdsa::PublicKey, secp256k1_ecdsa::RecoverableSignature), Error> {
+//       Ok(self.sign_secp256k1_ecdsa(msg, chain).await?)
+//     }
+
+//     async fn dyn_signature_unlock(&self, essence_hash: &[u8; 32], chain: Bip44) -> Result<Unlock, Error> {
+//         Ok(self.signature_unlock(essence_hash, chain).await?)
+//     }
+
+//     async fn dyn_transaction_unlocks(
+//         &self,
+//         prepared_transaction_data: &PreparedTransactionData,
+//     ) -> Result<Unlocks, Error> { Ok(self.transaction_unlocks(prepared_transaction_data).await?)
+//     }
+
+//     async fn dyn_sign_transaction(
+//         &self,
+//         prepared_transaction_data: PreparedTransactionData,
+//     ) -> Result<SignedTransactionPayload, Error> { Ok(self.sign_transaction(prepared_transaction_data).await?)
+//     }
+// }
+// #[async_trait]
+// impl SecretManage for dyn DynSecretManagerConfig {
+//     type Error = Error;
+
+//     async fn generate_ed25519_addresses(
+//         &self,
+//         coin_type: u32,
+//         account_index: u32,
+//         address_indexes: Range<u32>,
+//         options: impl Into<Option<GenerateAddressOptions>> + Send,
+//     ) -> Result<Vec<Ed25519Address>, Self::Error> { self.dyn_generate_ed25519_addresses(coin_type, account_index,
+//       address_indexes, options.into()) .await
+//     }
+
+//     async fn generate_evm_addresses(
+//         &self,
+//         coin_type: u32,
+//         account_index: u32,
+//         address_indexes: Range<u32>,
+//         options: impl Into<Option<GenerateAddressOptions>> + Send,
+//     ) -> Result<Vec<EvmAddress>, Self::Error> { self.dyn_generate_evm_addresses(coin_type, account_index,
+//       address_indexes, options.into()) .await
+//     }
+
+//     async fn sign_ed25519(&self, msg: &[u8], chain: Bip44) -> Result<Ed25519Signature, Self::Error> {
+//         self.dyn_sign_ed25519(msg, chain).await
+//     }
+
+//     async fn sign_secp256k1_ecdsa(
+//         &self,
+//         msg: &[u8],
+//         chain: Bip44,
+//     ) -> Result<(secp256k1_ecdsa::PublicKey, secp256k1_ecdsa::RecoverableSignature), Self::Error> {
+//       self.dyn_sign_secp256k1_ecdsa(msg, chain).await
+//     }
+
+//     async fn signature_unlock(&self, essence_hash: &[u8; 32], chain: Bip44) -> Result<Unlock, Self::Error> {
+//         self.dyn_signature_unlock(essence_hash, chain).await
+//     }
+
+//     async fn transaction_unlocks(
+//         &self,
+//         prepared_transaction_data: &PreparedTransactionData,
+//     ) -> Result<Unlocks, Self::Error> { self.dyn_transaction_unlocks(prepared_transaction_data).await
+//     }
+
+//     async fn sign_transaction(
+//         &self,
+//         prepared_transaction_data: PreparedTransactionData,
+//     ) -> Result<SignedTransactionPayload, Self::Error> { self.dyn_sign_transaction(prepared_transaction_data).await
+//     }
+// }
+
+// pub trait SecretManagerConfig: SecretManage {
+//     type Config: Serialize + DeserializeOwned + Debug + Send + Sync;
+
+//     fn to_config(&self) -> Option<Self::Config>;
+
+//     fn from_config(config: &Self::Config) -> Result<Self, Self::Error>
+//     where
+//         Self: Sized;
+// }
+
+// pub trait DynSerialize: erased_serde::Serialize + std::fmt::Debug + Send + Sync {}
+// impl<T: erased_serde::Serialize + std::fmt::Debug + Send + Sync> DynSerialize for T {}
+// erased_serde::serialize_trait_object!(DynSerialize);
+
+// pub trait DynSecretManagerConfig: DynSecretManage + AsAny {
+//     fn dyn_to_config(&self) -> Option<Box<dyn DynSerialize>>;
+// }
+// impl<T: SecretManagerConfig + AsAny + std::fmt::Debug> DynSecretManagerConfig for T
+// where
+//     Error: From<T::Error>,
+//     T::Config: 'static,
+// {
+//     fn dyn_to_config(&self) -> Option<Box<dyn DynSerialize>> {
+//         self.to_config().map(|v| Box::new(v) as _)
+//     }
+// }
 
 /// Supported secret managers
 
@@ -783,33 +828,33 @@
     }
 }
 
-impl DowncastSecretManager for dyn DynSecretManagerConfig {
-    fn is<T: 'static>(&self) -> bool {
-        self.as_any().is::<T>()
-    }
-
-    fn downcast_ref<T: 'static>(&self) -> Option<&T> {
-        self.as_any().downcast_ref::<T>()
-    }
-
-    fn downcast_mut<T: 'static>(&mut self) -> Option<&mut T> {
-        self.as_any_mut().downcast_mut::<T>()
-    }
-}
-
-impl DowncastSecretManager for Box<dyn DynSecretManagerConfig> {
-    fn is<T: 'static>(&self) -> bool {
-        self.as_ref().as_any().is::<T>()
-    }
-
-    fn downcast_ref<T: 'static>(&self) -> Option<&T> {
-        self.as_ref().as_any().downcast_ref::<T>()
-    }
-
-    fn downcast_mut<T: 'static>(&mut self) -> Option<&mut T> {
-        self.as_mut().as_any_mut().downcast_mut::<T>()
-    }
-}
+// impl DowncastSecretManager for dyn DynSecretManagerConfig {
+//     fn is<T: 'static>(&self) -> bool {
+//         self.as_any().is::<T>()
+//     }
+
+//     fn downcast_ref<T: 'static>(&self) -> Option<&T> {
+//         self.as_any().downcast_ref::<T>()
+//     }
+
+//     fn downcast_mut<T: 'static>(&mut self) -> Option<&mut T> {
+//         self.as_any_mut().downcast_mut::<T>()
+//     }
+// }
+
+// impl DowncastSecretManager for Box<dyn DynSecretManagerConfig> {
+//     fn is<T: 'static>(&self) -> bool {
+//         self.as_ref().as_any().is::<T>()
+//     }
+
+//     fn downcast_ref<T: 'static>(&self) -> Option<&T> {
+//         self.as_ref().as_any().downcast_ref::<T>()
+//     }
+
+//     fn downcast_mut<T: 'static>(&mut self) -> Option<&mut T> {
+//         self.as_mut().as_any_mut().downcast_mut::<T>()
+//     }
+// }
 
 pub trait AsAny: 'static + Send + Sync {
     fn as_any(&self) -> &(dyn std::any::Any + Send + Sync);
@@ -825,42 +870,42 @@
     }
 }
 
-impl SecretManagerConfig for SecretManager {
-    type Config = SecretManagerDto;
-
-    fn to_config(&self) -> Option<Self::Config> {
-        match self {
-            #[cfg(feature = "stronghold")]
-            Self::Stronghold(s) => s.to_config().map(Self::Config::Stronghold),
-            #[cfg(feature = "ledger_nano")]
-            Self::LedgerNano(s) => s.to_config().map(Self::Config::LedgerNano),
-            Self::Mnemonic(_) => None,
-            #[cfg(feature = "private_key_secret_manager")]
-            Self::PrivateKey(_) => None,
-            Self::Placeholder => None,
-        }
-    }
-
-    fn from_config(config: &Self::Config) -> Result<Self, Self::Error> {
-        Ok(match config {
-            #[cfg(feature = "stronghold")]
-            SecretManagerDto::Stronghold(config) => Self::Stronghold(StrongholdSecretManager::from_config(config)?),
-            #[cfg(feature = "ledger_nano")]
-            SecretManagerDto::LedgerNano(config) => Self::LedgerNano(LedgerSecretManager::from_config(config)?),
-            SecretManagerDto::HexSeed(hex_seed) => {
-                Self::Mnemonic(MnemonicSecretManager::try_from_hex_seed(hex_seed.clone())?)
-            }
-            SecretManagerDto::Mnemonic(mnemonic) => {
-                Self::Mnemonic(MnemonicSecretManager::try_from_mnemonic(mnemonic.as_str().to_owned())?)
-            }
-            #[cfg(feature = "private_key_secret_manager")]
-            SecretManagerDto::PrivateKey(private_key) => {
-                Self::PrivateKey(Box::new(PrivateKeySecretManager::try_from_hex(private_key.to_owned())?))
-            }
-            SecretManagerDto::Placeholder => Self::Placeholder,
-        })
-    }
-}
+// impl SecretManagerConfig for SecretManager {
+//     type Config = SecretManagerDto;
+
+//     fn to_config(&self) -> Option<Self::Config> {
+//         match self {
+//             #[cfg(feature = "stronghold")]
+//             Self::Stronghold(s) => s.to_config().map(Self::Config::Stronghold),
+//             #[cfg(feature = "ledger_nano")]
+//             Self::LedgerNano(s) => s.to_config().map(Self::Config::LedgerNano),
+//             Self::Mnemonic(_) => None,
+//             #[cfg(feature = "private_key_secret_manager")]
+//             Self::PrivateKey(_) => None,
+//             Self::Placeholder => None,
+//         }
+//     }
+
+//     fn from_config(config: &Self::Config) -> Result<Self, Self::Error> {
+//         Ok(match config {
+//             #[cfg(feature = "stronghold")]
+//             SecretManagerDto::Stronghold(config) => Self::Stronghold(StrongholdSecretManager::from_config(config)?),
+//             #[cfg(feature = "ledger_nano")]
+//             SecretManagerDto::LedgerNano(config) => Self::LedgerNano(LedgerSecretManager::from_config(config)?),
+//             SecretManagerDto::HexSeed(hex_seed) => {
+//                 Self::Mnemonic(MnemonicSecretManager::try_from_hex_seed(hex_seed.clone())?)
+//             }
+//             SecretManagerDto::Mnemonic(mnemonic) => {
+//                 Self::Mnemonic(MnemonicSecretManager::try_from_mnemonic(mnemonic.as_str().to_owned())?)
+//             }
+//             #[cfg(feature = "private_key_secret_manager")]
+//             SecretManagerDto::PrivateKey(private_key) => {
+//                 Self::PrivateKey(Box::new(PrivateKeySecretManager::try_from_hex(private_key.to_owned())?))
+//             }
+//             SecretManagerDto::Placeholder => Self::Placeholder,
+//         })
+//     }
+// }
 
 impl SecretManager {
     /// Tries to create a [`SecretManager`] from a mnemonic string.
@@ -979,30 +1024,22 @@
 
 #[async_trait]
 pub trait SignBlock {
-<<<<<<< HEAD
     async fn sign_ed25519<S: SecretManage + ?Sized>(
         self,
         secret_manager: &S,
         chain: Bip44,
-    ) -> crate::client::Result<SignedBlock>
-=======
-    async fn sign_ed25519<S: SecretManage>(self, secret_manager: &S, chain: Bip44) -> crate::client::Result<Block>
->>>>>>> cdde4cbd
+    ) -> crate::client::Result<Block>
     where
         crate::client::Error: From<S::Error>;
 }
 
 #[async_trait]
 impl SignBlock for UnsignedBlock {
-<<<<<<< HEAD
     async fn sign_ed25519<S: SecretManage + ?Sized>(
         self,
         secret_manager: &S,
         chain: Bip44,
-    ) -> crate::client::Result<SignedBlock>
-=======
-    async fn sign_ed25519<S: SecretManage>(self, secret_manager: &S, chain: Bip44) -> crate::client::Result<Block>
->>>>>>> cdde4cbd
+    ) -> crate::client::Result<Block>
     where
         crate::client::Error: From<S::Error>,
     {
