--- conflicted
+++ resolved
@@ -221,14 +221,16 @@
                 .required_address(slot_index, protocol_parameters.committable_age_range())?
                 .ok_or(crate::client::Error::ExpirationDeadzone)?;
 
-            let required_address = if let Address::Restricted(restricted) = &required_address {
-                restricted.address()
-            } else {
-                &required_address
+            // Convert restricted and implicit addresses to Ed25519 address, so they're the same entry in
+            // `block_indexes`.
+            let required_address = match required_address {
+                Address::ImplicitAccountCreation(implicit) => Address::Ed25519(*implicit.ed25519_address()),
+                Address::Restricted(restricted) => restricted.address().clone(),
+                _ => required_address,
             };
 
             // Check if we already added an [Unlock] for this address
-            match block_indexes.get(required_address) {
+            match block_indexes.get(&required_address) {
                 // If we already have an [Unlock] for this address, add a [Unlock] based on the address type
                 Some(block_index) => match required_address {
                     Address::Ed25519(_) | Address::ImplicitAccountCreation(_) => {
@@ -388,7 +390,6 @@
             .ok_or(crate::client::Error::SecretManagerMismatch)
     }
 
-<<<<<<< HEAD
     #[cfg(feature = "stronghold")]
     fn as_stronghold_mut(&mut self) -> crate::client::Result<&mut StrongholdAdapter> {
         // Have to do this because of https://docs.rs/polonius-the-crab/latest/polonius_the_crab/#rationale-limitations-of-the-nll-borrow-checker
@@ -406,61 +407,6 @@
                 .ok_or(crate::client::Error::SecretManagerMismatch)
         }
     }
-=======
-pub(crate) async fn default_transaction_unlocks<M: SecretManage>(
-    secret_manager: &M,
-    prepared_transaction_data: &PreparedTransactionData,
-    protocol_parameters: &ProtocolParameters,
-) -> crate::client::Result<Unlocks>
-where
-    crate::client::Error: From<M::Error>,
-{
-    let transaction_signing_hash = prepared_transaction_data.transaction.signing_hash();
-    let mut blocks = Vec::new();
-    let mut block_indexes = HashMap::<Address, usize>::new();
-    let slot_index = prepared_transaction_data
-        .transaction
-        .context_inputs()
-        .iter()
-        .find_map(|c| c.as_commitment_opt().map(|c| c.slot_index()));
-
-    // Assuming inputs_data is ordered by address type
-    for (current_block_index, input) in prepared_transaction_data.inputs_data.iter().enumerate() {
-        // Get the address that is required to unlock the input
-        let required_address = input
-            .output
-            .required_address(slot_index, protocol_parameters.committable_age_range())?
-            .ok_or(crate::client::Error::ExpirationDeadzone)?;
-
-        // Convert restricted and implicit addresses to Ed25519 address, so they're the same entry in `block_indexes`.
-        let required_address = match required_address {
-            Address::ImplicitAccountCreation(implicit) => Address::Ed25519(*implicit.ed25519_address()),
-            Address::Restricted(restricted) => restricted.address().clone(),
-            _ => required_address,
-        };
-
-        // Check if we already added an [Unlock] for this address
-        match block_indexes.get(&required_address) {
-            // If we already have an [Unlock] for this address, add a [Unlock] based on the address type
-            Some(block_index) => match required_address {
-                Address::Ed25519(_) | Address::ImplicitAccountCreation(_) => {
-                    blocks.push(Unlock::Reference(ReferenceUnlock::new(*block_index as u16)?));
-                }
-                Address::Account(_) => blocks.push(Unlock::Account(AccountUnlock::new(*block_index as u16)?)),
-                Address::Nft(_) => blocks.push(Unlock::Nft(NftUnlock::new(*block_index as u16)?)),
-                _ => Err(BlockError::UnsupportedAddressKind(required_address.kind()))?,
-            },
-            None => {
-                // We can only sign ed25519 addresses and block_indexes needs to contain the account or nft
-                // address already at this point, because the reference index needs to be lower
-                // than the current block index
-                match &required_address {
-                    Address::Ed25519(_) | Address::ImplicitAccountCreation(_) => {}
-                    _ => Err(InputSelectionError::MissingInputWithEd25519Address)?,
-                }
-
-                let chain = input.chain.ok_or(Error::MissingBip32Chain)?;
->>>>>>> 7d32ae0b
 
     fn as_mnemonic(&self) -> crate::client::Result<&MnemonicSecretManager> {
         self.downcast_ref::<MnemonicSecretManager>()
