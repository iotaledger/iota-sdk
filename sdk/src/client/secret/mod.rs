--- conflicted
+++ resolved
@@ -45,12 +45,7 @@
 use crate::{
     client::{
         api::{
-<<<<<<< HEAD
-            input_selection::Error as InputSelectionError, transaction::validate_transaction_payload_length,
-=======
-            input_selection::{is_account_transition, Error as InputSelectionError},
-            transaction::validate_signed_transaction_payload_length,
->>>>>>> debd49f9
+            input_selection::Error as InputSelectionError, transaction::validate_signed_transaction_payload_length,
             verify_semantic, PreparedTransactionData,
         },
         Error,
@@ -517,23 +512,9 @@
     // Assuming inputs_data is ordered by address type
     for (current_block_index, input) in prepared_transaction_data.inputs_data.iter().enumerate() {
         // Get the address that is required to unlock the input
-<<<<<<< HEAD
         let (input_address, _) = input
             .output
             .required_and_unlocked_address(slot_index, input.output_metadata.output_id())?;
-=======
-        let account_transition = is_account_transition(
-            &input.output,
-            *input.output_id(),
-            prepared_transaction_data.transaction.outputs(),
-            None,
-        );
-        let (input_address, _) = input.output.required_and_unlocked_address(
-            slot_index,
-            input.output_metadata.output_id(),
-            account_transition,
-        )?;
->>>>>>> debd49f9
 
         // Check if we already added an [Unlock] for this address
         match block_indexes.get(&input_address) {
