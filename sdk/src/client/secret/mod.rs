--- conflicted
+++ resolved
@@ -504,13 +504,8 @@
 where
     crate::client::Error: From<M::Error>,
 {
-<<<<<<< HEAD
-    // The hashed_transaction gets signed
-    let hashed_transaction = prepared_transaction_data.transaction.hash();
-=======
     // The transaction_hash gets signed
     let transaction_hash = prepared_transaction_data.transaction.hash();
->>>>>>> debd49f9
     let mut blocks = Vec::new();
     let mut block_indexes = HashMap::<Address, usize>::new();
     let slot_index = prepared_transaction_data.transaction.creation_slot();
@@ -551,11 +546,7 @@
 
                 let chain = input.chain.ok_or(Error::MissingBip32Chain)?;
 
-<<<<<<< HEAD
-                let block = secret_manager.signature_unlock(&hashed_transaction, chain).await?;
-=======
                 let block = secret_manager.signature_unlock(&transaction_hash, chain).await?;
->>>>>>> debd49f9
                 blocks.push(block);
 
                 // Add the ed25519 address to the block_indexes, so it gets referenced if further inputs have
