// Copyright 2021 IOTA Stiftung
// SPDX-License-Identifier: Apache-2.0

//! Secret manager module enabling address generation and transaction essence signing.

#[cfg(feature = "ledger_nano")]
#[cfg_attr(docsrs, doc(cfg(feature = "ledger_nano")))]
pub mod ledger_nano;
/// Module for signing with a mnemonic or seed
pub mod mnemonic;
/// Module for the PlaceholderSecretManager
pub mod placeholder;
/// Module for signing with a Stronghold vault
#[cfg(feature = "stronghold")]
#[cfg_attr(docsrs, doc(cfg(feature = "stronghold")))]
pub mod stronghold;
/// Signing related types
pub mod types;

#[cfg(feature = "stronghold")]
use std::time::Duration;
use std::{collections::HashMap, fmt::Debug, ops::Range, str::FromStr};

use async_trait::async_trait;
use crypto::{keys::slip10::Chain, signatures::secp256k1_ecdsa::EvmAddress};
use serde::{de::DeserializeOwned, Deserialize, Serialize};
use zeroize::ZeroizeOnDrop;

#[cfg(feature = "ledger_nano")]
use self::ledger_nano::LedgerSecretManager;
#[cfg(feature = "stronghold")]
use self::stronghold::StrongholdSecretManager;
pub use self::types::{GenerateAddressOptions, LedgerNanoStatus};
use self::{mnemonic::MnemonicSecretManager, placeholder::PlaceholderSecretManager};
#[cfg(feature = "stronghold")]
use crate::client::secret::types::StrongholdDto;
use crate::{
    client::{
        api::{
            input_selection::{is_alias_transition, Error as InputSelectionError},
            transaction::validate_transaction_payload_length,
            verify_semantic, PreparedTransactionData,
        },
        Error,
    },
    types::block::{
        address::{Address, Ed25519Address},
        output::Output,
        payload::{transaction::TransactionEssence, Payload, TransactionPayload},
        semantic::ConflictReason,
        signature::{Ed25519Signature, Signature},
        unlock::{AliasUnlock, NftUnlock, ReferenceUnlock, SignatureUnlock, Unlock, Unlocks},
    },
    utils::unix_timestamp_now,
};

/// The secret manager interface.
#[async_trait]
pub trait SecretManage: Debug + Send + Sync {
    type Error: std::error::Error + Send + Sync;

    /// Generates addresses.
    ///
    /// For `coin_type`, see also <https://github.com/satoshilabs/slips/blob/master/slip-0044.md>.
    async fn generate_ed25519_addresses(
        &self,
        coin_type: u32,
        account_index: u32,
        address_indexes: Range<u32>,
        options: impl Into<Option<GenerateAddressOptions>> + Send,
    ) -> Result<Vec<Ed25519Address>, Self::Error>;

    async fn generate_evm_addresses(
        &self,
        coin_type: u32,
        account_index: u32,
        address_indexes: Range<u32>,
        options: impl Into<Option<GenerateAddressOptions>> + Send,
    ) -> Result<Vec<EvmAddress>, Self::Error>;

    /// Signs `msg` using the given [`Chain`].
    async fn sign_ed25519(&self, msg: &[u8], chain: &Chain) -> Result<Ed25519Signature, Self::Error>;

    /// Signs `essence_hash` using the given `chain`, returning an [`Unlock`].
    async fn signature_unlock(&self, essence_hash: &[u8; 32], chain: &Chain) -> Result<Unlock, Self::Error> {
        Ok(Unlock::Signature(SignatureUnlock::new(Signature::Ed25519(
            self.sign_ed25519(essence_hash, chain).await?,
        ))))
    }

    /// Signs a transaction essence.
    async fn sign_transaction_essence(
        &self,
        prepared_transaction_data: &PreparedTransactionData,
        time: Option<u32>,
    ) -> Result<Unlocks, Self::Error>;

    async fn sign_transaction(
        &self,
        prepared_transaction_data: PreparedTransactionData,
    ) -> Result<Payload, Self::Error>;
}

pub trait SecretManagerConfig: SecretManage {
    type Config: Serialize + DeserializeOwned + Debug + Send + Sync;

    fn to_config(&self) -> Option<Self::Config>;

    fn from_config(config: &Self::Config) -> Result<Self, Self::Error>
    where
        Self: Sized;
}

/// Supported secret managers

// Boxes make this type clumsy to use.
pub enum SecretManager {
    /// Secret manager that uses [`iota_stronghold`] as the backing storage.
    #[cfg(feature = "stronghold")]
    #[cfg_attr(docsrs, doc(cfg(feature = "stronghold")))]
    Stronghold(StrongholdSecretManager),

    /// Secret manager that uses a Ledger Nano hardware wallet or Speculos simulator.
    #[cfg(feature = "ledger_nano")]
    #[cfg_attr(docsrs, doc(cfg(feature = "ledger_nano")))]
    LedgerNano(LedgerSecretManager),

    /// Secret manager that uses a mnemonic in plain memory. It's not recommended for production use. Use
    /// LedgerNano or Stronghold instead.
    Mnemonic(MnemonicSecretManager),

    /// Secret manager that's just a placeholder, so it can be provided to an online wallet, but can't be used for
    /// signing.
    Placeholder(PlaceholderSecretManager),
}

impl Debug for SecretManager {
    fn fmt(&self, f: &mut std::fmt::Formatter<'_>) -> std::fmt::Result {
        match self {
            #[cfg(feature = "stronghold")]
            Self::Stronghold(_) => f.debug_tuple("Stronghold").field(&"...").finish(),
            #[cfg(feature = "ledger_nano")]
            Self::LedgerNano(_) => f.debug_tuple("LedgerNano").field(&"...").finish(),
            Self::Mnemonic(_) => f.debug_tuple("Mnemonic").field(&"...").finish(),
            Self::Placeholder(_) => f.debug_struct("Placeholder").finish(),
        }
    }
}

impl FromStr for SecretManager {
    type Err = Error;

    fn from_str(s: &str) -> crate::client::Result<Self> {
        Self::try_from(&serde_json::from_str::<SecretManagerDto>(s)?)
    }
}

/// DTO for secret manager types with required data.
#[derive(Debug, Clone, Serialize, Deserialize, ZeroizeOnDrop)]
pub enum SecretManagerDto {
    /// Stronghold
    #[cfg(feature = "stronghold")]
    #[cfg_attr(docsrs, doc(cfg(feature = "stronghold")))]
    #[serde(alias = "stronghold")]
    Stronghold(StrongholdDto),
    /// Ledger Device, bool specifies if it's a simulator or not
    #[cfg(feature = "ledger_nano")]
    #[cfg_attr(docsrs, doc(cfg(feature = "ledger_nano")))]
    #[serde(alias = "ledgerNano")]
    LedgerNano(bool),
    /// Mnemonic
    #[serde(alias = "mnemonic")]
    Mnemonic(String),
    /// Hex seed
    #[serde(alias = "hexSeed")]
    HexSeed(String),
    /// Placeholder
    #[serde(alias = "placeholder")]
    Placeholder,
}

impl TryFrom<&SecretManagerDto> for SecretManager {
    type Error = Error;

    fn try_from(value: &SecretManagerDto) -> crate::client::Result<Self> {
        Ok(match value {
            #[cfg(feature = "stronghold")]
            SecretManagerDto::Stronghold(stronghold_dto) => {
                let mut builder = StrongholdSecretManager::builder();

                if let Some(password) = &stronghold_dto.password {
                    builder = builder.password(password);
                }

                if let Some(timeout) = &stronghold_dto.timeout {
                    builder = builder.timeout(Duration::from_secs(*timeout));
                }

                Self::Stronghold(builder.build(&stronghold_dto.snapshot_path)?)
            }

            #[cfg(feature = "ledger_nano")]
            SecretManagerDto::LedgerNano(is_simulator) => Self::LedgerNano(LedgerSecretManager::new(*is_simulator)),

            SecretManagerDto::Mnemonic(mnemonic) => Self::Mnemonic(MnemonicSecretManager::try_from_mnemonic(mnemonic)?),

            SecretManagerDto::HexSeed(hex_seed) => {
                // `SecretManagerDto` is `ZeroizeOnDrop` so it will take care of zeroizing the original.
                Self::Mnemonic(MnemonicSecretManager::try_from_hex_seed(hex_seed.clone())?)
            }

            SecretManagerDto::Placeholder => Self::Placeholder(PlaceholderSecretManager),
        })
    }
}

impl From<&SecretManager> for SecretManagerDto {
    fn from(value: &SecretManager) -> Self {
        match value {
            #[cfg(feature = "stronghold")]
            SecretManager::Stronghold(stronghold_adapter) => Self::Stronghold(StrongholdDto {
                password: None,
                timeout: stronghold_adapter.get_timeout().map(|duration| duration.as_secs()),
                snapshot_path: stronghold_adapter
                    .snapshot_path
                    .clone()
                    .into_os_string()
                    .to_string_lossy()
                    .into(),
            }),

            #[cfg(feature = "ledger_nano")]
            SecretManager::LedgerNano(ledger_nano) => Self::LedgerNano(ledger_nano.is_simulator),

            // `MnemonicSecretManager(Seed)` doesn't have Debug or Display implemented and in the current use cases of
            // the client/wallet we also don't need to convert it in this direction with the mnemonic/seed, we only need
            // to know the type
            SecretManager::Mnemonic(_mnemonic) => Self::Mnemonic("...".to_string()),
            SecretManager::Placeholder(_) => Self::Placeholder,
        }
    }
}

#[async_trait]
impl SecretManage for SecretManager {
    type Error = Error;

    async fn generate_ed25519_addresses(
        &self,
        coin_type: u32,
        account_index: u32,
        address_indexes: Range<u32>,
        options: impl Into<Option<GenerateAddressOptions>> + Send,
    ) -> crate::client::Result<Vec<Ed25519Address>> {
        match self {
            #[cfg(feature = "stronghold")]
            Self::Stronghold(secret_manager) => Ok(secret_manager
                .generate_ed25519_addresses(coin_type, account_index, address_indexes, options)
                .await?),
            #[cfg(feature = "ledger_nano")]
            Self::LedgerNano(secret_manager) => Ok(secret_manager
                .generate_ed25519_addresses(coin_type, account_index, address_indexes, options)
                .await?),
            Self::Mnemonic(secret_manager) => {
                secret_manager
                    .generate_ed25519_addresses(coin_type, account_index, address_indexes, options)
                    .await
            }
            Self::Placeholder(_) => Err(Error::PlaceholderSecretManager),
        }
    }

    async fn generate_evm_addresses(
        &self,
        coin_type: u32,
        account_index: u32,
        address_indexes: Range<u32>,
        options: impl Into<Option<GenerateAddressOptions>> + Send,
    ) -> Result<Vec<EvmAddress>, Self::Error> {
        match self {
            #[cfg(feature = "stronghold")]
            Self::Stronghold(secret_manager) => Ok(secret_manager
                .generate_evm_addresses(coin_type, account_index, address_indexes, options)
                .await?),
            #[cfg(feature = "ledger_nano")]
            Self::LedgerNano(secret_manager) => Ok(secret_manager
                .generate_evm_addresses(coin_type, account_index, address_indexes, options)
                .await?),
            Self::Mnemonic(secret_manager) => {
                secret_manager
                    .generate_evm_addresses(coin_type, account_index, address_indexes, options)
                    .await
            }
            Self::Placeholder(_) => Err(Error::PlaceholderSecretManager),
        }
    }

    async fn sign_ed25519(&self, msg: &[u8], chain: &Chain) -> crate::client::Result<Ed25519Signature> {
        match self {
            #[cfg(feature = "stronghold")]
            Self::Stronghold(secret_manager) => Ok(secret_manager.sign_ed25519(msg, chain).await?),
            #[cfg(feature = "ledger_nano")]
            Self::LedgerNano(secret_manager) => Ok(secret_manager.sign_ed25519(msg, chain).await?),
            Self::Mnemonic(secret_manager) => secret_manager.sign_ed25519(msg, chain).await,
            Self::Placeholder(_) => Err(Error::PlaceholderSecretManager),
        }
    }

    async fn sign_transaction_essence(
        &self,
        prepared_transaction_data: &PreparedTransactionData,
        time: Option<u32>,
    ) -> Result<Unlocks, Self::Error> {
        match self {
            #[cfg(feature = "stronghold")]
            Self::Stronghold(secret_manager) => Ok(secret_manager
                .sign_transaction_essence(prepared_transaction_data, time)
                .await?),
            #[cfg(feature = "ledger_nano")]
            Self::LedgerNano(secret_manager) => Ok(secret_manager
                .sign_transaction_essence(prepared_transaction_data, time)
                .await?),
            Self::Mnemonic(secret_manager) => {
                secret_manager
                    .sign_transaction_essence(prepared_transaction_data, time)
                    .await
            }
            Self::Placeholder(_) => Err(Error::PlaceholderSecretManager),
        }
    }

    async fn sign_transaction(
        &self,
        prepared_transaction_data: PreparedTransactionData,
    ) -> Result<Payload, Self::Error> {
        match self {
            #[cfg(feature = "stronghold")]
            Self::Stronghold(secret_manager) => Ok(secret_manager.sign_transaction(prepared_transaction_data).await?),
            #[cfg(feature = "ledger_nano")]
            Self::LedgerNano(secret_manager) => Ok(secret_manager.sign_transaction(prepared_transaction_data).await?),
            Self::Mnemonic(secret_manager) => secret_manager.sign_transaction(prepared_transaction_data).await,
            Self::Placeholder(_) => Err(Error::PlaceholderSecretManager),
        }
    }
}

impl SecretManagerConfig for SecretManager {
    type Config = SecretManagerDto;

    fn to_config(&self) -> Option<Self::Config> {
        match self {
            #[cfg(feature = "stronghold")]
            Self::Stronghold(s) => s.to_config().map(Self::Config::Stronghold),
            #[cfg(feature = "ledger_nano")]
            Self::LedgerNano(s) => s.to_config().map(Self::Config::LedgerNano),
            Self::Mnemonic(_) => None,
            Self::Placeholder(_) => None,
        }
    }

    fn from_config(config: &Self::Config) -> Result<Self, Self::Error> {
        Ok(match config {
            #[cfg(feature = "stronghold")]
            SecretManagerDto::Stronghold(config) => Self::Stronghold(StrongholdSecretManager::from_config(config)?),
            #[cfg(feature = "ledger_nano")]
            SecretManagerDto::LedgerNano(config) => Self::LedgerNano(LedgerSecretManager::from_config(config)?),
            SecretManagerDto::HexSeed(hex_seed) => {
                Self::Mnemonic(MnemonicSecretManager::try_from_hex_seed(hex_seed.clone())?)
            }
            SecretManagerDto::Mnemonic(mnemonic) => Self::Mnemonic(MnemonicSecretManager::try_from_mnemonic(mnemonic)?),
            SecretManagerDto::Placeholder => Self::Placeholder(PlaceholderSecretManager),
        })
    }
}

impl SecretManager {
    /// Tries to create a [`SecretManager`] from a mnemonic string.
    pub fn try_from_mnemonic(mnemonic: &str) -> crate::client::Result<Self> {
        Ok(Self::Mnemonic(MnemonicSecretManager::try_from_mnemonic(mnemonic)?))
    }

    /// Tries to create a [`SecretManager`] from a seed hex string.
    pub fn try_from_hex_seed(seed: String) -> crate::client::Result<Self> {
        Ok(Self::Mnemonic(MnemonicSecretManager::try_from_hex_seed(seed)?))
    }
}

<<<<<<< HEAD
pub(crate) async fn default_sign_transaction_essence<M: SecretManage>(
    secret_manager: &M,
    prepared_transaction_data: &PreparedTransactionData,
    time: Option<u32>,
) -> crate::client::Result<Unlocks>
where
    crate::client::Error: From<M::Error>,
{
    // The hashed_essence gets signed
    let hashed_essence = prepared_transaction_data.essence.hash();
    let mut blocks = Vec::new();
    let mut block_indexes = HashMap::<Address, usize>::new();

    // Assuming inputs_data is ordered by address type
    for (current_block_index, input) in prepared_transaction_data.inputs_data.iter().enumerate() {
        // Get the address that is required to unlock the input
        let TransactionEssence::Regular(regular) = &prepared_transaction_data.essence;
        let alias_transition = is_alias_transition(input, regular.outputs()).map(|t| t.0);
        let (input_address, _) = input.output.required_and_unlocked_address(
            time.unwrap_or_else(|| unix_timestamp_now().as_secs() as u32),
            input.output_metadata.output_id(),
            alias_transition,
        )?;

        // Check if we already added an [Unlock] for this address
        match block_indexes.get(&input_address) {
            // If we already have an [Unlock] for this address, add a [Unlock] based on the address type
            Some(block_index) => match input_address {
                Address::Alias(_alias) => blocks.push(Unlock::Alias(AliasUnlock::new(*block_index as u16)?)),
                Address::Ed25519(_ed25519) => {
                    blocks.push(Unlock::Reference(ReferenceUnlock::new(*block_index as u16)?));
                }
                Address::Nft(_nft) => blocks.push(Unlock::Nft(NftUnlock::new(*block_index as u16)?)),
            },
            None => {
                // We can only sign ed25519 addresses and block_indexes needs to contain the alias or nft
                // address already at this point, because the reference index needs to be lower
                // than the current block index
                if !input_address.is_ed25519() {
                    Err(InputSelectionError::MissingInputWithEd25519Address)?;
=======
    // Shared implementation for MnemonicSecretManager and StrongholdSecretManager
    async fn default_sign_transaction_essence(
        &self,
        prepared_transaction_data: &PreparedTransactionData,
        time: Option<u32>,
    ) -> crate::client::Result<Unlocks> {
        // The hashed_essence gets signed
        let hashed_essence = prepared_transaction_data.essence.hash();
        let mut blocks = Vec::new();
        let mut block_indexes = HashMap::<Address, usize>::new();

        // Assuming inputs_data is ordered by address type
        for (current_block_index, input) in prepared_transaction_data.inputs_data.iter().enumerate() {
            // Get the address that is required to unlock the input
            let TransactionEssence::Regular(regular) = &prepared_transaction_data.essence;
            let alias_transition = is_alias_transition(&input.output, *input.output_id(), regular.outputs(), None);
            let (input_address, _) = input.output.required_and_unlocked_address(
                time.unwrap_or_else(|| unix_timestamp_now().as_secs() as u32),
                input.output_metadata.output_id(),
                alias_transition,
            )?;

            // Check if we already added an [Unlock] for this address
            match block_indexes.get(&input_address) {
                // If we already have an [Unlock] for this address, add a [Unlock] based on the address type
                Some(block_index) => match input_address {
                    Address::Alias(_alias) => blocks.push(Unlock::Alias(AliasUnlock::new(*block_index as u16)?)),
                    Address::Ed25519(_ed25519) => {
                        blocks.push(Unlock::Reference(ReferenceUnlock::new(*block_index as u16)?));
                    }
                    Address::Nft(_nft) => blocks.push(Unlock::Nft(NftUnlock::new(*block_index as u16)?)),
                },
                None => {
                    // We can only sign ed25519 addresses and block_indexes needs to contain the alias or nft
                    // address already at this point, because the reference index needs to be lower
                    // than the current block index
                    if !input_address.is_ed25519() {
                        return Err(InputSelectionError::MissingInputWithEd25519Address)?;
                    }

                    let chain = input.chain.as_ref().ok_or(Error::MissingBip32Chain)?;

                    let block = self.signature_unlock(&hashed_essence, chain).await?;
                    blocks.push(block);

                    // Add the ed25519 address to the block_indexes, so it gets referenced if further inputs have
                    // the same address in their unlock condition
                    block_indexes.insert(input_address, current_block_index);
>>>>>>> 2f57d15c
                }

                let chain = input.chain.as_ref().ok_or(Error::MissingBip32Chain)?;

                let block = secret_manager.signature_unlock(&hashed_essence, chain).await?;
                blocks.push(block);

                // Add the ed25519 address to the block_indexes, so it gets referenced if further inputs have
                // the same address in their unlock condition
                block_indexes.insert(input_address, current_block_index);
            }
        }

        // When we have an alias or Nft output, we will add their alias or nft address to block_indexes,
        // because they can be used to unlock outputs via [Unlock::Alias] or [Unlock::Nft],
        // that have the corresponding alias or nft address in their unlock condition
        match &input.output {
            Output::Alias(alias_output) => block_indexes.insert(
                Address::Alias(alias_output.alias_address(input.output_id())),
                current_block_index,
            ),
            Output::Nft(nft_output) => block_indexes.insert(
                Address::Nft(nft_output.nft_address(input.output_id())),
                current_block_index,
            ),
            _ => None,
        };
    }

    Ok(Unlocks::new(blocks)?)
}

pub(crate) async fn default_sign_transaction<M: SecretManage>(
    secret_manager: &M,
    prepared_transaction_data: PreparedTransactionData,
) -> crate::client::Result<Payload>
where
    crate::client::Error: From<M::Error>,
{
    log::debug!("[sign_transaction] {:?}", prepared_transaction_data);
    let current_time = unix_timestamp_now().as_secs() as u32;

    let unlocks = secret_manager
        .sign_transaction_essence(&prepared_transaction_data, Some(current_time))
        .await?;
    let tx_payload = TransactionPayload::new(prepared_transaction_data.essence.clone(), unlocks)?;

    validate_transaction_payload_length(&tx_payload)?;

    let conflict = verify_semantic(&prepared_transaction_data.inputs_data, &tx_payload, current_time)?;

    if conflict != ConflictReason::None {
        log::debug!("[sign_transaction] conflict: {conflict:?} for {:#?}", tx_payload);
        return Err(Error::TransactionSemantic(conflict));
    }

    Ok(Payload::from(tx_payload))
}<|MERGE_RESOLUTION|>--- conflicted
+++ resolved
@@ -385,7 +385,6 @@
     }
 }
 
-<<<<<<< HEAD
 pub(crate) async fn default_sign_transaction_essence<M: SecretManage>(
     secret_manager: &M,
     prepared_transaction_data: &PreparedTransactionData,
@@ -403,7 +402,7 @@
     for (current_block_index, input) in prepared_transaction_data.inputs_data.iter().enumerate() {
         // Get the address that is required to unlock the input
         let TransactionEssence::Regular(regular) = &prepared_transaction_data.essence;
-        let alias_transition = is_alias_transition(input, regular.outputs()).map(|t| t.0);
+        let alias_transition = is_alias_transition(&input.output, *input.output_id(), regular.outputs(), None);
         let (input_address, _) = input.output.required_and_unlocked_address(
             time.unwrap_or_else(|| unix_timestamp_now().as_secs() as u32),
             input.output_metadata.output_id(),
@@ -426,56 +425,6 @@
                 // than the current block index
                 if !input_address.is_ed25519() {
                     Err(InputSelectionError::MissingInputWithEd25519Address)?;
-=======
-    // Shared implementation for MnemonicSecretManager and StrongholdSecretManager
-    async fn default_sign_transaction_essence(
-        &self,
-        prepared_transaction_data: &PreparedTransactionData,
-        time: Option<u32>,
-    ) -> crate::client::Result<Unlocks> {
-        // The hashed_essence gets signed
-        let hashed_essence = prepared_transaction_data.essence.hash();
-        let mut blocks = Vec::new();
-        let mut block_indexes = HashMap::<Address, usize>::new();
-
-        // Assuming inputs_data is ordered by address type
-        for (current_block_index, input) in prepared_transaction_data.inputs_data.iter().enumerate() {
-            // Get the address that is required to unlock the input
-            let TransactionEssence::Regular(regular) = &prepared_transaction_data.essence;
-            let alias_transition = is_alias_transition(&input.output, *input.output_id(), regular.outputs(), None);
-            let (input_address, _) = input.output.required_and_unlocked_address(
-                time.unwrap_or_else(|| unix_timestamp_now().as_secs() as u32),
-                input.output_metadata.output_id(),
-                alias_transition,
-            )?;
-
-            // Check if we already added an [Unlock] for this address
-            match block_indexes.get(&input_address) {
-                // If we already have an [Unlock] for this address, add a [Unlock] based on the address type
-                Some(block_index) => match input_address {
-                    Address::Alias(_alias) => blocks.push(Unlock::Alias(AliasUnlock::new(*block_index as u16)?)),
-                    Address::Ed25519(_ed25519) => {
-                        blocks.push(Unlock::Reference(ReferenceUnlock::new(*block_index as u16)?));
-                    }
-                    Address::Nft(_nft) => blocks.push(Unlock::Nft(NftUnlock::new(*block_index as u16)?)),
-                },
-                None => {
-                    // We can only sign ed25519 addresses and block_indexes needs to contain the alias or nft
-                    // address already at this point, because the reference index needs to be lower
-                    // than the current block index
-                    if !input_address.is_ed25519() {
-                        return Err(InputSelectionError::MissingInputWithEd25519Address)?;
-                    }
-
-                    let chain = input.chain.as_ref().ok_or(Error::MissingBip32Chain)?;
-
-                    let block = self.signature_unlock(&hashed_essence, chain).await?;
-                    blocks.push(block);
-
-                    // Add the ed25519 address to the block_indexes, so it gets referenced if further inputs have
-                    // the same address in their unlock condition
-                    block_indexes.insert(input_address, current_block_index);
->>>>>>> 2f57d15c
                 }
 
                 let chain = input.chain.as_ref().ok_or(Error::MissingBip32Chain)?;
