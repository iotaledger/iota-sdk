--- conflicted
+++ resolved
@@ -27,16 +27,9 @@
         _coin_type: u32,
         _account_index: u32,
         _address_indexes: Range<u32>,
-<<<<<<< HEAD
-        _internal: bool,
-        _: Option<GenerateAddressOptions>,
+        _options: Option<GenerateAddressOptions>,
     ) -> Result<Vec<Address>, Self::Error> {
         Err(Error::PlaceholderSecretManager)
-=======
-        _options: Option<GenerateAddressOptions>,
-    ) -> crate::client::Result<Vec<Address>> {
-        Err(crate::client::Error::PlaceholderSecretManager)
->>>>>>> ba496e82
     }
 
     async fn sign_ed25519(&self, _msg: &[u8], _chain: &Chain) -> Result<Ed25519Signature, Self::Error> {
