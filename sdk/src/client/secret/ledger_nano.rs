--- conflicted
+++ resolved
@@ -28,12 +28,8 @@
     types::block::{
         address::{AccountAddress, Address, AnchorAddress, Ed25519Address, NftAddress},
         output::Output,
-<<<<<<< HEAD
-        payload::transaction::{TransactionEssence, TransactionPayload},
+        payload::signed_transaction::SignedTransactionPayload,
         protocol::ProtocolParameters,
-=======
-        payload::signed_transaction::SignedTransactionPayload,
->>>>>>> 93a1152a
         signature::{Ed25519Signature, Signature},
         unlock::{AccountUnlock, NftUnlock, ReferenceUnlock, SignatureUnlock, Unlock, Unlocks},
         Error as BlockError,
@@ -406,14 +402,9 @@
     async fn sign_transaction(
         &self,
         prepared_transaction_data: PreparedTransactionData,
-<<<<<<< HEAD
         protocol_parameters: &ProtocolParameters,
-    ) -> Result<TransactionPayload, Self::Error> {
+    ) -> Result<SignedTransactionPayload, Self::Error> {
         super::default_sign_transaction(self, prepared_transaction_data, protocol_parameters).await
-=======
-    ) -> Result<SignedTransactionPayload, Self::Error> {
-        super::default_sign_transaction(self, prepared_transaction_data).await
->>>>>>> 93a1152a
     }
 }
 
@@ -530,36 +521,20 @@
     // Assuming inputs_data is ordered by address type
     for (current_block_index, input) in prepared_transaction_data.inputs_data.iter().enumerate() {
         // Get the address that is required to unlock the input
-<<<<<<< HEAD
-        let TransactionEssence::Regular(regular) = &prepared_transaction_data.essence;
-        let account_transition = is_account_transition(&input.output, *input.output_id(), regular.outputs(), None);
         let required_address = input
             .output
             .required_address(
                 slot_index,
                 protocol_parameters.min_committable_age(),
                 protocol_parameters.max_committable_age(),
-                account_transition,
-            )
+            )?
             // TODO
             .unwrap();
-=======
-        let (input_address, _) = input
-            .output
-            .required_and_unlocked_address(slot_index, input.output_metadata.output_id())?;
->>>>>>> 93a1152a
 
         // Check if we already added an [Unlock] for this address
         match block_indexes.get(&required_address) {
             // If we already have an [Unlock] for this address, add a [Unlock] based on the address type
-<<<<<<< HEAD
             Some(block_index) => match required_address {
-                Address::Account(_account) => {
-                    merged_unlocks.push(Unlock::Account(AccountUnlock::new(*block_index as u16)?))
-                }
-=======
-            Some(block_index) => match input_address {
->>>>>>> 93a1152a
                 Address::Ed25519(_ed25519) => {
                     merged_unlocks.push(Unlock::Reference(ReferenceUnlock::new(*block_index as u16)?));
                 }
