--- conflicted
+++ resolved
@@ -29,10 +29,6 @@
     types::block::{
         address::{AccountAddress, Address, AnchorAddress, Ed25519Address, NftAddress},
         output::Output,
-<<<<<<< HEAD
-=======
-        payload::signed_transaction::SignedTransactionPayload,
->>>>>>> 49c94683
         protocol::ProtocolParameters,
         signature::{Ed25519Signature, Signature},
         unlock::{AccountUnlock, NftUnlock, ReferenceUnlock, SignatureUnlock, Unlock, Unlocks},
@@ -321,14 +317,9 @@
     async fn transaction_unlocks(
         &self,
         prepared_transaction: &PreparedTransactionData,
-<<<<<<< HEAD
-        _protocol_parameters: &ProtocolParameters,
+        protocol_parameters: &ProtocolParameters,
         chain: &Self::Options,
     ) -> crate::client::Result<Unlocks> {
-=======
-        protocol_parameters: &ProtocolParameters,
-    ) -> Result<Unlocks, <Self as SecretManage>::Error> {
->>>>>>> 49c94683
         let mut input_bip32_indices = Vec::new();
         let mut coin_type = None;
         let mut account_index = None;
@@ -479,17 +470,6 @@
 
         Ok(Unlocks::new(unlocks)?)
     }
-<<<<<<< HEAD
-=======
-
-    async fn sign_transaction(
-        &self,
-        prepared_transaction_data: PreparedTransactionData,
-        protocol_parameters: &ProtocolParameters,
-    ) -> Result<SignedTransactionPayload, Self::Error> {
-        super::default_sign_transaction(self, prepared_transaction_data, protocol_parameters).await
-    }
->>>>>>> 49c94683
 }
 
 impl SecretManagerConfig for LedgerSecretManager {
