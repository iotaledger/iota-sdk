// Copyright 2022 IOTA Stiftung
// SPDX-License-Identifier: Apache-2.0

//! Implementation of [`LedgerSecretManager`].
//!
//! Ledger status codes: <https://github.com/iotaledger/ledger-iota-app/blob/53c1f96d15f8b014ba8ba31a85f0401bb4d33e18/src/iota_io.h#L54>.

use std::{collections::HashMap, ops::Range};

use async_trait::async_trait;
use crypto::{
    keys::slip10::{Chain, Segment},
    signatures::secp256k1_ecdsa::{self, EvmAddress},
};
use iota_ledger_nano::{
    get_app_config, get_buffer_size, get_ledger, get_opened_app, LedgerBIP32Index, Packable as LedgerNanoPackable,
    TransportTypes,
};
use packable::{error::UnexpectedEOF, unpacker::SliceUnpacker, Packable, PackableExt};
use tokio::sync::Mutex;

use super::{GenerateAddressOptions, SecretManage, SecretManagerConfig};
use crate::{
    client::secret::{
        is_alias_transition,
        types::{LedgerApp, LedgerDeviceType},
        LedgerNanoStatus, PreparedTransactionData,
    },
    types::block::{
        address::{Address, AliasAddress, Ed25519Address, NftAddress},
        output::Output,
        payload::{transaction::TransactionEssence, Payload},
        signature::{Ed25519Signature, Signature},
        unlock::{AliasUnlock, NftUnlock, ReferenceUnlock, Unlock, Unlocks},
    },
    utils::unix_timestamp_now,
};

/// Ledger nano errors.
#[derive(Debug, thiserror::Error)]
pub enum Error {
    /// Denied by User
    #[error("denied by user")]
    DeniedByUser,
    /// Dongle Locked
    #[error("ledger locked")]
    DongleLocked,
    /// Ledger Device not found
    #[error("ledger device not found")]
    DeviceNotFound,
    /// Ledger Essence Too Large
    #[error("ledger essence too large")]
    EssenceTooLarge,
    /// Ledger transport error
    #[error("ledger transport error")]
    MiscError,
    /// Unsupported operation
    #[error("unsupported operation")]
    UnsupportedOperation,
    /// Block error
    #[error("{0}")]
    Block(Box<crate::types::block::Error>),
    /// Missing input with ed25519 address
    #[error("missing input with ed25519 address")]
    MissingInputWithEd25519Address,
    /// Missing bip32 chain
    #[error("missing bip32 chain")]
    MissingBip32Chain,
    /// Bip32 chain mismatch
    #[error("Bip32 chain mismatch")]
    Bip32ChainMismatch,
    /// Unpack error
    #[error("{0}")]
    Unpack(#[from] packable::error::UnpackError<crate::types::block::Error, UnexpectedEOF>),
    /// No available inputs provided
    #[error("No available inputs provided")]
    NoAvailableInputsProvided,
}

impl From<crate::types::block::Error> for Error {
    fn from(error: crate::types::block::Error) -> Self {
        Self::Block(Box::new(error))
    }
}

// map most errors to a single error but there are some errors that
// need special care.
// LedgerDongleLocked: Ask the user to unlock the dongle
// LedgerDeniedByUser: The user denied a signing
// LedgerDeviceNotFound: No usable Ledger device was found
// LedgerMiscError: Everything else.
// LedgerEssenceTooLarge: Essence with bip32 input indices need more space then the internal buffer is big
#[cfg(feature = "ledger_nano")]
impl From<iota_ledger_nano::api::errors::APIError> for Error {
    fn from(error: iota_ledger_nano::api::errors::APIError) -> Self {
        log::info!("ledger error: {}", error);
        match error {
            iota_ledger_nano::api::errors::APIError::ConditionsOfUseNotSatisfied => Self::DeniedByUser,
            iota_ledger_nano::api::errors::APIError::EssenceTooLarge => Self::EssenceTooLarge,
            iota_ledger_nano::api::errors::APIError::SecurityStatusNotSatisfied => Self::DongleLocked,
            iota_ledger_nano::api::errors::APIError::TransportError => Self::DeviceNotFound,
            _ => Self::MiscError,
        }
    }
}

/// Secret manager that uses a Ledger hardware wallet.
#[derive(Default, Debug)]
pub struct LedgerSecretManager {
    /// Specifies if a real Ledger hardware is used or only a simulator is used.
    pub is_simulator: bool,
    /// Mutex to prevent multiple simultaneous requests to a ledger.
    pub mutex: Mutex<()>,
}

impl TryFrom<u8> for LedgerDeviceType {
    type Error = Error;

    fn try_from(device: u8) -> Result<Self, Self::Error> {
        match device {
            0 => Ok(Self::LedgerNanoS),
            1 => Ok(Self::LedgerNanoX),
            2 => Ok(Self::LedgerNanoSPlus),
            _ => Err(Error::MiscError),
        }
    }
}

#[async_trait]
impl SecretManage for LedgerSecretManager {
    type Error = crate::client::Error;

    async fn generate_ed25519_addresses(
        &self,
        // https://github.com/satoshilabs/slips/blob/master/slip-0044.md
        // current ledger app only supports IOTA_COIN_TYPE, SHIMMER_COIN_TYPE and TESTNET_COIN_TYPE
        coin_type: u32,
        account_index: u32,
        address_indexes: Range<u32>,
        options: impl Into<Option<GenerateAddressOptions>> + Send,
    ) -> Result<Vec<Ed25519Address>, Self::Error> {
        let options = options.into().unwrap_or_default();
        let bip32_account = account_index | Segment::HARDEN_MASK;

        let bip32 = LedgerBIP32Index {
            bip32_index: address_indexes.start | Segment::HARDEN_MASK,
            bip32_change: u32::from(options.internal) | Segment::HARDEN_MASK,
        };

        // lock the mutex to prevent multiple simultaneous requests to a ledger
        let lock = self.mutex.lock().await;

        // get ledger
        let ledger = get_ledger(coin_type, bip32_account, self.is_simulator).map_err(Error::from)?;

        let addresses = if options.ledger_nano_prompt {
            // and generate a single address that is shown to the user
            ledger
                .get_addresses(true, bip32, address_indexes.len())
                .map_err(Error::from)?
        } else {
            ledger
                .get_addresses(false, bip32, address_indexes.len())
                .map_err(Error::from)?
        };

        drop(lock);

        let mut ed25519_addresses = Vec::new();
        for address in addresses {
            ed25519_addresses.push(Ed25519Address::new(address));
        }
        Ok(ed25519_addresses)
    }

    async fn generate_evm_addresses(
        &self,
        _coin_type: u32,
        _account_index: u32,
        _address_indexes: Range<u32>,
        _options: impl Into<Option<GenerateAddressOptions>> + Send,
    ) -> Result<Vec<EvmAddress>, Self::Error> {
        Err(Error::UnsupportedOperation.into())
    }

    async fn sign_ed25519(&self, _msg: &[u8], _chain: &Chain) -> Result<Ed25519Signature, Self::Error> {
<<<<<<< HEAD
        Err(Error::UnsupportedOperation.into())
=======
        Err(Error::UnsupportedOperation)
    }

    async fn sign_evm(
        &self,
        _msg: &[u8],
        _chain: &Chain,
    ) -> Result<(secp256k1_ecdsa::PublicKey, secp256k1_ecdsa::Signature), Self::Error> {
        Err(Error::UnsupportedOperation)
    }
}

/// needs_blind_signing
/// the Ledger Nano S(+)/X app can present the user a detailed view of the transaction before it
/// is signed but only with BasicOutputs, without extra-features and if the Essence is not too large.
/// If criteria are not met, blind signing is needed.
/// This method finds out if we have to switch to blind signing mode.
pub fn needs_blind_signing(prepared_transaction: &PreparedTransactionData, buffer_size: usize) -> bool {
    match &prepared_transaction.essence {
        TransactionEssence::Regular(essence) => {
            for output in essence.outputs().iter() {
                // only basic outputs allowed
                if let Output::Basic(output) = output {
                    if output.simple_deposit_address().is_some() {
                        continue;
                    }
                }
                // not fine, return
                return true;
            }
        }
>>>>>>> 4934ffa1
    }

    async fn sign_transaction_essence(
        &self,
        prepared_transaction: &PreparedTransactionData,
        time: Option<u32>,
    ) -> Result<Unlocks, <Self as SecretManage>::Error> {
        let mut input_bip32_indices: Vec<LedgerBIP32Index> = Vec::new();
        let mut coin_type: Option<u32> = None;
        let mut account_index: Option<u32> = None;

        let input_len = prepared_transaction.inputs_data.len();

        for input in &prepared_transaction.inputs_data {
            let bip32_indices: Vec<u32> = match &input.chain {
                Some(chain) => {
                    chain
                        .segments()
                        .iter()
                        // XXX: "ser32(i)". RTFSC: [crypto::keys::slip10::Segment::from_u32()]
                        .map(|seg| u32::from_be_bytes(seg.bs()))
                        .collect()
                }
                None => return Err(Error::MissingBip32Chain)?,
            };

            // coin_type and account_index should be the same in each output
            if (coin_type.is_some() && coin_type != Some(bip32_indices[1]))
                || (account_index.is_some() && account_index != Some(bip32_indices[2]))
            {
                return Err(Error::Bip32ChainMismatch.into());
            }

            coin_type = Some(bip32_indices[1]);
            account_index = Some(bip32_indices[2]);
            input_bip32_indices.push(LedgerBIP32Index {
                bip32_change: bip32_indices[3] | Segment::HARDEN_MASK,
                bip32_index: bip32_indices[4] | Segment::HARDEN_MASK,
            });
        }

        if coin_type.is_none() || account_index.is_none() {
            return Err(Error::NoAvailableInputsProvided)?;
        }

        let coin_type = coin_type.unwrap() & !Segment::HARDEN_MASK;
        let bip32_account = account_index.unwrap() | Segment::HARDEN_MASK;

        // pack essence and hash into vec
        let essence_bytes = prepared_transaction.essence.pack_to_vec();
        let essence_hash = prepared_transaction.essence.hash().to_vec();

        // lock the mutex to prevent multiple simultaneous requests to a ledger
        let lock = self.mutex.lock().await;

        let ledger = get_ledger(coin_type, bip32_account, self.is_simulator).map_err(Error::from)?;
        let blind_signing = needs_blind_signing(prepared_transaction, ledger.get_buffer_size());

        // if essence + bip32 input indices are larger than the buffer size or the essence contains
        // features / types that are not supported blind signing will be needed
        if blind_signing {
            // prepare signing
            log::debug!("[LEDGER] prepare_blind_signing");
            log::debug!("[LEDGER] {:?} {:?}", input_bip32_indices, essence_hash);
            ledger
                .prepare_blind_signing(input_bip32_indices, essence_hash)
                .map_err(Error::from)?;
        } else {
            // figure out the remainder address and bip32 index (if there is one)
            let (remainder_address, remainder_bip32): (Option<&Address>, LedgerBIP32Index) =
                match &prepared_transaction.remainder {
                    Some(a) => {
                        let remainder_bip32_indices: Vec<u32> = match &a.chain {
                            Some(chain) => {
                                chain
                                    .segments()
                                    .iter()
                                    // XXX: "ser32(i)". RTFSC: [crypto::keys::slip10::Segment::from_u32()]
                                    .map(|seg| u32::from_be_bytes(seg.bs()))
                                    .collect()
                            }
                            None => return Err(Error::MissingBip32Chain.into()),
                        };
                        (
                            Some(&a.address),
                            LedgerBIP32Index {
                                bip32_change: remainder_bip32_indices[3] | Segment::HARDEN_MASK,
                                bip32_index: remainder_bip32_indices[4] | Segment::HARDEN_MASK,
                            },
                        )
                    }
                    None => (None, LedgerBIP32Index::default()),
                };

            let mut remainder_index = 0u16;
            if let Some(remainder_address) = remainder_address {
                match &prepared_transaction.essence {
                    TransactionEssence::Regular(essence) => {
                        // find the index of the remainder in the essence
                        // this has to be done because outputs in essences are sorted
                        // lexically and therefore the remainder is not always the last output.
                        // The index within the essence and the bip32 index will be validated
                        // by the hardware wallet.
                        // The outputs in the essence already are sorted
                        // at this place, so we can rely on their order and don't have to sort it again.
                        'essence_outputs: for output in essence.outputs().iter() {
                            if let Output::Basic(s) = output {
                                if let Some(address) = s.unlock_conditions().address() {
                                    if *remainder_address == *address.address() {
                                        break 'essence_outputs;
                                    }
                                }
                            } else {
                                log::debug!("[LEDGER] unsupported output");
                                return Err(Error::MiscError.into());
                            }

                            remainder_index += 1;
                        }

                        // was index found?
                        if remainder_index as usize == essence.outputs().len() {
                            log::debug!("[LEDGER] remainder_index not found");
                            return Err(Error::MiscError.into());
                        }
                    }
                }
            }

            // prepare signing
            log::debug!("[LEDGER] prepare signing");
            log::debug!(
                "[LEDGER] {:?} {:02x?} {} {} {:?}",
                input_bip32_indices,
                essence_bytes,
                remainder_address.is_some(),
                remainder_index,
                remainder_bip32
            );
            ledger
                .prepare_signing(
                    input_bip32_indices,
                    essence_bytes,
                    remainder_address.is_some(),
                    remainder_index,
                    remainder_bip32,
                )
                .map_err(Error::from)?;
        }

        // show essence to user
        // if denied by user, it returns with `DeniedByUser` Error
        log::debug!("[LEDGER] await user confirmation");
        ledger.user_confirm().map_err(Error::from)?;

        // sign
        let signature_bytes = ledger.sign(input_len as u16).map_err(Error::from)?;
        drop(ledger);
        drop(lock);
        let mut unpacker = SliceUnpacker::new(&signature_bytes);

        // unpack signature to unlocks
        let mut unlocks = Vec::new();
        for _ in 0..input_len {
            let unlock = Unlock::unpack::<_, true>(&mut unpacker, &())?;
            // The ledger nano can return the same SignatureUnlocks multiple times, so only insert it once
            match unlock {
                Unlock::Signature(_) => {
                    if !unlocks.contains(&unlock) {
                        unlocks.push(unlock);
                    }
                }
                // Multiple reference unlocks with the same index are allowed
                _ => unlocks.push(unlock),
            }
        }

        // With blind signing the ledger only returns SignatureUnlocks, so we might have to merge them with
        // Alias/Nft/Reference unlocks
        if blind_signing {
            unlocks = merge_unlocks(prepared_transaction, unlocks.into_iter(), time)?;
        }

        Ok(Unlocks::new(unlocks)?)
    }

    async fn sign_transaction(
        &self,
        prepared_transaction_data: PreparedTransactionData,
    ) -> Result<Payload, Self::Error> {
        super::default_sign_transaction(self, prepared_transaction_data).await
    }
}

impl SecretManagerConfig for LedgerSecretManager {
    type Config = bool;

    fn to_config(&self) -> Option<Self::Config> {
        Some(self.is_simulator)
    }

    fn from_config(config: &Self::Config) -> Result<Self, Self::Error> {
        Ok(Self::new(*config))
    }
}

/// needs_blind_signing
/// the Ledger Nano S(+)/X app can present the user a detailed view of the transaction before it
/// is signed but only with BasicOutputs, without extra-features and if the Essence is not too large.
/// If criteria are not met, blind signing is needed.
/// This method finds out if we have to switch to blind signing mode.
pub fn needs_blind_signing(prepared_transaction: &PreparedTransactionData, buffer_size: usize) -> bool {
    match &prepared_transaction.essence {
        TransactionEssence::Regular(essence) => {
            for output in essence.outputs().iter() {
                // only basic outputs allowed
                if let Output::Basic(output) = output {
                    if output.simple_deposit_address().is_some() {
                        continue;
                    }
                }
                // not fine, return
                return true;
            }
        }
    }
    // check if essence + bip32 indices fit into the buffer of the device
    let essence_bytes = prepared_transaction.essence.pack_to_vec();
    let total_size =
        LedgerBIP32Index::default().packed_len() * prepared_transaction.inputs_data.len() + essence_bytes.len();

    // return true if too large
    total_size > buffer_size
}

impl LedgerSecretManager {
    /// Creates a [`LedgerSecretManager`].
    ///
    /// To use a Ledger Speculos simulator, pass `true` to `is_simulator`; `false` otherwise.
    pub fn new(is_simulator: bool) -> Self {
        Self {
            is_simulator,
            mutex: Mutex::new(()),
        }
    }

    /// Get Ledger hardware status.
    pub async fn get_ledger_nano_status(&self) -> LedgerNanoStatus {
        log::debug!("get_ledger_nano_status");
        // lock the mutex
        let _lock = self.mutex.lock().await;
        let transport_type = if self.is_simulator {
            TransportTypes::TCP
        } else {
            TransportTypes::NativeHID
        };

        log::debug!("get_opened_app");
        let app = match get_opened_app(&transport_type) {
            Ok((name, version)) => Some(LedgerApp { name, version }),
            _ => None,
        };

        log::debug!("get_app_config");
        // if IOTA or Shimmer app is opened, the call will always succeed, returning information like
        // device, debug-flag, version number, lock-state but here we only are interested in a
        // successful call and the locked-flag
        let (connected_, locked, blind_signing_enabled, device) =
            get_app_config(&transport_type).map_or((false, false, false, None), |config| {
                (
                    true,
                    // locked flag
                    config.flags & (1 << 0) != 0,
                    // blind signing enabled flag
                    config.flags & (1 << 1) != 0,
                    LedgerDeviceType::try_from(config.device).ok(),
                )
            });

        log::debug!("get_buffer_size");
        // get buffer size of connected device
        let buffer_size = get_buffer_size(&transport_type).ok();

        // We get the app info also if not the iota app is open, but another one
        // connected_ is in this case false, even tough the ledger is connected, that's why we always return true if we
        // got the app
        let connected = if app.is_some() { true } else { connected_ };
        LedgerNanoStatus {
            connected,
            locked,
            blind_signing_enabled,
            app,
            device,
            buffer_size,
        }
    }
}

// Merge signature unlocks with Alias/Nft/Reference unlocks
fn merge_unlocks(
    prepared_transaction_data: &PreparedTransactionData,
    mut unlocks: impl Iterator<Item = Unlock>,
    time: Option<u32>,
) -> Result<Vec<Unlock>, Error> {
    // The hashed_essence gets signed
    let hashed_essence = prepared_transaction_data.essence.hash();

    let time = time.unwrap_or_else(|| unix_timestamp_now().as_secs() as u32);

    let mut merged_unlocks = Vec::new();
    let mut block_indexes = HashMap::<Address, usize>::new();

    // Assuming inputs_data is ordered by address type
    for (current_block_index, input) in prepared_transaction_data.inputs_data.iter().enumerate() {
        // Get the address that is required to unlock the input
        let TransactionEssence::Regular(regular) = &prepared_transaction_data.essence;
        let alias_transition = is_alias_transition(&input.output, *input.output_id(), regular.outputs(), None);
        let (input_address, _) =
            input
                .output
                .required_and_unlocked_address(time, input.output_metadata.output_id(), alias_transition)?;

        // Check if we already added an [Unlock] for this address
        match block_indexes.get(&input_address) {
            // If we already have an [Unlock] for this address, add a [Unlock] based on the address type
            Some(block_index) => match input_address {
                Address::Alias(_alias) => merged_unlocks.push(Unlock::Alias(AliasUnlock::new(*block_index as u16)?)),
                Address::Ed25519(_ed25519) => {
                    merged_unlocks.push(Unlock::Reference(ReferenceUnlock::new(*block_index as u16)?));
                }
                Address::Nft(_nft) => merged_unlocks.push(Unlock::Nft(NftUnlock::new(*block_index as u16)?)),
            },
            None => {
                // We can only sign ed25519 addresses and block_indexes needs to contain the alias or nft
                // address already at this point, because the reference index needs to be lower
                // than the current block index
                if !input_address.is_ed25519() {
                    return Err(Error::MissingInputWithEd25519Address)?;
                }

                let unlock = unlocks.next().ok_or(Error::MissingInputWithEd25519Address)?;

                if let Unlock::Signature(signature_unlock) = &unlock {
                    let Signature::Ed25519(ed25519_signature) = signature_unlock.signature();
                    let ed25519_address = match input_address {
                        Address::Ed25519(ed25519_address) => ed25519_address,
                        _ => return Err(Error::MissingInputWithEd25519Address)?,
                    };
                    ed25519_signature.is_valid(&hashed_essence, &ed25519_address)?;
                }

                merged_unlocks.push(unlock);

                // Add the ed25519 address to the block_indexes, so it gets referenced if further inputs have
                // the same address in their unlock condition
                block_indexes.insert(input_address, current_block_index);
            }
        }

        // When we have an alias or Nft output, we will add their alias or nft address to block_indexes,
        // because they can be used to unlock outputs via [Unlock::Alias] or [Unlock::Nft],
        // that have the corresponding alias or nft address in their unlock condition
        match &input.output {
            Output::Alias(alias_output) => block_indexes.insert(
                Address::Alias(AliasAddress::new(alias_output.alias_id_non_null(input.output_id()))),
                current_block_index,
            ),
            Output::Nft(nft_output) => block_indexes.insert(
                Address::Nft(NftAddress::new(nft_output.nft_id_non_null(input.output_id()))),
                current_block_index,
            ),
            _ => None,
        };
    }
    Ok(merged_unlocks)
}<|MERGE_RESOLUTION|>--- conflicted
+++ resolved
@@ -184,10 +184,7 @@
     }
 
     async fn sign_ed25519(&self, _msg: &[u8], _chain: &Chain) -> Result<Ed25519Signature, Self::Error> {
-<<<<<<< HEAD
         Err(Error::UnsupportedOperation.into())
-=======
-        Err(Error::UnsupportedOperation)
     }
 
     async fn sign_evm(
@@ -195,30 +192,7 @@
         _msg: &[u8],
         _chain: &Chain,
     ) -> Result<(secp256k1_ecdsa::PublicKey, secp256k1_ecdsa::Signature), Self::Error> {
-        Err(Error::UnsupportedOperation)
-    }
-}
-
-/// needs_blind_signing
-/// the Ledger Nano S(+)/X app can present the user a detailed view of the transaction before it
-/// is signed but only with BasicOutputs, without extra-features and if the Essence is not too large.
-/// If criteria are not met, blind signing is needed.
-/// This method finds out if we have to switch to blind signing mode.
-pub fn needs_blind_signing(prepared_transaction: &PreparedTransactionData, buffer_size: usize) -> bool {
-    match &prepared_transaction.essence {
-        TransactionEssence::Regular(essence) => {
-            for output in essence.outputs().iter() {
-                // only basic outputs allowed
-                if let Output::Basic(output) = output {
-                    if output.simple_deposit_address().is_some() {
-                        continue;
-                    }
-                }
-                // not fine, return
-                return true;
-            }
-        }
->>>>>>> 4934ffa1
+        Err(Error::UnsupportedOperation.into())
     }
 
     async fn sign_transaction_essence(
