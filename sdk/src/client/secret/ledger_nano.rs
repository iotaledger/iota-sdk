// Copyright 2022 IOTA Stiftung
// SPDX-License-Identifier: Apache-2.0

//! Implementation of [`LedgerSecretManager`].
//!
//! Ledger status codes: <https://github.com/iotaledger/ledger-iota-app/blob/53c1f96d15f8b014ba8ba31a85f0401bb4d33e18/src/iota_io.h#L54>.

use std::{collections::HashMap, ops::Range};

use async_trait::async_trait;
use crypto::{
    keys::{bip44::Bip44, slip10::Segment},
    signatures::secp256k1_ecdsa::{self, EvmAddress},
};
use iota_ledger_nano::{
    api::errors::APIError, get_app_config, get_buffer_size, get_ledger, get_opened_app, LedgerBIP32Index,
    Packable as LedgerNanoPackable, TransportTypes,
};
use packable::{error::UnexpectedEOF, unpacker::SliceUnpacker, Packable, PackableExt};
use tokio::sync::Mutex;

use super::{GenerateAddressOptions, SecretManage, SecretManagerConfig};
use crate::{
    client::secret::{
        is_account_transition,
        types::{LedgerApp, LedgerDeviceType},
        LedgerNanoStatus, PreparedTransactionData,
    },
    types::block::{
        address::{AccountAddress, Address, Ed25519Address, NftAddress},
        output::Output,
        payload::signed_transaction::SignedTransactionPayload,
        signature::{Ed25519Signature, Signature},
        unlock::{AccountUnlock, NftUnlock, ReferenceUnlock, SignatureUnlock, Unlock, Unlocks},
    },
};

/// Ledger nano errors.
#[derive(Debug, thiserror::Error)]
pub enum Error {
    /// Denied by User
    #[error("denied by user")]
    DeniedByUser,
    /// Dongle Locked
    #[error("ledger locked")]
    DongleLocked,
    /// Ledger Device not found
    #[error("ledger device not found")]
    DeviceNotFound,
    /// Ledger Essence Too Large
    #[error("ledger essence too large")]
    EssenceTooLarge,
    /// Ledger transport error
    #[error("ledger transport error")]
    MiscError,
    /// Unsupported operation
    #[error("unsupported operation")]
    UnsupportedOperation,
    /// Block error
    #[error("{0}")]
    Block(Box<crate::types::block::Error>),
    /// Missing input with ed25519 address
    #[error("missing input with ed25519 address")]
    MissingInputWithEd25519Address,
    /// Missing bip32 chain
    #[error("missing bip32 chain")]
    MissingBip32Chain,
    /// Bip32 chain mismatch
    #[error("Bip32 chain mismatch")]
    Bip32ChainMismatch,
    /// Unpack error
    #[error("{0}")]
    Unpack(#[from] packable::error::UnpackError<crate::types::block::Error, UnexpectedEOF>),
    /// No available inputs provided
    #[error("No available inputs provided")]
    NoAvailableInputsProvided,
}

impl From<crate::types::block::Error> for Error {
    fn from(error: crate::types::block::Error) -> Self {
        Self::Block(Box::new(error))
    }
}

// map most errors to a single error but there are some errors that
// need special care.
// LedgerDongleLocked: Ask the user to unlock the dongle
// LedgerDeniedByUser: The user denied a signing
// LedgerDeviceNotFound: No usable Ledger device was found
// LedgerMiscError: Everything else.
// LedgerEssenceTooLarge: Essence with bip32 input indices need more space then the internal buffer is big
impl From<APIError> for Error {
    fn from(error: APIError) -> Self {
        log::info!("ledger error: {}", error);
        match error {
            APIError::ConditionsOfUseNotSatisfied => Self::DeniedByUser,
            APIError::EssenceTooLarge => Self::EssenceTooLarge,
            APIError::SecurityStatusNotSatisfied => Self::DongleLocked,
            APIError::TransportError => Self::DeviceNotFound,
            _ => Self::MiscError,
        }
    }
}

/// Secret manager that uses a Ledger hardware wallet.
#[derive(Default, Debug)]
pub struct LedgerSecretManager {
    /// Specifies if a real Ledger hardware is used or only a simulator is used.
    pub is_simulator: bool,
    /// Specifies whether the wallet should be in non-interactive mode.
    pub non_interactive: bool,
    /// Mutex to prevent multiple simultaneous requests to a ledger.
    mutex: Mutex<()>,
}

impl TryFrom<u8> for LedgerDeviceType {
    type Error = Error;

    fn try_from(device: u8) -> Result<Self, Self::Error> {
        match device {
            0 => Ok(Self::LedgerNanoS),
            1 => Ok(Self::LedgerNanoX),
            2 => Ok(Self::LedgerNanoSPlus),
            _ => Err(Error::MiscError),
        }
    }
}

#[async_trait]
impl SecretManage for LedgerSecretManager {
    type Error = crate::client::Error;

    async fn generate_ed25519_addresses(
        &self,
        // https://github.com/satoshilabs/slips/blob/master/slip-0044.md
        // current ledger app only supports IOTA_COIN_TYPE, SHIMMER_COIN_TYPE and TESTNET_COIN_TYPE
        coin_type: u32,
        account_index: u32,
        address_indexes: Range<u32>,
        options: impl Into<Option<GenerateAddressOptions>> + Send,
    ) -> Result<Vec<Ed25519Address>, Self::Error> {
        let options = options.into().unwrap_or_default();
        let bip32_account = account_index.harden().into();

        let bip32 = LedgerBIP32Index {
            bip32_index: address_indexes.start.harden().into(),
            bip32_change: u32::from(options.internal).harden().into(),
        };

        // lock the mutex to prevent multiple simultaneous requests to a ledger
        let lock = self.mutex.lock().await;

        // get ledger
        let ledger = get_ledger(coin_type, bip32_account, self.is_simulator).map_err(Error::from)?;
        if ledger.is_debug_app() {
            ledger
                .set_non_interactive_mode(self.non_interactive)
                .map_err(Error::from)?;
        }

        let addresses = ledger
            .get_addresses(options.ledger_nano_prompt, bip32, address_indexes.len())
            .map_err(Error::from)?;

        drop(lock);

        Ok(addresses.into_iter().map(Ed25519Address::new).collect())
    }

    async fn generate_evm_addresses(
        &self,
        _coin_type: u32,
        _account_index: u32,
        _address_indexes: Range<u32>,
        _options: impl Into<Option<GenerateAddressOptions>> + Send,
    ) -> Result<Vec<EvmAddress>, Self::Error> {
        Err(Error::UnsupportedOperation.into())
    }

    /// Ledger only allows signing messages of 32 bytes, anything else is unsupported and will result in an error.
    async fn sign_ed25519(&self, msg: &[u8], chain: Bip44) -> Result<Ed25519Signature, Self::Error> {
        if msg.len() != 32 {
            return Err(Error::UnsupportedOperation.into());
        }

        let msg = msg.to_vec();

        let coin_type = chain.coin_type;
        let account_index = chain.account.harden().into();
        let bip32_index = LedgerBIP32Index {
            bip32_change: chain.change.harden().into(),
            bip32_index: chain.address_index.harden().into(),
        };

        // Lock the mutex to prevent multiple simultaneous requests to a ledger.
        let lock = self.mutex.lock().await;

        let ledger = get_ledger(coin_type, account_index, self.is_simulator).map_err(Error::from)?;
        if ledger.is_debug_app() {
            ledger
                .set_non_interactive_mode(self.non_interactive)
                .map_err(Error::from)?;
        }

        log::debug!("[LEDGER] prepare_blind_signing");
        log::debug!("[LEDGER] {:?} {:?}", bip32_index, msg);
        ledger
            .prepare_blind_signing(vec![bip32_index], msg)
            .map_err(Error::from)?;

        // Show transaction to user, if denied by user, it returns with `DeniedByUser` Error.
        log::debug!("[LEDGER] await user confirmation");
        ledger.user_confirm().map_err(Error::from)?;

        // Sign.
        let signature_bytes = ledger.sign(1).map_err(Error::from)?;

        drop(ledger);
        drop(lock);

        let mut unpacker = SliceUnpacker::new(&signature_bytes);

        // Unpack and return signature.
        return match Unlock::unpack::<_, true>(&mut unpacker, &())? {
            Unlock::Signature(s) => match *s {
                SignatureUnlock(Signature::Ed25519(signature)) => Ok(signature),
            },
            _ => Err(Error::UnsupportedOperation.into()),
        };
    }

    async fn sign_secp256k1_ecdsa(
        &self,
        _msg: &[u8],
        _chain: Bip44,
    ) -> Result<(secp256k1_ecdsa::PublicKey, secp256k1_ecdsa::RecoverableSignature), Self::Error> {
        Err(Error::UnsupportedOperation.into())
    }

    async fn transaction_unlocks(
        &self,
        prepared_transaction: &PreparedTransactionData,
    ) -> Result<Unlocks, <Self as SecretManage>::Error> {
        let mut input_bip32_indices = Vec::new();
        let mut coin_type = None;
        let mut account_index = None;

        let input_len = prepared_transaction.inputs_data.len();

        for input in &prepared_transaction.inputs_data {
            let chain = input.chain.ok_or(Error::MissingBip32Chain)?;

            // coin_type and account_index should be the same in each output
            if (coin_type.is_some() && coin_type != Some(chain.coin_type))
                || (account_index.is_some() && account_index != Some(chain.account))
            {
                return Err(Error::Bip32ChainMismatch.into());
            }

            coin_type = Some(chain.coin_type);
            account_index = Some(chain.account);
            input_bip32_indices.push(LedgerBIP32Index {
                bip32_change: chain.change.harden().into(),
                bip32_index: chain.address_index.harden().into(),
            });
        }

        let (coin_type, account_index) = coin_type.zip(account_index).ok_or(Error::NoAvailableInputsProvided)?;

        let bip32_account = account_index.harden().into();

<<<<<<< HEAD
        // pack essence and hash into vec
        let essence_bytes = prepared_transaction.transaction.pack_to_vec();
        let essence_hash = prepared_transaction.transaction.hash().to_vec();
=======
        // pack transaction and hash into vec
        let transaction_bytes = prepared_transaction.transaction.pack_to_vec();
        let transaction_hash = prepared_transaction.transaction.hash().to_vec();
>>>>>>> debd49f9

        // lock the mutex to prevent multiple simultaneous requests to a ledger
        let lock = self.mutex.lock().await;

        let ledger = get_ledger(coin_type, bip32_account, self.is_simulator).map_err(Error::from)?;
        if ledger.is_debug_app() {
            ledger
                .set_non_interactive_mode(self.non_interactive)
                .map_err(Error::from)?;
        }
        let blind_signing = needs_blind_signing(prepared_transaction, ledger.get_buffer_size());

        // if transaction + bip32 input indices are larger than the buffer size or the transaction contains
        // features / types that are not supported blind signing will be needed
        if blind_signing {
            // prepare signing
            log::debug!("[LEDGER] prepare_blind_signing");
            log::debug!("[LEDGER] {:?} {:?}", input_bip32_indices, transaction_hash);
            ledger
                .prepare_blind_signing(input_bip32_indices, transaction_hash)
                .map_err(Error::from)?;
        } else {
            // figure out the remainder address and bip32 index (if there is one)
            #[allow(clippy::option_if_let_else)]
            let (remainder_address, remainder_bip32): (Option<&Address>, LedgerBIP32Index) =
                match &prepared_transaction.remainder {
                    Some(a) => {
                        if let Some(chain) = a.chain {
                            (
                                Some(&a.address),
                                LedgerBIP32Index {
                                    bip32_change: chain.change.harden().into(),
                                    bip32_index: chain.address_index.harden().into(),
                                },
                            )
                        } else {
                            (None, LedgerBIP32Index::default())
                        }
                    }
                    None => (None, LedgerBIP32Index::default()),
                };

            let mut remainder_index = 0u16;
            if let Some(remainder_address) = remainder_address {
<<<<<<< HEAD
                // find the index of the remainder in the essence
                // this has to be done because outputs in essences are sorted
                // lexically and therefore the remainder is not always the last output.
                // The index within the essence and the bip32 index will be validated
                // by the hardware wallet.
                // The outputs in the essence already are sorted
                // at this place, so we can rely on their order and don't have to sort it again.
                'essence_outputs: for output in prepared_transaction.transaction.outputs().iter() {
                    if let Output::Basic(s) = output {
                        if let Some(address) = s.unlock_conditions().address() {
                            if *remainder_address == *address.address() {
                                break 'essence_outputs;
=======
                // Find the index of the remainder in the transaction this has to be done because the remainder is not
                // always the last output. The index within the transaction and the bip32 index will be
                // validated by the hardware wallet.
                'transaction_outputs: for output in prepared_transaction.transaction.outputs().iter() {
                    if let Output::Basic(s) = output {
                        if let Some(address) = s.unlock_conditions().address() {
                            if *remainder_address == *address.address() {
                                break 'transaction_outputs;
>>>>>>> debd49f9
                            }
                        }
                    } else {
                        log::debug!("[LEDGER] unsupported output");
                        return Err(Error::MiscError.into());
                    }

                    remainder_index += 1;
                }

                // was index found?
                if remainder_index as usize == prepared_transaction.transaction.outputs().len() {
                    log::debug!("[LEDGER] remainder_index not found");
                    return Err(Error::MiscError.into());
                }
            }

            // prepare signing
            log::debug!("[LEDGER] prepare signing");
            log::debug!(
                "[LEDGER] {:?} {:02x?} {} {} {:?}",
                input_bip32_indices,
                transaction_bytes,
                remainder_address.is_some(),
                remainder_index,
                remainder_bip32
            );
            ledger
                .prepare_signing(
                    input_bip32_indices,
                    transaction_bytes,
                    remainder_address.is_some(),
                    remainder_index,
                    remainder_bip32,
                )
                .map_err(Error::from)?;
        }

        // show transaction to user
        // if denied by user, it returns with `DeniedByUser` Error
        log::debug!("[LEDGER] await user confirmation");
        ledger.user_confirm().map_err(Error::from)?;

        // sign
        let signature_bytes = ledger.sign(input_len as u16).map_err(Error::from)?;
        drop(ledger);
        drop(lock);
        let mut unpacker = SliceUnpacker::new(&signature_bytes);

        // unpack signature to unlocks
        let mut unlocks = Vec::new();
        for _ in 0..input_len {
            let unlock = Unlock::unpack::<_, true>(&mut unpacker, &())?;
            // The ledger nano can return the same SignatureUnlocks multiple times, so only insert it once
            match unlock {
                Unlock::Signature(_) => {
                    if !unlocks.contains(&unlock) {
                        unlocks.push(unlock);
                    }
                }
                // Multiple reference unlocks with the same index are allowed
                _ => unlocks.push(unlock),
            }
        }

        // With blind signing the ledger only returns SignatureUnlocks, so we might have to merge them with
        // Account/Nft/Reference unlocks
        if blind_signing {
            unlocks = merge_unlocks(prepared_transaction, unlocks.into_iter())?;
        }

        Ok(Unlocks::new(unlocks)?)
    }

    async fn sign_transaction(
        &self,
        prepared_transaction_data: PreparedTransactionData,
    ) -> Result<SignedTransactionPayload, Self::Error> {
        super::default_sign_transaction(self, prepared_transaction_data).await
    }
}

impl SecretManagerConfig for LedgerSecretManager {
    type Config = bool;

    fn to_config(&self) -> Option<Self::Config> {
        Some(self.is_simulator)
    }

    fn from_config(config: &Self::Config) -> Result<Self, Self::Error> {
        Ok(Self::new(*config))
    }
}

/// the Ledger Nano S(+)/X app can present the user a detailed view of the transaction before it
/// is signed but only with BasicOutputs, without extra-features and if the transaction is not too large.
/// If criteria are not met, blind signing is needed.
/// This method finds out if we have to switch to blind signing mode.
pub fn needs_blind_signing(prepared_transaction: &PreparedTransactionData, buffer_size: usize) -> bool {
    if !prepared_transaction
        .transaction
        .outputs()
        .iter()
        .all(|output| matches!(output, Output::Basic(o) if o.simple_deposit_address().is_some()))
    {
        return true;
    }

    // check if transaction + bip32 indices fit into the buffer of the device
    let total_size = LedgerBIP32Index::default().packed_len() * prepared_transaction.inputs_data.len()
        + prepared_transaction.transaction.packed_len();

    // return true if too large
    total_size > buffer_size
}

impl LedgerSecretManager {
    /// Creates a [`LedgerSecretManager`].
    ///
    /// To use a Ledger Speculos simulator, pass `true` to `is_simulator`; `false` otherwise.
    pub fn new(is_simulator: bool) -> Self {
        Self {
            is_simulator,
            non_interactive: false,
            mutex: Mutex::new(()),
        }
    }

    /// Get Ledger hardware status.
    pub async fn get_ledger_nano_status(&self) -> LedgerNanoStatus {
        log::debug!("get_ledger_nano_status");
        // lock the mutex
        let _lock = self.mutex.lock().await;
        let transport_type = if self.is_simulator {
            TransportTypes::TCP
        } else {
            TransportTypes::NativeHID
        };

        log::debug!("get_opened_app");
        let app = match get_opened_app(&transport_type) {
            Ok((name, version)) => Some(LedgerApp { name, version }),
            _ => None,
        };

        log::debug!("get_app_config");
        // if IOTA or Shimmer app is opened, the call will always succeed, returning information like
        // device, debug-flag, version number, lock-state but here we only are interested in a
        // successful call and the locked-flag
        let (connected_, locked, blind_signing_enabled, device) =
            get_app_config(&transport_type).map_or((false, None, false, None), |config| {
                (
                    true,
                    // locked flag
                    Some(config.flags & (1 << 0) != 0),
                    // blind signing enabled flag
                    config.flags & (1 << 1) != 0,
                    LedgerDeviceType::try_from(config.device).ok(),
                )
            });

        log::debug!("get_buffer_size");
        // get buffer size of connected device
        let buffer_size = get_buffer_size(&transport_type).ok();

        // We get the app info also if not the iota app is open, but another one
        // connected_ is in this case false, even tough the ledger is connected, that's why we always return true if we
        // got the app
        let connected = if app.is_some() { true } else { connected_ };
        LedgerNanoStatus {
            connected,
            locked,
            blind_signing_enabled,
            app,
            device,
            buffer_size,
        }
    }
}

// Merge signature unlocks with Account/Nft/Reference unlocks
fn merge_unlocks(
    prepared_transaction_data: &PreparedTransactionData,
    mut unlocks: impl Iterator<Item = Unlock>,
) -> Result<Vec<Unlock>, Error> {
    let slot_index = prepared_transaction_data.transaction.creation_slot();
<<<<<<< HEAD
    // The hashed_transaction gets signed
    let hashed_transaction = prepared_transaction_data.transaction.hash();
=======
    // The transaction_hash gets signed
    let transaction_hash = prepared_transaction_data.transaction.hash();
>>>>>>> debd49f9

    let mut merged_unlocks = Vec::new();
    let mut block_indexes = HashMap::<Address, usize>::new();

    // Assuming inputs_data is ordered by address type
    for (current_block_index, input) in prepared_transaction_data.inputs_data.iter().enumerate() {
        // Get the address that is required to unlock the input
        let account_transition = is_account_transition(
            &input.output,
            *input.output_id(),
            prepared_transaction_data.transaction.outputs(),
            None,
        );
        let (input_address, _) = input.output.required_and_unlocked_address(
            slot_index,
            input.output_metadata.output_id(),
            account_transition,
        )?;

        // Check if we already added an [Unlock] for this address
        match block_indexes.get(&input_address) {
            // If we already have an [Unlock] for this address, add a [Unlock] based on the address type
            Some(block_index) => match input_address {
                Address::Account(_account) => {
                    merged_unlocks.push(Unlock::Account(AccountUnlock::new(*block_index as u16)?))
                }
                Address::Ed25519(_ed25519) => {
                    merged_unlocks.push(Unlock::Reference(ReferenceUnlock::new(*block_index as u16)?));
                }
                Address::Nft(_nft) => merged_unlocks.push(Unlock::Nft(NftUnlock::new(*block_index as u16)?)),
                _ => todo!("What do we do here?"),
            },
            None => {
                // We can only sign ed25519 addresses and block_indexes needs to contain the account or nft
                // address already at this point, because the reference index needs to be lower
                // than the current block index
                if !input_address.is_ed25519() {
                    return Err(Error::MissingInputWithEd25519Address);
                }

                let unlock = unlocks.next().ok_or(Error::MissingInputWithEd25519Address)?;

                if let Unlock::Signature(signature_unlock) = &unlock {
                    let Signature::Ed25519(ed25519_signature) = signature_unlock.signature();
                    let ed25519_address = match input_address {
                        Address::Ed25519(ed25519_address) => ed25519_address,
                        _ => return Err(Error::MissingInputWithEd25519Address),
                    };
<<<<<<< HEAD
                    ed25519_signature.is_valid(&hashed_transaction, &ed25519_address)?;
=======
                    ed25519_signature.is_valid(&transaction_hash, &ed25519_address)?;
>>>>>>> debd49f9
                }

                merged_unlocks.push(unlock);

                // Add the ed25519 address to the block_indexes, so it gets referenced if further inputs have
                // the same address in their unlock condition
                block_indexes.insert(input_address, current_block_index);
            }
        }

        // When we have an account or Nft output, we will add their account or nft address to block_indexes,
        // because they can be used to unlock outputs via [Unlock::Account] or [Unlock::Nft],
        // that have the corresponding account or nft address in their unlock condition
        match &input.output {
            Output::Account(account_output) => block_indexes.insert(
                Address::Account(AccountAddress::new(
                    account_output.account_id_non_null(input.output_id()),
                )),
                current_block_index,
            ),
            Output::Nft(nft_output) => block_indexes.insert(
                Address::Nft(NftAddress::new(nft_output.nft_id_non_null(input.output_id()))),
                current_block_index,
            ),
            _ => None,
        };
    }
    Ok(merged_unlocks)
}

#[cfg(test)]
mod tests {
    use pretty_assertions::assert_eq;

    use super::*;
    use crate::{
        client::{api::GetAddressesOptions, constants::IOTA_COIN_TYPE, secret::SecretManager},
        types::block::address::ToBech32Ext,
    };

    #[tokio::test]
    #[ignore = "requires ledger nano instance"]
    async fn ed25519_address() {
        let mut secret_manager = LedgerSecretManager::new(true);
        secret_manager.non_interactive = true;

        let addresses = SecretManager::LedgerNano(secret_manager)
            .generate_ed25519_addresses(
                GetAddressesOptions::default()
                    .with_coin_type(IOTA_COIN_TYPE)
                    .with_account_index(0)
                    .with_range(0..1),
            )
            .await
            .unwrap();

        assert_eq!(
            addresses[0].clone().to_bech32_unchecked("atoi").to_string(),
            "atoi1qqdnv60ryxynaeyu8paq3lp9rkll7d7d92vpumz88fdj4l0pn5mru50gvd8"
        );
    }
}<|MERGE_RESOLUTION|>--- conflicted
+++ resolved
@@ -269,15 +269,9 @@
 
         let bip32_account = account_index.harden().into();
 
-<<<<<<< HEAD
-        // pack essence and hash into vec
-        let essence_bytes = prepared_transaction.transaction.pack_to_vec();
-        let essence_hash = prepared_transaction.transaction.hash().to_vec();
-=======
         // pack transaction and hash into vec
         let transaction_bytes = prepared_transaction.transaction.pack_to_vec();
         let transaction_hash = prepared_transaction.transaction.hash().to_vec();
->>>>>>> debd49f9
 
         // lock the mutex to prevent multiple simultaneous requests to a ledger
         let lock = self.mutex.lock().await;
@@ -322,20 +316,6 @@
 
             let mut remainder_index = 0u16;
             if let Some(remainder_address) = remainder_address {
-<<<<<<< HEAD
-                // find the index of the remainder in the essence
-                // this has to be done because outputs in essences are sorted
-                // lexically and therefore the remainder is not always the last output.
-                // The index within the essence and the bip32 index will be validated
-                // by the hardware wallet.
-                // The outputs in the essence already are sorted
-                // at this place, so we can rely on their order and don't have to sort it again.
-                'essence_outputs: for output in prepared_transaction.transaction.outputs().iter() {
-                    if let Output::Basic(s) = output {
-                        if let Some(address) = s.unlock_conditions().address() {
-                            if *remainder_address == *address.address() {
-                                break 'essence_outputs;
-=======
                 // Find the index of the remainder in the transaction this has to be done because the remainder is not
                 // always the last output. The index within the transaction and the bip32 index will be
                 // validated by the hardware wallet.
@@ -344,7 +324,6 @@
                         if let Some(address) = s.unlock_conditions().address() {
                             if *remainder_address == *address.address() {
                                 break 'transaction_outputs;
->>>>>>> debd49f9
                             }
                         }
                     } else {
@@ -531,13 +510,8 @@
     mut unlocks: impl Iterator<Item = Unlock>,
 ) -> Result<Vec<Unlock>, Error> {
     let slot_index = prepared_transaction_data.transaction.creation_slot();
-<<<<<<< HEAD
-    // The hashed_transaction gets signed
-    let hashed_transaction = prepared_transaction_data.transaction.hash();
-=======
     // The transaction_hash gets signed
     let transaction_hash = prepared_transaction_data.transaction.hash();
->>>>>>> debd49f9
 
     let mut merged_unlocks = Vec::new();
     let mut block_indexes = HashMap::<Address, usize>::new();
@@ -586,11 +560,7 @@
                         Address::Ed25519(ed25519_address) => ed25519_address,
                         _ => return Err(Error::MissingInputWithEd25519Address),
                     };
-<<<<<<< HEAD
-                    ed25519_signature.is_valid(&hashed_transaction, &ed25519_address)?;
-=======
-                    ed25519_signature.is_valid(&transaction_hash, &ed25519_address)?;
->>>>>>> debd49f9
+                    ed25519_signature.is_valid(transaction_hash.as_ref(), &ed25519_address)?;
                 }
 
                 merged_unlocks.push(unlock);
