--- conflicted
+++ resolved
@@ -518,23 +518,9 @@
     // Assuming inputs_data is ordered by address type
     for (current_block_index, input) in prepared_transaction_data.inputs_data.iter().enumerate() {
         // Get the address that is required to unlock the input
-<<<<<<< HEAD
         let (input_address, _) = input
             .output
             .required_and_unlocked_address(slot_index, input.output_metadata.output_id())?;
-=======
-        let account_transition = is_account_transition(
-            &input.output,
-            *input.output_id(),
-            prepared_transaction_data.transaction.outputs(),
-            None,
-        );
-        let (input_address, _) = input.output.required_and_unlocked_address(
-            slot_index,
-            input.output_metadata.output_id(),
-            account_transition,
-        )?;
->>>>>>> debd49f9
 
         // Check if we already added an [Unlock] for this address
         match block_indexes.get(&input_address) {
