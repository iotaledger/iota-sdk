// Copyright 2022 IOTA Stiftung
// SPDX-License-Identifier: Apache-2.0

//! Implementation of [`LedgerSecretManager`].
//!
//! Ledger status codes: <https://github.com/iotaledger/ledger-iota-app/blob/53c1f96d15f8b014ba8ba31a85f0401bb4d33e18/src/iota_io.h#L54>.

use std::{collections::HashMap, ops::Range};

use async_trait::async_trait;
use crypto::{
    keys::{bip44::Bip44, slip10::Segment},
    signatures::{
        ed25519,
        secp256k1_ecdsa::{self, EvmAddress},
    },
};
use iota_ledger_nano::{
    api::{constants::Protocol, errors::APIError},
    get_app_config, get_buffer_size, get_ledger, get_opened_app, LedgerBIP32Index, Packable as LedgerNanoPackable,
    TransportTypes,
};
<<<<<<< HEAD
use packable::{
    error::{UnexpectedEOF, UnpackErrorExt},
    unpacker::SliceUnpacker,
    Packable, PackableExt,
};
=======
use packable::{error::UnexpectedEOF, PackableExt};
>>>>>>> 23623631
use tokio::sync::Mutex;

use super::{GenerateAddressOptions, SecretManage, SecretManagerConfig};
use crate::{
    client::secret::{
        types::{LedgerApp, LedgerDeviceType},
        LedgerNanoStatus, PreparedTransactionData,
    },
    types::block::{
        address::{AccountAddress, Address, NftAddress},
        output::Output,
        payload::signed_transaction::SignedTransactionPayload,
        protocol::ProtocolParameters,
        signature::{Ed25519Signature, Signature},
        unlock::{AccountUnlock, NftUnlock, ReferenceUnlock, SignatureUnlock, Unlock, Unlocks},
        BlockError,
    },
};

/// Ledger nano errors.
#[derive(Debug, thiserror::Error)]
#[non_exhaustive]
pub enum Error {
    /// Denied by User
    #[error("denied by user")]
    DeniedByUser,
    /// Dongle Locked
    #[error("ledger locked")]
    DongleLocked,
    /// Ledger Device not found
    #[error("ledger device not found")]
    DeviceNotFound,
    /// Ledger Essence Too Large
    #[error("ledger essence too large")]
    EssenceTooLarge,
    /// Ledger transport error
    #[error("ledger transport error")]
    MiscError,
    /// Unsupported operation
    #[error("unsupported operation")]
    UnsupportedOperation,
    /// Block error
    #[error("{0}")]
    Block(#[from] BlockError),
    /// Missing input with ed25519 address
    #[error("missing input with ed25519 address")]
    MissingInputWithEd25519Address,
    /// Missing bip32 chain
    #[error("missing bip32 chain")]
    MissingBip32Chain,
    /// Bip32 chain mismatch
    #[error("Bip32 chain mismatch")]
    Bip32ChainMismatch,
    /// Unpack error
    #[error("{0}")]
    Unpack(#[from] packable::error::UnpackError<BlockError, UnexpectedEOF>),
    /// No available inputs provided
    #[error("No available inputs provided")]
    NoAvailableInputsProvided,
    /// Output not unlockable due to deadzone in expiration unlock condition.
    #[error("output not unlockable due to deadzone in expiration unlock condition")]
    ExpirationDeadzone,
}

// map most errors to a single error but there are some errors that
// need special care.
// LedgerDongleLocked: Ask the user to unlock the dongle
// LedgerDeniedByUser: The user denied a signing
// LedgerDeviceNotFound: No usable Ledger device was found
// LedgerMiscError: Everything else.
// LedgerEssenceTooLarge: Essence with bip32 input indices need more space then the internal buffer is big
impl From<APIError> for Error {
    fn from(error: APIError) -> Self {
        log::info!("ledger error: {}", error);
        match error {
            APIError::ConditionsOfUseNotSatisfied => Self::DeniedByUser,
            APIError::EssenceTooLarge => Self::EssenceTooLarge,
            APIError::SecurityStatusNotSatisfied => Self::DongleLocked,
            APIError::TransportError => Self::DeviceNotFound,
            _ => Self::MiscError,
        }
    }
}

/// Secret manager that uses a Ledger hardware wallet.
#[derive(Default, Debug)]
pub struct LedgerSecretManager {
    /// Specifies if a real Ledger hardware is used or only a simulator is used.
    pub is_simulator: bool,
    /// Specifies whether the wallet should be in non-interactive mode.
    pub non_interactive: bool,
    /// Mutex to prevent multiple simultaneous requests to a ledger.
    mutex: Mutex<()>,
}

impl TryFrom<u8> for LedgerDeviceType {
    type Error = Error;

    fn try_from(device: u8) -> Result<Self, Self::Error> {
        match device {
            0 => Ok(Self::LedgerNanoS),
            1 => Ok(Self::LedgerNanoX),
            2 => Ok(Self::LedgerNanoSPlus),
            _ => Err(Error::MiscError),
        }
    }
}

#[async_trait]
impl SecretManage for LedgerSecretManager {
    type Error = crate::client::Error;

    async fn generate_ed25519_public_keys(
        &self,
        // https://github.com/satoshilabs/slips/blob/master/slip-0044.md
        // current ledger app only supports IOTA_COIN_TYPE, SHIMMER_COIN_TYPE and TESTNET_COIN_TYPE
        coin_type: u32,
        account_index: u32,
        address_indexes: Range<u32>,
        options: impl Into<Option<GenerateAddressOptions>> + Send,
    ) -> Result<Vec<ed25519::PublicKey>, Self::Error> {
        let options = options.into().unwrap_or_default();
        let bip32_account = account_index.harden().into();

        let bip32 = LedgerBIP32Index {
            bip32_index: address_indexes.start.harden().into(),
            bip32_change: u32::from(options.internal).harden().into(),
        };

        // lock the mutex to prevent multiple simultaneous requests to a ledger
        let lock = self.mutex.lock().await;

        // get ledger
        let ledger = get_ledger(Protocol::Nova, coin_type, bip32_account, self.is_simulator).map_err(Error::from)?;
        if ledger.is_debug_app() {
            ledger
                .set_non_interactive_mode(self.non_interactive)
                .map_err(Error::from)?;
        }

        let public_keys = ledger
            .get_public_keys(options.ledger_nano_prompt, bip32, address_indexes.len())
            .map_err(Error::from)?;

        drop(lock);

        Ok(public_keys
            .into_iter()
            .map(ed25519::PublicKey::try_from_bytes)
            .collect::<Result<Vec<_>, _>>()?)
    }

    async fn generate_evm_addresses(
        &self,
        _coin_type: u32,
        _account_index: u32,
        _address_indexes: Range<u32>,
        _options: impl Into<Option<GenerateAddressOptions>> + Send,
    ) -> Result<Vec<EvmAddress>, Self::Error> {
        Err(Error::UnsupportedOperation.into())
    }

    /// Ledger only allows signing messages of 32 bytes, anything else is unsupported and will result in an error.
    async fn sign_ed25519(&self, msg: &[u8], chain: Bip44) -> Result<Ed25519Signature, Self::Error> {
        if msg.len() != 32 && msg.len() != 64 {
            return Err(Error::UnsupportedOperation.into());
        }

        let msg = msg.to_vec();

        let coin_type = chain.coin_type;
        let account_index = chain.account.harden().into();
        let bip32_index = LedgerBIP32Index {
            bip32_change: chain.change.harden().into(),
            bip32_index: chain.address_index.harden().into(),
        };

        // Lock the mutex to prevent multiple simultaneous requests to a ledger.
        let lock = self.mutex.lock().await;

        let ledger = get_ledger(Protocol::Nova, coin_type, account_index, self.is_simulator).map_err(Error::from)?;
        if ledger.is_debug_app() {
            ledger
                .set_non_interactive_mode(self.non_interactive)
                .map_err(Error::from)?;
        }

        log::debug!("[LEDGER] prepare_blind_signing");
        log::debug!("[LEDGER] {:?} {:?}", bip32_index, msg);
        ledger
            .prepare_blind_signing(vec![bip32_index], msg)
            .map_err(Error::from)?;

        // Show transaction to user, if denied by user, it returns with `DeniedByUser` Error.
        log::debug!("[LEDGER] await user confirmation");
        ledger.user_confirm().map_err(Error::from)?;

        // Sign.
        let signature_bytes = ledger.sign(1).map_err(Error::from)?;

        drop(ledger);
        drop(lock);

        // Unpack and return signature.
<<<<<<< HEAD
        return match Unlock::unpack::<_, true>(&mut unpacker, &()).coerce()? {
=======
        return match Unlock::unpack_bytes_verified(signature_bytes, &())? {
>>>>>>> 23623631
            Unlock::Signature(s) => match *s {
                SignatureUnlock(Signature::Ed25519(signature)) => Ok(signature),
            },
            _ => Err(Error::UnsupportedOperation.into()),
        };
    }

    async fn sign_secp256k1_ecdsa(
        &self,
        _msg: &[u8],
        _chain: Bip44,
    ) -> Result<(secp256k1_ecdsa::PublicKey, secp256k1_ecdsa::RecoverableSignature), Self::Error> {
        Err(Error::UnsupportedOperation.into())
    }

    async fn transaction_unlocks(
        &self,
        prepared_transaction: &PreparedTransactionData,
        protocol_parameters: &ProtocolParameters,
    ) -> Result<Unlocks, <Self as SecretManage>::Error> {
        let mut input_bip32_indices = Vec::new();
        let mut coin_type = None;
        let mut account_index = None;

        let input_len = prepared_transaction.inputs_data.len();

        for input in &prepared_transaction.inputs_data {
            let chain = input.chain.ok_or(Error::MissingBip32Chain)?;

            // coin_type and account_index should be the same in each output
            if (coin_type.is_some() && coin_type != Some(chain.coin_type))
                || (account_index.is_some() && account_index != Some(chain.account))
            {
                return Err(Error::Bip32ChainMismatch.into());
            }

            coin_type = Some(chain.coin_type);
            account_index = Some(chain.account);
            input_bip32_indices.push(LedgerBIP32Index {
                bip32_change: chain.change.harden().into(),
                bip32_index: chain.address_index.harden().into(),
            });
        }

        let (coin_type, account_index) = coin_type.zip(account_index).ok_or(Error::NoAvailableInputsProvided)?;

        let bip32_account = account_index.harden().into();

        let transaction_bytes = prepared_transaction.transaction.pack_to_vec();
        let transaction_signing_hash = prepared_transaction.transaction.signing_hash().to_vec();

        // lock the mutex to prevent multiple simultaneous requests to a ledger
        let lock = self.mutex.lock().await;

        let ledger = get_ledger(Protocol::Nova, coin_type, bip32_account, self.is_simulator).map_err(Error::from)?;
        if ledger.is_debug_app() {
            ledger
                .set_non_interactive_mode(self.non_interactive)
                .map_err(Error::from)?;
        }
        let blind_signing = needs_blind_signing(prepared_transaction, ledger.get_buffer_size());

        // if transaction + bip32 input indices are larger than the buffer size or the transaction contains
        // features / types that are not supported blind signing will be needed
        if blind_signing {
            // prepare signing
            log::debug!("[LEDGER] prepare_blind_signing");
            log::debug!("[LEDGER] {:?} {:?}", input_bip32_indices, transaction_signing_hash);
            ledger
                .prepare_blind_signing(input_bip32_indices, transaction_signing_hash)
                .map_err(Error::from)?;
        } else {
            // figure out the remainder output and bip32 index (if there is one)
            #[allow(clippy::option_if_let_else)]
            let (remainder_output, remainder_bip32) = match &prepared_transaction.remainders.as_slice() {
                // Multiple remainder outputs would require blind signing since at least one would contain a native
                // token, that's why matching a single one is enough.
                [remainder] => {
                    if let Some(chain) = remainder.chain {
                        (
                            Some(&remainder.output),
                            LedgerBIP32Index {
                                bip32_change: chain.change.harden().into(),
                                bip32_index: chain.address_index.harden().into(),
                            },
                        )
                    } else {
                        (None, LedgerBIP32Index::default())
                    }
                }
                _ => (None, LedgerBIP32Index::default()),
            };

            let mut remainder_index = 0u16;
            if let Some(remainder_output) = remainder_output {
                // Find the index of the remainder in the transaction because it is not always the last output.
                // The index within the transaction and the bip32 index will be validated by the hardware
                // wallet.
                for output in prepared_transaction.transaction.outputs().iter() {
                    if !output.is_basic() {
                        log::debug!("[LEDGER] unsupported output");
                        return Err(Error::MiscError.into());
                    }

                    if remainder_output == output {
                        break;
                    }

                    remainder_index += 1;
                }

                // Was index found?
                if remainder_index as usize == prepared_transaction.transaction.outputs().len() {
                    log::debug!("[LEDGER] remainder_index not found");
                    return Err(Error::MiscError.into());
                }

                // was index found?
                if remainder_index as usize == prepared_transaction.transaction.outputs().len() {
                    log::debug!("[LEDGER] remainder_index not found");
                    return Err(Error::MiscError.into());
                }
            }

            // prepare signing
            log::debug!("[LEDGER] prepare signing");
            log::debug!(
                "[LEDGER] {:?} {:02x?} {} {} {:?}",
                input_bip32_indices,
                transaction_bytes,
                remainder_output.is_some(),
                remainder_index,
                remainder_bip32
            );
            ledger
                .prepare_signing(
                    input_bip32_indices,
                    transaction_bytes,
                    remainder_output.is_some(),
                    remainder_index,
                    remainder_bip32,
                )
                .map_err(Error::from)?;
        }

        // show transaction to user
        // if denied by user, it returns with `DeniedByUser` Error
        log::debug!("[LEDGER] await user confirmation");
        ledger.user_confirm().map_err(Error::from)?;

        // sign
        let signature_bytes = ledger.sign(input_len as u16).map_err(Error::from)?;
        drop(ledger);
        drop(lock);

        // unpack signature to unlocks
        let mut unlocks = Vec::new();
        for _ in 0..input_len {
<<<<<<< HEAD
            let unlock = Unlock::unpack::<_, true>(&mut unpacker, &()).coerce()?;
=======
            let unlock = Unlock::unpack_bytes_verified(&signature_bytes, &())?;
>>>>>>> 23623631
            // The ledger nano can return the same SignatureUnlocks multiple times, so only insert it once
            match unlock {
                Unlock::Signature(_) => {
                    if !unlocks.contains(&unlock) {
                        unlocks.push(unlock);
                    }
                }
                // Multiple reference unlocks with the same index are allowed
                _ => unlocks.push(unlock),
            }
        }

        // With blind signing the ledger only returns SignatureUnlocks, so we might have to merge them with
        // Account/Nft/Reference unlocks
        if blind_signing {
            unlocks = merge_unlocks(prepared_transaction, unlocks.into_iter(), protocol_parameters)?;
        }

        Ok(Unlocks::new(unlocks).map_err(BlockError::from)?)
    }

    async fn sign_transaction(
        &self,
        prepared_transaction_data: PreparedTransactionData,
        protocol_parameters: &ProtocolParameters,
    ) -> Result<SignedTransactionPayload, Self::Error> {
        super::default_sign_transaction(self, prepared_transaction_data, protocol_parameters).await
    }
}

impl SecretManagerConfig for LedgerSecretManager {
    type Config = bool;

    fn to_config(&self) -> Option<Self::Config> {
        Some(self.is_simulator)
    }

    fn from_config(config: &Self::Config) -> Result<Self, Self::Error> {
        Ok(Self::new(*config))
    }
}

/// the Ledger Nano S(+)/X app can present the user a detailed view of the transaction before it
/// is signed but only with BasicOutputs, without extra-features and if the transaction is not too large.
/// If criteria are not met, blind signing is needed.
/// This method finds out if we have to switch to blind signing mode.
pub fn needs_blind_signing(prepared_transaction: &PreparedTransactionData, buffer_size: usize) -> bool {
    if !prepared_transaction.transaction.outputs().iter().all(
        |output| matches!(output, Output::Basic(o) if o.simple_deposit_address().is_some() && o.address().is_ed25519()),
    ) {
        return true;
    }

    // check if transaction + bip32 indices fit into the buffer of the device
    let total_size = LedgerBIP32Index::default().packed_len() * prepared_transaction.inputs_data.len()
        + prepared_transaction.transaction.packed_len();

    // return true if too large
    total_size > buffer_size
}

impl LedgerSecretManager {
    /// Creates a [`LedgerSecretManager`].
    ///
    /// To use a Ledger Speculos simulator, pass `true` to `is_simulator`; `false` otherwise.
    pub fn new(is_simulator: bool) -> Self {
        Self {
            is_simulator,
            non_interactive: false,
            mutex: Mutex::new(()),
        }
    }

    /// Get Ledger hardware status.
    pub async fn get_ledger_nano_status(&self) -> LedgerNanoStatus {
        log::debug!("get_ledger_nano_status");
        // lock the mutex
        let _lock = self.mutex.lock().await;
        let transport_type = if self.is_simulator {
            TransportTypes::TCP
        } else {
            TransportTypes::NativeHID
        };

        log::debug!("get_opened_app");
        let app = match get_opened_app(&transport_type) {
            Ok((name, version)) => Some(LedgerApp { name, version }),
            _ => None,
        };

        log::debug!("get_app_config");
        // if IOTA or Shimmer app is opened, the call will always succeed, returning information like
        // device, debug-flag, version number, lock-state but here we only are interested in a
        // successful call and the locked-flag
        let (connected_, locked, blind_signing_enabled, device) =
            get_app_config(&transport_type).map_or((false, None, false, None), |config| {
                (
                    true,
                    // locked flag
                    Some(config.flags & (1 << 0) != 0),
                    // blind signing enabled flag
                    config.flags & (1 << 1) != 0,
                    LedgerDeviceType::try_from(config.device).ok(),
                )
            });

        log::debug!("get_buffer_size");
        // get buffer size of connected device
        let buffer_size = get_buffer_size(&transport_type).ok();

        // We get the app info also if not the iota app is open, but another one
        // connected_ is in this case false, even tough the ledger is connected, that's why we always return true if we
        // got the app
        let connected = if app.is_some() { true } else { connected_ };
        LedgerNanoStatus {
            connected,
            locked,
            blind_signing_enabled,
            app,
            device,
            buffer_size,
        }
    }
}

// Merge signature unlocks with Account/Nft/Reference unlocks
fn merge_unlocks(
    prepared_transaction_data: &PreparedTransactionData,
    mut unlocks: impl Iterator<Item = Unlock>,
    protocol_parameters: &ProtocolParameters,
) -> Result<Vec<Unlock>, Error> {
    let commitment_slot_index = prepared_transaction_data
        .transaction
        .context_inputs()
        .commitment()
        .map(|c| c.slot_index());
    let transaction_signing_hash = prepared_transaction_data.transaction.signing_hash();

    let mut merged_unlocks = Vec::new();
    let mut block_indexes = HashMap::<Address, usize>::new();

    // Assuming inputs_data is ordered by address type
    for (current_block_index, input) in prepared_transaction_data.inputs_data.iter().enumerate() {
        // Get the address that is required to unlock the input
        let required_address = input
            .output
            .required_address(commitment_slot_index, protocol_parameters.committable_age_range())
            .map_err(BlockError::from)?
            // Time in which no address can unlock the output because of an expiration unlock condition
            .ok_or(Error::ExpirationDeadzone)?;

        // Convert restricted and implicit addresses to Ed25519 address, so they're the same entry in `block_indexes`.
        let required_address = match required_address {
            Address::ImplicitAccountCreation(implicit) => Address::Ed25519(*implicit.ed25519_address()),
            Address::Restricted(restricted) => restricted.address().clone(),
            _ => required_address,
        };

        // Check if we already added an [Unlock] for this address
        match block_indexes.get(&required_address) {
            // If we already have an [Unlock] for this address, add a [Unlock] based on the address type
            Some(block_index) => match required_address {
                Address::Ed25519(_) | Address::ImplicitAccountCreation(_) => {
                    merged_unlocks.push(Unlock::Reference(
                        ReferenceUnlock::new(*block_index as u16).map_err(BlockError::from)?,
                    ));
                }
                Address::Account(_) => merged_unlocks.push(Unlock::Account(
                    AccountUnlock::new(*block_index as u16).map_err(BlockError::from)?,
                )),
                Address::Nft(_) => merged_unlocks.push(Unlock::Nft(
                    NftUnlock::new(*block_index as u16).map_err(BlockError::from)?,
                )),
                _ => Err(BlockError::UnsupportedAddressKind(required_address.kind()))?,
            },
            None => {
                // We can only sign ed25519 addresses and block_indexes needs to contain the account or nft
                // address already at this point, because the reference index needs to be lower
                // than the current block index
                match &required_address {
                    Address::Ed25519(_) | Address::ImplicitAccountCreation(_) => {}
                    _ => Err(Error::MissingInputWithEd25519Address)?,
                }

                let unlock = unlocks.next().ok_or(Error::MissingInputWithEd25519Address)?;

                if let Unlock::Signature(signature_unlock) = &unlock {
                    let Signature::Ed25519(ed25519_signature) = signature_unlock.signature();
                    let ed25519_address = match required_address {
                        Address::Ed25519(ed25519_address) => ed25519_address,
                        _ => return Err(Error::MissingInputWithEd25519Address),
                    };
                    ed25519_signature
                        .validate(transaction_signing_hash.as_ref(), &ed25519_address)
                        .map_err(BlockError::from)?;
                }

                merged_unlocks.push(unlock);

                // Add the ed25519 address to the block_indexes, so it gets referenced if further inputs have
                // the same address in their unlock condition
                block_indexes.insert(required_address.clone(), current_block_index);
            }
        }

        // When we have an account or Nft output, we will add their account or nft address to block_indexes,
        // because they can be used to unlock outputs via [Unlock::Account] or [Unlock::Nft],
        // that have the corresponding account or nft address in their unlock condition
        match &input.output {
            Output::Account(account_output) => block_indexes.insert(
                Address::Account(AccountAddress::new(
                    account_output.account_id_non_null(input.output_id()),
                )),
                current_block_index,
            ),
            Output::Nft(nft_output) => block_indexes.insert(
                Address::Nft(NftAddress::new(nft_output.nft_id_non_null(input.output_id()))),
                current_block_index,
            ),
            _ => None,
        };
    }
    Ok(merged_unlocks)
}

#[cfg(test)]
mod tests {
    use pretty_assertions::assert_eq;

    use super::*;
    use crate::{
        client::{api::GetAddressesOptions, constants::IOTA_COIN_TYPE, secret::SecretManager},
        types::block::address::ToBech32Ext,
    };

    #[tokio::test]
    #[ignore = "requires ledger nano instance"]
    async fn ed25519_address() {
        let mut secret_manager = LedgerSecretManager::new(true);
        secret_manager.non_interactive = true;

        let addresses = SecretManager::LedgerNano(secret_manager)
            .generate_ed25519_addresses(
                GetAddressesOptions::default()
                    .with_coin_type(IOTA_COIN_TYPE)
                    .with_account_index(0)
                    .with_range(0..1),
            )
            .await
            .unwrap();

        assert_eq!(
            addresses[0].clone().to_bech32_unchecked("atoi").to_string(),
            "atoi1qqdnv60ryxynaeyu8paq3lp9rkll7d7d92vpumz88fdj4l0pn5mru50gvd8"
        );
    }
}<|MERGE_RESOLUTION|>--- conflicted
+++ resolved
@@ -20,15 +20,10 @@
     get_app_config, get_buffer_size, get_ledger, get_opened_app, LedgerBIP32Index, Packable as LedgerNanoPackable,
     TransportTypes,
 };
-<<<<<<< HEAD
 use packable::{
     error::{UnexpectedEOF, UnpackErrorExt},
-    unpacker::SliceUnpacker,
-    Packable, PackableExt,
+    PackableExt,
 };
-=======
-use packable::{error::UnexpectedEOF, PackableExt};
->>>>>>> 23623631
 use tokio::sync::Mutex;
 
 use super::{GenerateAddressOptions, SecretManage, SecretManagerConfig};
@@ -233,11 +228,7 @@
         drop(lock);
 
         // Unpack and return signature.
-<<<<<<< HEAD
-        return match Unlock::unpack::<_, true>(&mut unpacker, &()).coerce()? {
-=======
-        return match Unlock::unpack_bytes_verified(signature_bytes, &())? {
->>>>>>> 23623631
+        return match Unlock::unpack_bytes_verified(signature_bytes, &()).coerce()? {
             Unlock::Signature(s) => match *s {
                 SignatureUnlock(Signature::Ed25519(signature)) => Ok(signature),
             },
@@ -396,11 +387,7 @@
         // unpack signature to unlocks
         let mut unlocks = Vec::new();
         for _ in 0..input_len {
-<<<<<<< HEAD
-            let unlock = Unlock::unpack::<_, true>(&mut unpacker, &()).coerce()?;
-=======
-            let unlock = Unlock::unpack_bytes_verified(&signature_bytes, &())?;
->>>>>>> 23623631
+            let unlock = Unlock::unpack_bytes_verified(&signature_bytes, &()).coerce()?;
             // The ledger nano can return the same SignatureUnlocks multiple times, so only insert it once
             match unlock {
                 Unlock::Signature(_) => {
