// Copyright 2022 IOTA Stiftung
// SPDX-License-Identifier: Apache-2.0

//! Implementation of [`LedgerSecretManager`].
//!
//! Ledger status codes: <https://github.com/iotaledger/ledger-iota-app/blob/53c1f96d15f8b014ba8ba31a85f0401bb4d33e18/src/iota_io.h#L54>.

use std::{collections::HashMap, ops::Range};

use async_trait::async_trait;
use crypto::{
    keys::{bip44::Bip44, slip10::Segment},
    signatures::{
        ed25519,
        secp256k1_ecdsa::{self, EvmAddress},
    },
};
use iota_ledger_nano::{
    api::errors::APIError, get_app_config, get_buffer_size, get_ledger, get_opened_app, LedgerBIP32Index,
    Packable as LedgerNanoPackable, TransportTypes,
};
use packable::{error::UnexpectedEOF, unpacker::SliceUnpacker, Packable, PackableExt};
use tokio::sync::Mutex;

use super::{GenerateAddressOptions, SecretManage, SecretManagerConfig};
use crate::{
    client::secret::{
        types::{LedgerApp, LedgerDeviceType},
        LedgerNanoStatus, PreparedTransactionData,
    },
    types::block::{
        address::{AccountAddress, Address, AnchorAddress, NftAddress},
        output::Output,
        payload::signed_transaction::SignedTransactionPayload,
        signature::{Ed25519Signature, Signature},
        unlock::{AccountUnlock, NftUnlock, ReferenceUnlock, SignatureUnlock, Unlock, Unlocks},
        Error as BlockError,
    },
};

/// Ledger nano errors.
#[derive(Debug, thiserror::Error)]
#[non_exhaustive]
pub enum Error {
    /// Denied by User
    #[error("denied by user")]
    DeniedByUser,
    /// Dongle Locked
    #[error("ledger locked")]
    DongleLocked,
    /// Ledger Device not found
    #[error("ledger device not found")]
    DeviceNotFound,
    /// Ledger Essence Too Large
    #[error("ledger essence too large")]
    EssenceTooLarge,
    /// Ledger transport error
    #[error("ledger transport error")]
    MiscError,
    /// Unsupported operation
    #[error("unsupported operation")]
    UnsupportedOperation,
    /// Block error
    #[error("{0}")]
    Block(Box<crate::types::block::Error>),
    /// Missing input with ed25519 address
    #[error("missing input with ed25519 address")]
    MissingInputWithEd25519Address,
    /// Missing bip32 chain
    #[error("missing bip32 chain")]
    MissingBip32Chain,
    /// Bip32 chain mismatch
    #[error("Bip32 chain mismatch")]
    Bip32ChainMismatch,
    /// Unpack error
    #[error("{0}")]
    Unpack(#[from] packable::error::UnpackError<crate::types::block::Error, UnexpectedEOF>),
    /// No available inputs provided
    #[error("No available inputs provided")]
    NoAvailableInputsProvided,
}

impl From<crate::types::block::Error> for Error {
    fn from(error: crate::types::block::Error) -> Self {
        Self::Block(Box::new(error))
    }
}

// map most errors to a single error but there are some errors that
// need special care.
// LedgerDongleLocked: Ask the user to unlock the dongle
// LedgerDeniedByUser: The user denied a signing
// LedgerDeviceNotFound: No usable Ledger device was found
// LedgerMiscError: Everything else.
// LedgerEssenceTooLarge: Essence with bip32 input indices need more space then the internal buffer is big
impl From<APIError> for Error {
    fn from(error: APIError) -> Self {
        log::info!("ledger error: {}", error);
        match error {
            APIError::ConditionsOfUseNotSatisfied => Self::DeniedByUser,
            APIError::EssenceTooLarge => Self::EssenceTooLarge,
            APIError::SecurityStatusNotSatisfied => Self::DongleLocked,
            APIError::TransportError => Self::DeviceNotFound,
            _ => Self::MiscError,
        }
    }
}

/// Secret manager that uses a Ledger hardware wallet.
#[derive(Default, Debug)]
pub struct LedgerSecretManager {
    /// Specifies if a real Ledger hardware is used or only a simulator is used.
    pub is_simulator: bool,
    /// Specifies whether the wallet should be in non-interactive mode.
    pub non_interactive: bool,
    /// Mutex to prevent multiple simultaneous requests to a ledger.
    mutex: Mutex<()>,
}

impl TryFrom<u8> for LedgerDeviceType {
    type Error = Error;

    fn try_from(device: u8) -> Result<Self, Self::Error> {
        match device {
            0 => Ok(Self::LedgerNanoS),
            1 => Ok(Self::LedgerNanoX),
            2 => Ok(Self::LedgerNanoSPlus),
            _ => Err(Error::MiscError),
        }
    }
}

#[async_trait]
impl SecretManage for LedgerSecretManager {
    type Error = crate::client::Error;

    async fn generate_ed25519_public_keys(
        &self,
        // https://github.com/satoshilabs/slips/blob/master/slip-0044.md
        // current ledger app only supports IOTA_COIN_TYPE, SHIMMER_COIN_TYPE and TESTNET_COIN_TYPE
        _coin_type: u32,
        _account_index: u32,
        _address_indexes: Range<u32>,
        _options: impl Into<Option<GenerateAddressOptions>> + Send,
    ) -> Result<Vec<ed25519::PublicKey>, Self::Error> {
        // need an update on the ledger C lib
        todo!();
        // let options = options.into().unwrap_or_default();
        // let bip32_account = account_index.harden().into();

        // let bip32 = LedgerBIP32Index {
        //     bip32_index: address_indexes.start.harden().into(),
        //     bip32_change: u32::from(options.internal).harden().into(),
        // };

        // // lock the mutex to prevent multiple simultaneous requests to a ledger
        // let lock = self.mutex.lock().await;

        // // get ledger
        // let ledger = get_ledger(coin_type, bip32_account, self.is_simulator).map_err(Error::from)?;
        // if ledger.is_debug_app() {
        //     ledger
        //         .set_non_interactive_mode(self.non_interactive)
        //         .map_err(Error::from)?;
        // }

        // let addresses = ledger
        //     .get_addresses(options.ledger_nano_prompt, bip32, address_indexes.len())
        //     .map_err(Error::from)?;

        // drop(lock);

        // Ok(addresses.into_iter().map(Ed25519Address::new).collect())
    }

    async fn generate_evm_addresses(
        &self,
        _coin_type: u32,
        _account_index: u32,
        _address_indexes: Range<u32>,
        _options: impl Into<Option<GenerateAddressOptions>> + Send,
    ) -> Result<Vec<EvmAddress>, Self::Error> {
        Err(Error::UnsupportedOperation.into())
    }

    /// Ledger only allows signing messages of 32 bytes, anything else is unsupported and will result in an error.
    async fn sign_ed25519(&self, msg: &[u8], chain: Bip44) -> Result<Ed25519Signature, Self::Error> {
        if msg.len() != 32 {
            return Err(Error::UnsupportedOperation.into());
        }

        let msg = msg.to_vec();

        let coin_type = chain.coin_type;
        let account_index = chain.account.harden().into();
        let bip32_index = LedgerBIP32Index {
            bip32_change: chain.change.harden().into(),
            bip32_index: chain.address_index.harden().into(),
        };

        // Lock the mutex to prevent multiple simultaneous requests to a ledger.
        let lock = self.mutex.lock().await;

        let ledger = get_ledger(coin_type, account_index, self.is_simulator).map_err(Error::from)?;
        if ledger.is_debug_app() {
            ledger
                .set_non_interactive_mode(self.non_interactive)
                .map_err(Error::from)?;
        }

        log::debug!("[LEDGER] prepare_blind_signing");
        log::debug!("[LEDGER] {:?} {:?}", bip32_index, msg);
        ledger
            .prepare_blind_signing(vec![bip32_index], msg)
            .map_err(Error::from)?;

        // Show transaction to user, if denied by user, it returns with `DeniedByUser` Error.
        log::debug!("[LEDGER] await user confirmation");
        ledger.user_confirm().map_err(Error::from)?;

        // Sign.
        let signature_bytes = ledger.sign(1).map_err(Error::from)?;

        drop(ledger);
        drop(lock);

        let mut unpacker = SliceUnpacker::new(&signature_bytes);

        // Unpack and return signature.
        return match Unlock::unpack::<_, true>(&mut unpacker, &())? {
            Unlock::Signature(s) => match *s {
                SignatureUnlock(Signature::Ed25519(signature)) => Ok(signature),
            },
            _ => Err(Error::UnsupportedOperation.into()),
        };
    }

    async fn sign_secp256k1_ecdsa(
        &self,
        _msg: &[u8],
        _chain: Bip44,
    ) -> Result<(secp256k1_ecdsa::PublicKey, secp256k1_ecdsa::RecoverableSignature), Self::Error> {
        Err(Error::UnsupportedOperation.into())
    }

    async fn transaction_unlocks(
        &self,
        prepared_transaction: &PreparedTransactionData,
    ) -> Result<Unlocks, <Self as SecretManage>::Error> {
        let mut input_bip32_indices = Vec::new();
        let mut coin_type = None;
        let mut account_index = None;

        let input_len = prepared_transaction.inputs_data.len();

        for input in &prepared_transaction.inputs_data {
            let chain = input.chain.ok_or(Error::MissingBip32Chain)?;

            // coin_type and account_index should be the same in each output
            if (coin_type.is_some() && coin_type != Some(chain.coin_type))
                || (account_index.is_some() && account_index != Some(chain.account))
            {
                return Err(Error::Bip32ChainMismatch.into());
            }

            coin_type = Some(chain.coin_type);
            account_index = Some(chain.account);
            input_bip32_indices.push(LedgerBIP32Index {
                bip32_change: chain.change.harden().into(),
                bip32_index: chain.address_index.harden().into(),
            });
        }

        let (coin_type, account_index) = coin_type.zip(account_index).ok_or(Error::NoAvailableInputsProvided)?;

        let bip32_account = account_index.harden().into();

        let transaction_bytes = prepared_transaction.transaction.pack_to_vec();
        let transaction_signing_hash = prepared_transaction.transaction.signing_hash().to_vec();

        // lock the mutex to prevent multiple simultaneous requests to a ledger
        let lock = self.mutex.lock().await;

        let ledger = get_ledger(coin_type, bip32_account, self.is_simulator).map_err(Error::from)?;
        if ledger.is_debug_app() {
            ledger
                .set_non_interactive_mode(self.non_interactive)
                .map_err(Error::from)?;
        }
        let blind_signing = needs_blind_signing(prepared_transaction, ledger.get_buffer_size());

        // if transaction + bip32 input indices are larger than the buffer size or the transaction contains
        // features / types that are not supported blind signing will be needed
        if blind_signing {
            // prepare signing
            log::debug!("[LEDGER] prepare_blind_signing");
            log::debug!("[LEDGER] {:?} {:?}", input_bip32_indices, transaction_signing_hash);
            ledger
                .prepare_blind_signing(input_bip32_indices, transaction_signing_hash)
                .map_err(Error::from)?;
        } else {
            // figure out the remainder output and bip32 index (if there is one)
            #[allow(clippy::option_if_let_else)]
            let (remainder_output, remainder_bip32) = match &prepared_transaction.remainder {
                Some(remainder) => {
                    if let Some(chain) = remainder.chain {
                        (
                            Some(&remainder.output),
                            LedgerBIP32Index {
                                bip32_change: chain.change.harden().into(),
                                bip32_index: chain.address_index.harden().into(),
                            },
                        )
                    } else {
                        (None, LedgerBIP32Index::default())
                    }
                }
                None => (None, LedgerBIP32Index::default()),
            };

            let mut remainder_index = 0u16;
            if let Some(remainder_output) = remainder_output {
                // Find the index of the remainder in the transaction because it is not always the last output.
                // The index within the transaction and the bip32 index will be validated by the hardware
                // wallet.
                for output in prepared_transaction.transaction.outputs().iter() {
                    if !output.is_basic() {
                        log::debug!("[LEDGER] unsupported output");
                        return Err(Error::MiscError.into());
                    }

                    if remainder_output == output {
                        break;
                    }

                    remainder_index += 1;
                }

                // Was index found?
                if remainder_index as usize == prepared_transaction.transaction.outputs().len() {
                    log::debug!("[LEDGER] remainder_index not found");
                    return Err(Error::MiscError.into());
                }

                // was index found?
                if remainder_index as usize == prepared_transaction.transaction.outputs().len() {
                    log::debug!("[LEDGER] remainder_index not found");
                    return Err(Error::MiscError.into());
                }
            }

            // prepare signing
            log::debug!("[LEDGER] prepare signing");
            log::debug!(
                "[LEDGER] {:?} {:02x?} {} {} {:?}",
                input_bip32_indices,
                transaction_bytes,
                remainder_output.is_some(),
                remainder_index,
                remainder_bip32
            );
            ledger
                .prepare_signing(
                    input_bip32_indices,
                    transaction_bytes,
                    remainder_output.is_some(),
                    remainder_index,
                    remainder_bip32,
                )
                .map_err(Error::from)?;
        }

        // show transaction to user
        // if denied by user, it returns with `DeniedByUser` Error
        log::debug!("[LEDGER] await user confirmation");
        ledger.user_confirm().map_err(Error::from)?;

        // sign
        let signature_bytes = ledger.sign(input_len as u16).map_err(Error::from)?;
        drop(ledger);
        drop(lock);
        let mut unpacker = SliceUnpacker::new(&signature_bytes);

        // unpack signature to unlocks
        let mut unlocks = Vec::new();
        for _ in 0..input_len {
            let unlock = Unlock::unpack::<_, true>(&mut unpacker, &())?;
            // The ledger nano can return the same SignatureUnlocks multiple times, so only insert it once
            match unlock {
                Unlock::Signature(_) => {
                    if !unlocks.contains(&unlock) {
                        unlocks.push(unlock);
                    }
                }
                // Multiple reference unlocks with the same index are allowed
                _ => unlocks.push(unlock),
            }
        }

        // With blind signing the ledger only returns SignatureUnlocks, so we might have to merge them with
        // Account/Nft/Reference unlocks
        if blind_signing {
            unlocks = merge_unlocks(prepared_transaction, unlocks.into_iter())?;
        }

        Ok(Unlocks::new(unlocks)?)
    }

    async fn sign_transaction(
        &self,
        prepared_transaction_data: PreparedTransactionData,
    ) -> Result<SignedTransactionPayload, Self::Error> {
        super::default_sign_transaction(self, prepared_transaction_data).await
    }
}

impl SecretManagerConfig for LedgerSecretManager {
    type Config = bool;

    fn to_config(&self) -> Option<Self::Config> {
        Some(self.is_simulator)
    }

    fn from_config(config: &Self::Config) -> Result<Self, Self::Error> {
        Ok(Self::new(*config))
    }
}

/// the Ledger Nano S(+)/X app can present the user a detailed view of the transaction before it
/// is signed but only with BasicOutputs, without extra-features and if the transaction is not too large.
/// If criteria are not met, blind signing is needed.
/// This method finds out if we have to switch to blind signing mode.
pub fn needs_blind_signing(prepared_transaction: &PreparedTransactionData, buffer_size: usize) -> bool {
<<<<<<< HEAD
    if !prepared_transaction
        .transaction
        .outputs()
        .iter()
        .all(|output| matches!(output, Output::Basic(o) if o.simple_deposit_address().is_some()))
    {
=======
    let TransactionEssence::Regular(essence) = &prepared_transaction.essence;

    if !essence.outputs().iter().all(
        |output| matches!(output, Output::Basic(o) if o.simple_deposit_address().is_some() && o.address().is_ed25519()),
    ) {
>>>>>>> d2daecd3
        return true;
    }

    // check if transaction + bip32 indices fit into the buffer of the device
    let total_size = LedgerBIP32Index::default().packed_len() * prepared_transaction.inputs_data.len()
        + prepared_transaction.transaction.packed_len();

    // return true if too large
    total_size > buffer_size
}

impl LedgerSecretManager {
    /// Creates a [`LedgerSecretManager`].
    ///
    /// To use a Ledger Speculos simulator, pass `true` to `is_simulator`; `false` otherwise.
    pub fn new(is_simulator: bool) -> Self {
        Self {
            is_simulator,
            non_interactive: false,
            mutex: Mutex::new(()),
        }
    }

    /// Get Ledger hardware status.
    pub async fn get_ledger_nano_status(&self) -> LedgerNanoStatus {
        log::debug!("get_ledger_nano_status");
        // lock the mutex
        let _lock = self.mutex.lock().await;
        let transport_type = if self.is_simulator {
            TransportTypes::TCP
        } else {
            TransportTypes::NativeHID
        };

        log::debug!("get_opened_app");
        let app = match get_opened_app(&transport_type) {
            Ok((name, version)) => Some(LedgerApp { name, version }),
            _ => None,
        };

        log::debug!("get_app_config");
        // if IOTA or Shimmer app is opened, the call will always succeed, returning information like
        // device, debug-flag, version number, lock-state but here we only are interested in a
        // successful call and the locked-flag
        let (connected_, locked, blind_signing_enabled, device) =
            get_app_config(&transport_type).map_or((false, None, false, None), |config| {
                (
                    true,
                    // locked flag
                    Some(config.flags & (1 << 0) != 0),
                    // blind signing enabled flag
                    config.flags & (1 << 1) != 0,
                    LedgerDeviceType::try_from(config.device).ok(),
                )
            });

        log::debug!("get_buffer_size");
        // get buffer size of connected device
        let buffer_size = get_buffer_size(&transport_type).ok();

        // We get the app info also if not the iota app is open, but another one
        // connected_ is in this case false, even tough the ledger is connected, that's why we always return true if we
        // got the app
        let connected = if app.is_some() { true } else { connected_ };
        LedgerNanoStatus {
            connected,
            locked,
            blind_signing_enabled,
            app,
            device,
            buffer_size,
        }
    }
}

// Merge signature unlocks with Account/Nft/Reference unlocks
fn merge_unlocks(
    prepared_transaction_data: &PreparedTransactionData,
    mut unlocks: impl Iterator<Item = Unlock>,
) -> Result<Vec<Unlock>, Error> {
    let slot_index = prepared_transaction_data.transaction.creation_slot();
    let transaction_signing_hash = prepared_transaction_data.transaction.signing_hash();

    let mut merged_unlocks = Vec::new();
    let mut block_indexes = HashMap::<Address, usize>::new();

    // Assuming inputs_data is ordered by address type
    for (current_block_index, input) in prepared_transaction_data.inputs_data.iter().enumerate() {
        // Get the address that is required to unlock the input
        let (input_address, _) = input
            .output
            .required_and_unlocked_address(slot_index, input.output_metadata.output_id())?;

        // Check if we already added an [Unlock] for this address
        match block_indexes.get(&input_address) {
            // If we already have an [Unlock] for this address, add a [Unlock] based on the address type
            Some(block_index) => match input_address {
                Address::Ed25519(_ed25519) => {
                    merged_unlocks.push(Unlock::Reference(ReferenceUnlock::new(*block_index as u16)?));
                }
                Address::Account(_account) => {
                    merged_unlocks.push(Unlock::Account(AccountUnlock::new(*block_index as u16)?))
                }
                Address::Nft(_nft) => merged_unlocks.push(Unlock::Nft(NftUnlock::new(*block_index as u16)?)),
                Address::Anchor(_) => Err(BlockError::UnsupportedAddressKind(AnchorAddress::KIND))?,
                _ => todo!("What do we do here?"),
            },
            None => {
                // We can only sign ed25519 addresses and block_indexes needs to contain the account or nft
                // address already at this point, because the reference index needs to be lower
                // than the current block index
                if !input_address.is_ed25519() {
                    return Err(Error::MissingInputWithEd25519Address);
                }

                let unlock = unlocks.next().ok_or(Error::MissingInputWithEd25519Address)?;

                if let Unlock::Signature(signature_unlock) = &unlock {
                    let Signature::Ed25519(ed25519_signature) = signature_unlock.signature();
                    let ed25519_address = match input_address {
                        Address::Ed25519(ed25519_address) => ed25519_address,
                        _ => return Err(Error::MissingInputWithEd25519Address),
                    };
                    ed25519_signature.is_valid(transaction_signing_hash.as_ref(), &ed25519_address)?;
                }

                merged_unlocks.push(unlock);

                // Add the ed25519 address to the block_indexes, so it gets referenced if further inputs have
                // the same address in their unlock condition
                block_indexes.insert(input_address, current_block_index);
            }
        }

        // When we have an account or Nft output, we will add their account or nft address to block_indexes,
        // because they can be used to unlock outputs via [Unlock::Account] or [Unlock::Nft],
        // that have the corresponding account or nft address in their unlock condition
        match &input.output {
            Output::Account(account_output) => block_indexes.insert(
                Address::Account(AccountAddress::new(
                    account_output.account_id_non_null(input.output_id()),
                )),
                current_block_index,
            ),
            Output::Nft(nft_output) => block_indexes.insert(
                Address::Nft(NftAddress::new(nft_output.nft_id_non_null(input.output_id()))),
                current_block_index,
            ),
            _ => None,
        };
    }
    Ok(merged_unlocks)
}

#[cfg(test)]
mod tests {
    use pretty_assertions::assert_eq;

    use super::*;
    use crate::{
        client::{api::GetAddressesOptions, constants::IOTA_COIN_TYPE, secret::SecretManager},
        types::block::address::ToBech32Ext,
    };

    #[tokio::test]
    #[ignore = "requires ledger nano instance"]
    async fn ed25519_address() {
        let mut secret_manager = LedgerSecretManager::new(true);
        secret_manager.non_interactive = true;

        let addresses = SecretManager::LedgerNano(secret_manager)
            .generate_ed25519_addresses(
                GetAddressesOptions::default()
                    .with_coin_type(IOTA_COIN_TYPE)
                    .with_account_index(0)
                    .with_range(0..1),
            )
            .await
            .unwrap();

        assert_eq!(
            addresses[0].clone().to_bech32_unchecked("atoi").to_string(),
            "atoi1qqdnv60ryxynaeyu8paq3lp9rkll7d7d92vpumz88fdj4l0pn5mru50gvd8"
        );
    }
}<|MERGE_RESOLUTION|>--- conflicted
+++ resolved
@@ -431,20 +431,9 @@
 /// If criteria are not met, blind signing is needed.
 /// This method finds out if we have to switch to blind signing mode.
 pub fn needs_blind_signing(prepared_transaction: &PreparedTransactionData, buffer_size: usize) -> bool {
-<<<<<<< HEAD
-    if !prepared_transaction
-        .transaction
-        .outputs()
-        .iter()
-        .all(|output| matches!(output, Output::Basic(o) if o.simple_deposit_address().is_some()))
-    {
-=======
-    let TransactionEssence::Regular(essence) = &prepared_transaction.essence;
-
-    if !essence.outputs().iter().all(
-        |output| matches!(output, Output::Basic(o) if o.simple_deposit_address().is_some() && o.address().is_ed25519()),
+    if !prepared_transaction.transaction.outputs().iter().all(
+        |output| matches!(output, Output::Basic(o) if o.simple_deposit_address().is_some()&& o.address().is_ed25519()),
     ) {
->>>>>>> d2daecd3
         return true;
     }
 
