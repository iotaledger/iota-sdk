// Copyright 2021 IOTA Stiftung
// SPDX-License-Identifier: Apache-2.0

//! Implementation of [`MnemonicSecretManager`].

use std::ops::Range;

use async_trait::async_trait;
use crypto::{
    hashes::{blake2b::Blake2b256, Digest},
    keys::{bip39::Mnemonic, bip44::Bip44, slip10::Seed},
    signatures::{
        ed25519,
        secp256k1_ecdsa::{self, EvmAddress},
    },
};
use serde::{Deserialize, Serialize};
use zeroize::{Zeroize, ZeroizeOnDrop, Zeroizing};

use super::{GenerateAddressOptions, SecretManage};
use crate::{
    client::{api::PreparedTransactionData, Client, Error},
    types::block::{address::Ed25519Address, payload::Payload, signature::Ed25519Signature, unlock::Unlocks},
};

/// Secret manager that uses only a mnemonic.
///
/// Computation are done in-memory. A mnemonic needs to be supplied upon the creation of [`MnemonicSecretManager`].
pub struct MnemonicSecretManager(Seed);

impl std::fmt::Debug for MnemonicSecretManager {
    fn fmt(&self, f: &mut core::fmt::Formatter<'_>) -> core::fmt::Result {
        f.debug_tuple("MnemonicSecretManager").finish()
    }
}

#[async_trait]
impl SecretManage for MnemonicSecretManager {
    type Error = Error;

    async fn generate_ed25519_addresses(
        &self,
        coin_type: u32,
        account_index: u32,
        address_indexes: Range<u32>,
        options: impl Into<Option<GenerateAddressOptions>> + Send,
    ) -> Result<Vec<Ed25519Address>, Self::Error> {
        let internal = options.into().map(|o| o.internal).unwrap_or_default();

        Ok(address_indexes
            .map(|address_index| {
                let chain = Bip44::new()
                    .with_coin_type(coin_type)
                    .with_account(account_index)
                    .with_change(internal as _)
                    .with_address_index(address_index);

                let public_key = chain
                    .derive(&self.0.to_master_key::<ed25519::SecretKey>())
                    .secret_key()
                    .public_key()
                    .to_bytes();

                // Hash the public key to get the address
                let result = Blake2b256::digest(public_key).try_into().map_err(|_e| {
                    crate::client::Error::Blake2b256("hashing the public key while generating the address failed.")
                })?;

                crate::client::Result::Ok(Ed25519Address::new(result))
            })
            .collect::<Result<_, _>>()?)
    }

    async fn generate_evm_addresses(
        &self,
        coin_type: u32,
        account_index: u32,
        address_indexes: Range<u32>,
        options: impl Into<Option<GenerateAddressOptions>> + Send,
    ) -> Result<Vec<EvmAddress>, Self::Error> {
        let internal = options.into().map(|o| o.internal).unwrap_or_default();

        Ok(address_indexes
            .map(|address_index| {
                let chain = Bip44::new()
                    .with_coin_type(coin_type)
                    .with_account(account_index)
                    .with_change(internal as _)
                    .with_address_index(address_index);

                let public_key = chain
                    .derive(&self.0.to_master_key::<secp256k1_ecdsa::SecretKey>())
                    .secret_key()
                    .public_key();

                crate::client::Result::Ok(public_key.evm_address())
            })
            .collect::<Result<_, _>>()?)
    }

    async fn sign_ed25519(&self, msg: &[u8], chain: Bip44) -> Result<Ed25519Signature, Self::Error> {
        // Get the private and public key for this Ed25519 address
        let private_key = chain.derive(&self.0.to_master_key::<ed25519::SecretKey>()).secret_key();
        let public_key = private_key.public_key();
        let signature = private_key.sign(msg);

        Ok(Ed25519Signature::new(public_key, signature))
    }

    async fn sign_secp256k1_ecdsa(
        &self,
        msg: &[u8],
        chain: Bip44,
    ) -> Result<(secp256k1_ecdsa::PublicKey, secp256k1_ecdsa::RecoverableSignature), Self::Error> {
        // Get the private and public key for this secp256k1_ecdsa key
        let private_key = chain
            .derive(&self.0.to_master_key::<secp256k1_ecdsa::SecretKey>())
            .secret_key();
        let public_key = private_key.public_key();
        let signature = private_key.try_sign_keccak256(msg)?;

        Ok((public_key, signature))
    }

    async fn sign_transaction_essence(
        &self,
        prepared_transaction_data: &PreparedTransactionData,
        time: Option<u32>,
    ) -> Result<Unlocks, Self::Error> {
        super::default_sign_transaction_essence(self, prepared_transaction_data, time).await
    }

    async fn sign_transaction(
        &self,
        prepared_transaction_data: PreparedTransactionData,
    ) -> Result<Payload, Self::Error> {
        super::default_sign_transaction(self, prepared_transaction_data).await
    }
}

impl MnemonicSecretManager {
    /// Create a new [`MnemonicSecretManager`] from a BIP-39 mnemonic in English.
    ///
    /// For more information, see <https://github.com/bitcoin/bips/blob/master/bip-0039.mediawiki>.
<<<<<<< HEAD
    pub fn try_from_mnemonic(mnemonic: impl Into<Zeroizing<String>>) -> Result<Self, Error> {
        let mnemonic = mnemonic.into();
        let mnemonic = Mnemonic::try_from(mnemonic.as_str().to_owned())?;
        Ok(Self(Client::mnemonic_to_seed(&mnemonic)))
=======
    pub fn try_from_mnemonic(mnemonic: impl Into<Mnemonic>) -> Result<Self, Error> {
        Ok(Self(Client::mnemonic_to_seed(mnemonic.into())?.into()))
>>>>>>> 9718215f
    }

    /// Create a new [`MnemonicSecretManager`] from a hex-encoded raw seed string.
    pub fn try_from_hex_seed(hex: impl Into<Zeroizing<String>>) -> Result<Self, Error> {
        let hex = hex.into();
        let bytes = Zeroizing::new(prefix_hex::decode::<Vec<u8>>(hex.as_str())?);
        let seed = Seed::from_bytes(bytes.as_ref());
        Ok(Self(seed))
    }
}

impl From<Mnemonic> for MnemonicSecretManager {
    fn from(m: Mnemonic) -> Self {
        Self(Client::mnemonic_to_seed(&m))
    }
}

/// A mnemonic (space separated list of words) that allows to create a seed from.
#[derive(Clone, Eq, PartialEq, Serialize, Deserialize, Zeroize, ZeroizeOnDrop)]
pub struct Mnemonic(String);

impl Mnemonic {
    pub fn as_str(&self) -> &str {
        self.0.as_str()
    }
}

impl TryFrom<String> for Mnemonic {
    type Error = Error;

    fn try_from(value: String) -> Result<Self, Self::Error> {
        let value: Zeroizing<String> = Zeroizing::new(value);
        // trim because empty spaces could create a different seed https://github.com/iotaledger/crypto.rs/issues/125
        let trimmed = value.as_str().trim();
        // first we check if the mnemonic is valid to give meaningful errors
        if let Err(err) = crypto::keys::bip39::wordlist::verify(trimmed, &crypto::keys::bip39::wordlist::ENGLISH) {
            Err(crate::client::Error::InvalidMnemonic(format!("{err:?}")))
        } else {
            Ok(Self(trimmed.to_string()))
        }
    }
}

pub trait MnemonicLike: Send {
    fn to_mnemonic(self) -> Result<Mnemonic, Error>;
}

impl MnemonicLike for Mnemonic {
    fn to_mnemonic(self) -> Result<Mnemonic, Error> {
        Ok(self)
    }
}

impl MnemonicLike for String {
    fn to_mnemonic(self) -> Result<Mnemonic, Error> {
        Mnemonic::try_from(self)
    }
}

impl MnemonicLike for Vec<String> {
    fn to_mnemonic(mut self) -> Result<Mnemonic, Error> {
        let m = self.join(" ");
        self.zeroize();
        Mnemonic::try_from(m)
    }
}

impl MnemonicLike for [&'static str; 24] {
    fn to_mnemonic(self) -> Result<Mnemonic, Error> {
        let m = self.join(" ");
        Mnemonic::try_from(m)
    }
}

// that's only necessary to use it in `assert!` macros
impl core::fmt::Debug for Mnemonic {
    fn fmt(&self, f: &mut core::fmt::Formatter<'_>) -> core::fmt::Result {
        write!(f, "<mnemonic>")
    }
}

#[cfg(test)]
mod tests {
    use super::*;
    use crate::types::block::address::ToBech32Ext;

    #[tokio::test]
    async fn address() {
        use crate::client::constants::IOTA_COIN_TYPE;

        let mnemonic = "giant dynamic museum toddler six deny defense ostrich bomb access mercy blood explain muscle shoot shallow glad autumn author calm heavy hawk abuse rally";
        let secret_manager = MnemonicSecretManager::try_from_mnemonic(mnemonic.to_owned()).unwrap();

        let addresses = secret_manager
            .generate_ed25519_addresses(IOTA_COIN_TYPE, 0, 0..1, None)
            .await
            .unwrap();

        assert_eq!(
            addresses[0].to_bech32_unchecked("atoi"),
            "atoi1qpszqzadsym6wpppd6z037dvlejmjuke7s24hm95s9fg9vpua7vluehe53e"
        );
    }

    #[tokio::test]
    async fn seed_address() {
        use crate::client::constants::IOTA_COIN_TYPE;

        let seed = "0x256a818b2aac458941f7274985a410e57fb750f3a3a67969ece5bd9ae7eef5b2".to_owned();
        let secret_manager = MnemonicSecretManager::try_from_hex_seed(seed).unwrap();

        let addresses = secret_manager
            .generate_ed25519_addresses(IOTA_COIN_TYPE, 0, 0..1, None)
            .await
            .unwrap();

        assert_eq!(
            addresses[0].to_bech32_unchecked("atoi"),
            "atoi1qzt0nhsf38nh6rs4p6zs5knqp6psgha9wsv74uajqgjmwc75ugupx3y7x0r"
        );
    }

    #[test]
    fn mnemonic_like() {
        // Mnemonic from a space-separated word list stored in a `String`
        let mnemonic1 = "giant dynamic museum toddler six deny defense ostrich bomb access mercy blood explain muscle shoot shallow glad autumn author calm heavy hawk abuse rally".to_owned().to_mnemonic().unwrap();
        // Mnemonic from a word list stored in a `Vec<String>`
        let mnemonic2 = [
            "giant", "dynamic", "museum", "toddler", "six", "deny", "defense", "ostrich", "bomb", "access", "mercy",
            "blood", "explain", "muscle", "shoot", "shallow", "glad", "autumn", "author", "calm", "heavy", "hawk",
            "abuse", "rally",
        ]
        .into_iter()
        .map(|s| s.to_owned())
        .collect::<Vec<_>>()
        .to_mnemonic()
        .unwrap();
        // Mnemonic from a word list stored in a `[&'static str; 24]`
        let mnemonic3 = [
            "giant", "dynamic", "museum", "toddler", "six", "deny", "defense", "ostrich", "bomb", "access", "mercy",
            "blood", "explain", "muscle", "shoot", "shallow", "glad", "autumn", "author", "calm", "heavy", "hawk",
            "abuse", "rally",
        ]
        .to_mnemonic()
        .unwrap();

        assert_eq!(mnemonic1, mnemonic2);
        assert_eq!(mnemonic1, mnemonic3);
        assert_eq!(mnemonic2, mnemonic3);

        // Different mnemonic
        let mnemonic4 = [
            "endorse", "answer", "radar", "about", "source", "reunion", "marriage", "tag", "sausage", "weekend",
            "frost", "daring", "base", "attack", "because", "joke", "dream", "slender", "leisure", "group", "reason",
            "prepare", "broken", "river",
        ]
        .to_mnemonic()
        .unwrap();

        assert_ne!(mnemonic1, mnemonic4);
        assert_ne!(mnemonic2, mnemonic4);
        assert_ne!(mnemonic3, mnemonic4);

        // Incorrect mnemonic
        assert!(
            [
                "dynamic", "giant", "museum", "toddler", "six", "deny", "defense", "ostrich", "bomb", "access",
                "mercy", "blood", "explain", "muscle", "shoot", "shallow", "glad", "autumn", "author", "calm", "heavy",
                "hawk", "abuse", "rally"
            ]
            .to_mnemonic()
            .is_err()
        );
    }

    #[test]
    fn zeroize_mnemonic() {
        let mut mnemonic1 = "giant dynamic museum toddler six deny defense ostrich bomb access mercy blood explain muscle shoot shallow glad autumn author calm heavy hawk abuse rally".to_owned().to_mnemonic().unwrap();
        mnemonic1.zeroize();
        assert!(mnemonic1.as_str().is_empty());
    }
}<|MERGE_RESOLUTION|>--- conflicted
+++ resolved
@@ -14,8 +14,7 @@
         secp256k1_ecdsa::{self, EvmAddress},
     },
 };
-use serde::{Deserialize, Serialize};
-use zeroize::{Zeroize, ZeroizeOnDrop, Zeroizing};
+use zeroize::Zeroizing;
 
 use super::{GenerateAddressOptions, SecretManage};
 use crate::{
@@ -142,15 +141,8 @@
     /// Create a new [`MnemonicSecretManager`] from a BIP-39 mnemonic in English.
     ///
     /// For more information, see <https://github.com/bitcoin/bips/blob/master/bip-0039.mediawiki>.
-<<<<<<< HEAD
-    pub fn try_from_mnemonic(mnemonic: impl Into<Zeroizing<String>>) -> Result<Self, Error> {
-        let mnemonic = mnemonic.into();
-        let mnemonic = Mnemonic::try_from(mnemonic.as_str().to_owned())?;
-        Ok(Self(Client::mnemonic_to_seed(&mnemonic)))
-=======
     pub fn try_from_mnemonic(mnemonic: impl Into<Mnemonic>) -> Result<Self, Error> {
         Ok(Self(Client::mnemonic_to_seed(mnemonic.into())?.into()))
->>>>>>> 9718215f
     }
 
     /// Create a new [`MnemonicSecretManager`] from a hex-encoded raw seed string.
@@ -162,75 +154,75 @@
     }
 }
 
-impl From<Mnemonic> for MnemonicSecretManager {
-    fn from(m: Mnemonic) -> Self {
-        Self(Client::mnemonic_to_seed(&m))
-    }
-}
-
-/// A mnemonic (space separated list of words) that allows to create a seed from.
-#[derive(Clone, Eq, PartialEq, Serialize, Deserialize, Zeroize, ZeroizeOnDrop)]
-pub struct Mnemonic(String);
-
-impl Mnemonic {
-    pub fn as_str(&self) -> &str {
-        self.0.as_str()
-    }
-}
-
-impl TryFrom<String> for Mnemonic {
-    type Error = Error;
-
-    fn try_from(value: String) -> Result<Self, Self::Error> {
-        let value: Zeroizing<String> = Zeroizing::new(value);
-        // trim because empty spaces could create a different seed https://github.com/iotaledger/crypto.rs/issues/125
-        let trimmed = value.as_str().trim();
-        // first we check if the mnemonic is valid to give meaningful errors
-        if let Err(err) = crypto::keys::bip39::wordlist::verify(trimmed, &crypto::keys::bip39::wordlist::ENGLISH) {
-            Err(crate::client::Error::InvalidMnemonic(format!("{err:?}")))
-        } else {
-            Ok(Self(trimmed.to_string()))
-        }
-    }
-}
-
-pub trait MnemonicLike: Send {
-    fn to_mnemonic(self) -> Result<Mnemonic, Error>;
-}
-
-impl MnemonicLike for Mnemonic {
-    fn to_mnemonic(self) -> Result<Mnemonic, Error> {
-        Ok(self)
-    }
-}
-
-impl MnemonicLike for String {
-    fn to_mnemonic(self) -> Result<Mnemonic, Error> {
-        Mnemonic::try_from(self)
-    }
-}
-
-impl MnemonicLike for Vec<String> {
-    fn to_mnemonic(mut self) -> Result<Mnemonic, Error> {
-        let m = self.join(" ");
-        self.zeroize();
-        Mnemonic::try_from(m)
-    }
-}
-
-impl MnemonicLike for [&'static str; 24] {
-    fn to_mnemonic(self) -> Result<Mnemonic, Error> {
-        let m = self.join(" ");
-        Mnemonic::try_from(m)
-    }
-}
-
-// that's only necessary to use it in `assert!` macros
-impl core::fmt::Debug for Mnemonic {
-    fn fmt(&self, f: &mut core::fmt::Formatter<'_>) -> core::fmt::Result {
-        write!(f, "<mnemonic>")
-    }
-}
+// impl From<Mnemonic> for MnemonicSecretManager {
+//     fn from(m: Mnemonic) -> Self {
+//         Self(Client::mnemonic_to_seed(&m))
+//     }
+// }
+
+// /// A mnemonic (space separated list of words) that allows to create a seed from.
+// #[derive(Clone, Eq, PartialEq, Serialize, Deserialize, Zeroize, ZeroizeOnDrop)]
+// pub struct Mnemonic(String);
+
+// impl Mnemonic {
+//     pub fn as_str(&self) -> &str {
+//         self.0.as_str()
+//     }
+// }
+
+// impl TryFrom<String> for Mnemonic {
+//     type Error = Error;
+
+//     fn try_from(value: String) -> Result<Self, Self::Error> {
+//         let value: Zeroizing<String> = Zeroizing::new(value);
+//         // trim because empty spaces could create a different seed https://github.com/iotaledger/crypto.rs/issues/125
+//         let trimmed = value.as_str().trim();
+//         // first we check if the mnemonic is valid to give meaningful errors
+//         if let Err(err) = crypto::keys::bip39::wordlist::verify(trimmed, &crypto::keys::bip39::wordlist::ENGLISH) {
+//             Err(crate::client::Error::InvalidMnemonic(format!("{err:?}")))
+//         } else {
+//             Ok(Self(trimmed.to_string()))
+//         }
+//     }
+// }
+
+// pub trait MnemonicLike: Send {
+//     fn to_mnemonic(self) -> Result<Mnemonic, Error>;
+// }
+
+// impl MnemonicLike for Mnemonic {
+//     fn to_mnemonic(self) -> Result<Mnemonic, Error> {
+//         Ok(self)
+//     }
+// }
+
+// impl MnemonicLike for String {
+//     fn to_mnemonic(self) -> Result<Mnemonic, Error> {
+//         Mnemonic::try_from(self)
+//     }
+// }
+
+// impl MnemonicLike for Vec<String> {
+//     fn to_mnemonic(mut self) -> Result<Mnemonic, Error> {
+//         let m = self.join(" ");
+//         self.zeroize();
+//         Mnemonic::try_from(m)
+//     }
+// }
+
+// impl MnemonicLike for [&'static str; 24] {
+//     fn to_mnemonic(self) -> Result<Mnemonic, Error> {
+//         let m = self.join(" ");
+//         Mnemonic::try_from(m)
+//     }
+// }
+
+// // that's only necessary to use it in `assert!` macros
+// impl core::fmt::Debug for Mnemonic {
+//     fn fmt(&self, f: &mut core::fmt::Formatter<'_>) -> core::fmt::Result {
+//         write!(f, "<mnemonic>")
+//     }
+// }
 
 #[cfg(test)]
 mod tests {
@@ -273,63 +265,64 @@
         );
     }
 
-    #[test]
-    fn mnemonic_like() {
-        // Mnemonic from a space-separated word list stored in a `String`
-        let mnemonic1 = "giant dynamic museum toddler six deny defense ostrich bomb access mercy blood explain muscle shoot shallow glad autumn author calm heavy hawk abuse rally".to_owned().to_mnemonic().unwrap();
-        // Mnemonic from a word list stored in a `Vec<String>`
-        let mnemonic2 = [
-            "giant", "dynamic", "museum", "toddler", "six", "deny", "defense", "ostrich", "bomb", "access", "mercy",
-            "blood", "explain", "muscle", "shoot", "shallow", "glad", "autumn", "author", "calm", "heavy", "hawk",
-            "abuse", "rally",
-        ]
-        .into_iter()
-        .map(|s| s.to_owned())
-        .collect::<Vec<_>>()
-        .to_mnemonic()
-        .unwrap();
-        // Mnemonic from a word list stored in a `[&'static str; 24]`
-        let mnemonic3 = [
-            "giant", "dynamic", "museum", "toddler", "six", "deny", "defense", "ostrich", "bomb", "access", "mercy",
-            "blood", "explain", "muscle", "shoot", "shallow", "glad", "autumn", "author", "calm", "heavy", "hawk",
-            "abuse", "rally",
-        ]
-        .to_mnemonic()
-        .unwrap();
-
-        assert_eq!(mnemonic1, mnemonic2);
-        assert_eq!(mnemonic1, mnemonic3);
-        assert_eq!(mnemonic2, mnemonic3);
-
-        // Different mnemonic
-        let mnemonic4 = [
-            "endorse", "answer", "radar", "about", "source", "reunion", "marriage", "tag", "sausage", "weekend",
-            "frost", "daring", "base", "attack", "because", "joke", "dream", "slender", "leisure", "group", "reason",
-            "prepare", "broken", "river",
-        ]
-        .to_mnemonic()
-        .unwrap();
-
-        assert_ne!(mnemonic1, mnemonic4);
-        assert_ne!(mnemonic2, mnemonic4);
-        assert_ne!(mnemonic3, mnemonic4);
-
-        // Incorrect mnemonic
-        assert!(
-            [
-                "dynamic", "giant", "museum", "toddler", "six", "deny", "defense", "ostrich", "bomb", "access",
-                "mercy", "blood", "explain", "muscle", "shoot", "shallow", "glad", "autumn", "author", "calm", "heavy",
-                "hawk", "abuse", "rally"
-            ]
-            .to_mnemonic()
-            .is_err()
-        );
-    }
-
-    #[test]
-    fn zeroize_mnemonic() {
-        let mut mnemonic1 = "giant dynamic museum toddler six deny defense ostrich bomb access mercy blood explain muscle shoot shallow glad autumn author calm heavy hawk abuse rally".to_owned().to_mnemonic().unwrap();
-        mnemonic1.zeroize();
-        assert!(mnemonic1.as_str().is_empty());
-    }
+    // #[test]
+    // fn mnemonic_like() {
+    //     // Mnemonic from a space-separated word list stored in a `String`
+    //     let mnemonic1 = "giant dynamic museum toddler six deny defense ostrich bomb access mercy blood explain muscle
+    // shoot shallow glad autumn author calm heavy hawk abuse rally".to_owned().to_mnemonic().unwrap();     // Mnemonic
+    // from a word list stored in a `Vec<String>`     let mnemonic2 = [
+    //         "giant", "dynamic", "museum", "toddler", "six", "deny", "defense", "ostrich", "bomb", "access", "mercy",
+    //         "blood", "explain", "muscle", "shoot", "shallow", "glad", "autumn", "author", "calm", "heavy", "hawk",
+    //         "abuse", "rally",
+    //     ]
+    //     .into_iter()
+    //     .map(|s| s.to_owned())
+    //     .collect::<Vec<_>>()
+    //     .to_mnemonic()
+    //     .unwrap();
+    //     // Mnemonic from a word list stored in a `[&'static str; 24]`
+    //     let mnemonic3 = [
+    //         "giant", "dynamic", "museum", "toddler", "six", "deny", "defense", "ostrich", "bomb", "access", "mercy",
+    //         "blood", "explain", "muscle", "shoot", "shallow", "glad", "autumn", "author", "calm", "heavy", "hawk",
+    //         "abuse", "rally",
+    //     ]
+    //     .to_mnemonic()
+    //     .unwrap();
+
+    //     assert_eq!(mnemonic1, mnemonic2);
+    //     assert_eq!(mnemonic1, mnemonic3);
+    //     assert_eq!(mnemonic2, mnemonic3);
+
+    //     // Different mnemonic
+    //     let mnemonic4 = [
+    //         "endorse", "answer", "radar", "about", "source", "reunion", "marriage", "tag", "sausage", "weekend",
+    //         "frost", "daring", "base", "attack", "because", "joke", "dream", "slender", "leisure", "group", "reason",
+    //         "prepare", "broken", "river",
+    //     ]
+    //     .to_mnemonic()
+    //     .unwrap();
+
+    //     assert_ne!(mnemonic1, mnemonic4);
+    //     assert_ne!(mnemonic2, mnemonic4);
+    //     assert_ne!(mnemonic3, mnemonic4);
+
+    //     // Incorrect mnemonic
+    //     assert!(
+    //         [
+    //             "dynamic", "giant", "museum", "toddler", "six", "deny", "defense", "ostrich", "bomb", "access",
+    //             "mercy", "blood", "explain", "muscle", "shoot", "shallow", "glad", "autumn", "author", "calm",
+    // "heavy",             "hawk", "abuse", "rally"
+    //         ]
+    //         .to_mnemonic()
+    //         .is_err()
+    //     );
+    // }
+
+    // #[test]
+    // fn zeroize_mnemonic() {
+    //     let mut mnemonic1 = "giant dynamic museum toddler six deny defense ostrich bomb access mercy blood explain
+    // muscle shoot shallow glad autumn author calm heavy hawk abuse rally".to_owned().to_mnemonic().unwrap();
+    //     mnemonic1.zeroize();
+    //     assert!(mnemonic1.as_str().is_empty());
+    // }
 }