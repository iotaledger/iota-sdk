--- conflicted
+++ resolved
@@ -18,18 +18,8 @@
 
 use super::{GenerateAddressOptions, SecretManage};
 use crate::{
-<<<<<<< HEAD
     client::{api::PreparedTransactionData, constants::HD_WALLET_TYPE, Client, Error},
-    types::block::{
-        address::{Address, Ed25519Address},
-        payload::Payload,
-        signature::Ed25519Signature,
-        unlock::Unlocks,
-    },
-=======
-    client::{constants::HD_WALLET_TYPE, Client, Error},
-    types::block::{address::Ed25519Address, signature::Ed25519Signature},
->>>>>>> df2f8ce0
+    types::block::{address::Ed25519Address, payload::Payload, signature::Ed25519Signature, unlock::Unlocks},
 };
 
 /// Secret manager that uses only a mnemonic.
