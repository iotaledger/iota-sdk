--- conflicted
+++ resolved
@@ -121,11 +121,7 @@
             .unwrap();
 
         assert_eq!(
-<<<<<<< HEAD
-            addresses[0].to_bech32("atoi"),
-=======
             addresses[0].to_bech32_unchecked("atoi"),
->>>>>>> d7c485fd
             "atoi1qpszqzadsym6wpppd6z037dvlejmjuke7s24hm95s9fg9vpua7vluehe53e"
         );
     }
@@ -143,11 +139,7 @@
             .unwrap();
 
         assert_eq!(
-<<<<<<< HEAD
-            addresses[0].to_bech32("atoi"),
-=======
             addresses[0].to_bech32_unchecked("atoi"),
->>>>>>> d7c485fd
             "atoi1qzt0nhsf38nh6rs4p6zs5knqp6psgha9wsv74uajqgjmwc75ugupx3y7x0r"
         );
     }
