// Copyright 2021 IOTA Stiftung
// SPDX-License-Identifier: Apache-2.0

//! Miscellaneous types for secret managers.

use crypto::keys::slip10::{Chain, Segment};
use serde::{Deserialize, Serialize};

use crate::{
    client::Result,
    types::block::{
        address::Address,
        output::{
            dto::{OutputDto, OutputMetadataDto},
            Output, OutputId, OutputMetadata,
        },
    },
};

<<<<<<< HEAD
/// Stronghold DTO to allow the creation of a Stronghold secret manager from bindings.
#[derive(Clone, Debug, Eq, PartialEq, Serialize, Deserialize, ZeroizeOnDrop)]
=======
/// Stronghold DTO to allow the creation of a Stronghold secret manager from bindings
>>>>>>> 7746abaa
#[cfg(feature = "stronghold")]
#[cfg_attr(docsrs, doc(cfg(feature = "stronghold")))]
#[derive(Clone, Eq, PartialEq, Serialize, Deserialize)]
#[serde(rename_all = "camelCase")]
pub struct StrongholdDto {
    /// The Stronghold password
    pub password: Option<crate::client::Password>,
    /// The timeout for auto key clearing, in seconds
    pub timeout: Option<u64>,
    /// The path for the Stronghold file
    pub snapshot_path: String,
}

<<<<<<< HEAD
=======
#[cfg(feature = "stronghold")]
impl core::fmt::Debug for StrongholdDto {
    fn fmt(&self, f: &mut core::fmt::Formatter<'_>) -> core::fmt::Result {
        f.debug_struct("StrongholdDto")
            .field("timeout", &self.timeout)
            .field("snapshot_path", &self.snapshot_path)
            .finish()
    }
}

>>>>>>> 7746abaa
/// An account address.
#[derive(Clone, Debug, Eq, PartialEq, Serialize, Deserialize)]
#[serde(rename_all = "camelCase")]
pub struct AccountAddress {
    /// The address.
    pub address: Address,
    /// The address key index.
    pub key_index: u32,
    /// Determines if an address is a public or an internal (change) address.
    pub internal: bool,
}

/// Options provided to generate addresses.
#[derive(Copy, Clone, Debug, Default, Eq, PartialEq, Serialize, Deserialize)]
#[serde(rename_all = "camelCase", default)]
pub struct GenerateAddressOptions {
    pub internal: bool,
    /// Display the address on ledger devices.
    pub ledger_nano_prompt: bool,
}

impl GenerateAddressOptions {
    pub const fn internal() -> Self {
        Self {
            internal: true,
            ledger_nano_prompt: false,
        }
    }
}

/// The Ledger device status.
#[derive(Clone, Debug, Eq, PartialEq, Serialize, Deserialize)]
pub struct LedgerApp {
    /// Opened app name.
    pub(crate) name: String,
    /// Opened app version.
    pub(crate) version: String,
}

impl LedgerApp {
    /// Opened app name.
    pub fn name(&self) -> &String {
        &self.name
    }
    /// Opened app version.
    pub fn version(&self) -> &String {
        &self.version
    }
}

/// Ledger Device Type
#[derive(Copy, Clone, Debug, Eq, PartialEq, Serialize, Deserialize)]
pub enum LedgerDeviceType {
    /// Device Type Nano S
    #[serde(alias = "ledgerNanoS")]
    LedgerNanoS,
    /// Device Type Nano X
    #[serde(alias = "ledgerNanoX")]
    LedgerNanoX,
    /// Device Type Nano S Plus
    #[serde(alias = "ledgerNanoSPlus")]
    LedgerNanoSPlus,
}

/// The Ledger device status.
#[derive(Clone, Debug, Eq, PartialEq, Serialize, Deserialize)]
#[serde(rename_all = "camelCase")]
pub struct LedgerNanoStatus {
    /// Ledger is available and ready to be used.
    pub(crate) connected: bool,
    /// Ledger is connected and locked, Some(true/false) for IOTA/Shimmer, None for the rest.
    pub(crate) locked: Option<bool>,
    /// Ledger blind signing enabled
    pub(crate) blind_signing_enabled: bool,
    /// Ledger opened app.
    pub(crate) app: Option<LedgerApp>,
    /// Ledger device
    pub(crate) device: Option<LedgerDeviceType>,
    /// Buffer size on device
    pub(crate) buffer_size: Option<usize>,
}

impl LedgerNanoStatus {
    /// Ledger is available and ready to be used.
    pub fn connected(&self) -> bool {
        self.connected
    }
    /// Ledger is connected and locked, Some(true/false) for IOTA/Shimmer, None for the rest.
    pub fn locked(&self) -> Option<bool> {
        self.locked
    }
    /// Ledger blind signing enabled
    pub fn blind_signing_enabled(&self) -> bool {
        self.blind_signing_enabled
    }
    /// Ledger opened app.
    pub fn app(&self) -> Option<&LedgerApp> {
        self.app.as_ref()
    }
    /// Ledger device
    pub fn device(&self) -> Option<LedgerDeviceType> {
        self.device
    }
    /// Buffer size on device
    pub fn buffer_size(&self) -> Option<usize> {
        self.buffer_size
    }
}

/// Data for transaction inputs for signing and ordering of unlock blocks
#[derive(Clone, Debug, Eq, PartialEq, Hash, Serialize, Deserialize)]
#[serde(rename_all = "camelCase")]
pub struct InputSigningData {
    /// The output
    pub output: Output,
    /// The output metadata
    pub output_metadata: OutputMetadata,
    /// The chain derived from seed, only for ed25519 addresses
    pub chain: Option<Chain>,
}

impl InputSigningData {
    /// Return the [OutputId]
    pub fn output_id(&self) -> &OutputId {
        self.output_metadata.output_id()
    }
}

/// Dto for data for transaction inputs for signing and ordering of unlock blocks
#[derive(Clone, Debug, Eq, PartialEq, Serialize, Deserialize)]
#[serde(rename_all = "camelCase")]
pub struct InputSigningDataDto {
    /// The output
    pub output: OutputDto,
    /// The output metadata
    pub output_metadata: OutputMetadataDto,
    /// The chain derived from seed, only for ed25519 addresses
    pub chain: Option<Vec<u32>>,
}

#[allow(missing_docs)]
impl InputSigningData {
    pub fn try_from_dto(input: InputSigningDataDto, token_supply: u64) -> Result<Self> {
        Ok(Self {
            output: Output::try_from_dto(input.output, token_supply)?,
            output_metadata: OutputMetadata::try_from(input.output_metadata)?,
            chain: input.chain.map(Chain::from_u32_hardened),
        })
    }

    pub fn try_from_dto_unverified(input: InputSigningDataDto) -> Result<Self> {
        Ok(Self {
            output: Output::try_from_dto_unverified(input.output)?,
            output_metadata: OutputMetadata::try_from(input.output_metadata)?,
            chain: input.chain.map(Chain::from_u32_hardened),
        })
    }
}

impl From<&InputSigningData> for InputSigningDataDto {
    fn from(input: &InputSigningData) -> Self {
        Self {
            output: OutputDto::from(&input.output),
            output_metadata: OutputMetadataDto::from(&input.output_metadata),
            chain: input.chain.as_ref().map(|chain| {
                chain
                    .segments()
                    .iter()
                    // TODO: get the value direct when https://github.com/iotaledger/crypto.rs/issues/192 is done
                    .map(|seg| u32::from_be_bytes(seg.bs()) & !Segment::HARDEN_MASK)
                    .collect::<Vec<u32>>()
            }),
        }
    }
}<|MERGE_RESOLUTION|>--- conflicted
+++ resolved
@@ -17,12 +17,7 @@
     },
 };
 
-<<<<<<< HEAD
 /// Stronghold DTO to allow the creation of a Stronghold secret manager from bindings.
-#[derive(Clone, Debug, Eq, PartialEq, Serialize, Deserialize, ZeroizeOnDrop)]
-=======
-/// Stronghold DTO to allow the creation of a Stronghold secret manager from bindings
->>>>>>> 7746abaa
 #[cfg(feature = "stronghold")]
 #[cfg_attr(docsrs, doc(cfg(feature = "stronghold")))]
 #[derive(Clone, Eq, PartialEq, Serialize, Deserialize)]
@@ -36,8 +31,6 @@
     pub snapshot_path: String,
 }
 
-<<<<<<< HEAD
-=======
 #[cfg(feature = "stronghold")]
 impl core::fmt::Debug for StrongholdDto {
     fn fmt(&self, f: &mut core::fmt::Formatter<'_>) -> core::fmt::Result {
@@ -48,7 +41,6 @@
     }
 }
 
->>>>>>> 7746abaa
 /// An account address.
 #[derive(Clone, Debug, Eq, PartialEq, Serialize, Deserialize)]
 #[serde(rename_all = "camelCase")]
