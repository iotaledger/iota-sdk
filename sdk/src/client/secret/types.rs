--- conflicted
+++ resolved
@@ -45,12 +45,8 @@
 }
 
 /// Options provided to `generate_address()`.
-<<<<<<< HEAD
 #[derive(Copy, Clone, Debug, Default, Eq, PartialEq, Serialize, Deserialize)]
-=======
-#[derive(Clone, Debug, Default, Eq, PartialEq, Serialize, Deserialize)]
 #[serde(rename_all = "camelCase")]
->>>>>>> 34eba165
 pub struct GenerateAddressOptions {
     pub internal: bool,
     /// Display the address on ledger devices.
