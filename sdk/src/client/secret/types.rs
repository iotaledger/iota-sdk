--- conflicted
+++ resolved
@@ -167,11 +167,7 @@
 impl TryFrom<InputSigningDataDto> for InputSigningData {
     type Error = crate::client::Error;
 
-<<<<<<< HEAD
-    fn try_from_dto_with_params_inner(dto: Self::Dto, params: &ValidationParams<'_>) -> Result<Self, Self::Error> {
-=======
     fn try_from(dto: InputSigningDataDto) -> Result<Self, Self::Error> {
->>>>>>> bf705a0c
         Ok(Self {
             output: Output::try_from(dto.output)?,
             output_metadata: dto.output_metadata,
