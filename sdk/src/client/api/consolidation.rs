--- conflicted
+++ resolved
@@ -17,13 +17,8 @@
     pub async fn consolidate_funds(
         &self,
         secret_manager: &SecretManager,
-<<<<<<< HEAD
         options: GetAddressesOptions,
-    ) -> Result<String> {
-=======
-        address_builder_options: GetAddressesBuilderOptions,
     ) -> Result<Bech32Address> {
->>>>>>> d7c485fd
         let token_supply = self.get_token_supply().await?;
         let mut last_transfer_index = options.range.start;
         // use the start index as offset
