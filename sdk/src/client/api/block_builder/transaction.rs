// Copyright 2022 IOTA Stiftung
// SPDX-License-Identifier: Apache-2.0

//! Transaction preparation and signing

use packable::PackableExt;

use crate::{
<<<<<<< HEAD
    client::{
        api::{PreparedTransactionData, SignedTransactionData},
        Error,
    },
=======
    client::{secret::types::InputSigningData, ClientError},
>>>>>>> 12e5ec8d
    types::block::{
        output::{Output, OutputId},
        payload::signed_transaction::{SignedTransactionPayload, Transaction},
        protocol::ProtocolParameters,
        semantic::{SemanticValidationContext, TransactionFailureReason},
        signature::Ed25519Signature,
        Block, BlockId,
    },
};

// TODO this is wrong because of https://github.com/iotaledger/iota-sdk/issues/1208
const MAX_TX_LENGTH_FOR_BLOCK_WITH_8_PARENTS: usize = Block::LENGTH_MAX - Block::LENGTH_MIN - (7 * BlockId::LENGTH);
// Length for unlocks with a single signature unlock (unlocks length + unlock type + signature type + public key +
// signature)
const SINGLE_UNLOCK_LENGTH: usize = 1 + 1 + Ed25519Signature::PUBLIC_KEY_LENGTH + Ed25519Signature::SIGNATURE_LENGTH;
// Type + reference index
const REFERENCE_ACCOUNT_NFT_UNLOCK_LENGTH: usize = 1 + 2;

impl PreparedTransactionData {
    /// Verifies the semantic of a prepared transaction.
    pub fn verify_semantic(&self, protocol_parameters: &ProtocolParameters) -> Result<(), TransactionFailureReason> {
        let inputs = self
            .inputs_data
            .iter()
            .map(|input| (input.output_id(), &input.output))
            .collect::<Vec<(&OutputId, &Output)>>();

        let context = SemanticValidationContext::new(
            &self.transaction,
            &inputs,
            None,
            Some(&self.mana_rewards),
            protocol_parameters,
        );

        context.validate()
    }
}

impl SignedTransactionData {
    /// Verifies the semantic of a prepared transaction.
    pub fn verify_semantic(&self, protocol_parameters: &ProtocolParameters) -> Result<(), TransactionFailureReason> {
        let inputs = self
            .inputs_data
            .iter()
            .map(|input| (input.output_id(), &input.output))
            .collect::<Vec<(&OutputId, &Output)>>();

        let context = SemanticValidationContext::new(
            &self.payload.transaction(),
            &inputs,
            Some(self.payload.unlocks()),
            Some(&self.mana_rewards),
            protocol_parameters,
        );

        context.validate()
    }
}

<<<<<<< HEAD
impl SignedTransactionPayload {
    /// Verifies that the signed transaction payload doesn't exceed the block size limit with 8 parents.
    pub fn validate_length(&self) -> crate::client::error::Result<()> {
        let signed_transaction_payload_bytes = self.pack_to_vec();
        if signed_transaction_payload_bytes.len() > MAX_TX_LENGTH_FOR_BLOCK_WITH_8_PARENTS {
            return Err(Error::InvalidSignedTransactionPayloadLength {
                length: signed_transaction_payload_bytes.len(),
                max_length: MAX_TX_LENGTH_FOR_BLOCK_WITH_8_PARENTS,
            });
        }
        Ok(())
=======
/// Verifies that the signed transaction payload doesn't exceed the block size limit with 8 parents.
pub fn validate_signed_transaction_payload_length(
    signed_transaction_payload: &SignedTransactionPayload,
) -> Result<(), ClientError> {
    let signed_transaction_payload_bytes = signed_transaction_payload.pack_to_vec();
    if signed_transaction_payload_bytes.len() > MAX_TX_LENGTH_FOR_BLOCK_WITH_8_PARENTS {
        return Err(ClientError::InvalidSignedTransactionPayloadLength {
            length: signed_transaction_payload_bytes.len(),
            max_length: MAX_TX_LENGTH_FOR_BLOCK_WITH_8_PARENTS,
        });
>>>>>>> 12e5ec8d
    }
}

<<<<<<< HEAD
impl Transaction {
    /// Verifies that the transaction doesn't exceed the block size limit with 8 parents.
    /// Assuming one signature unlock and otherwise reference/account/nft unlocks.
    /// `validate_transaction_payload_length()` should later be used to check the length again with the correct
    /// unlocks.
    pub fn validate_length(&self) -> crate::client::error::Result<()> {
        let transaction_bytes = self.pack_to_vec();
=======
/// Verifies that the transaction doesn't exceed the block size limit with 8 parents.
/// Assuming one signature unlock and otherwise reference/account/nft unlocks. `validate_transaction_payload_length()`
/// should later be used to check the length again with the correct unlocks.
pub fn validate_transaction_length(transaction: &Transaction) -> Result<(), ClientError> {
    let transaction_bytes = transaction.pack_to_vec();
>>>>>>> 12e5ec8d

        // Assuming there is only 1 signature unlock and the rest is reference/account/nft unlocks
        let reference_account_nft_unlocks_amount = self.inputs().len() - 1;

        // Max tx payload length - length for one signature unlock (there might be more unlocks, we check with them
        // later again, when we built the transaction payload)
        let max_length = MAX_TX_LENGTH_FOR_BLOCK_WITH_8_PARENTS
            - SINGLE_UNLOCK_LENGTH
            - (reference_account_nft_unlocks_amount * REFERENCE_ACCOUNT_NFT_UNLOCK_LENGTH);

<<<<<<< HEAD
        if transaction_bytes.len() > max_length {
            return Err(Error::InvalidTransactionLength {
                length: transaction_bytes.len(),
                max_length,
            });
        }
        Ok(())
=======
    if transaction_bytes.len() > max_length {
        return Err(ClientError::InvalidTransactionLength {
            length: transaction_bytes.len(),
            max_length,
        });
>>>>>>> 12e5ec8d
    }
}<|MERGE_RESOLUTION|>--- conflicted
+++ resolved
@@ -6,14 +6,10 @@
 use packable::PackableExt;
 
 use crate::{
-<<<<<<< HEAD
     client::{
         api::{PreparedTransactionData, SignedTransactionData},
-        Error,
+        ClientError,
     },
-=======
-    client::{secret::types::InputSigningData, ClientError},
->>>>>>> 12e5ec8d
     types::block::{
         output::{Output, OutputId},
         payload::signed_transaction::{SignedTransactionPayload, Transaction},
@@ -74,48 +70,27 @@
     }
 }
 
-<<<<<<< HEAD
 impl SignedTransactionPayload {
     /// Verifies that the signed transaction payload doesn't exceed the block size limit with 8 parents.
-    pub fn validate_length(&self) -> crate::client::error::Result<()> {
+    pub fn validate_length(&self) -> Result<(), ClientError> {
         let signed_transaction_payload_bytes = self.pack_to_vec();
         if signed_transaction_payload_bytes.len() > MAX_TX_LENGTH_FOR_BLOCK_WITH_8_PARENTS {
-            return Err(Error::InvalidSignedTransactionPayloadLength {
+            return Err(ClientError::InvalidSignedTransactionPayloadLength {
                 length: signed_transaction_payload_bytes.len(),
                 max_length: MAX_TX_LENGTH_FOR_BLOCK_WITH_8_PARENTS,
             });
         }
         Ok(())
-=======
-/// Verifies that the signed transaction payload doesn't exceed the block size limit with 8 parents.
-pub fn validate_signed_transaction_payload_length(
-    signed_transaction_payload: &SignedTransactionPayload,
-) -> Result<(), ClientError> {
-    let signed_transaction_payload_bytes = signed_transaction_payload.pack_to_vec();
-    if signed_transaction_payload_bytes.len() > MAX_TX_LENGTH_FOR_BLOCK_WITH_8_PARENTS {
-        return Err(ClientError::InvalidSignedTransactionPayloadLength {
-            length: signed_transaction_payload_bytes.len(),
-            max_length: MAX_TX_LENGTH_FOR_BLOCK_WITH_8_PARENTS,
-        });
->>>>>>> 12e5ec8d
     }
 }
 
-<<<<<<< HEAD
 impl Transaction {
     /// Verifies that the transaction doesn't exceed the block size limit with 8 parents.
     /// Assuming one signature unlock and otherwise reference/account/nft unlocks.
     /// `validate_transaction_payload_length()` should later be used to check the length again with the correct
     /// unlocks.
-    pub fn validate_length(&self) -> crate::client::error::Result<()> {
+    pub fn validate_length(&self) -> Result<(), ClientError> {
         let transaction_bytes = self.pack_to_vec();
-=======
-/// Verifies that the transaction doesn't exceed the block size limit with 8 parents.
-/// Assuming one signature unlock and otherwise reference/account/nft unlocks. `validate_transaction_payload_length()`
-/// should later be used to check the length again with the correct unlocks.
-pub fn validate_transaction_length(transaction: &Transaction) -> Result<(), ClientError> {
-    let transaction_bytes = transaction.pack_to_vec();
->>>>>>> 12e5ec8d
 
         // Assuming there is only 1 signature unlock and the rest is reference/account/nft unlocks
         let reference_account_nft_unlocks_amount = self.inputs().len() - 1;
@@ -126,20 +101,12 @@
             - SINGLE_UNLOCK_LENGTH
             - (reference_account_nft_unlocks_amount * REFERENCE_ACCOUNT_NFT_UNLOCK_LENGTH);
 
-<<<<<<< HEAD
         if transaction_bytes.len() > max_length {
-            return Err(Error::InvalidTransactionLength {
+            return Err(ClientError::InvalidTransactionLength {
                 length: transaction_bytes.len(),
                 max_length,
             });
         }
         Ok(())
-=======
-    if transaction_bytes.len() > max_length {
-        return Err(ClientError::InvalidTransactionLength {
-            length: transaction_bytes.len(),
-            max_length,
-        });
->>>>>>> 12e5ec8d
     }
 }