--- conflicted
+++ resolved
@@ -13,7 +13,7 @@
         output::{Output, OutputId},
         payload::signed_transaction::{SignedTransactionPayload, Transaction},
         protocol::ProtocolParameters,
-        semantic::{SemanticError, SemanticValidationContext},
+        semantic::{SemanticValidationContext, TransactionFailureReason},
         signature::Ed25519Signature,
         Block, BlockId,
     },
@@ -33,11 +33,7 @@
     transaction_payload: &SignedTransactionPayload,
     mana_rewards: BTreeMap<OutputId, u64>,
     protocol_parameters: ProtocolParameters,
-<<<<<<< HEAD
-) -> Result<(), SemanticError> {
-=======
 ) -> Result<(), TransactionFailureReason> {
->>>>>>> 31bcdf4b
     let inputs = input_signing_data
         .iter()
         .map(|input| (input.output_id(), &input.output))
@@ -57,11 +53,7 @@
 /// Verifies that the signed transaction payload doesn't exceed the block size limit with 8 parents.
 pub fn validate_signed_transaction_payload_length(
     signed_transaction_payload: &SignedTransactionPayload,
-<<<<<<< HEAD
-) -> crate::client::Result<()> {
-=======
 ) -> crate::client::error::Result<()> {
->>>>>>> 31bcdf4b
     let signed_transaction_payload_bytes = signed_transaction_payload.pack_to_vec();
     if signed_transaction_payload_bytes.len() > MAX_TX_LENGTH_FOR_BLOCK_WITH_8_PARENTS {
         return Err(Error::InvalidSignedTransactionPayloadLength {
@@ -75,11 +67,7 @@
 /// Verifies that the transaction doesn't exceed the block size limit with 8 parents.
 /// Assuming one signature unlock and otherwise reference/account/nft unlocks. `validate_transaction_payload_length()`
 /// should later be used to check the length again with the correct unlocks.
-<<<<<<< HEAD
-pub fn validate_transaction_length(transaction: &Transaction) -> crate::client::Result<()> {
-=======
 pub fn validate_transaction_length(transaction: &Transaction) -> crate::client::error::Result<()> {
->>>>>>> 31bcdf4b
     let transaction_bytes = transaction.pack_to_vec();
 
     // Assuming there is only 1 signature unlock and the rest is reference/account/nft unlocks
