--- conflicted
+++ resolved
@@ -28,14 +28,9 @@
 pub fn verify_semantic(
     input_signing_data: &[InputSigningData],
     transaction: &TransactionPayload,
-<<<<<<< HEAD
     slot_index: impl Into<SlotIndex>,
-) -> crate::client::Result<ConflictReason> {
+) -> crate::client::Result<Option<TransactionFailureReason>> {
     let slot_index = slot_index.into();
-=======
-    current_time: u32,
-) -> crate::client::Result<Option<TransactionFailureReason>> {
->>>>>>> 8c9f3ca7
     let transaction_id = transaction.id();
     let inputs = input_signing_data
         .iter()
