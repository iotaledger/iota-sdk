// Copyright 2022 IOTA Stiftung
// SPDX-License-Identifier: Apache-2.0

//! Transaction preparation and signing

use packable::PackableExt;

use crate::{
    client::{secret::types::InputSigningData, Error, Result},
    types::block::{
        output::{Output, OutputId},
        payload::signed_transaction::{SignedTransactionPayload, Transaction},
        protocol::ProtocolParameters,
        semantic::{SemanticValidationContext, TransactionFailureReason},
        signature::Ed25519Signature,
        Block, BlockId,
    },
};

// TODO this is wrong because of https://github.com/iotaledger/iota-sdk/issues/1208
const MAX_TX_LENGTH_FOR_BLOCK_WITH_8_PARENTS: usize = Block::LENGTH_MAX - Block::LENGTH_MIN - (7 * BlockId::LENGTH);
// Length for unlocks with a single signature unlock (unlocks length + unlock type + signature type + public key +
// signature)
const SINGLE_UNLOCK_LENGTH: usize = 1 + 1 + Ed25519Signature::PUBLIC_KEY_LENGTH + Ed25519Signature::SIGNATURE_LENGTH;
// Type + reference index
const REFERENCE_ACCOUNT_NFT_UNLOCK_LENGTH: usize = 1 + 2;

/// Verifies the semantic of a prepared transaction.
pub fn verify_semantic(
    input_signing_data: &[InputSigningData],
    transaction_payload: &SignedTransactionPayload,
    protocol_parameters: ProtocolParameters,
) -> crate::client::Result<Option<TransactionFailureReason>> {
    let inputs = input_signing_data
        .iter()
        .map(|input| (input.output_id(), &input.output))
        .collect::<Vec<(&OutputId, &Output)>>();

    let context = SemanticValidationContext::new(
        transaction_payload.transaction(),
        &inputs,
<<<<<<< HEAD
        transaction_payload.unlocks(),
=======
        Some(transaction_payload.unlocks()),
>>>>>>> 2c4d7ffb
        protocol_parameters,
    );

    Ok(context.validate()?)
}

/// Verifies that the signed transaction payload doesn't exceed the block size limit with 8 parents.
pub fn validate_signed_transaction_payload_length(signed_transaction_payload: &SignedTransactionPayload) -> Result<()> {
    let signed_transaction_payload_bytes = signed_transaction_payload.pack_to_vec();
    if signed_transaction_payload_bytes.len() > MAX_TX_LENGTH_FOR_BLOCK_WITH_8_PARENTS {
        return Err(Error::InvalidSignedTransactionPayloadLength {
            length: signed_transaction_payload_bytes.len(),
            max_length: MAX_TX_LENGTH_FOR_BLOCK_WITH_8_PARENTS,
        });
    }
    Ok(())
}

/// Verifies that the transaction doesn't exceed the block size limit with 8 parents.
/// Assuming one signature unlock and otherwise reference/account/nft unlocks. `validate_transaction_payload_length()`
/// should later be used to check the length again with the correct unlocks.
pub fn validate_transaction_length(transaction: &Transaction) -> Result<()> {
    let transaction_bytes = transaction.pack_to_vec();

    // Assuming there is only 1 signature unlock and the rest is reference/account/nft unlocks
    let reference_account_nft_unlocks_amount = transaction.inputs().len() - 1;

    // Max tx payload length - length for one signature unlock (there might be more unlocks, we check with them
    // later again, when we built the transaction payload)
    let max_length = MAX_TX_LENGTH_FOR_BLOCK_WITH_8_PARENTS
        - SINGLE_UNLOCK_LENGTH
        - (reference_account_nft_unlocks_amount * REFERENCE_ACCOUNT_NFT_UNLOCK_LENGTH);

    if transaction_bytes.len() > max_length {
        return Err(Error::InvalidTransactionLength {
            length: transaction_bytes.len(),
            max_length,
        });
    }
    Ok(())
}<|MERGE_RESOLUTION|>--- conflicted
+++ resolved
@@ -39,11 +39,7 @@
     let context = SemanticValidationContext::new(
         transaction_payload.transaction(),
         &inputs,
-<<<<<<< HEAD
-        transaction_payload.unlocks(),
-=======
         Some(transaction_payload.unlocks()),
->>>>>>> 2c4d7ffb
         protocol_parameters,
     );
 
