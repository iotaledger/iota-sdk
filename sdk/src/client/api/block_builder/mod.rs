// Copyright 2021 IOTA Stiftung
// SPDX-License-Identifier: Apache-2.0

pub mod input_selection;
pub mod transaction;

pub use self::transaction::verify_semantic;
use crate::{
    client::{ClientInner, Result},
<<<<<<< HEAD
    types::block::{
        basic::BasicBlockData, core::Block, parent::StrongParents, payload::Payload, BlockBuilder, IssuerId,
=======
    types::{
        api::core::response::IssuanceBlockHeaderResponse,
        block::{core::Block, parent::StrongParents, payload::Payload, signature::Ed25519Signature, IssuerId},
>>>>>>> 0e388925
    },
};

impl ClientInner {
    pub async fn unsigned_basic_block_builder(
        &self,
        issuer_id: IssuerId,
        issuing_time: Option<u64>,
        strong_parents: Option<StrongParents>,
        payload: Option<Payload>,
<<<<<<< HEAD
    ) -> Result<BlockBuilder<BasicBlockData>> {
        // Use tips as strong parents if none are provided.
        let strong_parents = match strong_parents {
            Some(strong_parents) => strong_parents,
            None => StrongParents::from_vec(self.get_tips().await?)?,
        };
=======
    ) -> Result<Block> {
        let IssuanceBlockHeaderResponse {
            strong_parents: default_strong_parents,
            weak_parents,
            shallow_like_parents,
            latest_finalized_slot,
            commitment,
        } = self.get_issuance().await?;
        let strong_parents = strong_parents.unwrap_or(default_strong_parents);
>>>>>>> 0e388925

        let issuing_time = issuing_time.unwrap_or_else(|| {
            #[cfg(feature = "std")]
            let issuing_time = std::time::SystemTime::now()
                .duration_since(std::time::UNIX_EPOCH)
                .expect("Time went backwards")
                .as_nanos() as u64;
            // TODO no_std way to have a nanosecond timestamp
            // https://github.com/iotaledger/iota-sdk/issues/647
            #[cfg(not(feature = "std"))]
            let issuing_time = 0;
            issuing_time
        });

        Ok(Block::build_basic(
            self.get_protocol_parameters().await?,
            issuing_time,
            commitment.id(),
            latest_finalized_slot,
            issuer_id,
            strong_parents,
        )
<<<<<<< HEAD
        .with_payload(payload))
=======
        .with_weak_parents(weak_parents)
        .with_shallow_like_parents(shallow_like_parents)
        .with_payload(payload)
        .finish()?)
>>>>>>> 0e388925
    }
}<|MERGE_RESOLUTION|>--- conflicted
+++ resolved
@@ -7,14 +7,9 @@
 pub use self::transaction::verify_semantic;
 use crate::{
     client::{ClientInner, Result},
-<<<<<<< HEAD
-    types::block::{
-        basic::BasicBlockData, core::Block, parent::StrongParents, payload::Payload, BlockBuilder, IssuerId,
-=======
     types::{
         api::core::response::IssuanceBlockHeaderResponse,
-        block::{core::Block, parent::StrongParents, payload::Payload, signature::Ed25519Signature, IssuerId},
->>>>>>> 0e388925
+        block::{basic::BasicBlockData, core::Block, parent::StrongParents, payload::Payload, BlockBuilder, IssuerId},
     },
 };
 
@@ -25,15 +20,7 @@
         issuing_time: Option<u64>,
         strong_parents: Option<StrongParents>,
         payload: Option<Payload>,
-<<<<<<< HEAD
     ) -> Result<BlockBuilder<BasicBlockData>> {
-        // Use tips as strong parents if none are provided.
-        let strong_parents = match strong_parents {
-            Some(strong_parents) => strong_parents,
-            None => StrongParents::from_vec(self.get_tips().await?)?,
-        };
-=======
-    ) -> Result<Block> {
         let IssuanceBlockHeaderResponse {
             strong_parents: default_strong_parents,
             weak_parents,
@@ -42,7 +29,6 @@
             commitment,
         } = self.get_issuance().await?;
         let strong_parents = strong_parents.unwrap_or(default_strong_parents);
->>>>>>> 0e388925
 
         let issuing_time = issuing_time.unwrap_or_else(|| {
             #[cfg(feature = "std")]
@@ -65,13 +51,8 @@
             issuer_id,
             strong_parents,
         )
-<<<<<<< HEAD
-        .with_payload(payload))
-=======
         .with_weak_parents(weak_parents)
         .with_shallow_like_parents(shallow_like_parents)
-        .with_payload(payload)
-        .finish()?)
->>>>>>> 0e388925
+        .with_payload(payload))
     }
 }