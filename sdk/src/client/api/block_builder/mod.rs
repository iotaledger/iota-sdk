// Copyright 2021 IOTA Stiftung
// SPDX-License-Identifier: Apache-2.0

pub mod input_selection;
pub mod pow;
pub mod transaction;

use std::ops::Range;

use packable::bounded::TryIntoBoundedU16Error;

pub use self::transaction::verify_semantic;
use crate::{
    client::{
        api::block_builder::input_selection::Burn, constants::SHIMMER_COIN_TYPE, secret::SecretManager, Client, Error,
        Result,
    },
    types::block::{
        address::{Address, Ed25519Address},
        input::{dto::UtxoInputDto, UtxoInput, INPUT_COUNT_MAX},
        output::{
            dto::OutputDto, unlock_condition::AddressUnlockCondition, BasicOutputBuilder, Output, OUTPUT_COUNT_RANGE,
        },
        parent::Parents,
        payload::{Payload, TaggedDataPayload},
        Block, BlockId,
    },
};

/// Builder of the block API
#[must_use]
pub struct ClientBlockBuilder<'a> {
    client: &'a Client,
    secret_manager: Option<&'a SecretManager>,
    coin_type: u32,
    account_index: u32,
    initial_address_index: u32,
    inputs: Option<Vec<UtxoInput>>,
    input_range: Range<u32>,
    outputs: Vec<Output>,
    custom_remainder_address: Option<Address>,
    tag: Option<Vec<u8>>,
    data: Option<Vec<u8>>,
    parents: Option<Parents>,
    burn: Option<Burn>,
}

/// Block output address
#[derive(Clone, Debug, Serialize, Deserialize)]
#[serde(rename_all = "camelCase")]
pub struct ClientBlockBuilderOutputAddress {
    /// Address
    pub address: String,
    /// Amount
    // Using a String to prevent overflow issues in other languages
    pub amount: String,
}

/// Options for generating block
#[derive(Clone, Debug, Serialize, Deserialize)]
#[serde(rename_all = "camelCase")]
pub struct ClientBlockBuilderOptions {
    /// Coin type
    pub coin_type: Option<u32>,
    /// Account index
    pub account_index: Option<u32>,
    /// Initial address index
    pub initial_address_index: Option<u32>,
    /// Inputs
    pub inputs: Option<Vec<UtxoInputDto>>,
    /// Input range
    pub input_range: Option<Range<u32>>,
    /// Bech32 encoded output address and amount
    pub output: Option<ClientBlockBuilderOutputAddress>,
    /// Hex encoded output address and amount
    pub output_hex: Option<ClientBlockBuilderOutputAddress>,
    /// Outputs
    pub outputs: Option<Vec<OutputDto>>,
    /// Custom remainder address
    pub custom_remainder_address: Option<String>,
    /// Hex encoded tag
    pub tag: Option<String>,
    /// Hex encoded data
    pub data: Option<String>,
    /// Parents
    pub parents: Option<Vec<BlockId>>,
    /// Explicit burning of aliases, nfts, foundries and native tokens
    pub burn: Option<Burn>,
}

impl<'a> ClientBlockBuilder<'a> {
    /// Create block builder
    pub fn new(client: &'a Client) -> Self {
        Self {
            client,
            secret_manager: None,
            coin_type: SHIMMER_COIN_TYPE,
            account_index: 0,
            initial_address_index: 0,
            inputs: None,
            input_range: 0..100,
            outputs: Vec::new(),
            custom_remainder_address: None,
            tag: None,
            data: None,
            parents: None,
            burn: None,
        }
    }

    /// Sets explicit burning of aliases, nfts, foundries and native tokens.
    pub fn with_burn(mut self, burn: impl Into<Option<Burn>>) -> Self {
        self.burn = burn.into();
        self
    }

    /// Sets the seed.
    pub fn with_secret_manager(mut self, manager: &'a SecretManager) -> Self {
        self.secret_manager.replace(manager);
        self
    }

    /// Sets the coin type.
    pub fn with_coin_type(mut self, coin_type: u32) -> Self {
        self.coin_type = coin_type;
        self
    }

    /// Sets the account index.
    pub fn with_account_index(mut self, account_index: u32) -> Self {
        self.account_index = account_index;
        self
    }

    /// Sets the index of the address to start looking for balance.
    pub fn with_initial_address_index(mut self, initial_address_index: u32) -> Self {
        self.initial_address_index = initial_address_index;
        self
    }

    /// Set a custom input(transaction output)
    pub fn with_input(mut self, input: UtxoInput) -> Result<Self> {
        self.inputs = match self.inputs {
            Some(mut inputs) => {
                inputs.push(input);
                // 128 is the maximum input amount
                if inputs.len() > INPUT_COUNT_MAX.into() {
                    return Err(Error::ConsolidationRequired(inputs.len()));
                }
                Some(inputs)
            }
            None => Some(vec![input]),
        };
        Ok(self)
    }

    /// Set a custom range in which to search for addresses for custom provided inputs. Default: 0..100
    pub fn with_input_range(mut self, range: Range<u32>) -> Self {
        self.input_range = range;
        self
    }

    /// Set a transfer to the builder
    pub async fn with_output(mut self, address: &str, amount: u64) -> Result<ClientBlockBuilder<'a>> {
        let (bech32_hrp, address) = Address::try_from_bech32_with_hrp(address)?;
        self.client.bech32_hrp_matches(&bech32_hrp).await?;

        let output = BasicOutputBuilder::new_with_amount(amount)
            .add_unlock_condition(AddressUnlockCondition::new(address))
            .finish_output(self.client.get_token_supply().await?)?;
        self.outputs.push(output);
        if !OUTPUT_COUNT_RANGE.contains(&(self.outputs.len() as u16)) {
            return Err(crate::client::Error::Block(
                crate::types::block::Error::InvalidOutputCount(TryIntoBoundedU16Error::Truncated(self.outputs.len())),
            ));
        }
        Ok(self)
    }

    /// Set outputs to the builder
    pub fn with_outputs(mut self, outputs: Vec<Output>) -> Result<Self> {
        self.outputs.extend(outputs);
        if !OUTPUT_COUNT_RANGE.contains(&(self.outputs.len() as u16)) {
            return Err(crate::client::Error::Block(
                crate::types::block::Error::InvalidOutputCount(TryIntoBoundedU16Error::Truncated(self.outputs.len())),
            ));
        }
        Ok(self)
    }

    /// Set a transfer to the builder, address needs to be hex encoded
    pub async fn with_output_hex(mut self, address: &str, amount: u64) -> Result<ClientBlockBuilder<'a>> {
        let output = BasicOutputBuilder::new_with_amount(amount)
            .add_unlock_condition(AddressUnlockCondition::new(address.parse::<Ed25519Address>()?.into()))
            .finish_output(self.client.get_token_supply().await?)?;
        self.outputs.push(output);
        if !OUTPUT_COUNT_RANGE.contains(&(self.outputs.len() as u16)) {
            return Err(crate::client::Error::Block(
                crate::types::block::Error::InvalidOutputCount(TryIntoBoundedU16Error::Truncated(self.outputs.len())),
            ));
        }
        Ok(self)
    }

    /// Set a custom remainder address
    pub fn with_custom_remainder_address(mut self, address: &str) -> Result<Self> {
        let address = Address::try_from_bech32(address)?;
        self.custom_remainder_address.replace(address);
        Ok(self)
    }

    /// Set tagged_data to the builder
    pub fn with_tag(mut self, tag: impl Into<Option<Vec<u8>>>) -> Self {
        self.tag = tag.into();
        self
    }

    /// Set data to the builder
    pub fn with_data(mut self, data: impl Into<Option<Vec<u8>>>) -> Self {
        self.data = data.into();
        self
    }

    /// Set 1-8 custom parent block ids
<<<<<<< HEAD
    pub fn with_parents(mut self, parent_ids: Vec<BlockId>) -> Result<Self> {
        self.parents.replace(Parents::from_vec(parent_ids)?);
=======
    pub fn with_parents(mut self, parent_ids: impl Into<Option<Vec<BlockId>>>) -> Result<Self> {
        self.parents = parent_ids.into().map(Parents::new).transpose()?;
>>>>>>> 0630ef5e
        Ok(self)
    }

    /// Set multiple options from client block builder options type
    /// Useful for bindings
    pub async fn set_options(mut self, options: ClientBlockBuilderOptions) -> Result<ClientBlockBuilder<'a>> {
        if let Some(coin_type) = options.coin_type {
            self = self.with_coin_type(coin_type);
        }

        if let Some(account_index) = options.account_index {
            self = self.with_account_index(account_index);
        }

        if let Some(initial_address_index) = options.initial_address_index {
            self = self.with_initial_address_index(initial_address_index);
        }

        if let Some(inputs) = options.inputs {
            for input in inputs {
                self = self.with_input(UtxoInput::try_from(&input)?)?;
            }
        }

        if let Some(input_range) = options.input_range {
            self = self.with_input_range(input_range);
        }

        if let Some(output) = options.output {
            self = self
                .with_output(
                    &output.address,
                    output
                        .amount
                        .parse::<u64>()
                        .map_err(|_| Error::InvalidAmount(output.amount))?,
                )
                .await?;
        }

        if let Some(output_hex) = options.output_hex {
            self = self
                .with_output_hex(
                    &output_hex.address,
                    output_hex
                        .amount
                        .parse::<u64>()
                        .map_err(|_| Error::InvalidAmount(output_hex.amount))?,
                )
                .await?;
        }

        if let Some(outputs) = options.outputs {
            let token_supply = self.client.get_token_supply().await?;

            self = self.with_outputs(
                outputs
                    .iter()
                    .map(|o| Ok(Output::try_from_dto(o, token_supply)?))
                    .collect::<Result<Vec<Output>>>()?,
            )?;
        }

        if let Some(custom_remainder_address) = options.custom_remainder_address {
            self = self.with_custom_remainder_address(&custom_remainder_address)?;
        }

        if let Some(tag) = options.tag {
            self = self.with_tag(prefix_hex::decode::<Vec<_>>(tag)?);
        }

        if let Some(data) = options.data {
            self = self.with_data(prefix_hex::decode::<Vec<_>>(data)?);
        }

        if let Some(parents) = options.parents {
            self = self.with_parents(parents)?;
        }
        if let Some(burn) = options.burn {
            self = self.with_burn(burn);
        }

        Ok(self)
    }

    /// Consume the builder and get the API result
    pub async fn finish(self) -> Result<Block> {
        // tagged_data payload requires an tagged_data tag
        if self.data.is_some() && self.tag.is_none() {
            return Err(Error::MissingParameter("tag"));
        }
        if self.inputs.is_some() && self.outputs.is_empty() {
            return Err(Error::MissingParameter("output"));
        }
        if !self.outputs.is_empty() {
            if self.secret_manager.is_none() && self.inputs.is_none() {
                return Err(Error::MissingParameter("seed"));
            }
            // Send block with transaction
            let prepared_transaction_data = self.prepare_transaction().await?;
            let tx_payload = self.sign_transaction(prepared_transaction_data).await?;
            self.finish_block(Some(tx_payload)).await
        } else if self.tag.is_some() {
            // Send block with tagged_data payload
            self.finish_tagged_data().await
        } else {
            // Send block without payload
            self.finish_block(None).await
        }
    }

    /// Consume the builder and get the API result
    pub async fn finish_tagged_data(self) -> Result<Block> {
        let payload: Payload;
        {
            let index = &self.tag.as_ref();
            let empty_slice = &vec![];
            let data = &self.data.as_ref().unwrap_or(empty_slice);

            // build tagged_data
            let index = TaggedDataPayload::new(index.expect("no tagged_data tag").to_vec(), (*data).clone())
                .map_err(|e| Error::TaggedData(e.to_string()))?;
            payload = Payload::from(index);
        }

        // building block
        self.finish_block(Some(payload)).await
    }

    /// Builds the final block and posts it to the node
    pub async fn finish_block(self, payload: Option<Payload>) -> Result<Block> {
        // Do not replace parents with the latest tips if they are set explicitly,
        // necessary for block promotion.
        let final_block = self.client.finish_block_builder(self.parents, payload).await?;

        let block_id = self.client.post_block_raw(&final_block).await?;
        // Get block if we use remote PoW, because the node will change parents and nonce
        if self.client.get_local_pow() {
            Ok(final_block)
        } else {
            // Request block multiple times because the node maybe didn't process it completely in this time
            // or a node balancer could be used which forwards the request to different node than we published
            for time in 1..3 {
                if let Ok(block) = self.client.get_block(&block_id).await {
                    return Ok(block);
                }
                #[cfg(not(target_family = "wasm"))]
                tokio::time::sleep(std::time::Duration::from_millis(time * 50)).await;
                #[cfg(target_family = "wasm")]
                gloo_timers::future::TimeoutFuture::new((time * 50).try_into().unwrap()).await;
            }
            self.client.get_block(&block_id).await
        }
    }
}<|MERGE_RESOLUTION|>--- conflicted
+++ resolved
@@ -222,13 +222,8 @@
     }
 
     /// Set 1-8 custom parent block ids
-<<<<<<< HEAD
-    pub fn with_parents(mut self, parent_ids: Vec<BlockId>) -> Result<Self> {
-        self.parents.replace(Parents::from_vec(parent_ids)?);
-=======
     pub fn with_parents(mut self, parent_ids: impl Into<Option<Vec<BlockId>>>) -> Result<Self> {
-        self.parents = parent_ids.into().map(Parents::new).transpose()?;
->>>>>>> 0630ef5e
+        self.parents = parent_ids.into().map(Parents::from_vec).transpose()?;
         Ok(self)
     }
 
