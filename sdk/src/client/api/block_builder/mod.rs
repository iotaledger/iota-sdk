// Copyright 2021 IOTA Stiftung
// SPDX-License-Identifier: Apache-2.0

pub mod input_selection;
pub mod transaction;

pub use self::transaction::verify_semantic;
use crate::{
    client::{ClientInner, Result},
<<<<<<< HEAD
    types::{
        api::core::response::IssuanceBlockHeaderResponse,
        block::{
            core::{BasicBlockBuilder, BlockBuilder, BlockWrapper},
            parent::StrongParents,
            payload::Payload,
            IssuerId,
        },
=======
    types::block::{
        core::{basic, Block, BlockWrapper},
        payload::Payload,
        signature::Ed25519Signature,
        IssuerId,
>>>>>>> 6ecd1ccc
    },
};

impl ClientInner {
    pub async fn unsigned_basic_block_builder(
        &self,
        issuer_id: IssuerId,
        issuing_time: Option<u64>,
        strong_parents: Option<basic::StrongParents>,
        payload: Option<Payload>,
<<<<<<< HEAD
    ) -> Result<BlockBuilder<BasicBlockBuilder>> {
        let IssuanceBlockHeaderResponse {
            strong_parents: default_strong_parents,
            weak_parents,
            shallow_like_parents,
            latest_finalized_slot,
            commitment,
        } = self.get_issuance().await?;
        let strong_parents = strong_parents.unwrap_or(default_strong_parents);
=======
    ) -> Result<BlockWrapper> {
        let issuance = self.get_issuance().await?;
        let strong_parents = strong_parents.unwrap_or(issuance.strong_parents()?);
>>>>>>> 6ecd1ccc

        let issuing_time = issuing_time.unwrap_or_else(|| {
            #[cfg(feature = "std")]
            let issuing_time = std::time::SystemTime::now()
                .duration_since(std::time::UNIX_EPOCH)
                .expect("Time went backwards")
                .as_nanos() as u64;
            // TODO no_std way to have a nanosecond timestamp
            // https://github.com/iotaledger/iota-sdk/issues/647
            #[cfg(not(feature = "std"))]
            let issuing_time = 0;
            issuing_time
        });

        let protocol_params = self.get_protocol_parameters().await?;

<<<<<<< HEAD
        Ok(BlockWrapper::build_basic(
            protocol_params.version(),
            protocol_params.network_id(),
            commitment.id(),
            latest_finalized_slot,
            issuer_id,
            strong_parents,
            0, // TODO: burned mana calculation
        )
        .with_issuing_time(issuing_time)
        .with_weak_parents(weak_parents)
        .with_shallow_like_parents(shallow_like_parents)
        .with_payload(payload))
=======
        Ok(BlockWrapper::new(
            protocol_parameters.version(),
            protocol_parameters.network_id(),
            issuing_time,
            issuance.commitment.id(),
            issuance.latest_finalized_slot,
            issuer_id,
            // TODO correct value for burned_mana
            Block::build_basic(strong_parents, 0)
                .with_weak_parents(issuance.weak_parents()?)
                .with_shallow_like_parents(issuance.shallow_like_parents()?)
                .with_payload(payload)
                .finish_block()?,
            signature,
        ))
>>>>>>> 6ecd1ccc
    }
}<|MERGE_RESOLUTION|>--- conflicted
+++ resolved
@@ -7,22 +7,10 @@
 pub use self::transaction::verify_semantic;
 use crate::{
     client::{ClientInner, Result},
-<<<<<<< HEAD
-    types::{
-        api::core::response::IssuanceBlockHeaderResponse,
-        block::{
-            core::{BasicBlockBuilder, BlockBuilder, BlockWrapper},
-            parent::StrongParents,
-            payload::Payload,
-            IssuerId,
-        },
-=======
     types::block::{
-        core::{basic, Block, BlockWrapper},
+        core::{basic, BasicBlockBuilder, BlockBuilder, BlockWrapper},
         payload::Payload,
-        signature::Ed25519Signature,
         IssuerId,
->>>>>>> 6ecd1ccc
     },
 };
 
@@ -33,21 +21,9 @@
         issuing_time: Option<u64>,
         strong_parents: Option<basic::StrongParents>,
         payload: Option<Payload>,
-<<<<<<< HEAD
     ) -> Result<BlockBuilder<BasicBlockBuilder>> {
-        let IssuanceBlockHeaderResponse {
-            strong_parents: default_strong_parents,
-            weak_parents,
-            shallow_like_parents,
-            latest_finalized_slot,
-            commitment,
-        } = self.get_issuance().await?;
-        let strong_parents = strong_parents.unwrap_or(default_strong_parents);
-=======
-    ) -> Result<BlockWrapper> {
         let issuance = self.get_issuance().await?;
         let strong_parents = strong_parents.unwrap_or(issuance.strong_parents()?);
->>>>>>> 6ecd1ccc
 
         let issuing_time = issuing_time.unwrap_or_else(|| {
             #[cfg(feature = "std")]
@@ -64,36 +40,18 @@
 
         let protocol_params = self.get_protocol_parameters().await?;
 
-<<<<<<< HEAD
         Ok(BlockWrapper::build_basic(
             protocol_params.version(),
             protocol_params.network_id(),
-            commitment.id(),
-            latest_finalized_slot,
+            issuance.commitment.id(),
+            issuance.latest_finalized_slot,
             issuer_id,
             strong_parents,
             0, // TODO: burned mana calculation
         )
         .with_issuing_time(issuing_time)
-        .with_weak_parents(weak_parents)
-        .with_shallow_like_parents(shallow_like_parents)
+        .with_weak_parents(issuance.weak_parents()?)
+        .with_shallow_like_parents(issuance.shallow_like_parents()?)
         .with_payload(payload))
-=======
-        Ok(BlockWrapper::new(
-            protocol_parameters.version(),
-            protocol_parameters.network_id(),
-            issuing_time,
-            issuance.commitment.id(),
-            issuance.latest_finalized_slot,
-            issuer_id,
-            // TODO correct value for burned_mana
-            Block::build_basic(strong_parents, 0)
-                .with_weak_parents(issuance.weak_parents()?)
-                .with_shallow_like_parents(issuance.shallow_like_parents()?)
-                .with_payload(payload)
-                .finish_block()?,
-            signature,
-        ))
->>>>>>> 6ecd1ccc
     }
 }