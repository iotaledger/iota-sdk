// Copyright 2021 IOTA Stiftung
// SPDX-License-Identifier: Apache-2.0

pub mod input_selection;
pub mod transaction;

pub use self::transaction::verify_semantic;
use crate::{
    client::{ClientInner, Result},
    types::{
        api::core::response::IssuanceBlockHeaderResponse,
        block::{
            core::{BasicBlockBuilder, BlockBuilder, BlockWrapper},
            parent::StrongParents,
            payload::Payload,
            IssuerId,
        },
    },
};

impl ClientInner {
    pub async fn unsigned_basic_block_builder(
        &self,
        issuer_id: IssuerId,
        issuing_time: Option<u64>,
        strong_parents: Option<StrongParents>,
        payload: Option<Payload>,
    ) -> Result<BlockBuilder<BasicBlockBuilder>> {
        let IssuanceBlockHeaderResponse {
            strong_parents: default_strong_parents,
            weak_parents,
            shallow_like_parents,
            latest_finalized_slot,
            commitment,
        } = self.get_issuance().await?;
        let strong_parents = strong_parents.unwrap_or(default_strong_parents);

        let issuing_time = issuing_time.unwrap_or_else(|| {
            #[cfg(feature = "std")]
            let issuing_time = std::time::SystemTime::now()
                .duration_since(std::time::UNIX_EPOCH)
                .expect("Time went backwards")
                .as_nanos() as u64;
            // TODO no_std way to have a nanosecond timestamp
            // https://github.com/iotaledger/iota-sdk/issues/647
            #[cfg(not(feature = "std"))]
            let issuing_time = 0;
            issuing_time
        });

<<<<<<< HEAD
        Ok(BlockWrapper::build_basic(
            self.get_protocol_parameters().await?,
=======
        let protocol_parameters = self.get_protocol_parameters().await?;

        Ok(BlockWrapper::new(
            protocol_parameters.version(),
            protocol_parameters.network_id(),
            issuing_time,
>>>>>>> 1e954c40
            commitment.id(),
            latest_finalized_slot,
            issuer_id,
            strong_parents,
            0, // TODO: burned mana calculation
        )
        .with_issuing_time(issuing_time)
        .with_weak_parents(weak_parents)
        .with_shallow_like_parents(shallow_like_parents)
        .with_payload(payload))
    }
}<|MERGE_RESOLUTION|>--- conflicted
+++ resolved
@@ -48,17 +48,11 @@
             issuing_time
         });
 
-<<<<<<< HEAD
+        let protocol_params = self.get_protocol_parameters().await?;
+
         Ok(BlockWrapper::build_basic(
-            self.get_protocol_parameters().await?,
-=======
-        let protocol_parameters = self.get_protocol_parameters().await?;
-
-        Ok(BlockWrapper::new(
-            protocol_parameters.version(),
-            protocol_parameters.network_id(),
-            issuing_time,
->>>>>>> 1e954c40
+            protocol_params.version(),
+            protocol_params.network_id(),
             commitment.id(),
             latest_finalized_slot,
             issuer_id,
