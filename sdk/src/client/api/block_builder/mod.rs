// Copyright 2021 IOTA Stiftung
// SPDX-License-Identifier: Apache-2.0

pub mod input_selection;
pub mod transaction;

pub use self::transaction::verify_semantic;
use crate::{
    client::{ClientInner, Result},
    types::block::{
        core::{BlockHeader, UnsignedBlock},
        output::AccountId,
        payload::Payload,
<<<<<<< HEAD
        Block, IssuerId, protocol::WorkScore,
=======
        BlockBody,
>>>>>>> 80d982ca
    },
};

impl ClientInner {
    pub async fn build_basic_block(&self, issuer_id: AccountId, payload: Option<Payload>) -> Result<UnsignedBlock> {
        let issuance = self.get_issuance().await?;

        let issuing_time = {
            #[cfg(feature = "std")]
            let issuing_time = std::time::SystemTime::now()
                .duration_since(std::time::UNIX_EPOCH)
                .expect("Time went backwards")
                .as_nanos() as u64;
            // TODO no_std way to have a nanosecond timestamp
            // https://github.com/iotaledger/iota-sdk/issues/647
            #[cfg(not(feature = "std"))]
            let issuing_time = 0;
            issuing_time
        };

        let protocol_params = self.get_protocol_parameters().await?;

        let mut basic_block = Block::build_basic(issuance.strong_parents()?)
            .with_weak_parents(issuance.weak_parents()?)
            .with_shallow_like_parents(issuance.shallow_like_parents()?)
            .with_payload(payload)
            .finish_block()?;

        let work_score = basic_block.work_score(protocol_params.work_score_parameters) as u64;
        let max_burned_mana = work_score * issuance.commitment.reference_mana_cost();

        basic_block.set_max_burned_mana(max_burned_mana);

        Ok(UnsignedBlock::new(
            BlockHeader::new(
                protocol_params.version(),
                protocol_params.network_id(),
                issuing_time,
                issuance.commitment.id(),
                issuance.latest_finalized_slot,
                issuer_id,
            ),
<<<<<<< HEAD
            basic_block,
=======
            // TODO: burned mana calculation
            BlockBody::build_basic(issuance.strong_parents()?, 0)
                .with_weak_parents(issuance.weak_parents()?)
                .with_shallow_like_parents(issuance.shallow_like_parents()?)
                .with_payload(payload)
                .finish_block_body()?,
>>>>>>> 80d982ca
        ))
    }
}<|MERGE_RESOLUTION|>--- conflicted
+++ resolved
@@ -11,11 +11,8 @@
         core::{BlockHeader, UnsignedBlock},
         output::AccountId,
         payload::Payload,
-<<<<<<< HEAD
-        Block, IssuerId, protocol::WorkScore,
-=======
+        protocol::WorkScore,
         BlockBody,
->>>>>>> 80d982ca
     },
 };
 
@@ -38,16 +35,16 @@
 
         let protocol_params = self.get_protocol_parameters().await?;
 
-        let mut basic_block = Block::build_basic(issuance.strong_parents()?)
+        let mut basic_block_body = BlockBody::build_basic(issuance.strong_parents()?)
             .with_weak_parents(issuance.weak_parents()?)
             .with_shallow_like_parents(issuance.shallow_like_parents()?)
             .with_payload(payload)
-            .finish_block()?;
+            .finish_block_body()?;
 
-        let work_score = basic_block.work_score(protocol_params.work_score_parameters) as u64;
+        let work_score = basic_block_body.work_score(protocol_params.work_score_parameters) as u64;
         let max_burned_mana = work_score * issuance.commitment.reference_mana_cost();
 
-        basic_block.set_max_burned_mana(max_burned_mana);
+        basic_block_body.set_max_burned_mana(max_burned_mana);
 
         Ok(UnsignedBlock::new(
             BlockHeader::new(
@@ -58,16 +55,7 @@
                 issuance.latest_finalized_slot,
                 issuer_id,
             ),
-<<<<<<< HEAD
-            basic_block,
-=======
-            // TODO: burned mana calculation
-            BlockBody::build_basic(issuance.strong_parents()?, 0)
-                .with_weak_parents(issuance.weak_parents()?)
-                .with_shallow_like_parents(issuance.shallow_like_parents()?)
-                .with_payload(payload)
-                .finish_block_body()?,
->>>>>>> 80d982ca
+            basic_block_body,
         ))
     }
 }