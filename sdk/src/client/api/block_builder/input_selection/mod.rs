--- conflicted
+++ resolved
@@ -60,19 +60,13 @@
     fn required_account_nft_addresses(&self, input: &InputSigningData) -> Result<Option<Requirement>, Error> {
         let required_address = input
             .output
-<<<<<<< HEAD
             .required_address(
                 self.slot_index,
                 self.protocol_parameters.min_committable_age(),
                 self.protocol_parameters.max_committable_age(),
-                account_transition,
-            )
+            )?
             // TODO
             .unwrap();
-=======
-            .required_and_unlocked_address(self.slot_index, input.output_id())?
-            .0;
->>>>>>> 93a1152a
 
         match required_address {
             Address::Ed25519(_) => Ok(None),
@@ -241,21 +235,15 @@
             let required_address = input
                 .output
                 // Account transition is irrelevant here as we keep accounts anyway.
-<<<<<<< HEAD
                 .required_address(
                     self.slot_index,
                     self.protocol_parameters.min_committable_age(),
                     self.protocol_parameters.max_committable_age(),
-                    None,
                 )
+                // PANIC: safe to unwrap as non basic/alias/foundry/nft outputs are already filtered out.
+                .unwrap()
                 // TODO
                 .unwrap();
-=======
-                .required_and_unlocked_address(self.slot_index, input.output_id())
-                // PANIC: safe to unwrap as non basic/account/foundry/nft outputs are already filtered out.
-                .unwrap()
-                .0;
->>>>>>> 93a1152a
 
             if let Address::Restricted(restricted_address) = required_address {
                 self.addresses.contains(restricted_address.address())
@@ -279,41 +267,23 @@
         // filter for ed25519 address first
         let (mut sorted_inputs, account_nft_address_inputs): (Vec<InputSigningData>, Vec<InputSigningData>) =
             inputs.into_iter().partition(|input_signing_data| {
-<<<<<<< HEAD
-                let account_transition = is_account_transition(
-                    &input_signing_data.output,
-                    *input_signing_data.output_id(),
-                    outputs,
-                    None,
-                );
                 let input_address = input_signing_data
                     .output
-                    .required_address(slot_index, min_committable_age, max_committable_age, account_transition)
+                    .required_address(slot_index, min_committable_age, max_committable_age)
+                    // PANIC: safe to unwrap as non basic/alias/foundry/nft outputs are already filtered out.
+                    .unwrap()
                     // TODO
-=======
-                let (input_address, _) = input_signing_data
-                    .output
-                    .required_and_unlocked_address(slot_index, input_signing_data.output_id())
-                    // PANIC: safe to unwrap, because we filtered irrelevant outputs out before
->>>>>>> 93a1152a
                     .unwrap();
 
                 input_address.is_ed25519()
             });
 
         for input in account_nft_address_inputs {
-<<<<<<< HEAD
-            let account_transition = is_account_transition(&input.output, *input.output_id(), outputs, None);
             let required_address = input
                 .output
-                .required_address(slot_index, min_committable_age, max_committable_age, account_transition)
+                .required_address(slot_index, min_committable_age, max_committable_age)?
                 // TODO
                 .unwrap();
-=======
-            let (input_address, _) = input
-                .output
-                .required_and_unlocked_address(slot_index, input.output_id())?;
->>>>>>> 93a1152a
 
             match sorted_inputs
                 .iter()
@@ -354,28 +324,13 @@
                     if let Some(account_or_nft_address) = account_or_nft_address {
                         // Check for existing outputs for this address, and insert before
                         match sorted_inputs.iter().position(|input_signing_data| {
-<<<<<<< HEAD
-                            let account_transition = is_account_transition(
-                                &input_signing_data.output,
-                                *input_signing_data.output_id(),
-                                outputs,
-                                None,
-                            );
                             let required_address = input_signing_data
                                 .output
-                                .required_address(
-                                    slot_index,
-                                    min_committable_age,
-                                    max_committable_age,
-                                    account_transition,
-                                )
+                                .required_address(slot_index, min_committable_age, max_committable_age)
+                                // PANIC: safe to unwrap as non basic/alias/foundry/nft outputs are already filtered
+                                // out.
+                                .unwrap()
                                 // TODO
-=======
-                            let (input_address, _) = input_signing_data
-                                .output
-                                .required_and_unlocked_address(slot_index, input.output_id())
-                                // PANIC: safe to unwrap, because we filtered irrelevant outputs out before
->>>>>>> 93a1152a
                                 .unwrap();
 
                             required_address == account_or_nft_address
@@ -448,17 +403,12 @@
         self.validate_transitions()?;
 
         Ok(Selected {
-<<<<<<< HEAD
             inputs: Self::sort_input_signing_data(
                 self.selected_inputs,
-                &self.outputs,
                 self.slot_index,
                 self.protocol_parameters.min_committable_age(),
                 self.protocol_parameters.max_committable_age(),
             )?,
-=======
-            inputs: Self::sort_input_signing_data(self.selected_inputs, self.slot_index)?,
->>>>>>> 93a1152a
             outputs: self.outputs,
             remainder,
         })
