--- conflicted
+++ resolved
@@ -145,7 +145,7 @@
 
         // Gets requirements from outputs.
         // TODO this may re-evaluate outputs added by inputs
-        self.outputs_requirements(None);
+        self.outputs_requirements();
 
         // Gets requirements from burn.
         self.burn_requirements()?;
@@ -247,20 +247,11 @@
     fn filter_inputs(&mut self) {
         self.available_inputs.retain(|input| {
             // TODO what about other kinds?
-<<<<<<< HEAD
-            // Filter out non basic/account/foundry/nft/delegation outputs.
-            if !input.output.is_basic()
-                && !input.output.is_account()
-                && !input.output.is_foundry()
-                && !input.output.is_nft()
-                && !input.output.is_delegation()
-=======
             // Filter out non basic/account/foundry/nft outputs.
             if !(input.output.is_basic()
                 || input.output.is_account()
                 || input.output.is_foundry()
                 || input.output.is_nft())
->>>>>>> 1d209fa5
             {
                 // Keep burned outputs
                 if let Some(burn) = &self.burn {
