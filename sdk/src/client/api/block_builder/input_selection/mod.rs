// Copyright 2023 IOTA Stiftung
// SPDX-License-Identifier: Apache-2.0

//! Input selection for transactions

pub(crate) mod burn;
pub(crate) mod error;
pub(crate) mod remainder;
pub(crate) mod requirement;
pub(crate) mod transition;

use core::ops::Deref;
use std::collections::HashSet;

use packable::PackableExt;

pub use self::{burn::Burn, error::Error, requirement::Requirement};
use crate::{
    client::{api::types::RemainderData, secret::types::InputSigningData},
    types::block::{
        address::{AccountAddress, Address, NftAddress},
        input::INPUT_COUNT_RANGE,
        output::{
            AccountOutput, ChainId, FoundryOutput, NativeTokensBuilder, NftOutput, Output, OutputId, OUTPUT_COUNT_RANGE,
        },
        protocol::ProtocolParameters,
        slot::SlotIndex,
    },
};

/// Working state for the input selection algorithm.
pub struct InputSelection {
    available_inputs: Vec<InputSigningData>,
    required_inputs: HashSet<OutputId>,
    forbidden_inputs: HashSet<OutputId>,
    selected_inputs: Vec<InputSigningData>,
    outputs: Vec<Output>,
    addresses: HashSet<Address>,
    burn: Option<Burn>,
    remainder_address: Option<Address>,
    protocol_parameters: ProtocolParameters,
    slot_index: SlotIndex,
    requirements: Vec<Requirement>,
    automatically_transitioned: HashSet<ChainId>,
}

/// Result of the input selection algorithm.
#[derive(Clone, Debug)]
pub struct Selected {
    /// Selected inputs.
    pub inputs: Vec<InputSigningData>,
    /// Provided and created outputs.
    pub outputs: Vec<Output>,
    /// Remainder, if there was one.
    pub remainder: Option<RemainderData>,
}

impl InputSelection {
    fn required_account_nft_addresses(&self, input: &InputSigningData) -> Result<Option<Requirement>, Error> {
        let required_address = input
            .output
            .required_and_unlocked_address(self.slot_index, input.output_id())?
            .0;

        match required_address {
            Address::Ed25519(_) => Ok(None),
            Address::Account(account_address) => Ok(Some(Requirement::Account(*account_address.account_id()))),
            Address::Nft(nft_address) => Ok(Some(Requirement::Nft(*nft_address.nft_id()))),
<<<<<<< HEAD
            Address::Anchor(_) => todo!(),
=======
            _ => todo!("What do we do here?"),
>>>>>>> 2b83eb9c
        }
    }

    fn select_input(&mut self, input: InputSigningData) -> Result<(), Error> {
        log::debug!("Selecting input {:?}", input.output_id());

        if let Some(output) = self.transition_input(&input)? {
            // No need to check for `outputs_requirements` because
            // - the sender feature doesn't need to be verified as it has been removed
            // - the issuer feature doesn't need to be verified as the chain is not new
            // - input doesn't need to be checked for as we just transitioned it
            // - foundry account requirement should have been met already by a prior `required_account_nft_addresses`
            self.outputs.push(output);
        }

        if let Some(requirement) = self.required_account_nft_addresses(&input)? {
            log::debug!("Adding {requirement:?} from input {:?}", input.output_id());
            self.requirements.push(requirement);
        }

        self.selected_inputs.push(input);

        Ok(())
    }

    fn init(&mut self) -> Result<(), Error> {
        // Adds an initial amount requirement.
        self.requirements.push(Requirement::Amount);
        // Adds an initial native tokens requirement.
        self.requirements.push(Requirement::NativeTokens);

        // Removes forbidden inputs from available inputs.
        self.available_inputs
            .retain(|input| !self.forbidden_inputs.contains(input.output_id()));

        // This is to avoid a borrow of self since there is a mutable borrow in the loop already.
        let required_inputs = std::mem::take(&mut self.required_inputs);

        for required_input in required_inputs {
            // Checks that required input is not forbidden.
            if self.forbidden_inputs.contains(&required_input) {
                return Err(Error::RequiredInputIsForbidden(required_input));
            }

            // Checks that required input is available.
            match self
                .available_inputs
                .iter()
                .position(|input| input.output_id() == &required_input)
            {
                Some(index) => {
                    // Removes required input from available inputs.
                    let input = self.available_inputs.swap_remove(index);

                    // Selects required input.
                    self.select_input(input)?
                }
                None => return Err(Error::RequiredInputIsNotAvailable(required_input)),
            }
        }

        // Gets requirements from outputs.
        // TODO this may re-evaluate outputs added by inputs
        self.outputs_requirements();

        // Gets requirements from burn.
        self.burn_requirements()?;

        Ok(())
    }

    /// Creates a new [`InputSelection`].
    pub fn new(
        available_inputs: impl Into<Vec<InputSigningData>>,
        outputs: impl Into<Vec<Output>>,
        addresses: impl IntoIterator<Item = Address>,
        protocol_parameters: ProtocolParameters,
    ) -> Self {
        let available_inputs = available_inputs.into();
        let mut addresses = HashSet::from_iter(addresses);

        addresses.extend(available_inputs.iter().filter_map(|input| match &input.output {
            Output::Account(output) => Some(Address::Account(AccountAddress::from(
                output.account_id_non_null(input.output_id()),
            ))),
            Output::Nft(output) => Some(Address::Nft(NftAddress::from(
                output.nft_id_non_null(input.output_id()),
            ))),
            _ => None,
        }));

        Self {
            available_inputs,
            required_inputs: HashSet::new(),
            forbidden_inputs: HashSet::new(),
            selected_inputs: Vec::new(),
            outputs: outputs.into(),
            addresses,
            burn: None,
            remainder_address: None,
            protocol_parameters,
            // TODO may want to make this mandatory at some point
            slot_index: SlotIndex::from(0),
            requirements: Vec::new(),
            automatically_transitioned: HashSet::new(),
        }
    }

    /// Sets the required inputs of an [`InputSelection`].
    pub fn with_required_inputs(mut self, inputs: impl Into<HashSet<OutputId>>) -> Self {
        self.required_inputs = inputs.into();
        self
    }

    /// Sets the forbidden inputs of an [`InputSelection`].
    pub fn with_forbidden_inputs(mut self, inputs: HashSet<OutputId>) -> Self {
        self.forbidden_inputs = inputs;
        self
    }

    /// Sets the burn of an [`InputSelection`].
    pub fn with_burn(mut self, burn: impl Into<Option<Burn>>) -> Self {
        self.burn = burn.into();
        self
    }

    /// Sets the remainder address of an [`InputSelection`].
    pub fn with_remainder_address(mut self, address: impl Into<Option<Address>>) -> Self {
        self.remainder_address = address.into();
        self
    }

    /// Sets the slot index of an [`InputSelection`].
    pub fn with_slot_index(mut self, slot_index: impl Into<SlotIndex>) -> Self {
        self.slot_index = slot_index.into();
        self
    }

    fn filter_inputs(&mut self) {
        self.available_inputs.retain(|input| {
            // TODO what about other kinds?
            // Filter out non basic/foundry/nft outputs.
            if !input.output.is_basic()
                && !input.output.is_account()
                && !input.output.is_foundry()
                && !input.output.is_nft()
            {
                return false;
            }

            // PANIC: safe to unwrap as non basic/account/foundry/nft outputs are already filtered out.
            let unlock_conditions = input.output.unlock_conditions().unwrap();

            if unlock_conditions.is_time_locked(self.slot_index) {
                return false;
            }

            let required_address = input
                .output
                // Account transition is irrelevant here as we keep accounts anyway.
                .required_and_unlocked_address(self.slot_index, input.output_id())
                // PANIC: safe to unwrap as non basic/account/foundry/nft outputs are already filtered out.
                .unwrap()
                .0;

            self.addresses.contains(&required_address)
        })
    }

    // Inputs need to be sorted before signing, because the reference unlock conditions can only reference a lower index
    pub(crate) fn sort_input_signing_data(
        mut inputs: Vec<InputSigningData>,
        slot_index: SlotIndex,
    ) -> Result<Vec<InputSigningData>, Error> {
        // initially sort by output to make it deterministic
        // TODO: rethink this, we only need it deterministic for tests, for the protocol it doesn't matter, also there
        // might be a more efficient way to do this
        inputs.sort_by_key(|i| i.output.pack_to_vec());
        // filter for ed25519 address first
        let (mut sorted_inputs, account_nft_address_inputs): (Vec<InputSigningData>, Vec<InputSigningData>) =
            inputs.into_iter().partition(|input_signing_data| {
                let (input_address, _) = input_signing_data
                    .output
                    .required_and_unlocked_address(slot_index, input_signing_data.output_id())
                    // PANIC: safe to unwrap, because we filtered irrelevant outputs out before
                    .unwrap();

                input_address.is_ed25519()
            });

        for input in account_nft_address_inputs {
            let (input_address, _) = input
                .output
                .required_and_unlocked_address(slot_index, input.output_id())?;

            match sorted_inputs.iter().position(|input_signing_data| match input_address {
                Address::Account(unlock_address) => {
                    if let Output::Account(account_output) = &input_signing_data.output {
                        *unlock_address.account_id()
                            == account_output.account_id_non_null(input_signing_data.output_id())
                    } else {
                        false
                    }
                }
                Address::Nft(unlock_address) => {
                    if let Output::Nft(nft_output) = &input_signing_data.output {
                        *unlock_address.nft_id() == nft_output.nft_id_non_null(input_signing_data.output_id())
                    } else {
                        false
                    }
                }
                _ => false,
            }) {
                Some(position) => {
                    // Insert after the output we need
                    sorted_inputs.insert(position + 1, input);
                }
                None => {
                    // insert before address
                    let account_or_nft_address = match &input.output {
                        Output::Account(account_output) => Some(Address::Account(AccountAddress::new(
                            account_output.account_id_non_null(input.output_id()),
                        ))),
                        Output::Nft(nft_output) => Some(Address::Nft(NftAddress::new(
                            nft_output.nft_id_non_null(input.output_id()),
                        ))),
                        _ => None,
                    };

                    if let Some(account_or_nft_address) = account_or_nft_address {
                        // Check for existing outputs for this address, and insert before
                        match sorted_inputs.iter().position(|input_signing_data| {
                            let (input_address, _) = input_signing_data
                                .output
                                .required_and_unlocked_address(slot_index, input.output_id())
                                // PANIC: safe to unwrap, because we filtered irrelevant outputs out before
                                .unwrap();

                            input_address == account_or_nft_address
                        }) {
                            Some(position) => {
                                // Insert before the output with this address required for unlocking
                                sorted_inputs.insert(position, input);
                            }
                            // just push output
                            None => sorted_inputs.push(input),
                        }
                    } else {
                        // just push basic or foundry output
                        sorted_inputs.push(input);
                    }
                }
            }
        }

        Ok(sorted_inputs)
    }

    /// Selects inputs that meet the requirements of the outputs to satisfy the semantic validation of the overall
    /// transaction. Also creates a remainder output and chain transition outputs if required.
    pub fn select(mut self) -> Result<Selected, Error> {
        if !OUTPUT_COUNT_RANGE.contains(&(self.outputs.len() as u16)) {
            // If burn is provided, outputs will be added later
            if !(self.outputs.is_empty() && self.burn.is_some()) {
                return Err(Error::InvalidOutputCount(self.outputs.len()));
            }
        }

        self.filter_inputs();

        if self.available_inputs.is_empty() {
            return Err(Error::NoAvailableInputsProvided);
        }

        // Creates the initial state, selected inputs and requirements, based on the provided outputs.
        self.init()?;

        // Process all the requirements until there are no more.
        while let Some(requirement) = self.requirements.pop() {
            // Fulfill the requirement.
            let inputs = self.fulfill_requirement(requirement)?;

            // Select suggested inputs.
            for input in inputs {
                self.select_input(input)?;
            }
        }

        if !INPUT_COUNT_RANGE.contains(&(self.selected_inputs.len() as u16)) {
            return Err(Error::InvalidInputCount(self.selected_inputs.len()));
        }

        let (remainder, storage_deposit_returns) = self.remainder_and_storage_deposit_return_outputs()?;

        if let Some(remainder) = &remainder {
            self.outputs.push(remainder.output.clone());
        }

        self.outputs.extend(storage_deposit_returns);

        // Check again, because more outputs may have been added.
        if !OUTPUT_COUNT_RANGE.contains(&(self.outputs.len() as u16)) {
            return Err(Error::InvalidOutputCount(self.outputs.len()));
        }

        self.validate_transitions()?;

        Ok(Selected {
            inputs: Self::sort_input_signing_data(self.selected_inputs, self.slot_index)?,
            outputs: self.outputs,
            remainder,
        })
    }

    fn validate_transitions(&self) -> Result<(), Error> {
        let mut input_native_tokens_builder = NativeTokensBuilder::new();
        let mut output_native_tokens_builder = NativeTokensBuilder::new();
        let mut input_accounts = Vec::new();
        let mut input_chains_foundries = hashbrown::HashMap::new();
        let mut input_foundries = Vec::new();
        let mut input_nfts = Vec::new();
        for input in &self.selected_inputs {
            if let Some(native_tokens) = input.output.native_tokens() {
                input_native_tokens_builder.add_native_tokens(native_tokens.clone())?;
            }
            match &input.output {
                Output::Account(_) => {
                    input_accounts.push(input);
                }
                Output::Foundry(foundry) => {
                    input_chains_foundries.insert(foundry.chain_id(), &input.output);
                    input_foundries.push(input);
                }
                Output::Nft(_) => {
                    input_nfts.push(input);
                }
                _ => {}
            }
        }

        for output in self.outputs.iter() {
            if let Some(native_token) = output.native_tokens() {
                output_native_tokens_builder.add_native_tokens(native_token.clone())?;
            }
        }

        // Validate utxo chain transitions
        for output in self.outputs.iter() {
            match output {
                Output::Account(account_output) => {
                    // Null id outputs are just minted and can't be a transition
                    if account_output.account_id().is_null() {
                        continue;
                    }

                    let account_input = input_accounts
                        .iter()
                        .find(|i| {
                            if let Output::Account(account_input) = &i.output {
                                *account_output.account_id() == account_input.account_id_non_null(i.output_id())
                            } else {
                                false
                            }
                        })
                        .expect("ISA is broken because there is no account input");

                    if let Err(err) = AccountOutput::transition_inner(
                        account_input.output.as_account(),
                        account_output,
                        &input_chains_foundries,
                        &self.outputs,
                    ) {
                        log::debug!("validate_transitions error {err:?}");
                        return Err(Error::UnfulfillableRequirement(Requirement::Account(
                            *account_output.account_id(),
                        )));
                    }
                }
                Output::Foundry(foundry_output) => {
                    let foundry_input = input_foundries.iter().find(|i| {
                        if let Output::Foundry(foundry_input) = &i.output {
                            foundry_output.id() == foundry_input.id()
                        } else {
                            false
                        }
                    });
                    if let Some(foundry_input) = foundry_input {
                        if let Err(err) = FoundryOutput::transition_inner(
                            foundry_input.output.as_foundry(),
                            foundry_output,
                            input_native_tokens_builder.deref(),
                            output_native_tokens_builder.deref(),
                        ) {
                            log::debug!("validate_transitions error {err:?}");
                            return Err(Error::UnfulfillableRequirement(Requirement::Foundry(
                                foundry_output.id(),
                            )));
                        }
                    }
                }
                Output::Nft(nft_output) => {
                    // Null id outputs are just minted and can't be a transition
                    if nft_output.nft_id().is_null() {
                        continue;
                    }

                    let nft_input = input_nfts
                        .iter()
                        .find(|i| {
                            if let Output::Nft(nft_input) = &i.output {
                                *nft_output.nft_id() == nft_input.nft_id_non_null(i.output_id())
                            } else {
                                false
                            }
                        })
                        .expect("ISA is broken because there is no nft input");

                    if let Err(err) = NftOutput::transition_inner(nft_input.output.as_nft(), nft_output) {
                        log::debug!("validate_transitions error {err:?}");
                        return Err(Error::UnfulfillableRequirement(Requirement::Nft(*nft_output.nft_id())));
                    }
                }
                // other output types don't do transitions
                _ => {}
            }
        }
        Ok(())
    }
}<|MERGE_RESOLUTION|>--- conflicted
+++ resolved
@@ -66,11 +66,8 @@
             Address::Ed25519(_) => Ok(None),
             Address::Account(account_address) => Ok(Some(Requirement::Account(*account_address.account_id()))),
             Address::Nft(nft_address) => Ok(Some(Requirement::Nft(*nft_address.nft_id()))),
-<<<<<<< HEAD
             Address::Anchor(_) => todo!(),
-=======
             _ => todo!("What do we do here?"),
->>>>>>> 2b83eb9c
         }
     }
 
