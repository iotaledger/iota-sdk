--- conflicted
+++ resolved
@@ -5,12 +5,8 @@
 
 use std::collections::HashSet;
 
-<<<<<<< HEAD
 use crypto::keys::bip44::Bip44;
-=======
-use crypto::keys::slip10::Chain;
 use itertools::Itertools;
->>>>>>> 21867c34
 
 use crate::{
     client::{
