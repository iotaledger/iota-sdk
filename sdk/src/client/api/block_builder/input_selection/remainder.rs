--- conflicted
+++ resolved
@@ -124,22 +124,8 @@
 
         let (input_mana, output_mana) = self.mana_sums(false)?;
 
-<<<<<<< HEAD
-        let amount_diff = input_amount
-            .checked_sub(output_amount)
-            .ok_or(BlockError::ConsumedAmountOverflow)?;
-        let mut mana_diff = input_mana
-            .checked_sub(output_mana)
-            .ok_or(BlockError::ConsumedManaOverflow)?;
-=======
-        if input_amount == output_amount && input_mana == output_mana && native_tokens_diff.is_none() {
-            log::debug!("No remainder required");
-            return Ok((storage_deposit_returns, Vec::new()));
-        }
-
         let amount_diff = input_amount.checked_sub(output_amount).expect("amount underflow");
         let mut mana_diff = input_mana.checked_sub(output_mana).expect("mana underflow");
->>>>>>> 37d52aae
 
         // If we are burning mana, then we can subtract out the burned amount.
         if self.burn.as_ref().map_or(false, |b| b.mana()) {
