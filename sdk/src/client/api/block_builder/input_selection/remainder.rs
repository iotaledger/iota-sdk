--- conflicted
+++ resolved
@@ -174,7 +174,6 @@
             mana_diff,
             native_tokens_diff,
             remainder_address,
-            chain,
             self.protocol_parameters.storage_score_parameters(),
         )?;
 
@@ -214,7 +213,6 @@
     mana_diff: u64,
     native_tokens_diff: Option<NativeTokens>,
     remainder_address: Address,
-    remainder_address_chain: Option<Bip44>,
     storage_score_parameters: StorageScoreParameters,
 ) -> Result<Vec<RemainderData>, Error> {
     let mut remainder_outputs = Vec::new();
@@ -258,27 +256,13 @@
             .finish_output()?;
         remainder.verify_storage_deposit(storage_score_parameters)?;
         log::debug!("Created remainder output of amount {amount_diff} and mana {mana_diff} for {remainder_address:?}");
-<<<<<<< HEAD
-
-        remainder.verify_storage_deposit(self.protocol_parameters.storage_score_parameters())?;
-
-        Ok((
-            Some(RemainderData {
-                output: remainder,
-                address: remainder_address,
-            }),
-            storage_deposit_returns,
-        ))
-=======
         remainder_outputs.push(remainder);
->>>>>>> 08318f6e
     }
 
     Ok(remainder_outputs
         .into_iter()
         .map(|o| RemainderData {
             output: o,
-            chain: remainder_address_chain,
             address: remainder_address.clone(),
         })
         .collect())
