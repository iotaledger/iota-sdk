// Copyright 2023 IOTA Stiftung
// SPDX-License-Identifier: Apache-2.0

use alloc::collections::BTreeMap;
use std::collections::HashMap;

use crypto::keys::bip44::Bip44;
use primitive_types::U256;

use super::{Error, InputSelection};
use crate::{
    client::api::{input_selection::requirement::native_tokens::get_native_tokens_diff, RemainderData},
    types::block::{
        address::{Address, Ed25519Address},
        output::{
            unlock_condition::AddressUnlockCondition, AccountOutput, AnchorOutput, BasicOutput, BasicOutputBuilder,
            NativeToken, NftOutput, Output, StorageScoreParameters, TokenId,
        },
    },
};

impl InputSelection {
    /// Updates the remainders, overwriting old values.
    pub(crate) fn update_remainders(&mut self) -> Result<(), Error> {
        let (storage_deposit_returns, remainders) = self.storage_deposit_returns_and_remainders()?;

        self.remainders.storage_deposit_returns = storage_deposit_returns;
        self.remainders.data = remainders;

        Ok(())
    }

    /// Gets the remainder address from configuration of finds one from the inputs.
    pub(crate) fn get_remainder_address(&self) -> Result<Option<(Address, Option<Bip44>)>, Error> {
        if let Some(remainder_address) = &self.remainders.address {
            // Search in inputs for the Bip44 chain for the remainder address, so the ledger can regenerate it
            for input in self.available_inputs.iter().chain(self.selected_inputs.iter()) {
                let required_address = input
                    .output
                    .required_address(
                        self.latest_slot_commitment_id.slot_index(),
                        self.protocol_parameters.committable_age_range(),
                    )?
                    .expect("expiration unlockable outputs already filtered out");

                if &required_address == remainder_address {
                    return Ok(Some((remainder_address.clone(), input.chain)));
                }
            }
            return Ok(Some((remainder_address.clone(), None)));
        }

        for input in &self.selected_inputs {
            let required_address = input
                .output
                .required_address(
                    self.latest_slot_commitment_id.slot_index(),
                    self.protocol_parameters.committable_age_range(),
                )?
                .expect("expiration unlockable outputs already filtered out");

            if let Some(&required_address) = required_address.backing_ed25519() {
                return Ok(Some((required_address.into(), input.chain)));
            }
        }

        Ok(None)
    }

    pub(crate) fn storage_deposit_returns_and_remainders(
        &mut self,
    ) -> Result<(Vec<Output>, Vec<RemainderData>), Error> {
        let (input_amount, output_amount, inputs_sdr, outputs_sdr) = self.amount_sums();
        let mut storage_deposit_returns = Vec::new();

        for (address, amount) in inputs_sdr {
            let output_sdr_amount = *outputs_sdr.get(&address).unwrap_or(&0);

            if amount > output_sdr_amount {
                let diff = amount - output_sdr_amount;
                let srd_output = BasicOutputBuilder::new_with_amount(diff)
                    .with_unlock_conditions([AddressUnlockCondition::new(address.clone())])
                    .finish_output()?;

                // TODO verify_storage_deposit ?

                log::debug!("Created storage deposit return output of {diff} for {address:?}");

                storage_deposit_returns.push(srd_output);
            }
        }

        let (input_nts, output_nts) = self.get_input_output_native_tokens();
        log::debug!("input_nts: {input_nts:#?}");
        log::debug!("output_nts: {output_nts:#?}");
        let native_tokens_diff = get_native_tokens_diff(input_nts, output_nts);

        let (input_mana, output_mana) = self.mana_sums(false)?;

<<<<<<< HEAD
        if input_amount == output_amount && input_mana == output_mana && native_tokens_diff.is_empty() {
            log::debug!("No remainder required");
            return Ok((storage_deposit_returns, Vec::new()));
        }

=======
>>>>>>> d2dc74d0
        let amount_diff = input_amount.checked_sub(output_amount).expect("amount underflow");
        let mut mana_diff = input_mana.checked_sub(output_mana).expect("mana underflow");

        // If we are burning mana, then we can subtract out the burned amount.
        if self.burn.as_ref().map_or(false, |b| b.mana()) {
            mana_diff = mana_diff.saturating_sub(self.initial_mana_excess()?);
        }

        let (remainder_address, chain) = self
            .get_remainder_address()?
            .ok_or(Error::MissingInputWithEd25519Address)?;

        // If there is a mana remainder, try to fit it in an existing output
        if mana_diff > 0 && self.output_for_added_mana_exists(&remainder_address) {
            log::debug!("Allocating {mana_diff} excess input mana for output with address {remainder_address}");
            self.remainders.added_mana = std::mem::take(&mut mana_diff);
<<<<<<< HEAD
            // If we have no other remainders, we are done
            if input_amount == output_amount && native_tokens_diff.is_empty() {
                log::debug!("No more remainder required");
                return Ok((storage_deposit_returns, Vec::new()));
            }
=======
        }

        if input_amount == output_amount && mana_diff == 0 && native_tokens_diff.is_none() {
            log::debug!("No remainder required");
            return Ok((storage_deposit_returns, Vec::new()));
>>>>>>> d2dc74d0
        }

        let remainder_outputs = create_remainder_outputs(
            amount_diff,
            mana_diff,
            native_tokens_diff,
            remainder_address,
            chain,
            self.protocol_parameters.storage_score_parameters(),
        )?;

        Ok((storage_deposit_returns, remainder_outputs))
    }

    fn output_for_added_mana_exists(&self, remainder_address: &Address) -> bool {
        // Find the first value that matches the remainder address
        self.non_remainder_outputs().any(|o| {
            (o.is_basic() || o.is_account() || o.is_anchor() || o.is_nft())
                && o.unlock_conditions()
                    .map_or(true, |uc| uc.expiration().is_none() && uc.timelock().is_none())
                && matches!(o.required_address(
                    self.latest_slot_commitment_id.slot_index(),
                    self.protocol_parameters.committable_age_range(),
                ), Ok(Some(address)) if &address == remainder_address)
        })
    }

    pub(crate) fn get_output_for_added_mana(&mut self, remainder_address: &Address) -> Option<&mut Output> {
        // Establish the order in which we want to pick an output
        let sort_order = [
            AccountOutput::KIND,
            BasicOutput::KIND,
            NftOutput::KIND,
            AnchorOutput::KIND,
        ]
        .into_iter()
        .zip(0..)
        .collect::<HashMap<_, _>>();
        // Remove those that do not have an ordering and sort
        let ordered_outputs = self
            .provided_outputs
            .iter_mut()
            .chain(&mut self.added_outputs)
            .filter(|o| {
                o.unlock_conditions()
                    .map_or(true, |uc| uc.expiration().is_none() && uc.timelock().is_none())
            })
            .filter_map(|o| sort_order.get(&o.kind()).map(|order| (*order, o)))
            .collect::<BTreeMap<_, _>>();

        // Find the first value that matches the remainder address
        ordered_outputs.into_values().find(|o| {
            matches!(o.required_address(
                self.latest_slot_commitment_id.slot_index(),
                self.protocol_parameters.committable_age_range(),
            ), Ok(Some(address)) if &address == remainder_address)
        })
    }

    /// Calculates the required amount for required remainder outputs (multiple outputs are required if multiple native
    /// tokens are remaining) and returns if there are native tokens as remainder.
    pub(crate) fn required_remainder_amount(&self) -> Result<(u64, bool, bool), Error> {
        let (input_nts, output_nts) = self.get_input_output_native_tokens();
        let remainder_native_tokens = get_native_tokens_diff(input_nts, output_nts);

        let remainder_builder =
            BasicOutputBuilder::new_with_minimum_amount(self.protocol_parameters.storage_score_parameters())
                .add_unlock_condition(AddressUnlockCondition::new(Address::from(Ed25519Address::from(
                    [0; 32],
                ))));

        let remainder_amount = if !remainder_native_tokens.is_empty() {
            let nt_remainder_amount = remainder_builder
                .with_native_token(
                    remainder_native_tokens
                        .first_key_value()
                        .map(|(token_id, amount)| NativeToken::new(*token_id, amount))
                        .unwrap()?,
                )
                .finish_output()?
                .amount();
            // Amount can be just multiplied, because all remainder outputs with a native token have the same storage
            // cost.
            nt_remainder_amount * remainder_native_tokens.len() as u64
        } else {
            remainder_builder.finish_output()?.amount()
        };

        let (selected_mana, required_mana) = self.mana_sums(false)?;

        let remainder_address = self.get_remainder_address()?.map(|v| v.0);

        // Mana can potentially be added to an appropriate existing output instead of a new remainder output
        let mut mana_remainder = selected_mana > required_mana
            && remainder_address.map_or(true, |remainder_address| {
                !self.output_for_added_mana_exists(&remainder_address)
            });
        // If we are burning mana, we may not need a mana remainder
        if self.burn.as_ref().map_or(false, |b| b.mana()) {
            let initial_excess = self.initial_mana_excess()?;
            mana_remainder &= selected_mana > required_mana + initial_excess;
        }

        Ok((remainder_amount, !remainder_native_tokens.is_empty(), mana_remainder))
    }
}

fn create_remainder_outputs(
    amount_diff: u64,
    mana_diff: u64,
    mut native_tokens: BTreeMap<TokenId, U256>,
    remainder_address: Address,
    remainder_address_chain: Option<Bip44>,
    storage_score_parameters: StorageScoreParameters,
) -> Result<Vec<RemainderData>, Error> {
    let mut remainder_outputs = Vec::new();
    let mut remaining_amount = amount_diff;
    let mut catchall_native_token = None;

    // Start with the native tokens
    if let Some((token_id, amount)) = native_tokens.pop_last() {
        // Save this one for the catchall
        catchall_native_token.replace(NativeToken::new(token_id, amount)?);
        // Create remainder outputs with min amount
        for (token_id, amount) in native_tokens {
            let output = BasicOutputBuilder::new_with_minimum_amount(storage_score_parameters)
                .add_unlock_condition(AddressUnlockCondition::new(remainder_address.clone()))
                .with_native_token(NativeToken::new(token_id, amount)?)
                .finish_output()?;
            log::debug!(
                "Created remainder output of amount {}, mana {} and native token ({token_id}: {amount}) for {remainder_address:?}",
                output.amount(),
                output.mana()
            );
            remaining_amount = remaining_amount.saturating_sub(output.amount());
            remainder_outputs.push(output);
        }
    }
    let mut catchall = BasicOutputBuilder::new_with_amount(remaining_amount)
        .with_mana(mana_diff)
        .add_unlock_condition(AddressUnlockCondition::new(remainder_address.clone()));
    if let Some(native_token) = catchall_native_token {
        catchall = catchall.with_native_token(native_token);
    }
    let catchall = catchall.finish_output()?;
    catchall.verify_storage_deposit(storage_score_parameters)?;
    log::debug!(
        "Created remainder output of amount {}, mana {} and native token {:?} for {remainder_address:?}",
        catchall.amount(),
        catchall.mana(),
        catchall.native_token(),
    );
    remainder_outputs.push(catchall);

    Ok(remainder_outputs
        .into_iter()
        .map(|o| RemainderData {
            output: o,
            chain: remainder_address_chain,
            address: remainder_address.clone(),
        })
        .collect())
}<|MERGE_RESOLUTION|>--- conflicted
+++ resolved
@@ -97,14 +97,6 @@
 
         let (input_mana, output_mana) = self.mana_sums(false)?;
 
-<<<<<<< HEAD
-        if input_amount == output_amount && input_mana == output_mana && native_tokens_diff.is_empty() {
-            log::debug!("No remainder required");
-            return Ok((storage_deposit_returns, Vec::new()));
-        }
-
-=======
->>>>>>> d2dc74d0
         let amount_diff = input_amount.checked_sub(output_amount).expect("amount underflow");
         let mut mana_diff = input_mana.checked_sub(output_mana).expect("mana underflow");
 
@@ -121,19 +113,11 @@
         if mana_diff > 0 && self.output_for_added_mana_exists(&remainder_address) {
             log::debug!("Allocating {mana_diff} excess input mana for output with address {remainder_address}");
             self.remainders.added_mana = std::mem::take(&mut mana_diff);
-<<<<<<< HEAD
-            // If we have no other remainders, we are done
-            if input_amount == output_amount && native_tokens_diff.is_empty() {
-                log::debug!("No more remainder required");
-                return Ok((storage_deposit_returns, Vec::new()));
-            }
-=======
-        }
-
-        if input_amount == output_amount && mana_diff == 0 && native_tokens_diff.is_none() {
+        }
+
+        if input_amount == output_amount && mana_diff == 0 && native_tokens_diff.is_empty() {
             log::debug!("No remainder required");
             return Ok((storage_deposit_returns, Vec::new()));
->>>>>>> d2dc74d0
         }
 
         let remainder_outputs = create_remainder_outputs(
