// Copyright 2023 IOTA Stiftung
// SPDX-License-Identifier: Apache-2.0

use super::{Error, InputSelection, Requirement};
use crate::{client::secret::types::InputSigningData, types::block::address::Address};

impl InputSelection {
    // Checks if a selected input unlocks a given ED25519 address.
    fn selected_unlocks_ed25519_address(&self, input: &InputSigningData, address: &Address) -> bool {
        // PANIC: safe to unwrap as outputs with no address have been filtered out already.
        let required_address = input
            .output
            .required_and_unlocked_address(self.slot_index, input.output_id())
            .unwrap()
            .0;

        &required_address == address
    }

    // Checks if an available input can unlock a given ED25519 address.
    // In case an account input is selected, also tells if it needs to be state or governance transitioned.
    fn available_has_ed25519_address(&self, input: &InputSigningData, address: &Address) -> bool {
        let (required_address, _) = input
            .output
            .required_and_unlocked_address(self.slot_index, input.output_id())
            .unwrap();

        &required_address == address
    }

    /// Fulfills an ed25519 sender requirement by selecting an available input that unlocks its address.
<<<<<<< HEAD
    pub(crate) fn fulfill_ed25519_requirement(&mut self, address: Address) -> Result<Vec<InputSigningData>, Error> {
=======
    pub(crate) fn fulfill_ed25519_requirement(
        &mut self,
        address: &Address,
    ) -> Result<Vec<(InputSigningData, Option<AccountTransition>)>, Error> {
>>>>>>> 2b83eb9c
        // Checks if the requirement is already fulfilled.
        if let Some(input) = self
            .selected_inputs
            .iter()
            .find(|input| self.selected_unlocks_ed25519_address(input, address))
        {
            log::debug!(
                "{address:?} sender requirement already fulfilled by {:?}",
                input.output_id()
            );
            return Ok(Vec::new());
        }

        // Checks if the requirement can be fulfilled by a basic output.
        let found = if let Some((index, _)) = self
            .available_inputs
            .iter()
            .enumerate()
<<<<<<< HEAD
            .find(|(_, input)| input.output.is_basic() && self.available_has_ed25519_address(input, &address))
=======
            .find(|(_, input)| input.output.is_basic() && self.available_has_ed25519_address(input, address).0)
>>>>>>> 2b83eb9c
        {
            Some(index)
        } else {
            // Otherwise, checks if the requirement can be fulfilled by a non-basic output.
            self.available_inputs.iter().enumerate().find_map(|(index, input)| {
                if !input.output.is_basic() {
<<<<<<< HEAD
                    if self.available_has_ed25519_address(input, &address) {
                        Some(index)
=======
                    if let (true, account_transition) = self.available_has_ed25519_address(input, address) {
                        Some((index, account_transition))
>>>>>>> 2b83eb9c
                    } else {
                        None
                    }
                } else {
                    None
                }
            })
        };

        match found {
            Some(index) => {
                // Remove the input from the available inputs, swap to make it O(1).
                let input = self.available_inputs.swap_remove(index);

                log::debug!("{address:?} sender requirement fulfilled by {:?}", input.output_id(),);

                Ok(vec![input])
            }
            None => Err(Error::UnfulfillableRequirement(Requirement::Ed25519(address.clone()))),
        }
    }
}<|MERGE_RESOLUTION|>--- conflicted
+++ resolved
@@ -29,14 +29,7 @@
     }
 
     /// Fulfills an ed25519 sender requirement by selecting an available input that unlocks its address.
-<<<<<<< HEAD
-    pub(crate) fn fulfill_ed25519_requirement(&mut self, address: Address) -> Result<Vec<InputSigningData>, Error> {
-=======
-    pub(crate) fn fulfill_ed25519_requirement(
-        &mut self,
-        address: &Address,
-    ) -> Result<Vec<(InputSigningData, Option<AccountTransition>)>, Error> {
->>>>>>> 2b83eb9c
+    pub(crate) fn fulfill_ed25519_requirement(&mut self, address: &Address) -> Result<Vec<InputSigningData>, Error> {
         // Checks if the requirement is already fulfilled.
         if let Some(input) = self
             .selected_inputs
@@ -55,24 +48,15 @@
             .available_inputs
             .iter()
             .enumerate()
-<<<<<<< HEAD
-            .find(|(_, input)| input.output.is_basic() && self.available_has_ed25519_address(input, &address))
-=======
-            .find(|(_, input)| input.output.is_basic() && self.available_has_ed25519_address(input, address).0)
->>>>>>> 2b83eb9c
+            .find(|(_, input)| input.output.is_basic() && self.available_has_ed25519_address(input, address))
         {
             Some(index)
         } else {
             // Otherwise, checks if the requirement can be fulfilled by a non-basic output.
             self.available_inputs.iter().enumerate().find_map(|(index, input)| {
                 if !input.output.is_basic() {
-<<<<<<< HEAD
-                    if self.available_has_ed25519_address(input, &address) {
+                    if self.available_has_ed25519_address(input, address) {
                         Some(index)
-=======
-                    if let (true, account_transition) = self.available_has_ed25519_address(input, address) {
-                        Some((index, account_transition))
->>>>>>> 2b83eb9c
                     } else {
                         None
                     }
