// Copyright 2024 IOTA Stiftung
// SPDX-License-Identifier: Apache-2.0

// Copyright 2024 IOTA Stiftung
// SPDX-License-Identifier: Apache-2.0
use std::{collections::HashMap, sync::OnceLock};

use super::{Error, InputSelection};
use crate::{
    client::{
        api::input_selection::{requirement::PriorityMap, MinManaAllotment, Requirement},
        secret::types::InputSigningData,
    },
    types::block::{
        address::Address,
        input::{Input, UtxoInput},
        mana::ManaAllotment,
        output::{AccountOutput, AccountOutputBuilder, BasicOutput, FoundryOutput, NftOutput, Output},
        payload::{signed_transaction::Transaction, SignedTransactionPayload},
        signature::Ed25519Signature,
        unlock::{AccountUnlock, NftUnlock, ReferenceUnlock, SignatureUnlock, Unlock, Unlocks},
        BlockError,
    },
};

impl InputSelection {
    pub(crate) fn fulfill_mana_requirement(&mut self) -> Result<Vec<InputSigningData>, Error> {
        let Some(MinManaAllotment {
            issuer_id,
            reference_mana_cost,
            ..
        }) = self.min_mana_allotment
        else {
            // If there is no min allotment calculation needed, just check mana
            self.get_inputs_for_mana_balance()?;
            return Ok(Vec::new());
        };

        if !self.selected_inputs.is_empty() && self.all_outputs().next().is_some() {
            self.selected_inputs = Self::sort_input_signing_data(
                std::mem::take(&mut self.selected_inputs),
                self.latest_slot_commitment_id.slot_index(),
                self.protocol_parameters.committable_age_range(),
            )?;

            let inputs = self
                .selected_inputs
                .iter()
                .map(|i| Input::Utxo(UtxoInput::from(*i.output_id())));

            let outputs = self.all_outputs().cloned();

            let mut builder = Transaction::builder(self.protocol_parameters.network_id())
                .with_inputs(inputs)
                .with_outputs(outputs);

            if let Some(payload) = &self.payload {
                builder = builder.with_payload(payload.clone());
            }

            // Add the empty allotment so the work score includes it
            self.mana_allotments.entry(issuer_id).or_default();

            // If the transaction fails to build, just keep going in case another requirement helps
            let transaction = builder
                .with_context_inputs(self.context_inputs.clone())
                .with_mana_allotments(
                    self.mana_allotments
                        .iter()
                        .map(|(&account_id, &mana)| ManaAllotment { account_id, mana }),
                )
                .finish_with_params(&self.protocol_parameters)?;

            let signed_transaction = SignedTransactionPayload::new(transaction, self.null_transaction_unlocks()?)?;

            let block_work_score = self.protocol_parameters.work_score(&signed_transaction)
                + self.protocol_parameters.work_score_parameters().block();

            let required_allotment_mana = block_work_score as u64 * reference_mana_cost;

            let MinManaAllotment {
                issuer_id,
                allotment_debt,
                ..
            } = self
                .min_mana_allotment
                .as_mut()
                .ok_or(Error::UnfulfillableRequirement(Requirement::Mana))?;

            // Add the required allotment to the issuing allotment
            if required_allotment_mana > self.mana_allotments[issuer_id] {
                log::debug!("Allotting at least {required_allotment_mana} mana to account ID {issuer_id}");
                let additional_allotment = required_allotment_mana - self.mana_allotments[issuer_id];
                log::debug!("{additional_allotment} additional mana required to meet minimum allotment");
                // Unwrap: safe because we always add the record above
                *self.mana_allotments.get_mut(issuer_id).unwrap() = required_allotment_mana;
                log::debug!("Adding {additional_allotment} to allotment debt {allotment_debt}");
                *allotment_debt += additional_allotment;
            } else {
                log::debug!("Setting allotment debt to {}", self.mana_allotments[issuer_id]);
                *allotment_debt = self.mana_allotments[issuer_id];
            }

            self.reduce_account_output()?;
        } else if !self.requirements.contains(&Requirement::Mana) {
            self.requirements.push(Requirement::Mana);
        }

        // Remainders can only be calculated when the input mana is >= the output mana
        let (input_mana, output_mana) = self.mana_sums(false)?;
        if input_mana >= output_mana {
            self.update_remainders()?;
        }

        let additional_inputs = self.get_inputs_for_mana_balance()?;
        // If we needed more inputs to cover the additional allotment mana
        // then update remainders and re-run this requirement
        if additional_inputs && !self.requirements.contains(&Requirement::Mana) {
            self.requirements.push(Requirement::Mana);
        }

        Ok(Vec::new())
    }

    fn reduce_account_output(&mut self) -> Result<(), Error> {
        let MinManaAllotment {
            issuer_id,
            allotment_debt,
            ..
        } = self
            .min_mana_allotment
            .as_mut()
            .ok_or(Error::UnfulfillableRequirement(Requirement::Mana))?;
        if let Some(output) = self
            .provided_outputs
            .iter_mut()
            .chain(&mut self.added_outputs)
            .filter(|o| o.is_account() && o.mana() != 0)
            .find(|o| o.as_account().account_id() == issuer_id)
        {
            log::debug!(
                "Reducing account mana of {} by {} for allotment",
                output.as_account().account_id(),
                allotment_debt
            );
            let output_mana = output.mana();
            *output = AccountOutputBuilder::from(output.as_account())
                .with_mana(output_mana.saturating_sub(*allotment_debt))
                .finish_output()?;
            *allotment_debt = allotment_debt.saturating_sub(output_mana);
            log::debug!("Allotment debt after reduction: {}", allotment_debt);
        }
        Ok(())
    }

    pub(crate) fn null_transaction_unlocks(&self) -> Result<Unlocks, Error> {
        let mut blocks = Vec::new();
        let mut block_indexes = HashMap::<Address, usize>::new();

        // Assuming inputs_data is ordered by address type
        for (current_block_index, input) in self.selected_inputs.iter().enumerate() {
            // Get the address that is required to unlock the input
            let required_address = input
                .output
                .required_address(
                    self.latest_slot_commitment_id.slot_index(),
                    self.protocol_parameters.committable_age_range(),
                )?
                .expect("expiration deadzone");

            // Convert restricted and implicit addresses to Ed25519 address, so they're the same entry in
            // `block_indexes`.
            let required_address = match required_address {
                Address::ImplicitAccountCreation(implicit) => Address::Ed25519(*implicit.ed25519_address()),
                Address::Restricted(restricted) => restricted.address().clone(),
                _ => required_address,
            };

            // Check if we already added an [Unlock] for this address
            match block_indexes.get(&required_address) {
                // If we already have an [Unlock] for this address, add a [Unlock] based on the address type
                Some(block_index) => match required_address {
                    Address::Ed25519(_) | Address::ImplicitAccountCreation(_) => {
                        blocks.push(Unlock::Reference(ReferenceUnlock::new(*block_index as u16)?));
                    }
                    Address::Account(_) => blocks.push(Unlock::Account(AccountUnlock::new(*block_index as u16)?)),
                    Address::Nft(_) => blocks.push(Unlock::Nft(NftUnlock::new(*block_index as u16)?)),
                    _ => Err(BlockError::UnsupportedAddressKind(required_address.kind()))?,
                },
                None => {
                    // We can only sign ed25519 addresses and block_indexes needs to contain the account or nft
                    // address already at this point, because the reference index needs to be lower
                    // than the current block index
                    match &required_address {
                        Address::Ed25519(_) | Address::ImplicitAccountCreation(_) => {}
                        _ => Err(Error::MissingInputWithEd25519Address)?,
                    }

                    let block = SignatureUnlock::new(
                        Ed25519Signature::from_bytes(
                            [0; Ed25519Signature::PUBLIC_KEY_LENGTH],
                            [0; Ed25519Signature::SIGNATURE_LENGTH],
                        )
                        .into(),
                    )
                    .into();
                    blocks.push(block);

                    // Add the ed25519 address to the block_indexes, so it gets referenced if further inputs have
                    // the same address in their unlock condition
                    block_indexes.insert(required_address.clone(), current_block_index);
                }
            }

            // When we have an account or Nft output, we will add their account or nft address to block_indexes,
            // because they can be used to unlock outputs via [Unlock::Account] or [Unlock::Nft],
            // that have the corresponding account or nft address in their unlock condition
            match &input.output {
                Output::Account(account_output) => block_indexes.insert(
                    Address::Account(account_output.account_address(input.output_id())),
                    current_block_index,
                ),
                Output::Nft(nft_output) => block_indexes.insert(
                    Address::Nft(nft_output.nft_address(input.output_id())),
                    current_block_index,
                ),
                _ => None,
            };
        }

        Ok(Unlocks::new(blocks)?)
    }

    pub(crate) fn get_inputs_for_mana_balance(&mut self) -> Result<bool, Error> {
        let (mut selected_mana, mut required_mana) = self.mana_sums(true)?;

        log::debug!("Mana requirement selected mana: {selected_mana}, required mana: {required_mana}");

        let mut added_inputs = false;
        if selected_mana >= required_mana {
            log::debug!("Mana requirement already fulfilled");
        } else {
            if !self.allow_additional_input_selection {
                return Err(Error::AdditionalInputsRequired(Requirement::Mana));
            }
<<<<<<< HEAD
            let mut priority_map = PriorityMap::<ManaPriority>::generate(&mut self.available_inputs);
            loop {
                let Some(input) = priority_map.next(required_mana - selected_mana) else {
                    break;
                };
                selected_mana += self.total_mana(&input)?;
=======
            let include_generated = self.burn.as_ref().map_or(true, |b| !b.generated_mana());
            // TODO we should do as for the amount and have preferences on which inputs to pick.
            while let Some(input) = self.available_inputs.pop() {
                selected_mana += self.total_mana(&input, include_generated)?;
>>>>>>> d2dc74d0
                if let Some(output) = self.select_input(input)? {
                    required_mana += output.mana();
                }
                added_inputs = true;

                if selected_mana >= required_mana {
                    break;
                }
            }
            // Return unselected inputs to the available list
            for input in priority_map.into_inputs() {
                self.available_inputs.push(input);
            }
        }
        Ok(added_inputs)
    }

    pub(crate) fn initial_mana_excess(&self) -> Result<u64, Error> {
        let output_mana = self.provided_outputs.iter().map(|o| o.mana()).sum::<u64>();
        let mut input_mana = 0;
        let include_generated = self.burn.as_ref().map_or(true, |b| !b.generated_mana());

        for input in self
            .selected_inputs
            .iter()
            .filter(|i| self.required_inputs.contains(i.output_id()))
        {
            input_mana += self.total_mana(input, include_generated)?;
        }

        Ok(input_mana.saturating_sub(output_mana))
    }

    pub(crate) fn mana_sums(&self, include_remainders: bool) -> Result<(u64, u64), Error> {
        let mut required_mana =
            self.non_remainder_outputs().map(|o| o.mana()).sum::<u64>() + self.mana_allotments.values().sum::<u64>();
        if include_remainders {
            // Add the remainder outputs mana as well as the excess mana we've allocated to add to existing outputs
            // later.
            required_mana += self.remainder_outputs().map(|o| o.mana()).sum::<u64>() + self.remainders.added_mana;
        }

        Ok((self.total_selected_mana(None)?, required_mana))
    }

    pub(crate) fn total_selected_mana(&self, include_generated: impl Into<Option<bool>> + Copy) -> Result<u64, Error> {
        let mut selected_mana = 0;
        let include_generated = include_generated
            .into()
            .unwrap_or(self.burn.as_ref().map_or(true, |b| !b.generated_mana()));

        for input in &self.selected_inputs {
            selected_mana += self.total_mana(input, include_generated)?;
        }

        Ok(selected_mana)
    }

    fn total_mana(&self, input: &InputSigningData, include_generated: bool) -> Result<u64, Error> {
        Ok(self.mana_rewards.get(input.output_id()).copied().unwrap_or_default()
            + if include_generated {
                input.output.available_mana(
                    &self.protocol_parameters,
                    input.output_id().transaction_id().slot_index(),
                    self.creation_slot,
                )?
            } else {
                input.output.mana()
            })
    }
}

#[derive(Debug, Copy, Clone, PartialEq, Eq)]
struct ManaPriority {
    kind_priority: usize,
    has_native_token: bool,
}

impl PartialOrd for ManaPriority {
    fn partial_cmp(&self, other: &Self) -> Option<core::cmp::Ordering> {
        Some(self.cmp(other))
    }
}
impl Ord for ManaPriority {
    fn cmp(&self, other: &Self) -> core::cmp::Ordering {
        (self.kind_priority, self.has_native_token).cmp(&(other.kind_priority, other.has_native_token))
    }
}

impl From<&InputSigningData> for Option<ManaPriority> {
    fn from(value: &InputSigningData) -> Self {
        sort_order_type()
            .get(&value.output.kind())
            .map(|&kind_priority| ManaPriority {
                kind_priority,
                has_native_token: value.output.native_token().is_some(),
            })
    }
}

/// Establish the order in which we want to pick an input
pub fn sort_order_type() -> &'static HashMap<u8, usize> {
    static MAP: OnceLock<HashMap<u8, usize>> = OnceLock::new();
    MAP.get_or_init(|| {
        [
            BasicOutput::KIND,
            NftOutput::KIND,
            AccountOutput::KIND,
            FoundryOutput::KIND,
        ]
        .into_iter()
        .zip(0_usize..)
        .collect::<HashMap<_, _>>()
    })
}

impl PriorityMap<ManaPriority> {
    fn next(&mut self, missing_mana: u64) -> Option<InputSigningData> {
        let mana_sort = |mana: u64| {
            // If the mana is greater than the missing mana, we want the smallest ones first
            if mana >= missing_mana {
                (false, mana)
            // Otherwise, we want the biggest first
            } else {
                (true, u64::MAX - mana)
            }
        };
        if let Some((priority, mut inputs)) = self.0.pop_first() {
            // Sort in reverse so we can pop from the back
            inputs.sort_unstable_by(|i1, i2| mana_sort(i2.output.mana()).cmp(&mana_sort(i1.output.mana())));
            let input = inputs.pop();
            if !inputs.is_empty() {
                self.0.insert(priority, inputs);
            }
            return input;
        }
        None
    }
}<|MERGE_RESOLUTION|>--- conflicted
+++ resolved
@@ -243,19 +243,13 @@
             if !self.allow_additional_input_selection {
                 return Err(Error::AdditionalInputsRequired(Requirement::Mana));
             }
-<<<<<<< HEAD
+            let include_generated = self.burn.as_ref().map_or(true, |b| !b.generated_mana());
             let mut priority_map = PriorityMap::<ManaPriority>::generate(&mut self.available_inputs);
             loop {
                 let Some(input) = priority_map.next(required_mana - selected_mana) else {
                     break;
                 };
-                selected_mana += self.total_mana(&input)?;
-=======
-            let include_generated = self.burn.as_ref().map_or(true, |b| !b.generated_mana());
-            // TODO we should do as for the amount and have preferences on which inputs to pick.
-            while let Some(input) = self.available_inputs.pop() {
                 selected_mana += self.total_mana(&input, include_generated)?;
->>>>>>> d2dc74d0
                 if let Some(output) = self.select_input(input)? {
                     required_mana += output.mana();
                 }
