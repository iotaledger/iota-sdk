// Copyright 2023 IOTA Stiftung
// SPDX-License-Identifier: Apache-2.0

use super::{Error, InputSelection, Requirement};
use crate::{client::secret::types::InputSigningData, types::block::address::Address};

impl InputSelection {
    /// Fulfills an issuer requirement by fulfilling the equivalent sender requirement.
    /// Potentially converts the error for a more accurate one.
<<<<<<< HEAD
    pub(crate) fn fulfill_issuer_requirement(&mut self, address: Address) -> Result<Vec<InputSigningData>, Error> {
=======
    pub(crate) fn fulfill_issuer_requirement(
        &mut self,
        address: &Address,
    ) -> Result<Vec<(InputSigningData, Option<AccountTransition>)>, Error> {
>>>>>>> 2b83eb9c
        log::debug!("Treating {address:?} issuer requirement as a sender requirement");

        match self.fulfill_sender_requirement(address) {
            Ok(res) => Ok(res),
            Err(Error::UnfulfillableRequirement(Requirement::Sender(_))) => {
                Err(Error::UnfulfillableRequirement(Requirement::Issuer(address.clone())))
            }
            Err(e) => Err(e),
        }
    }
}<|MERGE_RESOLUTION|>--- conflicted
+++ resolved
@@ -7,14 +7,7 @@
 impl InputSelection {
     /// Fulfills an issuer requirement by fulfilling the equivalent sender requirement.
     /// Potentially converts the error for a more accurate one.
-<<<<<<< HEAD
-    pub(crate) fn fulfill_issuer_requirement(&mut self, address: Address) -> Result<Vec<InputSigningData>, Error> {
-=======
-    pub(crate) fn fulfill_issuer_requirement(
-        &mut self,
-        address: &Address,
-    ) -> Result<Vec<(InputSigningData, Option<AccountTransition>)>, Error> {
->>>>>>> 2b83eb9c
+    pub(crate) fn fulfill_issuer_requirement(&mut self, address: &Address) -> Result<Vec<InputSigningData>, Error> {
         log::debug!("Treating {address:?} issuer requirement as a sender requirement");
 
         match self.fulfill_sender_requirement(address) {
