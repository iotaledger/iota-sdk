--- conflicted
+++ resolved
@@ -10,13 +10,8 @@
         address::Address,
         input::INPUT_COUNT_MAX,
         output::{
-<<<<<<< HEAD
-            unlock_condition::StorageDepositReturnUnlockCondition, AccountOutputBuilder, AccountTransition,
-            FoundryOutputBuilder, NftOutputBuilder, Output, OutputId, StorageScore,
-=======
             unlock_condition::StorageDepositReturnUnlockCondition, AccountOutputBuilder, FoundryOutputBuilder,
-            NftOutputBuilder, Output, OutputId, Rent,
->>>>>>> 36375de8
+            NftOutputBuilder, Output, OutputId, StorageScore,
         },
         slot::SlotIndex,
     },
