--- conflicted
+++ resolved
@@ -11,11 +11,7 @@
         input::INPUT_COUNT_MAX,
         output::{
             unlock_condition::StorageDepositReturnUnlockCondition, AccountOutputBuilder, FoundryOutputBuilder,
-<<<<<<< HEAD
-            MinimumOutputAmount, NativeTokens, NftOutputBuilder, Output, OutputId, TokenId,
-=======
-            MinimumOutputAmount, NftOutputBuilder, Output, OutputId, StorageScoreParameters, TokenId,
->>>>>>> 42a6fd30
+            MinimumOutputAmount, NftOutputBuilder, Output, OutputId, TokenId,
         },
         slot::SlotIndex,
     },
