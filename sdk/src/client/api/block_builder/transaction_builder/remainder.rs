// Copyright 2023 IOTA Stiftung
// SPDX-License-Identifier: Apache-2.0

use alloc::collections::BTreeMap;
use std::sync::OnceLock;

use crypto::keys::bip44::Bip44;
use primitive_types::U256;

use super::{TransactionBuilder, TransactionBuilderError};
use crate::{
    client::api::{
        transaction_builder::{requirement::native_tokens::get_native_tokens_diff, Remainders},
        RemainderData,
    },
    types::block::{
        address::{Address, Ed25519Address},
        output::{unlock_condition::AddressUnlockCondition, BasicOutputBuilder, ChainId, NativeToken, Output, TokenId},
    },
};

impl TransactionBuilder {
    /// Updates the remainders, overwriting old values.
    pub(crate) fn update_remainders(&mut self) -> Result<(), TransactionBuilderError> {
<<<<<<< HEAD
        self.remainders = Remainders {
            address: self.remainders.address.take(),
            ..Default::default()
        };
=======
        let (storage_deposit_returns, remainders) = self.storage_deposit_returns_and_remainders()?;

        self.remainders.storage_deposit_returns = storage_deposit_returns;
        self.remainders.data = remainders;

        Ok(())
    }

    /// Gets the remainder address from configuration or finds one from the inputs.
    pub(crate) fn get_remainder_address(&self) -> Result<Option<(Address, Option<Bip44>)>, TransactionBuilderError> {
        if let Some(remainder_address) = &self.remainders.address {
            // Search in inputs for the Bip44 chain for the remainder address, so the ledger can regenerate it
            for input in self.available_inputs.iter().chain(self.selected_inputs.iter()) {
                let required_address = input
                    .output
                    .required_address(
                        self.latest_slot_commitment_id.slot_index(),
                        self.protocol_parameters.committable_age_range(),
                    )?
                    .expect("expiration unlockable outputs already filtered out");

                if &required_address == remainder_address {
                    return Ok(Some((remainder_address.clone(), input.chain)));
                }
            }
            return Ok(Some((remainder_address.clone(), None)));
        }

        for input in self.selected_inputs.iter() {
            let required_address = input
                .output
                .required_address(
                    self.latest_slot_commitment_id.slot_index(),
                    self.protocol_parameters.committable_age_range(),
                )?
                .expect("expiration unlockable outputs already filtered out");

            if let Some(&required_address) = required_address.backing_ed25519() {
                return Ok(Some((required_address.into(), input.chain)));
            }
        }

        Ok(None)
    }

    pub(crate) fn storage_deposit_returns_and_remainders(
        &mut self,
    ) -> Result<(Vec<Output>, Vec<RemainderData>), TransactionBuilderError> {
>>>>>>> 5669e9bd
        let (input_amount, output_amount, inputs_sdr, outputs_sdr) = self.amount_sums();

        for (address, amount) in inputs_sdr {
            let output_sdr_amount = *outputs_sdr.get(&address).unwrap_or(&0);

            if amount > output_sdr_amount {
                let diff = amount - output_sdr_amount;
                let srd_output = BasicOutputBuilder::new_with_amount(diff)
                    .with_unlock_conditions([AddressUnlockCondition::new(address.clone())])
                    .finish_output()?;

                // TODO verify_storage_deposit ?

                log::debug!("Created storage deposit return output of {diff} for {address:?}");

                self.remainders.storage_deposit_returns.push(srd_output);
            }
        }

        let (input_nts, output_nts) = self.get_input_output_native_tokens();
        log::debug!("input_nts: {input_nts:#?}");
        log::debug!("output_nts: {output_nts:#?}");
        let native_tokens_diff = get_native_tokens_diff(input_nts, output_nts);

        let (input_mana, output_mana) = self.mana_sums(false)?;

        let mut amount_diff = input_amount.checked_sub(output_amount).expect("amount underflow");
        let mut mana_diff = input_mana.checked_sub(output_mana).expect("mana underflow");

        // If we are burning mana, then we can subtract out the burned amount.
        if self.burn.as_ref().map_or(false, |b| b.mana()) {
            mana_diff = mana_diff.saturating_sub(self.initial_mana_excess()?);
        }

        let (remainder_address, chain) = self
            .get_remainder_address()?
            .ok_or(TransactionBuilderError::MissingInputWithEd25519Address)?;

        // Amount can be just multiplied, because all remainder outputs with a native token have the same storage
        // cost.
        let nt_min_amount = self.native_token_remainder().amount() * native_tokens_diff.len() as u64;

        // If there is an amount remainder (above any nt min amount), try to fit it in an existing output
        if amount_diff > nt_min_amount {
            for (chain_id, (input_amount, output_amount)) in self.amount_chains()? {
                if input_amount > output_amount
                    && (self.output_for_remainder_exists(Some(chain_id), &remainder_address)
                        || self.output_for_remainder_exists(None, &remainder_address))
                {
                    // Get the lowest of the total diff or the diff for this chain
                    let amount_to_add = (amount_diff - nt_min_amount).min(input_amount - output_amount);
                    log::debug!(
                        "Allocating {amount_to_add} excess input amount for output with address {remainder_address} and chain id {chain_id}"
                    );
                    amount_diff -= amount_to_add;
                    self.remainders.added_amount.insert(Some(chain_id), amount_to_add);
                }
            }
            // Any leftover amount diff can go in any output with the right address
            if amount_diff > nt_min_amount && self.output_for_remainder_exists(None, &remainder_address) {
                let amount_to_add = amount_diff - nt_min_amount;
                log::debug!(
                    "Allocating {amount_to_add} excess input amount for output with address {remainder_address}"
                );
                amount_diff = nt_min_amount;
                self.remainders.added_amount.insert(None, amount_to_add);
            }
        }

        // If there is a mana remainder, try to fit it in an existing output
        if mana_diff > 0 {
            for (chain_id, (input_mana, output_mana)) in self.mana_chains()? {
                if input_mana > output_mana
                    && (self.output_for_remainder_exists(Some(chain_id), &remainder_address)
                        || self.output_for_remainder_exists(None, &remainder_address))
                {
                    // Get the lowest of the total diff or the diff for this chain
                    let mana_to_add = mana_diff.min(input_mana - output_mana);
                    log::debug!(
                        "Allocating {mana_to_add} excess input mana for output with address {remainder_address} and chain id {chain_id}"
                    );
                    mana_diff -= mana_to_add;
                    self.remainders.added_mana.insert(Some(chain_id), mana_to_add);
                }
            }
            // Any leftover mana diff can go in any output with the right address
            if mana_diff > 0 && self.output_for_remainder_exists(None, &remainder_address) {
                log::debug!("Allocating {mana_diff} excess input mana for output with address {remainder_address}");
                self.remainders.added_mana.insert(None, std::mem::take(&mut mana_diff));
            }
        }

        if amount_diff == 0 && mana_diff == 0 && native_tokens_diff.is_empty() {
            log::debug!("No remainder required");
            return Ok(());
        }

        self.create_remainder_outputs(amount_diff, mana_diff, native_tokens_diff, remainder_address, chain)?;

        Ok(())
    }

    /// Gets the remainder address from configuration of finds one from the inputs.
    pub(crate) fn get_remainder_address(&self) -> Result<Option<(Address, Option<Bip44>)>, TransactionBuilderError> {
        if let Some(remainder_address) = &self.remainders.address {
            // Search in inputs for the Bip44 chain for the remainder address, so the ledger can regenerate it
            for input in self.available_inputs.iter().chain(self.selected_inputs.iter()) {
                let required_address = input
                    .output
                    .required_address(
                        self.latest_slot_commitment_id.slot_index(),
                        self.protocol_parameters.committable_age_range(),
                    )?
                    .expect("expiration unlockable outputs already filtered out");

                if &required_address == remainder_address {
                    return Ok(Some((remainder_address.clone(), input.chain)));
                }
            }
            return Ok(Some((remainder_address.clone(), None)));
        }

        for input in &self.selected_inputs {
            let required_address = input
                .output
                .required_address(
                    self.latest_slot_commitment_id.slot_index(),
                    self.protocol_parameters.committable_age_range(),
                )?
                .expect("expiration unlockable outputs already filtered out");

            if let Some(&required_address) = required_address.backing_ed25519() {
                return Ok(Some((required_address.into(), input.chain)));
            }
        }

        Ok(None)
    }

    fn output_for_remainder_exists(&self, chain_id: Option<ChainId>, remainder_address: &Address) -> bool {
        // Find the first value that matches the remainder address
<<<<<<< HEAD
        self.added_outputs.iter().any(|o| {
            (o.chain_id() == chain_id || chain_id.is_none() && (o.is_basic() || o.is_account() || o.is_nft()))
                && o.unlock_conditions()
                    .map_or(true, |uc| uc.expiration().is_none() && uc.timelock().is_none())
=======
        self.non_remainder_outputs().any(|o| {
            (o.is_basic() || o.is_account() || o.is_anchor() || o.is_nft())
                && o.unlock_conditions().expiration().is_none()
                && o.unlock_conditions().timelock().is_none()
>>>>>>> 5669e9bd
                && matches!(o.required_address(
                    self.latest_slot_commitment_id.slot_index(),
                    self.protocol_parameters.committable_age_range(),
                ), Ok(Some(address)) if &address == remainder_address)
        })
    }

<<<<<<< HEAD
    pub(crate) fn get_output_for_remainder(
        &mut self,
        chain_id: Option<ChainId>,
        remainder_address: &Address,
    ) -> Option<&mut Output> {
        self.added_outputs.iter_mut().find(|o| {
            (o.chain_id() == chain_id || chain_id.is_none() && (o.is_basic() || o.is_account() || o.is_nft()))
                && o.unlock_conditions()
                    .map_or(true, |uc| uc.expiration().is_none() && uc.timelock().is_none())
                && matches!(o.required_address(
                            self.latest_slot_commitment_id.slot_index(),
                            self.protocol_parameters.committable_age_range(),
                        ), Ok(Some(address)) if &address == remainder_address)
=======
    pub(crate) fn get_output_for_added_mana(&mut self, remainder_address: &Address) -> Option<&mut Output> {
        // Establish the order in which we want to pick an output
        let sort_order = [AccountOutput::KIND, BasicOutput::KIND, NftOutput::KIND]
            .into_iter()
            .zip(0..)
            .collect::<HashMap<_, _>>();
        // Remove those that do not have an ordering and sort
        let ordered_outputs = self
            .provided_outputs
            .iter_mut()
            .chain(&mut self.added_outputs)
            .filter(|o| o.unlock_conditions().expiration().is_none() && o.unlock_conditions().timelock().is_none())
            .filter_map(|o| sort_order.get(&o.kind()).map(|order| (*order, o)))
            .collect::<BTreeMap<_, _>>();

        // Find the first value that matches the remainder address
        ordered_outputs.into_values().find(|o| {
            matches!(o.required_address(
                self.latest_slot_commitment_id.slot_index(),
                self.protocol_parameters.committable_age_range(),
            ), Ok(Some(address)) if &address == remainder_address)
>>>>>>> 5669e9bd
        })
    }

    /// Calculates the required amount for required remainder outputs (multiple outputs are required if multiple native
    /// tokens are remaining) and returns if there are native tokens as remainder.
    pub(crate) fn required_remainder_amount(&mut self) -> Result<(u64, bool, bool), TransactionBuilderError> {
        let (input_nts, output_nts) = self.get_input_output_native_tokens();
        let remainder_native_tokens = get_native_tokens_diff(input_nts, output_nts);

        let remainder_amount = if !remainder_native_tokens.is_empty() {
            // Amount can be just multiplied, because all remainder outputs with a native token have the same storage
            // cost.
            self.native_token_remainder().amount() * remainder_native_tokens.len() as u64
        } else {
            self.basic_remainder().amount()
        };

        let (selected_mana, required_mana) = self.mana_sums(false)?;

        let remainder_address = self.get_remainder_address()?.map(|v| v.0);

        let mana_chains = self.mana_chains()?;

        // Mana can potentially be added to an appropriate existing output instead of a new remainder output
        let mut mana_remainder = selected_mana > required_mana
            && remainder_address.map_or(true, |remainder_address| {
                let mut mana_diff = selected_mana - required_mana;
                for (chain_id, (mana_in, mana_out)) in mana_chains {
                    if mana_in > mana_out && self.output_for_remainder_exists(Some(chain_id), &remainder_address) {
                        mana_diff -= mana_diff.min(mana_in - mana_out);
                        if mana_diff == 0 {
                            return false;
                        }
                    }
                }
                mana_diff > 0 && !self.output_for_remainder_exists(None, &remainder_address)
            });
        // If we are burning mana, we may not need a mana remainder
        if self.burn.as_ref().map_or(false, |b| b.mana()) {
            let initial_excess = self.initial_mana_excess()?;
            mana_remainder &= selected_mana > required_mana + initial_excess;
        }

        Ok((remainder_amount, !remainder_native_tokens.is_empty(), mana_remainder))
    }

    fn create_remainder_outputs(
        &mut self,
        amount_diff: u64,
        mana_diff: u64,
        mut native_tokens: BTreeMap<TokenId, U256>,
        remainder_address: Address,
        remainder_address_chain: Option<Bip44>,
    ) -> Result<(), TransactionBuilderError> {
        let mut remaining_amount = amount_diff;
        let mut catchall_native_token = None;

        // Start with the native tokens
        if let Some((token_id, amount)) = native_tokens.pop_last() {
            // Save this one for the catchall
            catchall_native_token.replace(NativeToken::new(token_id, amount)?);
            // Create remainder outputs with min amount
            for (token_id, amount) in native_tokens {
                let output =
                    BasicOutputBuilder::new_with_minimum_amount(self.protocol_parameters.storage_score_parameters())
                        .add_unlock_condition(AddressUnlockCondition::new(remainder_address.clone()))
                        .with_native_token(NativeToken::new(token_id, amount)?)
                        .finish_output()?;
                log::debug!(
                    "Created remainder output of amount {}, mana {} and native token ({token_id}: {amount}) for {remainder_address:?}",
                    output.amount(),
                    output.mana()
                );
                remaining_amount = remaining_amount.saturating_sub(output.amount());
                self.remainders.data.push(RemainderData {
                    output,
                    chain: remainder_address_chain,
                    address: remainder_address.clone(),
                });
            }
        }
        let mut catchall = BasicOutputBuilder::new_with_amount(remaining_amount)
            .with_mana(mana_diff)
            .add_unlock_condition(AddressUnlockCondition::new(remainder_address.clone()));
        if let Some(native_token) = catchall_native_token {
            catchall = catchall.with_native_token(native_token);
        }
        let catchall = catchall.finish_output()?;
        catchall.verify_storage_deposit(self.protocol_parameters.storage_score_parameters())?;
        log::debug!(
            "Created remainder output of amount {}, mana {} and native token {:?} for {remainder_address:?}",
            catchall.amount(),
            catchall.mana(),
            catchall.native_token(),
        );
        self.remainders.data.push(RemainderData {
            output: catchall,
            chain: remainder_address_chain,
            address: remainder_address.clone(),
        });

        Ok(())
    }

    pub(crate) fn basic_remainder(&self) -> &'static Output {
        static OUTPUT_LOCK: OnceLock<Output> = OnceLock::new();
        OUTPUT_LOCK.get_or_init(|| {
            BasicOutputBuilder::new_with_minimum_amount(self.protocol_parameters.storage_score_parameters())
                .add_unlock_condition(AddressUnlockCondition::new(Ed25519Address::null()))
                .finish_output()
                .unwrap()
        })
    }

    pub(crate) fn native_token_remainder(&self) -> &'static Output {
        static OUTPUT_LOCK: OnceLock<Output> = OnceLock::new();
        OUTPUT_LOCK.get_or_init(|| {
            BasicOutputBuilder::new_with_minimum_amount(self.protocol_parameters.storage_score_parameters())
                .add_unlock_condition(AddressUnlockCondition::new(Ed25519Address::null()))
                .with_native_token(NativeToken::new(TokenId::null(), 1).unwrap())
                .finish_output()
                .unwrap()
        })
    }
}<|MERGE_RESOLUTION|>--- conflicted
+++ resolved
@@ -22,61 +22,10 @@
 impl TransactionBuilder {
     /// Updates the remainders, overwriting old values.
     pub(crate) fn update_remainders(&mut self) -> Result<(), TransactionBuilderError> {
-<<<<<<< HEAD
         self.remainders = Remainders {
             address: self.remainders.address.take(),
             ..Default::default()
         };
-=======
-        let (storage_deposit_returns, remainders) = self.storage_deposit_returns_and_remainders()?;
-
-        self.remainders.storage_deposit_returns = storage_deposit_returns;
-        self.remainders.data = remainders;
-
-        Ok(())
-    }
-
-    /// Gets the remainder address from configuration or finds one from the inputs.
-    pub(crate) fn get_remainder_address(&self) -> Result<Option<(Address, Option<Bip44>)>, TransactionBuilderError> {
-        if let Some(remainder_address) = &self.remainders.address {
-            // Search in inputs for the Bip44 chain for the remainder address, so the ledger can regenerate it
-            for input in self.available_inputs.iter().chain(self.selected_inputs.iter()) {
-                let required_address = input
-                    .output
-                    .required_address(
-                        self.latest_slot_commitment_id.slot_index(),
-                        self.protocol_parameters.committable_age_range(),
-                    )?
-                    .expect("expiration unlockable outputs already filtered out");
-
-                if &required_address == remainder_address {
-                    return Ok(Some((remainder_address.clone(), input.chain)));
-                }
-            }
-            return Ok(Some((remainder_address.clone(), None)));
-        }
-
-        for input in self.selected_inputs.iter() {
-            let required_address = input
-                .output
-                .required_address(
-                    self.latest_slot_commitment_id.slot_index(),
-                    self.protocol_parameters.committable_age_range(),
-                )?
-                .expect("expiration unlockable outputs already filtered out");
-
-            if let Some(&required_address) = required_address.backing_ed25519() {
-                return Ok(Some((required_address.into(), input.chain)));
-            }
-        }
-
-        Ok(None)
-    }
-
-    pub(crate) fn storage_deposit_returns_and_remainders(
-        &mut self,
-    ) -> Result<(Vec<Output>, Vec<RemainderData>), TransactionBuilderError> {
->>>>>>> 5669e9bd
         let (input_amount, output_amount, inputs_sdr, outputs_sdr) = self.amount_sums();
 
         for (address, amount) in inputs_sdr {
@@ -179,7 +128,7 @@
         Ok(())
     }
 
-    /// Gets the remainder address from configuration of finds one from the inputs.
+    /// Gets the remainder address from configuration or finds one from the inputs.
     pub(crate) fn get_remainder_address(&self) -> Result<Option<(Address, Option<Bip44>)>, TransactionBuilderError> {
         if let Some(remainder_address) = &self.remainders.address {
             // Search in inputs for the Bip44 chain for the remainder address, so the ledger can regenerate it
@@ -199,7 +148,7 @@
             return Ok(Some((remainder_address.clone(), None)));
         }
 
-        for input in &self.selected_inputs {
+        for input in self.selected_inputs.iter() {
             let required_address = input
                 .output
                 .required_address(
@@ -218,17 +167,10 @@
 
     fn output_for_remainder_exists(&self, chain_id: Option<ChainId>, remainder_address: &Address) -> bool {
         // Find the first value that matches the remainder address
-<<<<<<< HEAD
         self.added_outputs.iter().any(|o| {
             (o.chain_id() == chain_id || chain_id.is_none() && (o.is_basic() || o.is_account() || o.is_nft()))
-                && o.unlock_conditions()
-                    .map_or(true, |uc| uc.expiration().is_none() && uc.timelock().is_none())
-=======
-        self.non_remainder_outputs().any(|o| {
-            (o.is_basic() || o.is_account() || o.is_anchor() || o.is_nft())
                 && o.unlock_conditions().expiration().is_none()
                 && o.unlock_conditions().timelock().is_none()
->>>>>>> 5669e9bd
                 && matches!(o.required_address(
                     self.latest_slot_commitment_id.slot_index(),
                     self.protocol_parameters.committable_age_range(),
@@ -236,7 +178,6 @@
         })
     }
 
-<<<<<<< HEAD
     pub(crate) fn get_output_for_remainder(
         &mut self,
         chain_id: Option<ChainId>,
@@ -244,35 +185,12 @@
     ) -> Option<&mut Output> {
         self.added_outputs.iter_mut().find(|o| {
             (o.chain_id() == chain_id || chain_id.is_none() && (o.is_basic() || o.is_account() || o.is_nft()))
-                && o.unlock_conditions()
-                    .map_or(true, |uc| uc.expiration().is_none() && uc.timelock().is_none())
+                && o.unlock_conditions().expiration().is_none()
+                && o.unlock_conditions().timelock().is_none()
                 && matches!(o.required_address(
-                            self.latest_slot_commitment_id.slot_index(),
-                            self.protocol_parameters.committable_age_range(),
-                        ), Ok(Some(address)) if &address == remainder_address)
-=======
-    pub(crate) fn get_output_for_added_mana(&mut self, remainder_address: &Address) -> Option<&mut Output> {
-        // Establish the order in which we want to pick an output
-        let sort_order = [AccountOutput::KIND, BasicOutput::KIND, NftOutput::KIND]
-            .into_iter()
-            .zip(0..)
-            .collect::<HashMap<_, _>>();
-        // Remove those that do not have an ordering and sort
-        let ordered_outputs = self
-            .provided_outputs
-            .iter_mut()
-            .chain(&mut self.added_outputs)
-            .filter(|o| o.unlock_conditions().expiration().is_none() && o.unlock_conditions().timelock().is_none())
-            .filter_map(|o| sort_order.get(&o.kind()).map(|order| (*order, o)))
-            .collect::<BTreeMap<_, _>>();
-
-        // Find the first value that matches the remainder address
-        ordered_outputs.into_values().find(|o| {
-            matches!(o.required_address(
-                self.latest_slot_commitment_id.slot_index(),
-                self.protocol_parameters.committable_age_range(),
-            ), Ok(Some(address)) if &address == remainder_address)
->>>>>>> 5669e9bd
+                        self.latest_slot_commitment_id.slot_index(),
+                        self.protocol_parameters.committable_age_range(),
+                    ), Ok(Some(address)) if &address == remainder_address)
         })
     }
 
