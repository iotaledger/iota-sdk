--- conflicted
+++ resolved
@@ -540,16 +540,12 @@
             .expect("expiration unlockable outputs already filtered out");
         self.selected_inputs.insert(required_address, input);
 
-<<<<<<< HEAD
         // Remove the cached allotment value because it's no longer valid
         if let Some(MinManaAllotment { required_allotment, .. }) = self.min_mana_allotment.as_mut() {
             *required_allotment = None;
         }
 
         Ok(added_output)
-=======
-        Ok(added_output.then(|| self.added_outputs.last().unwrap()))
->>>>>>> 5669e9bd
     }
 
     /// Sets the required inputs of a [`TransactionBuilder`].
