// Copyright 2022 IOTA Stiftung
// SPDX-License-Identifier: Apache-2.0

use std::collections::HashSet;

use crate::{
    client::{
        api::{input_selection::Error as InputSelectionError, ClientBlockBuilder, GetAddressesBuilder},
        constants::{
            DEFAULT_RETRY_UNTIL_INCLUDED_INTERVAL, DEFAULT_RETRY_UNTIL_INCLUDED_MAX_AMOUNT, FIVE_MINUTES_IN_SECONDS,
        },
        error::{Error, Result},
        node_api::indexer::query_parameters::QueryParameter,
        secret::SecretManager,
        Client,
    },
    types::{
        api::core::dto::LedgerInclusionStateDto,
        block::{
            address::Bech32Address,
            input::{Input, UtxoInput, INPUT_COUNT_MAX},
            output::{OutputId, OutputWithMetadata},
            parent::Parents,
            payload::{
                transaction::{TransactionEssence, TransactionId},
                Payload,
            },
            Block, BlockId,
        },
    },
    utils::unix_timestamp_now,
};

impl Client {
    /// Get the inputs of a transaction for the given transaction id.
    pub async fn inputs_from_transaction_id(&self, transaction_id: &TransactionId) -> Result<Vec<OutputWithMetadata>> {
        let block = self.get_included_block(transaction_id).await?;

        let inputs = match block.payload() {
            Some(Payload::Transaction(t)) => match t.essence() {
                TransactionEssence::Regular(e) => e.inputs(),
            },
            _ => {
                unreachable!()
            }
        };

        let input_ids = inputs
            .iter()
            .map(|i| match i {
                Input::Utxo(input) => *input.output_id(),
                Input::Treasury(_) => {
                    unreachable!()
                }
            })
            .collect();

        self.get_outputs(input_ids).await
    }

    /// A generic send function for easily sending transaction or tagged data blocks.
    pub fn block(&self) -> ClientBlockBuilder<'_> {
        ClientBlockBuilder::new(self)
    }

    /// Return a list of addresses from a secret manager regardless of their validity.
    pub fn get_addresses<'a>(&'a self, secret_manager: &'a SecretManager) -> GetAddressesBuilder<'a> {
        GetAddressesBuilder::new(secret_manager).with_client(self)
    }

    /// Find all blocks by provided block IDs.
    pub async fn find_blocks(&self, block_ids: &[BlockId]) -> Result<Vec<Block>> {
        let mut blocks = Vec::new();

        // Use a `HashSet` to prevent duplicate block_ids.
        let mut block_ids_to_query = HashSet::<BlockId>::new();

        // Collect the `BlockId` in the HashSet.
        for block_id in block_ids {
            block_ids_to_query.insert(*block_id);
        }

        // Use `get_block()` API to get the `Block`.
        for block_id in block_ids_to_query {
            let block = self.get_block(&block_id).await?;
            blocks.push(block);
        }
        Ok(blocks)
    }

    /// Retries (promotes or reattaches) a block for provided block id. Block should only be
    /// retried only if they are valid and haven't been confirmed for a while.
    pub async fn retry(&self, block_id: &BlockId) -> Result<(BlockId, Block)> {
        // Get the metadata to check if it needs to promote or reattach
        let block_metadata = self.get_block_metadata(block_id).await?;
        if block_metadata.should_promote.unwrap_or(false) {
            self.promote_unchecked(block_id).await
        } else if block_metadata.should_reattach.unwrap_or(false) {
            self.reattach_unchecked(block_id).await
        } else {
            Err(Error::NoNeedPromoteOrReattach(block_id.to_string()))
        }
    }

    /// Retries (promotes or reattaches) a block for provided block id until it's included (referenced by a
    /// milestone). Default interval is 5 seconds and max attempts is 40. Returns the included block at first position
    /// and additional reattached blocks
    pub async fn retry_until_included(
        &self,
        block_id: &BlockId,
        interval: Option<u64>,
        max_attempts: Option<u64>,
    ) -> Result<Vec<(BlockId, Block)>> {
        log::debug!("[retry_until_included]");
        // Attachments of the Block to check inclusion state
        let mut block_ids = vec![*block_id];
        // Reattached Blocks that get returned
        let mut blocks_with_id = Vec::new();
        for _ in 0..max_attempts.unwrap_or(DEFAULT_RETRY_UNTIL_INCLUDED_MAX_AMOUNT) {
            #[cfg(target_family = "wasm")]
            gloo_timers::future::TimeoutFuture::new(
                (interval.unwrap_or(DEFAULT_RETRY_UNTIL_INCLUDED_INTERVAL) * 1000)
                    .try_into()
                    .unwrap(),
            )
            .await;

            #[cfg(not(target_family = "wasm"))]
            tokio::time::sleep(std::time::Duration::from_secs(
                interval.unwrap_or(DEFAULT_RETRY_UNTIL_INCLUDED_INTERVAL),
            ))
            .await;

            // Check inclusion state for each attachment
            let block_ids_len = block_ids.len();
            let mut conflicting = false;
            for (index, block_id_) in block_ids.clone().iter().enumerate() {
                let block_metadata = self.get_block_metadata(block_id_).await?;
                if let Some(inclusion_state) = block_metadata.ledger_inclusion_state {
                    match inclusion_state {
                        LedgerInclusionStateDto::Included | LedgerInclusionStateDto::NoTransaction => {
                            // if original block, request it so we can return it on first position
                            if block_id == block_id_ {
                                let mut included_and_reattached_blocks =
                                    vec![(*block_id, self.get_block(block_id).await?)];
                                included_and_reattached_blocks.extend(blocks_with_id);
                                return Ok(included_and_reattached_blocks);
                            } else {
                                // Move included block to first position
                                blocks_with_id.rotate_left(index);
                                return Ok(blocks_with_id);
                            }
                        }
                        // only set it as conflicting here and don't return, because another reattached block could
                        // have the included transaction
                        LedgerInclusionStateDto::Conflicting => conflicting = true,
                    };
                }
                // Only reattach or promote latest attachment of the block
                if index == block_ids_len - 1 {
                    if block_metadata.should_promote.unwrap_or(false) {
                        // Safe to unwrap since we iterate over it
                        self.promote_unchecked(block_ids.last().unwrap()).await?;
                    } else if block_metadata.should_reattach.unwrap_or(false) {
                        // Safe to unwrap since we iterate over it
                        let reattached = self.reattach_unchecked(block_ids.last().unwrap()).await?;
                        block_ids.push(reattached.0);
                        blocks_with_id.push(reattached);
                    }
                }
            }
            // After we checked all our reattached blocks, check if the transaction got reattached in another block
            // and confirmed
            if conflicting {
                let block = self.get_block(block_id).await?;
                if let Some(Payload::Transaction(transaction_payload)) = block.payload() {
                    let included_block = self.get_included_block(&transaction_payload.id()).await?;
                    let mut included_and_reattached_blocks = vec![(included_block.id(), included_block)];
                    included_and_reattached_blocks.extend(blocks_with_id);
                    return Ok(included_and_reattached_blocks);
                }
            }
        }
        Err(Error::TangleInclusion(block_id.to_string()))
    }

    /// Function to find inputs from addresses for a provided amount (useful for offline signing), ignoring outputs with
    /// additional unlock conditions
    pub async fn find_inputs(&self, addresses: Vec<Bech32Address>, amount: u64) -> Result<Vec<UtxoInput>> {
        // Get outputs from node and select inputs
        let mut available_outputs = Vec::new();

        for address in addresses {
            let output_ids_response = self
                .basic_output_ids(vec![
                    QueryParameter::Address(address),
                    QueryParameter::HasExpiration(false),
                    QueryParameter::HasTimelock(false),
                    QueryParameter::HasStorageDepositReturn(false),
                ])
                .await?;

            available_outputs.extend(self.get_outputs(output_ids_response.items).await?);
        }

        let mut basic_outputs = Vec::new();

        for output_with_meta in available_outputs {
            basic_outputs.push((
                UtxoInput::new(
                    output_with_meta.metadata().transaction_id().to_owned(),
                    output_with_meta.metadata().output_index(),
                )?,
                output_with_meta.output().amount(),
            ));
        }
        basic_outputs.sort_by(|l, r| r.1.cmp(&l.1));

        let mut total_already_spent = 0;
        let mut selected_inputs = Vec::new();
        for (_offset, output_wrapper) in basic_outputs
            .into_iter()
            // Max inputs is 128
            .take(INPUT_COUNT_MAX.into())
            .enumerate()
        {
            // Break if we have enough funds and don't create dust for the remainder
            if total_already_spent == amount || total_already_spent >= amount {
                break;
            }
            selected_inputs.push(output_wrapper.0);
            total_already_spent += output_wrapper.1;
        }

        if total_already_spent < amount {
            return Err(InputSelectionError::InsufficientAmount {
                found: total_already_spent,
                required: amount,
            })?;
        }

        Ok(selected_inputs)
    }

    /// Find all outputs based on the requests criteria. This method will try to query multiple nodes if
    /// the request amount exceeds individual node limit.
<<<<<<< HEAD
    pub async fn find_outputs(
        &self,
        output_ids: &[OutputId],
        addresses: &[Bech32Address],
    ) -> Result<Vec<OutputWithMetadataResponse>> {
=======
    pub async fn find_outputs(&self, output_ids: &[OutputId], addresses: &[String]) -> Result<Vec<OutputWithMetadata>> {
>>>>>>> 4cb0c0fa
        let mut output_responses = self.get_outputs(output_ids.to_vec()).await?;

        // Use `get_address()` API to get the address outputs first,
        // then collect the `UtxoInput` in the HashSet.
        for address in addresses {
            // Get output ids of outputs that can be controlled by this address without further unlock constraints
            let output_ids_response = self
                .basic_output_ids(vec![
                    QueryParameter::Address(address.clone()),
                    QueryParameter::HasExpiration(false),
                    QueryParameter::HasTimelock(false),
                    QueryParameter::HasStorageDepositReturn(false),
                ])
                .await?;

            output_responses.extend(self.get_outputs(output_ids_response.items).await?);
        }

        Ok(output_responses.clone())
    }

    /// Reattaches blocks for provided block id. Blocks can be reattached only if they are valid and haven't been
    /// confirmed for a while.
    pub async fn reattach(&self, block_id: &BlockId) -> Result<(BlockId, Block)> {
        let metadata = self.get_block_metadata(block_id).await?;
        if metadata.should_reattach.unwrap_or(false) {
            self.reattach_unchecked(block_id).await
        } else {
            Err(Error::NoNeedPromoteOrReattach(block_id.to_string()))
        }
    }

    /// Reattach a block without checking if it should be reattached
    pub async fn reattach_unchecked(&self, block_id: &BlockId) -> Result<(BlockId, Block)> {
        // Get the Block object by the BlockID.
        let block = self.get_block(block_id).await?;
        let reattach_block = self.finish_block_builder(None, block.payload().cloned()).await?;

        // Post the modified
        let block_id = self.post_block_raw(&reattach_block).await?;
        // Get block if we use remote Pow, because the node will change parents and nonce
        let block = if self.get_local_pow() {
            reattach_block
        } else {
            self.get_block(&block_id).await?
        };
        Ok((block_id, block))
    }

    /// Promotes a block. The method should validate if a promotion is necessary through get_block. If not, the
    /// method should error out and should not allow unnecessary promotions.
    pub async fn promote(&self, block_id: &BlockId) -> Result<(BlockId, Block)> {
        let metadata = self.get_block_metadata(block_id).await?;
        if metadata.should_promote.unwrap_or(false) {
            self.promote_unchecked(block_id).await
        } else {
            Err(Error::NoNeedPromoteOrReattach(block_id.to_string()))
        }
    }

    /// Promote a block without checking if it should be promoted
    pub async fn promote_unchecked(&self, block_id: &BlockId) -> Result<(BlockId, Block)> {
        // Create a new block (zero value block) for which one tip would be the actual block.
        let mut tips = self.get_tips().await?;
        if let Some(tip) = tips.first_mut() {
            *tip = *block_id;
        }

        let promote_block = self.finish_block_builder(Some(Parents::from_vec(tips)?), None).await?;

        let block_id = self.post_block_raw(&promote_block).await?;
        // Get block if we use remote Pow, because the node will change parents and nonce.
        let block = if self.get_local_pow() {
            promote_block
        } else {
            self.get_block(&block_id).await?
        };
        Ok((block_id, block))
    }

    /// Returns the local time checked with the timestamp of the latest milestone, if the difference is larger than 5
    /// minutes an error is returned to prevent locking outputs by accident for a wrong time.
    pub async fn get_time_checked(&self) -> Result<u32> {
        let current_time = unix_timestamp_now().as_secs() as u32;

        let network_info = self.get_network_info().await?;

        if let Some(latest_ms_timestamp) = network_info.latest_milestone_timestamp {
            // Check the local time is in the range of +-5 minutes of the node to prevent locking funds by accident
            if !(latest_ms_timestamp - FIVE_MINUTES_IN_SECONDS..latest_ms_timestamp + FIVE_MINUTES_IN_SECONDS)
                .contains(&current_time)
            {
                return Err(Error::TimeNotSynced {
                    current_time,
                    milestone_timestamp: latest_ms_timestamp,
                });
            }
        }

        Ok(current_time)
    }
}<|MERGE_RESOLUTION|>--- conflicted
+++ resolved
@@ -244,15 +244,11 @@
 
     /// Find all outputs based on the requests criteria. This method will try to query multiple nodes if
     /// the request amount exceeds individual node limit.
-<<<<<<< HEAD
     pub async fn find_outputs(
         &self,
         output_ids: &[OutputId],
         addresses: &[Bech32Address],
-    ) -> Result<Vec<OutputWithMetadataResponse>> {
-=======
-    pub async fn find_outputs(&self, output_ids: &[OutputId], addresses: &[String]) -> Result<Vec<OutputWithMetadata>> {
->>>>>>> 4cb0c0fa
+    ) -> Result<Vec<OutputWithMetadata>> {
         let mut output_responses = self.get_outputs(output_ids.to_vec()).await?;
 
         // Use `get_address()` API to get the address outputs first,
