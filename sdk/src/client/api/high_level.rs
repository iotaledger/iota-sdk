--- conflicted
+++ resolved
@@ -13,30 +13,14 @@
         node_api::indexer::query_parameters::QueryParameter,
         Client,
     },
-<<<<<<< HEAD
-    types::{
-        api::core::response::LedgerInclusionState,
-        block::{
-            address::Bech32Address,
-            input::{Input, UtxoInput, INPUT_COUNT_MAX},
-            output::OutputWithMetadata,
-            parent::Parents,
-            payload::{
-                transaction::{TransactionEssence, TransactionId},
-                Payload,
-            },
-            slot::SlotIndex,
-            Block, BlockId,
-        },
-=======
     types::block::{
         address::Bech32Address,
         core::Block,
         input::{Input, UtxoInput, INPUT_COUNT_MAX},
         output::OutputWithMetadata,
         payload::{transaction::TransactionId, Payload},
+        slot::SlotIndex,
         BlockId,
->>>>>>> 0e388925
     },
     utils::unix_timestamp_now,
 };
