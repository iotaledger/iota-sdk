--- conflicted
+++ resolved
@@ -7,16 +7,8 @@
 
 use crate::{
     client::{
-<<<<<<< HEAD
-        api::transaction_builder::TransactionBuilderError,
-        constants::FIVE_MINUTES_IN_NANOSECONDS,
-        error::{Error, Result},
-        node_api::indexer::query_parameters::BasicOutputQueryParameters,
-        unix_timestamp_now, Client,
-=======
-        api::input_selection::Error as InputSelectionError, constants::FIVE_MINUTES_IN_NANOSECONDS, error::ClientError,
-        node_api::indexer::query_parameters::BasicOutputQueryParameters, unix_timestamp_now, Client,
->>>>>>> 12e5ec8d
+        api::transaction_builder::TransactionBuilderError, constants::FIVE_MINUTES_IN_NANOSECONDS,
+        node_api::indexer::query_parameters::BasicOutputQueryParameters, unix_timestamp_now, Client, ClientError,
     },
     types::{
         api::core::OutputWithMetadataResponse,
