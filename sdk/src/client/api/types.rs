--- conflicted
+++ resolved
@@ -61,18 +61,12 @@
 impl TryFromDto<PreparedTransactionDataDto> for PreparedTransactionData {
     type Error = Error;
 
-<<<<<<< HEAD
-    fn try_from_dto_with_params_inner(dto: Self::Dto, params: &ValidationParams<'_>) -> Result<Self, Self::Error> {
-        Ok(Self {
-            transaction: Transaction::try_from_dto_with_params(dto.transaction, params)
-=======
     fn try_from_dto_with_params_inner(
         dto: PreparedTransactionDataDto,
         params: Option<&ProtocolParameters>,
     ) -> Result<Self, Self::Error> {
         Ok(Self {
             transaction: Transaction::try_from_dto_with_params_inner(dto.transaction, params)
->>>>>>> 7bf364d4
                 .map_err(|_| Error::InvalidField("transaction"))?,
             inputs_data: dto
                 .inputs_data
@@ -121,18 +115,12 @@
 impl TryFromDto<SignedTransactionDataDto> for SignedTransactionData {
     type Error = Error;
 
-<<<<<<< HEAD
-    fn try_from_dto_with_params_inner(dto: Self::Dto, params: &ValidationParams<'_>) -> Result<Self, Self::Error> {
-        Ok(Self {
-            payload: SignedTransactionPayload::try_from_dto_with_params(dto.payload, params)
-=======
     fn try_from_dto_with_params_inner(
         dto: SignedTransactionDataDto,
         params: Option<&ProtocolParameters>,
     ) -> Result<Self, Self::Error> {
         Ok(Self {
             payload: SignedTransactionPayload::try_from_dto_with_params_inner(dto.payload, params)
->>>>>>> 7bf364d4
                 .map_err(|_| Error::InvalidField("transaction_payload"))?,
             inputs_data: dto
                 .inputs_data
