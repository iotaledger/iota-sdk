// Copyright 2022 IOTA Stiftung
// SPDX-License-Identifier: Apache-2.0

#[cfg(not(target_family = "wasm"))]
use {
    crate::{client::NetworkInfo, types::block::PROTOCOL_VERSION},
    std::{collections::HashSet, time::Duration},
    tokio::time::sleep,
};

use super::{Node, NodeManager};
use crate::client::{Client, ClientInner, Error, Result};

impl ClientInner {
    /// Get a node candidate from the healthy node pool.
    pub async fn get_node(&self) -> Result<Node> {
        if let Some(primary_node) = self.node_manager.read().await.primary_nodes.first() {
            return Ok(primary_node.clone());
        }

        let pool = self.node_manager.read().await.nodes.clone();

        pool.into_iter().next().ok_or(Error::HealthyNodePoolEmpty)
    }

    /// returns the unhealthy nodes.
    #[cfg(not(target_family = "wasm"))]
    pub async fn unhealthy_nodes(&self) -> HashSet<Node> {
        let node_manager = self.node_manager.read().await;

        node_manager
            .healthy_nodes
            .read()
            .map_or(HashSet::new(), |healthy_nodes| {
                node_manager
                    .nodes
                    .iter()
                    .filter(|node| !healthy_nodes.contains(node))
                    .cloned()
                    .collect()
            })
    }
}

#[cfg(not(target_family = "wasm"))]
impl Client {
    /// Sync the node lists per node_sync_interval milliseconds
    pub(crate) async fn start_sync_process(
        &self,
        nodes: HashSet<Node>,
        node_sync_interval: Duration,
        ignore_node_health: bool,
    ) {
        loop {
            // Delay first since the first `sync_nodes` call is made by the builder to ensure the node list is
            // filled before the client is used.
            sleep(node_sync_interval).await;
            if let Err(e) = self.sync_nodes(&nodes, ignore_node_health).await {
                log::warn!("Syncing nodes failed: {e}");
            }
        }
    }

    pub(crate) async fn sync_nodes(&self, nodes: &HashSet<Node>, ignore_node_health: bool) -> Result<()> {
        use std::collections::HashMap;

        log::debug!("sync_nodes");
        let mut healthy_nodes = HashSet::new();
        let mut network_nodes: HashMap<String, Vec<(_, Node, Option<u64>)>> = HashMap::new();

        for node in nodes {
            // Put the healthy node url into the network_nodes
            if node.permanode {
                match Self::get_permanode_info(node.clone()).await {
                    Ok(info) => {
                        if info.is_healthy || ignore_node_health {
                            // Unwrap: We should always have parameters for this version. If we don't we can't recover.
                            let protocol_parameters = info
                                .protocol_parameters_by_version(PROTOCOL_VERSION)
                                .expect("missing v3 protocol parameters")
                                .parameters
                                .clone();
                            let network_name = protocol_parameters.network_name();
                            match network_nodes.get_mut(network_name) {
                                Some(network_node_entry) => {
                                    network_node_entry.push((protocol_parameters, node.clone(), None));
                                }
                                None => {
                                    network_nodes.insert(
                                        network_name.to_owned(),
                                        vec![(protocol_parameters, node.clone(), None)],
                                    );
                                }
                            }
                        } else {
                            log::warn!("{} is not healthy: {:?}", node.url, info);
                        }
                    }
                    Err(err) => {
                        log::error!("Couldn't get node info: {err}");
                    }
                }
            } else {
<<<<<<< HEAD
                match crate::client::Client::get_info(node.url.as_ref(), node.auth.clone()).await {
=======
                match Self::get_node_info(node.url.as_ref(), node.auth.clone()).await {
>>>>>>> 137f6518
                    Ok(info) => {
                        if info.status.is_healthy || ignore_node_health {
                            // Unwrap: We should always have parameters for this version. If we don't we can't recover.
                            let protocol_parameters = info
                                .protocol_parameters_by_version(PROTOCOL_VERSION)
                                .expect("missing v3 protocol parameters")
                                .parameters
                                .clone();
                            let network_name = protocol_parameters.network_name();
                            match network_nodes.get_mut(network_name) {
                                Some(network_node_entry) => {
                                    network_node_entry.push((
                                        protocol_parameters,
                                        node.clone(),
                                        info.status.relative_accepted_tangle_time,
                                    ));
                                }
                                None => {
                                    network_nodes.insert(
                                        network_name.to_owned(),
                                        vec![(
                                            protocol_parameters,
                                            node.clone(),
                                            info.status.relative_accepted_tangle_time,
                                        )],
                                    );
                                }
                            }
                        } else {
                            log::warn!("{} is not healthy: {:?}", node.url, info);
                        }
                    }
                    Err(err) => {
                        log::error!("Couldn't get node info: {err}");
                    }
                }
            }
        }

        // Get the nodes of which the most are in the same network
        if let Some((_network_name, nodes)) = network_nodes.iter().max_by_key(|a| a.1.len()) {
            // Set the protocol_parameters to the parameters that most nodes have in common and only use these nodes as
            // healthy_nodes
            if let Some((parameters, _node_url, tangle_time)) = nodes.first() {
                // Unwrap: We should always have parameters for this version. If we don't we can't recover.
                *self.network_info.write().await = NetworkInfo {
                    protocol_parameters: parameters.clone(),
                    tangle_time: *tangle_time,
                };
            }

            healthy_nodes.extend(nodes.iter().map(|(_info, node_url, _time)| node_url).cloned())
        };

        // Update the sync list.
        *self
            .node_manager
            .read()
            .await
            .healthy_nodes
            .write()
            .map_err(|_| crate::client::Error::PoisonError)? = healthy_nodes;

        Ok(())
    }

    pub async fn update_node_manager(&self, node_manager: NodeManager) -> Result<()> {
        let node_sync_interval = node_manager.node_sync_interval;
        let ignore_node_health = node_manager.ignore_node_health;
        let nodes = node_manager
            .primary_nodes
            .iter()
            .chain(node_manager.nodes.iter())
            .cloned()
            .collect();

        *self.node_manager.write().await = node_manager;

        self.sync_nodes(&nodes, ignore_node_health).await?;
        let client = self.clone();

        let sync_handle = tokio::spawn(async move {
            client
                .start_sync_process(nodes, node_sync_interval, ignore_node_health)
                .await
        });

        *self._sync_handle.write().await = crate::client::SyncHandle(Some(sync_handle));
        Ok(())
    }
}

#[cfg(target_family = "wasm")]
impl Client {
    pub async fn update_node_manager(&self, node_manager: NodeManager) -> Result<()> {
        *self.node_manager.write().await = node_manager;
        Ok(())
    }
}<|MERGE_RESOLUTION|>--- conflicted
+++ resolved
@@ -101,11 +101,7 @@
                     }
                 }
             } else {
-<<<<<<< HEAD
-                match crate::client::Client::get_info(node.url.as_ref(), node.auth.clone()).await {
-=======
-                match Self::get_node_info(node.url.as_ref(), node.auth.clone()).await {
->>>>>>> 137f6518
+                match Self::get_info(node.url.as_ref(), node.auth.clone()).await {
                     Ok(info) => {
                         if info.status.is_healthy || ignore_node_health {
                             // Unwrap: We should always have parameters for this version. If we don't we can't recover.
