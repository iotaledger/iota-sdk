// Copyright 2022 IOTA Stiftung
// SPDX-License-Identifier: Apache-2.0

#[cfg(not(target_family = "wasm"))]
use {
    crate::types::api::core::response::InfoResponse,
    crate::types::block::PROTOCOL_VERSION,
    std::{collections::HashSet, time::Duration},
    tokio::time::sleep,
};

use super::{Node, NodeManager};
use crate::client::{Client, ClientInner, Error, Result};

impl ClientInner {
    /// Get a node candidate from the healthy node pool.
    pub async fn get_node(&self) -> Result<Node> {
        if let Some(primary_node) = &self.node_manager.read().await.primary_node {
            return Ok(primary_node.clone());
        }

        let pool = self.node_manager.read().await.nodes.clone();

        pool.into_iter().next().ok_or(Error::HealthyNodePoolEmpty)
    }

    /// returns the unhealthy nodes.
    #[cfg(not(target_family = "wasm"))]
    pub async fn unhealthy_nodes(&self) -> HashSet<Node> {
        let node_manager = self.node_manager.read().await;

        node_manager
            .healthy_nodes
            .read()
            .map_or(HashSet::new(), |healthy_nodes| {
                node_manager
                    .nodes
                    .iter()
                    .filter(|node| !healthy_nodes.contains_key(node))
                    .cloned()
                    .collect()
            })
    }
}

#[cfg(not(target_family = "wasm"))]
impl ClientInner {
    /// Sync the node lists per node_sync_interval milliseconds
    pub(crate) async fn start_sync_process(
        &self,
        nodes: HashSet<Node>,
        node_sync_interval: Duration,
        ignore_node_health: bool,
    ) {
        loop {
            // Delay first since the first `sync_nodes` call is made by the builder to ensure the node list is
            // filled before the client is used.
            sleep(node_sync_interval).await;
            if let Err(e) = self.sync_nodes(&nodes, ignore_node_health).await {
                log::warn!("Syncing nodes failed: {e}");
            }
        }
    }

    pub(crate) async fn sync_nodes(&self, nodes: &HashSet<Node>, ignore_node_health: bool) -> Result<()> {
        use std::collections::HashMap;

        log::debug!("sync_nodes");
        let mut healthy_nodes = HashMap::new();
        let mut network_nodes: HashMap<String, Vec<(InfoResponse, Node)>> = HashMap::new();

        for node in nodes {
            // Put the healthy node url into the network_nodes
            match crate::client::Client::get_node_info(node.url.as_ref(), node.auth.clone()).await {
                Ok(info) => {
                    if info.status.is_healthy || ignore_node_health {
                        // Unwrap: We should always have parameters for this version. If we don't we can't recover.
                        let network_name = info
                            .protocol_parameters_by_version(PROTOCOL_VERSION)
                            .expect("missing v3 protocol parameters")
                            .parameters
                            .network_name();
                        match network_nodes.get_mut(network_name) {
                            Some(network_node_entry) => {
                                network_node_entry.push((info, node.clone()));
                            }
                            None => {
                                network_nodes.insert(network_name.to_owned(), vec![(info, node.clone())]);
                            }
                        }
                    } else {
                        log::debug!("{} is not healthy: {:?}", node.url, info);
                    }
                }
                Err(err) => {
                    log::error!("Couldn't get node info: {err}");
                }
            }
        }

        // Get network_id with the most nodes
        let mut most_nodes = ("network_id", 0);
        for (network_id, node) in &network_nodes {
            if node.len() > most_nodes.1 {
                most_nodes.0 = network_id;
                most_nodes.1 = node.len();
            }
        }

        if let Some(nodes) = network_nodes.get(most_nodes.0) {
            if let Some((info, _node_url)) = nodes.first() {
                let mut network_info = self.network_info.write().await;

                network_info.tangle_time = info.status.relative_accepted_tangle_time;
                // Unwrap: We should always have parameters for this version. If we don't we can't recover.
                network_info.protocol_parameters = info
                    .protocol_parameters_by_version(PROTOCOL_VERSION)
                    .expect("missing v3 protocol parameters")
                    .parameters
                    .clone();
            }

            for (info, node_url) in nodes {
                healthy_nodes.insert(node_url.clone(), info.clone());
            }
        }

        // Update the sync list.
        *self
            .node_manager
            .read()
            .await
            .healthy_nodes
            .write()
            .map_err(|_| crate::client::Error::PoisonError)? = healthy_nodes;

        Ok(())
    }
}

impl Client {
    #[cfg(not(target_family = "wasm"))]
<<<<<<< HEAD
    pub async fn update_node_manager(&self, node_manager: NodeManager) -> crate::client::Result<()> {
=======
    pub async fn update_node_manager(&self, node_manager: NodeManager) -> Result<()> {
>>>>>>> a8b53902
        let node_sync_interval = node_manager.node_sync_interval;
        let ignore_node_health = node_manager.ignore_node_health;
        let nodes = node_manager
            .primary_node
            .iter()
            .chain(node_manager.nodes.iter())
            .cloned()
            .collect();

        *self.node_manager.write().await = node_manager;

        self.sync_nodes(&nodes, ignore_node_health).await?;
        let client = self.clone();

        let sync_handle = tokio::spawn(async move {
            client
                .start_sync_process(nodes, node_sync_interval, ignore_node_health)
                .await
        });

        *self._sync_handle.write().await = crate::client::SyncHandle(Some(sync_handle));
        Ok(())
    }

    #[cfg(target_family = "wasm")]
    pub async fn update_node_manager(&self, node_manager: NodeManager) -> Result<()> {
        *self.node_manager.write().await = node_manager;
        Ok(())
    }
}<|MERGE_RESOLUTION|>--- conflicted
+++ resolved
@@ -140,11 +140,7 @@
 
 impl Client {
     #[cfg(not(target_family = "wasm"))]
-<<<<<<< HEAD
-    pub async fn update_node_manager(&self, node_manager: NodeManager) -> crate::client::Result<()> {
-=======
     pub async fn update_node_manager(&self, node_manager: NodeManager) -> Result<()> {
->>>>>>> a8b53902
         let node_sync_interval = node_manager.node_sync_interval;
         let ignore_node_health = node_manager.ignore_node_health;
         let nodes = node_manager
