--- conflicted
+++ resolved
@@ -112,18 +112,8 @@
                     return Ok(self.network_info.read().await.clone());
                 }
             }
-<<<<<<< HEAD
-            let info = self.get_node_info().await?.info;
-            let mut client_network_info = self.network_info.write().await;
-            client_network_info.protocol_parameters = info
-                .protocol_parameters_by_version(PROTOCOL_VERSION)
-                .expect("missing v3 protocol parameters")
-                .parameters
-                .clone();
-=======
             let network_info = self.fetch_network_info().await?;
             *self.network_info.write().await = network_info.clone();
->>>>>>> 23623631
 
             *self.last_sync.lock().await = Some(current_time + CACHE_NETWORK_INFO_TIMEOUT_IN_SECONDS);
 
@@ -188,7 +178,7 @@
 
 impl ClientInner {
     pub(crate) async fn fetch_network_info(&self) -> Result<NetworkInfo> {
-        let info = self.get_info().await?.node_info;
+        let info = self.get_node_info().await?.info;
         let protocol_parameters = info
             .protocol_parameters_by_version(crate::types::block::PROTOCOL_VERSION)
             .expect("missing v3 protocol parameters")
