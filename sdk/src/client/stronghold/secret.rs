--- conflicted
+++ resolved
@@ -38,14 +38,8 @@
         coin_type: u32,
         account_index: u32,
         address_indexes: Range<u32>,
-<<<<<<< HEAD
-        internal: bool,
-        _options: Option<GenerateAddressOptions>,
+        options: Option<GenerateAddressOptions>,
     ) -> Result<Vec<Address>, Self::Error> {
-=======
-        options: Option<GenerateAddressOptions>,
-    ) -> Result<Vec<Address>> {
->>>>>>> ba496e82
         // Prevent the method from being invoked when the key has been cleared from the memory. Do note that Stronghold
         // only asks for a key for reading / writing a snapshot, so without our cached key this method is invocable, but
         // it doesn't make sense when it comes to our user (signing transactions / generating addresses without a key).
@@ -218,11 +212,7 @@
     }
 
     /// Store a mnemonic into the Stronghold vault.
-<<<<<<< HEAD
-    pub async fn store_mnemonic(&mut self, mut mnemonic: String) -> Result<(), Error> {
-=======
-    pub async fn store_mnemonic(&self, mut mnemonic: String) -> Result<()> {
->>>>>>> ba496e82
+    pub async fn store_mnemonic(&self, mut mnemonic: String) -> Result<(), Error> {
         // The key needs to be supplied first.
         if self.key_provider.lock().await.is_none() {
             return Err(Error::StrongholdKeyCleared);
