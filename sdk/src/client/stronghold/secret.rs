// Copyright 2022 IOTA Stiftung
// SPDX-License-Identifier: Apache-2.0

//! The [SecretManage] implementation for [StrongholdAdapter].

use std::ops::Range;

use async_trait::async_trait;
use crypto::{
    hashes::{blake2b::Blake2b256, Digest},
    signatures::secp256k1_ecdsa::{self, EvmAddress},
};
use instant::Duration;
use iota_stronghold::{
    procedures::{self, Chain, Curve, KeyType, Slip10DeriveInput},
    Location,
};

use super::{
    common::{DERIVE_OUTPUT_RECORD_PATH, PRIVATE_DATA_CLIENT_PATH, SECRET_VAULT_PATH, SEED_RECORD_PATH},
    StrongholdAdapter,
};
use crate::{
    client::{
        api::PreparedTransactionData,
        constants::HD_WALLET_TYPE,
<<<<<<< HEAD
        secret::{
            mnemonic::{Mnemonic, MnemonicLike},
            GenerateAddressOptions, SecretManage,
        },
=======
        secret::{types::StrongholdDto, GenerateAddressOptions, SecretManage, SecretManagerConfig},
>>>>>>> 7746abaa
        stronghold::Error,
    },
    types::block::{address::Ed25519Address, payload::Payload, signature::Ed25519Signature, unlock::Unlocks},
};

#[async_trait]
impl SecretManage for StrongholdAdapter {
    type Error = crate::client::Error;

    async fn generate_ed25519_addresses(
        &self,
        coin_type: u32,
        account_index: u32,
        address_indexes: Range<u32>,
        options: impl Into<Option<GenerateAddressOptions>> + Send,
    ) -> Result<Vec<Ed25519Address>, Self::Error> {
        // Prevent the method from being invoked when the key has been cleared from the memory. Do note that Stronghold
        // only asks for a key for reading / writing a snapshot, so without our cached key this method is invocable, but
        // it doesn't make sense when it comes to our user (signing transactions / generating addresses without a key).
        // Thus, we put an extra guard here to prevent this methods from being invoked when our cached key has
        // been cleared.
        if !self.is_key_available().await {
            return Err(Error::KeyCleared.into());
        }

        // Stronghold arguments.
        let seed_location = Slip10DeriveInput::Seed(Location::generic(SECRET_VAULT_PATH, SEED_RECORD_PATH));

        // Addresses to return.
        let mut addresses = Vec::new();
        let internal = options.into().map(|o| o.internal).unwrap_or_default();

        for address_index in address_indexes {
            let bip_path = [HD_WALLET_TYPE, coin_type, account_index, internal as u32, address_index];
            let chain = Chain::from_u32_hardened(bip_path);

            let derive_location = Location::generic(
                SECRET_VAULT_PATH,
                [
                    DERIVE_OUTPUT_RECORD_PATH,
                    &chain.segments().iter().flat_map(|seg| seg.bs()).collect::<Vec<u8>>(),
                ]
                .concat(),
            );

            // Derive a SLIP-10 private key in the vault.
            self.slip10_derive(Curve::Ed25519, chain, seed_location.clone(), derive_location.clone())
                .await?;

            // Get the Ed25519 public key from the derived SLIP-10 private key in the vault.
            let public_key = self.ed25519_public_key(derive_location.clone()).await?;

            // Cleanup location afterwards
            self.stronghold
                .lock()
                .await
                .get_client(PRIVATE_DATA_CLIENT_PATH)
                .map_err(Error::from)?
                .vault(SECRET_VAULT_PATH)
                .delete_secret(derive_location.record_path())
                .map_err(Error::from)?;

            // Hash the public key to get the address.
            let hash = Blake2b256::digest(public_key);

            // Convert the hash into [Address].
            let address = Ed25519Address::new(hash.into());

            // Collect it.
            addresses.push(address);
        }

        Ok(addresses)
    }

    async fn generate_evm_addresses(
        &self,
        coin_type: u32,
        account_index: u32,
        address_indexes: Range<u32>,
        options: impl Into<Option<GenerateAddressOptions>> + Send,
    ) -> Result<Vec<EvmAddress>, Self::Error> {
        // Prevent the method from being invoked when the key has been cleared from the memory. Do note that Stronghold
        // only asks for a key for reading / writing a snapshot, so without our cached key this method is invocable, but
        // it doesn't make sense when it comes to our user (signing transactions / generating addresses without a key).
        // Thus, we put an extra guard here to prevent this methods from being invoked when our cached key has
        // been cleared.
        if !self.is_key_available().await {
            return Err(Error::KeyCleared.into());
        }

        // Stronghold arguments.
        let seed_location = Slip10DeriveInput::Seed(Location::generic(SECRET_VAULT_PATH, SEED_RECORD_PATH));

        // Addresses to return.
        let mut addresses = Vec::new();
        let internal = options.into().map(|o| o.internal).unwrap_or_default();

        for address_index in address_indexes {
            let chain = Chain::from_u32_hardened([HD_WALLET_TYPE, coin_type, account_index])
                .join(Chain::from_u32([internal as u32, address_index]));

            let derive_location = Location::generic(
                SECRET_VAULT_PATH,
                [
                    DERIVE_OUTPUT_RECORD_PATH,
                    &chain.segments().iter().flat_map(|seg| seg.bs()).collect::<Vec<u8>>(),
                ]
                .concat(),
            );

            // Derive a SLIP-10 private key in the vault.
            self.slip10_derive(Curve::Secp256k1, chain, seed_location.clone(), derive_location.clone())
                .await?;

            // Get the Secp256k1 public key from the derived SLIP-10 private key in the vault.
            let public_key = self.secp256k1_ecdsa_public_key(derive_location.clone()).await?;

            // Cleanup location afterwards
            self.stronghold
                .lock()
                .await
                .get_client(PRIVATE_DATA_CLIENT_PATH)
                .map_err(Error::from)?
                .vault(SECRET_VAULT_PATH)
                .delete_secret(derive_location.record_path())
                .map_err(Error::from)?;

            // Collect it.
            addresses.push(public_key.to_evm_address());
        }

        Ok(addresses)
    }

    async fn sign_ed25519(&self, msg: &[u8], chain: &Chain) -> Result<Ed25519Signature, Self::Error> {
        // Prevent the method from being invoked when the key has been cleared from the memory. Do note that Stronghold
        // only asks for a key for reading / writing a snapshot, so without our cached key this method is invocable, but
        // it doesn't make sense when it comes to our user (signing transactions / generating addresses without a key).
        // Thus, we put an extra guard here to prevent this methods from being invoked when our cached key has
        // been cleared.
        if !self.is_key_available().await {
            return Err(Error::KeyCleared.into());
        }

        // Stronghold arguments.
        let seed_location = Slip10DeriveInput::Seed(Location::generic(SECRET_VAULT_PATH, SEED_RECORD_PATH));

        let derive_location = Location::generic(
            SECRET_VAULT_PATH,
            [
                DERIVE_OUTPUT_RECORD_PATH,
                &chain.segments().iter().flat_map(|seg| seg.bs()).collect::<Vec<u8>>(),
            ]
            .concat(),
        );

        // Derive a SLIP-10 private key in the vault.
        self.slip10_derive(Curve::Ed25519, chain.clone(), seed_location, derive_location.clone())
            .await?;

        // Get the Ed25519 public key from the derived SLIP-10 private key in the vault.
        let public_key = self.ed25519_public_key(derive_location.clone()).await?;
        let signature = self.ed25519_sign(derive_location.clone(), msg).await?;

        // Cleanup location afterwards
        self.stronghold
            .lock()
            .await
            .get_client(PRIVATE_DATA_CLIENT_PATH)
            .map_err(Error::from)?
            .vault(SECRET_VAULT_PATH)
            .delete_secret(derive_location.record_path())
            .map_err(Error::from)?;

        Ok(Ed25519Signature::new(public_key, signature))
    }

    async fn sign_secp256k1_ecdsa(
        &self,
        msg: &[u8],
        chain: &Chain,
    ) -> Result<(secp256k1_ecdsa::PublicKey, secp256k1_ecdsa::Signature), Self::Error> {
        // Prevent the method from being invoked when the key has been cleared from the memory. Do note that Stronghold
        // only asks for a key for reading / writing a snapshot, so without our cached key this method is invocable, but
        // it doesn't make sense when it comes to our user (signing transactions / generating addresses without a key).
        // Thus, we put an extra guard here to prevent this methods from being invoked when our cached key has
        // been cleared.
        if !self.is_key_available().await {
            return Err(Error::KeyCleared.into());
        }

        // Stronghold arguments.
        let seed_location = Slip10DeriveInput::Seed(Location::generic(SECRET_VAULT_PATH, SEED_RECORD_PATH));

        let derive_location = Location::generic(
            SECRET_VAULT_PATH,
            [
                DERIVE_OUTPUT_RECORD_PATH,
                &chain.segments().iter().flat_map(|seg| seg.bs()).collect::<Vec<u8>>(),
            ]
            .concat(),
        );

        // Derive a SLIP-10 private key in the vault.
        self.slip10_derive(Curve::Secp256k1, chain.clone(), seed_location, derive_location.clone())
            .await?;

        // Get the public key from the derived SLIP-10 private key in the vault.
        let public_key = self.secp256k1_ecdsa_public_key(derive_location.clone()).await?;
        let signature = self.secp256k1_ecdsa_sign(derive_location.clone(), msg).await?;

        // Cleanup location afterwards
        self.stronghold
            .lock()
            .await
            .get_client(PRIVATE_DATA_CLIENT_PATH)
            .map_err(Error::from)?
            .vault(SECRET_VAULT_PATH)
            .delete_secret(derive_location.record_path())
            .map_err(Error::from)?;

        Ok((public_key, signature))
    }

    async fn sign_transaction_essence(
        &self,
        prepared_transaction_data: &PreparedTransactionData,
        time: Option<u32>,
    ) -> Result<Unlocks, Self::Error> {
        crate::client::secret::default_sign_transaction_essence(self, prepared_transaction_data, time).await
    }

    async fn sign_transaction(
        &self,
        prepared_transaction_data: PreparedTransactionData,
    ) -> Result<Payload, Self::Error> {
        crate::client::secret::default_sign_transaction(self, prepared_transaction_data).await
    }
}

impl SecretManagerConfig for StrongholdAdapter {
    type Config = StrongholdDto;

    fn to_config(&self) -> Option<Self::Config> {
        Some(Self::Config {
            password: None,
            timeout: self.get_timeout().map(|duration| duration.as_secs()),
            snapshot_path: self.snapshot_path.clone().into_os_string().to_string_lossy().into(),
        })
    }

    fn from_config(config: &Self::Config) -> Result<Self, Self::Error> {
        let mut builder = Self::builder();

        if let Some(password) = &config.password {
            builder = builder.password(password.clone());
        }

        if let Some(timeout) = &config.timeout {
            builder = builder.timeout(Duration::from_secs(*timeout));
        }

        Ok(builder.build(&config.snapshot_path)?)
    }
}

/// Private methods for the secret manager implementation.
impl StrongholdAdapter {
    /// Execute [Procedure::BIP39Recover] in Stronghold to put a mnemonic into the Stronghold vault.
    async fn bip39_recover(
        &self,
        mnemonic: &Mnemonic,
        passphrase: Option<String>,
        output: Location,
    ) -> Result<(), Error> {
        self.stronghold
            .lock()
            .await
            .get_client(PRIVATE_DATA_CLIENT_PATH)?
            .execute_procedure(procedures::BIP39Recover {
                mnemonic: mnemonic.as_str().to_owned(),
                passphrase,
                output,
            })?;

        Ok(())
    }

    /// Execute [Procedure::SLIP10Derive] in Stronghold to derive a SLIP-10 private key in the Stronghold vault.
    async fn slip10_derive(
        &self,
        curve: Curve,
        chain: Chain,
        input: Slip10DeriveInput,
        output: Location,
    ) -> Result<(), Error> {
        if let Err(err) = self
            .stronghold
            .lock()
            .await
            .get_client(PRIVATE_DATA_CLIENT_PATH)?
            .execute_procedure(procedures::Slip10Derive {
                curve,
                chain,
                input,
                output,
            })
        {
            match err {
                iota_stronghold::procedures::ProcedureError::Engine(ref e) => {
                    // Custom error for missing vault error: https://github.com/iotaledger/stronghold.rs/blob/7f0a2e0637394595e953f9071fa74b1d160f51ec/client/src/types/error.rs#L170
                    if e.to_string().contains("does not exist") {
                        // Actually the seed, derived from the mnemonic, is not stored.
                        return Err(Error::MnemonicMissing);
                    } else {
                        return Err(err.into());
                    }
                }
                _ => {
                    return Err(err.into());
                }
            }
        };

        Ok(())
    }

    /// Execute [Procedure::PublicKey] in Stronghold to get an Ed25519 public key from the SLIP-10
    /// private key located in `private_key`.
    async fn ed25519_public_key(&self, private_key: Location) -> Result<[u8; 32], Error> {
        Ok(self
            .stronghold
            .lock()
            .await
            .get_client(PRIVATE_DATA_CLIENT_PATH)?
            .execute_procedure(procedures::PublicKey {
                ty: KeyType::Ed25519,
                private_key,
            })?
            .try_into()
            .unwrap())
    }

    /// Execute [Procedure::Ed25519Sign] in Stronghold to sign `msg` with `private_key` stored in the Stronghold vault.
    async fn ed25519_sign(&self, private_key: Location, msg: &[u8]) -> Result<[u8; 64], Error> {
        Ok(self
            .stronghold
            .lock()
            .await
            .get_client(PRIVATE_DATA_CLIENT_PATH)?
            .execute_procedure(procedures::Ed25519Sign {
                private_key,
                msg: msg.to_vec(),
            })?)
    }

    /// Execute [Procedure::Secp256k1EcdsaSign] in Stronghold to sign `msg` with `private_key` stored in the Stronghold
    /// vault.
    async fn secp256k1_ecdsa_sign(
        &self,
        private_key: Location,
        msg: &[u8],
    ) -> Result<secp256k1_ecdsa::Signature, Error> {
        Ok(secp256k1_ecdsa::Signature::try_from_bytes(
            &self
                .stronghold
                .lock()
                .await
                .get_client(PRIVATE_DATA_CLIENT_PATH)?
                .execute_procedure(procedures::Secp256k1EcdsaSign {
                    private_key,
                    msg: msg.to_vec(),
                })?,
        )?)
    }

    /// Execute [Procedure::PublicKey] in Stronghold to get a Secp256k1Ecdsa public key from the
    /// SLIP-10 private key located in `private_key`.
    async fn secp256k1_ecdsa_public_key(&self, private_key: Location) -> Result<secp256k1_ecdsa::PublicKey, Error> {
        let bytes = self
            .stronghold
            .lock()
            .await
            .get_client(PRIVATE_DATA_CLIENT_PATH)?
            .execute_procedure(procedures::PublicKey {
                ty: KeyType::Secp256k1Ecdsa,
                private_key,
            })?;
        Ok(secp256k1_ecdsa::PublicKey::try_from_slice(&bytes)?)
    }

    /// Store a mnemonic into the Stronghold vault.
    pub async fn store_mnemonic(&self, mnemonic: impl MnemonicLike) -> Result<(), Error> {
        let mnemonic = match mnemonic.to_mnemonic() {
            Err(err) => {
                // TODO: make errors consistent and compatible (dedicated PR)
                if let crate::client::error::Error::InvalidMnemonic(s) = err {
                    return Err(Error::InvalidMnemonic(s));
                } else {
                    unreachable!()
                }
            }
            Ok(mnemonic) => mnemonic,
        };

        // The key needs to be supplied first.
        if self.key_provider.lock().await.is_none() {
            return Err(Error::KeyCleared);
        };

        // Stronghold arguments.
        let output = Location::generic(SECRET_VAULT_PATH, SEED_RECORD_PATH);

        // We need to check if there has been a mnemonic stored in Stronghold or not to prevent overwriting it.
        if self
            .stronghold
            .lock()
            .await
            .get_client(PRIVATE_DATA_CLIENT_PATH)?
            .record_exists(&output)?
        {
            return Err(Error::MnemonicAlreadyStored);
        }

        // Execute the BIP-39 recovery procedure to put it into the vault (in memory).
        self.bip39_recover(&mnemonic, None, output).await?;

        // Persist Stronghold to the disk
        self.write_stronghold_snapshot(None).await?;

        Ok(())
    }
}

#[cfg(test)]
mod tests {
    use std::path::Path;

    use super::*;
    use crate::{
        client::constants::{ETHER_COIN_TYPE, IOTA_COIN_TYPE},
        types::block::address::ToBech32Ext,
    };

    #[tokio::test]
    async fn test_ed25519_address_generation() {
        let stronghold_path = "test_ed25519_address_generation.stronghold";
        // Remove potential old stronghold file
        std::fs::remove_file(stronghold_path).ok();
        let mnemonic = String::from(
            "giant dynamic museum toddler six deny defense ostrich bomb access mercy blood explain muscle shoot shallow glad autumn author calm heavy hawk abuse rally",
        );
        let stronghold_adapter = StrongholdAdapter::builder()
            .password("drowssap".to_owned())
            .build(stronghold_path)
            .unwrap();

        stronghold_adapter.store_mnemonic(mnemonic).await.unwrap();

        // The snapshot should have been on the disk now.
        assert!(Path::new(stronghold_path).exists());

        let addresses = stronghold_adapter
            .generate_ed25519_addresses(IOTA_COIN_TYPE, 0, 0..1, None)
            .await
            .unwrap();

        assert_eq!(
            addresses[0].to_bech32_unchecked("atoi"),
            "atoi1qpszqzadsym6wpppd6z037dvlejmjuke7s24hm95s9fg9vpua7vluehe53e"
        );

        // Remove garbage after test, but don't care about the result
        std::fs::remove_file(stronghold_path).ok();
    }

    #[tokio::test]
    async fn test_evm_address_generation() {
        let stronghold_path = "test_evm_address_generation.stronghold";
        // Remove potential old stronghold file
        std::fs::remove_file(stronghold_path).ok();
        let mnemonic = String::from(
            "endorse answer radar about source reunion marriage tag sausage weekend frost daring base attack because joke dream slender leisure group reason prepare broken river",
        );
        let stronghold_adapter = StrongholdAdapter::builder()
            .password("drowssap".to_owned())
            .build(stronghold_path)
            .unwrap();

        stronghold_adapter.store_mnemonic(mnemonic).await.unwrap();

        // The snapshot should have been on the disk now.
        assert!(Path::new(stronghold_path).exists());

        let addresses = stronghold_adapter
            .generate_evm_addresses(ETHER_COIN_TYPE, 0, 0..1, None)
            .await
            .unwrap();

        assert_eq!(
            prefix_hex::encode(addresses[0].as_ref()),
            "0xcaefde2b487ded55688765964320ff390cd87828"
        );

        // Remove garbage after test, but don't care about the result
        std::fs::remove_file(stronghold_path).ok();
    }

    #[tokio::test]
    async fn test_key_cleared() {
        let stronghold_path = "test_key_cleared.stronghold";
        // Remove potential old stronghold file
        std::fs::remove_file(stronghold_path).ok();
        let mnemonic = String::from(
            "giant dynamic museum toddler six deny defense ostrich bomb access mercy blood explain muscle shoot shallow glad autumn author calm heavy hawk abuse rally",
        );
        let stronghold_adapter = StrongholdAdapter::builder()
            .password("drowssap".to_owned())
            .build(stronghold_path)
            .unwrap();

        stronghold_adapter.store_mnemonic(mnemonic).await.unwrap();

        // The snapshot should have been on the disk now.
        assert!(Path::new(stronghold_path).exists());

        stronghold_adapter.clear_key().await;

        // Address generation returns an error when the key is cleared.
        assert!(
            stronghold_adapter
                .generate_ed25519_addresses(IOTA_COIN_TYPE, 0, 0..1, None,)
                .await
                .is_err()
        );

        stronghold_adapter.set_password("drowssap".to_owned()).await.unwrap();

        // After setting the correct password it works again.
        let addresses = stronghold_adapter
            .generate_ed25519_addresses(IOTA_COIN_TYPE, 0, 0..1, None)
            .await
            .unwrap();

        assert_eq!(
            addresses[0].to_bech32_unchecked("atoi"),
            "atoi1qpszqzadsym6wpppd6z037dvlejmjuke7s24hm95s9fg9vpua7vluehe53e"
        );

        // Remove garbage after test, but don't care about the result
        std::fs::remove_file(stronghold_path).ok();
    }
}<|MERGE_RESOLUTION|>--- conflicted
+++ resolved
@@ -24,14 +24,11 @@
     client::{
         api::PreparedTransactionData,
         constants::HD_WALLET_TYPE,
-<<<<<<< HEAD
         secret::{
             mnemonic::{Mnemonic, MnemonicLike},
-            GenerateAddressOptions, SecretManage,
+            types::StrongholdDto,
+            GenerateAddressOptions, SecretManage, SecretManagerConfig,
         },
-=======
-        secret::{types::StrongholdDto, GenerateAddressOptions, SecretManage, SecretManagerConfig},
->>>>>>> 7746abaa
         stronghold::Error,
     },
     types::block::{address::Ed25519Address, payload::Payload, signature::Ed25519Signature, unlock::Unlocks},
