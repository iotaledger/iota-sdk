// Copyright 2022 IOTA Stiftung
// SPDX-License-Identifier: Apache-2.0

//! The [SecretManage] implementation for [StrongholdAdapter].

use std::ops::Range;

use async_trait::async_trait;
<<<<<<< HEAD
use crypto::hashes::{blake2b::Blake2b256, Digest};
use instant::Duration;
=======
use crypto::{
    hashes::{blake2b::Blake2b256, Digest},
    signatures::secp256k1_ecdsa::EvmAddress,
};
>>>>>>> df2f8ce0
use iota_stronghold::{
    procedures::{self, Chain, Curve, KeyType, Slip10DeriveInput},
    Location,
};
use zeroize::Zeroize;

use super::{
    common::{DERIVE_OUTPUT_RECORD_PATH, PRIVATE_DATA_CLIENT_PATH, SECRET_VAULT_PATH, SEED_RECORD_PATH},
    StrongholdAdapter,
};
use crate::{
    client::{
        api::PreparedTransactionData,
        constants::HD_WALLET_TYPE,
        secret::{types::StrongholdDto, GenerateAddressOptions, SecretManage, SecretManagerConfig},
        stronghold::Error,
    },
<<<<<<< HEAD
    types::block::{
        address::{Address, Ed25519Address},
        payload::Payload,
        signature::Ed25519Signature,
        unlock::Unlocks,
    },
=======
    types::block::{address::Ed25519Address, signature::Ed25519Signature},
>>>>>>> df2f8ce0
};

#[async_trait]
impl SecretManage for StrongholdAdapter {
    type Error = crate::client::Error;

    async fn generate_ed25519_addresses(
        &self,
        coin_type: u32,
        account_index: u32,
        address_indexes: Range<u32>,
        options: impl Into<Option<GenerateAddressOptions>> + Send,
    ) -> Result<Vec<Ed25519Address>, Self::Error> {
        // Prevent the method from being invoked when the key has been cleared from the memory. Do note that Stronghold
        // only asks for a key for reading / writing a snapshot, so without our cached key this method is invocable, but
        // it doesn't make sense when it comes to our user (signing transactions / generating addresses without a key).
        // Thus, we put an extra guard here to prevent this methods from being invoked when our cached key has
        // been cleared.
        if !self.is_key_available().await {
            return Err(Error::KeyCleared.into());
        }

        // Stronghold arguments.
        let seed_location = Slip10DeriveInput::Seed(Location::generic(SECRET_VAULT_PATH, SEED_RECORD_PATH));

        // Addresses to return.
        let mut addresses = Vec::new();
        let internal = options.into().map(|o| o.internal).unwrap_or_default();

        for address_index in address_indexes {
            let bip_path = [HD_WALLET_TYPE, coin_type, account_index, internal as u32, address_index];
            let chain = Chain::from_u32_hardened(bip_path);

            let derive_location = Location::generic(
                SECRET_VAULT_PATH,
                [
                    DERIVE_OUTPUT_RECORD_PATH,
                    &chain.segments().iter().flat_map(|seg| seg.bs()).collect::<Vec<u8>>(),
                ]
                .concat(),
            );

            // Derive a SLIP-10 private key in the vault.
            self.slip10_derive(Curve::Ed25519, chain, seed_location.clone(), derive_location.clone())
                .await?;

            // Get the Ed25519 public key from the derived SLIP-10 private key in the vault.
            let public_key = self.ed25519_public_key(derive_location.clone()).await?;

            // Cleanup location afterwards
            self.stronghold
                .lock()
                .await
                .get_client(PRIVATE_DATA_CLIENT_PATH)
                .map_err(Error::from)?
                .vault(SECRET_VAULT_PATH)
                .delete_secret(derive_location.record_path())
                .map_err(Error::from)?;

            // Hash the public key to get the address.
            let hash = Blake2b256::digest(public_key);

            // Convert the hash into [Address].
            let address = Ed25519Address::new(hash.into());

            // Collect it.
            addresses.push(address);
        }

        Ok(addresses)
    }

    async fn generate_evm_addresses(
        &self,
        coin_type: u32,
        account_index: u32,
        address_indexes: Range<u32>,
        options: impl Into<Option<GenerateAddressOptions>> + Send,
    ) -> Result<Vec<EvmAddress>, Self::Error> {
        // Prevent the method from being invoked when the key has been cleared from the memory. Do note that Stronghold
        // only asks for a key for reading / writing a snapshot, so without our cached key this method is invocable, but
        // it doesn't make sense when it comes to our user (signing transactions / generating addresses without a key).
        // Thus, we put an extra guard here to prevent this methods from being invoked when our cached key has
        // been cleared.
        if !self.is_key_available().await {
            return Err(Error::KeyCleared);
        }

        // Stronghold arguments.
        let seed_location = Slip10DeriveInput::Seed(Location::generic(SECRET_VAULT_PATH, SEED_RECORD_PATH));

        // Addresses to return.
        let mut addresses = Vec::new();
        let internal = options.into().map(|o| o.internal).unwrap_or_default();

        for address_index in address_indexes {
            let chain = Chain::from_u32_hardened([HD_WALLET_TYPE, coin_type, account_index])
                .join(Chain::from_u32([internal as u32, address_index]));

            let derive_location = Location::generic(
                SECRET_VAULT_PATH,
                [
                    DERIVE_OUTPUT_RECORD_PATH,
                    &chain.segments().iter().flat_map(|seg| seg.bs()).collect::<Vec<u8>>(),
                ]
                .concat(),
            );

            // Derive a SLIP-10 private key in the vault.
            self.slip10_derive(Curve::Secp256k1, chain, seed_location.clone(), derive_location.clone())
                .await?;

            // Get the Secp256k1 public key from the derived SLIP-10 private key in the vault.
            let public_key = self.secp256k1_ecdsa_public_key(derive_location.clone()).await?;

            // Cleanup location afterwards
            self.stronghold
                .lock()
                .await
                .get_client(PRIVATE_DATA_CLIENT_PATH)?
                .vault(SECRET_VAULT_PATH)
                .delete_secret(derive_location.record_path())?;

            // Collect it.
            addresses.push(public_key.to_evm_address());
        }

        Ok(addresses)
    }

    async fn sign_ed25519(&self, msg: &[u8], chain: &Chain) -> Result<Ed25519Signature, Self::Error> {
        // Prevent the method from being invoked when the key has been cleared from the memory. Do note that Stronghold
        // only asks for a key for reading / writing a snapshot, so without our cached key this method is invocable, but
        // it doesn't make sense when it comes to our user (signing transactions / generating addresses without a key).
        // Thus, we put an extra guard here to prevent this methods from being invoked when our cached key has
        // been cleared.
        if !self.is_key_available().await {
            return Err(Error::KeyCleared.into());
        }

        // Stronghold arguments.
        let seed_location = Slip10DeriveInput::Seed(Location::generic(SECRET_VAULT_PATH, SEED_RECORD_PATH));

        let derive_location = Location::generic(
            SECRET_VAULT_PATH,
            [
                DERIVE_OUTPUT_RECORD_PATH,
                &chain.segments().iter().flat_map(|seg| seg.bs()).collect::<Vec<u8>>(),
            ]
            .concat(),
        );

        // Derive a SLIP-10 private key in the vault.
        self.slip10_derive(Curve::Ed25519, chain.clone(), seed_location, derive_location.clone())
            .await?;

        // Get the Ed25519 public key from the derived SLIP-10 private key in the vault.
        let public_key = self.ed25519_public_key(derive_location.clone()).await?;
        let signature = self.ed25519_sign(derive_location.clone(), msg).await?;

        // Cleanup location afterwards
        self.stronghold
            .lock()
            .await
            .get_client(PRIVATE_DATA_CLIENT_PATH)
            .map_err(Error::from)?
            .vault(SECRET_VAULT_PATH)
            .delete_secret(derive_location.record_path())
            .map_err(Error::from)?;

        Ok(Ed25519Signature::new(public_key, signature))
    }

    async fn sign_transaction_essence(
        &self,
        prepared_transaction_data: &PreparedTransactionData,
        time: Option<u32>,
    ) -> Result<Unlocks, Self::Error> {
        crate::client::secret::default_sign_transaction_essence(self, prepared_transaction_data, time).await
    }

    async fn sign_transaction(
        &self,
        prepared_transaction_data: PreparedTransactionData,
    ) -> Result<Payload, Self::Error> {
        crate::client::secret::default_sign_transaction(self, prepared_transaction_data).await
    }
}

impl SecretManagerConfig for StrongholdAdapter {
    type Config = StrongholdDto;

    fn to_config(&self) -> Option<Self::Config> {
        Some(Self::Config {
            password: None,
            timeout: self.get_timeout().map(|duration| duration.as_secs()),
            snapshot_path: self.snapshot_path.clone().into_os_string().to_string_lossy().into(),
        })
    }

    fn from_config(config: &Self::Config) -> Result<Self, Self::Error> {
        let mut builder = Self::builder();

        if let Some(password) = &config.password {
            builder = builder.password(password);
        }

        if let Some(timeout) = &config.timeout {
            builder = builder.timeout(Duration::from_secs(*timeout));
        }

        Ok(builder.build(&config.snapshot_path)?)
    }
}

/// Private methods for the secret manager implementation.
impl StrongholdAdapter {
    /// Execute [Procedure::BIP39Recover] in Stronghold to put a mnemonic into the Stronghold vault.
    async fn bip39_recover(&self, mnemonic: String, passphrase: Option<String>, output: Location) -> Result<(), Error> {
        self.stronghold
            .lock()
            .await
            .get_client(PRIVATE_DATA_CLIENT_PATH)?
            .execute_procedure(procedures::BIP39Recover {
                mnemonic,
                passphrase,
                output,
            })?;

        Ok(())
    }

    /// Execute [Procedure::SLIP10Derive] in Stronghold to derive a SLIP-10 private key in the Stronghold vault.
    async fn slip10_derive(
        &self,
        curve: Curve,
        chain: Chain,
        input: Slip10DeriveInput,
        output: Location,
    ) -> Result<(), Error> {
        if let Err(err) = self
            .stronghold
            .lock()
            .await
            .get_client(PRIVATE_DATA_CLIENT_PATH)?
            .execute_procedure(procedures::Slip10Derive {
                curve,
                chain,
                input,
                output,
            })
        {
            match err {
                iota_stronghold::procedures::ProcedureError::Engine(ref e) => {
                    // Custom error for missing vault error: https://github.com/iotaledger/stronghold.rs/blob/7f0a2e0637394595e953f9071fa74b1d160f51ec/client/src/types/error.rs#L170
                    if e.to_string().contains("does not exist") {
                        // Actually the seed, derived from the mnemonic, is not stored.
                        return Err(Error::MnemonicMissing);
                    } else {
                        return Err(err.into());
                    }
                }
                _ => {
                    return Err(err.into());
                }
            }
        };

        Ok(())
    }

    /// Execute [Procedure::PublicKey] in Stronghold to get an Ed25519 public key from the SLIP-10
    /// private key located in `private_key`.
    async fn ed25519_public_key(&self, private_key: Location) -> Result<[u8; 32], Error> {
        Ok(self
            .stronghold
            .lock()
            .await
            .get_client(PRIVATE_DATA_CLIENT_PATH)?
            .execute_procedure(procedures::PublicKey {
                ty: KeyType::Ed25519,
                private_key,
            })?
            .try_into()
            .unwrap())
    }

    /// Execute [Procedure::Ed25519Sign] in Stronghold to sign `msg` with `private_key` stored in the Stronghold vault.
    async fn ed25519_sign(&self, private_key: Location, msg: &[u8]) -> Result<[u8; 64], Error> {
        Ok(self
            .stronghold
            .lock()
            .await
            .get_client(PRIVATE_DATA_CLIENT_PATH)?
            .execute_procedure(procedures::Ed25519Sign {
                private_key,
                msg: msg.to_vec(),
            })?)
    }

    /// Execute [Procedure::PublicKey] in Stronghold to get a Secp256k1Ecdsa public key from the
    /// SLIP-10 private key located in `private_key`.
    async fn secp256k1_ecdsa_public_key(
        &self,
        private_key: Location,
    ) -> Result<crypto::signatures::secp256k1_ecdsa::PublicKey, Error> {
        let bytes = self
            .stronghold
            .lock()
            .await
            .get_client(PRIVATE_DATA_CLIENT_PATH)?
            .execute_procedure(procedures::PublicKey {
                ty: KeyType::Secp256k1Ecdsa,
                private_key,
            })?;
        Ok(crypto::signatures::secp256k1_ecdsa::PublicKey::try_from_slice(&bytes)?)
    }

    /// Store a mnemonic into the Stronghold vault.
    pub async fn store_mnemonic(&self, mut mnemonic: String) -> Result<(), Error> {
        // The key needs to be supplied first.
        if self.key_provider.lock().await.is_none() {
            return Err(Error::KeyCleared);
        };

        // Stronghold arguments.
        let output = Location::generic(SECRET_VAULT_PATH, SEED_RECORD_PATH);

        // Trim the mnemonic, in case it hasn't been, as otherwise the restored seed would be wrong.
        let trimmed_mnemonic = mnemonic.trim().to_string();
        mnemonic.zeroize();

        // Check if the mnemonic is valid.
        crypto::keys::bip39::wordlist::verify(&trimmed_mnemonic, &crypto::keys::bip39::wordlist::ENGLISH)
            .map_err(|e| Error::InvalidMnemonic(format!("{e:?}")))?;

        // We need to check if there has been a mnemonic stored in Stronghold or not to prevent overwriting it.
        if self
            .stronghold
            .lock()
            .await
            .get_client(PRIVATE_DATA_CLIENT_PATH)?
            .record_exists(&output)?
        {
            return Err(Error::MnemonicAlreadyStored);
        }

        // Execute the BIP-39 recovery procedure to put it into the vault (in memory).
        self.bip39_recover(trimmed_mnemonic, None, output).await?;

        // Persist Stronghold to the disk
        self.write_stronghold_snapshot(None).await?;

        Ok(())
    }
}

#[cfg(test)]
mod tests {
    use std::path::Path;

    use super::*;
    use crate::{
        client::constants::{ETHER_COIN_TYPE, IOTA_COIN_TYPE},
        types::block::address::ToBech32Ext,
    };

    #[tokio::test]
    async fn test_ed25519_address_generation() {
        let stronghold_path = "test_ed25519_address_generation.stronghold";
        // Remove potential old stronghold file
        std::fs::remove_file(stronghold_path).ok();
        let mnemonic = String::from(
            "giant dynamic museum toddler six deny defense ostrich bomb access mercy blood explain muscle shoot shallow glad autumn author calm heavy hawk abuse rally",
        );
        let stronghold_adapter = StrongholdAdapter::builder()
            .password("drowssap")
            .build(stronghold_path)
            .unwrap();

        stronghold_adapter.store_mnemonic(mnemonic).await.unwrap();

        // The snapshot should have been on the disk now.
        assert!(Path::new(stronghold_path).exists());

        let addresses = stronghold_adapter
            .generate_ed25519_addresses(IOTA_COIN_TYPE, 0, 0..1, None)
            .await
            .unwrap();

        assert_eq!(
            addresses[0].to_bech32_unchecked("atoi"),
            "atoi1qpszqzadsym6wpppd6z037dvlejmjuke7s24hm95s9fg9vpua7vluehe53e"
        );

        // Remove garbage after test, but don't care about the result
        std::fs::remove_file(stronghold_path).ok();
    }

    #[tokio::test]
    async fn test_evm_address_generation() {
        let stronghold_path = "test_evm_address_generation.stronghold";
        // Remove potential old stronghold file
        std::fs::remove_file(stronghold_path).ok();
        let mnemonic = String::from(
            "endorse answer radar about source reunion marriage tag sausage weekend frost daring base attack because joke dream slender leisure group reason prepare broken river",
        );
        let stronghold_adapter = StrongholdAdapter::builder()
            .password("drowssap")
            .build(stronghold_path)
            .unwrap();

        stronghold_adapter.store_mnemonic(mnemonic).await.unwrap();

        // The snapshot should have been on the disk now.
        assert!(Path::new(stronghold_path).exists());

        let addresses = stronghold_adapter
            .generate_evm_addresses(ETHER_COIN_TYPE, 0, 0..1, None)
            .await
            .unwrap();

        assert_eq!(
            prefix_hex::encode(addresses[0].as_ref()),
            "0xcaefde2b487ded55688765964320ff390cd87828"
        );

        // Remove garbage after test, but don't care about the result
        std::fs::remove_file(stronghold_path).ok();
    }

    #[tokio::test]
    async fn test_key_cleared() {
        let stronghold_path = "test_key_cleared.stronghold";
        // Remove potential old stronghold file
        std::fs::remove_file(stronghold_path).ok();
        let mnemonic = String::from(
            "giant dynamic museum toddler six deny defense ostrich bomb access mercy blood explain muscle shoot shallow glad autumn author calm heavy hawk abuse rally",
        );
        let stronghold_adapter = StrongholdAdapter::builder()
            .password("drowssap")
            .build(stronghold_path)
            .unwrap();

        stronghold_adapter.store_mnemonic(mnemonic).await.unwrap();

        // The snapshot should have been on the disk now.
        assert!(Path::new(stronghold_path).exists());

        stronghold_adapter.clear_key().await;

        // Address generation returns an error when the key is cleared.
        assert!(
            stronghold_adapter
                .generate_ed25519_addresses(IOTA_COIN_TYPE, 0, 0..1, None,)
                .await
                .is_err()
        );

        stronghold_adapter.set_password("drowssap").await.unwrap();

        // After setting the correct password it works again.
        let addresses = stronghold_adapter
            .generate_ed25519_addresses(IOTA_COIN_TYPE, 0, 0..1, None)
            .await
            .unwrap();

        assert_eq!(
            addresses[0].to_bech32_unchecked("atoi"),
            "atoi1qpszqzadsym6wpppd6z037dvlejmjuke7s24hm95s9fg9vpua7vluehe53e"
        );

        // Remove garbage after test, but don't care about the result
        std::fs::remove_file(stronghold_path).ok();
    }
}<|MERGE_RESOLUTION|>--- conflicted
+++ resolved
@@ -6,15 +6,11 @@
 use std::ops::Range;
 
 use async_trait::async_trait;
-<<<<<<< HEAD
-use crypto::hashes::{blake2b::Blake2b256, Digest};
-use instant::Duration;
-=======
 use crypto::{
     hashes::{blake2b::Blake2b256, Digest},
     signatures::secp256k1_ecdsa::EvmAddress,
 };
->>>>>>> df2f8ce0
+use instant::Duration;
 use iota_stronghold::{
     procedures::{self, Chain, Curve, KeyType, Slip10DeriveInput},
     Location,
@@ -32,16 +28,7 @@
         secret::{types::StrongholdDto, GenerateAddressOptions, SecretManage, SecretManagerConfig},
         stronghold::Error,
     },
-<<<<<<< HEAD
-    types::block::{
-        address::{Address, Ed25519Address},
-        payload::Payload,
-        signature::Ed25519Signature,
-        unlock::Unlocks,
-    },
-=======
-    types::block::{address::Ed25519Address, signature::Ed25519Signature},
->>>>>>> df2f8ce0
+    types::block::{address::Ed25519Address, payload::Payload, signature::Ed25519Signature, unlock::Unlocks},
 };
 
 #[async_trait]
@@ -127,7 +114,7 @@
         // Thus, we put an extra guard here to prevent this methods from being invoked when our cached key has
         // been cleared.
         if !self.is_key_available().await {
-            return Err(Error::KeyCleared);
+            return Err(Error::KeyCleared.into());
         }
 
         // Stronghold arguments.
@@ -161,9 +148,11 @@
             self.stronghold
                 .lock()
                 .await
-                .get_client(PRIVATE_DATA_CLIENT_PATH)?
+                .get_client(PRIVATE_DATA_CLIENT_PATH)
+                .map_err(super::Error::from)?
                 .vault(SECRET_VAULT_PATH)
-                .delete_secret(derive_location.record_path())?;
+                .delete_secret(derive_location.record_path())
+                .map_err(super::Error::from)?;
 
             // Collect it.
             addresses.push(public_key.to_evm_address());
