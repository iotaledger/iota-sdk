// Copyright 2022 IOTA Stiftung
// SPDX-License-Identifier: Apache-2.0

//! The `StorageProvider` implementation for `StrongholdAdapter`.

use async_trait::async_trait;
<<<<<<< HEAD
use crypto::ciphers::{chacha::XChaCha20Poly1305, traits::Aead};
use iota_stronghold::{
    procedures::{self, AeadCipher},
    Client, Location,
};
use zeroize::Zeroizing;

use super::{
    common::{PRIVATE_DATA_CLIENT_PATH, SECRET_VAULT_PATH, USERDATA_STORE_KEY_RECORD_PATH},
    StrongholdAdapter,
};
use crate::client::{storage::StorageProvider, Result};
=======
use crypto::ciphers::chacha;

use super::{common::PRIVATE_DATA_CLIENT_PATH, StrongholdAdapter};
use crate::client::{storage::StorageProvider, stronghold::Error};
>>>>>>> 2f35b8db

#[async_trait]
impl StorageProvider for StrongholdAdapter {
    type Error = Error;

    #[allow(clippy::significant_drop_tightening)]
<<<<<<< HEAD
    async fn get(&mut self, k: &[u8]) -> Result<Option<Vec<u8>>> {
        let stronghold_client = self.stronghold.lock().await.get_client(PRIVATE_DATA_CLIENT_PATH)?;

        let mut data = match stronghold_client.store().get(k)? {
=======
    async fn get(&mut self, k: &[u8]) -> Result<Option<Vec<u8>>, Self::Error> {
        let data = match self
            .stronghold
            .lock()
            .await
            .get_client(PRIVATE_DATA_CLIENT_PATH)?
            .store()
            .get(k)?
        {
>>>>>>> 2f35b8db
            Some(data) => data,
            None => return Ok(None),
        };

<<<<<<< HEAD
        let store_key_location = Location::generic(SECRET_VAULT_PATH, USERDATA_STORE_KEY_RECORD_PATH);
=======
        let locked_key_provider = self.key_provider.lock().await;
        let key_provider = if let Some(key_provider) = &*locked_key_provider {
            key_provider
        } else {
            return Err(Error::KeyCleared);
        };
        let buffer = key_provider.try_unlock()?;
        let buffer_ref = buffer.borrow();
>>>>>>> 2f35b8db

        let decrypted_value = stronghold_client.execute_procedure(procedures::AeadDecrypt {
            cipher: AeadCipher::XChaCha20Poly1305,
            associated_data: Vec::new(),
            nonce: data.drain(..XChaCha20Poly1305::NONCE_LENGTH).collect(),
            tag: data.drain(..XChaCha20Poly1305::TAG_LENGTH).collect(),
            ciphertext: data,
            key: store_key_location,
        })?;

        Ok(Some(decrypted_value))
    }

<<<<<<< HEAD
    async fn insert(&mut self, k: &[u8], v: &[u8]) -> Result<Option<Vec<u8>>> {
        let store_key_location = Location::generic(SECRET_VAULT_PATH, USERDATA_STORE_KEY_RECORD_PATH);

        let stronghold_client = self.stronghold.lock().await.get_client(PRIVATE_DATA_CLIENT_PATH)?;

        let previous_data = insert(&stronghold_client, k, v)?;

        let decrypted_previous_data = previous_data
            .map(|mut previous_data| {
                // The value is assumed to be `nonce || tag || ciphertext`
                stronghold_client.execute_procedure(procedures::AeadDecrypt {
                    cipher: AeadCipher::XChaCha20Poly1305,
                    associated_data: Vec::new(),
                    nonce: previous_data.drain(..XChaCha20Poly1305::NONCE_LENGTH).collect(),
                    tag: previous_data.drain(..XChaCha20Poly1305::TAG_LENGTH).collect(),
                    ciphertext: previous_data,
                    key: store_key_location,
                })
            })
            .transpose()?;

        Ok(decrypted_previous_data)
=======
    async fn insert(&mut self, k: &[u8], v: &[u8]) -> Result<Option<Vec<u8>>, Self::Error> {
        let encrypted_value = {
            let locked_key_provider = self.key_provider.lock().await;
            let key_provider = if let Some(key_provider) = &*locked_key_provider {
                key_provider
            } else {
                return Err(Error::KeyCleared);
            };
            let buffer = key_provider.try_unlock()?;
            let buffer_ref = buffer.borrow();

            chacha::aead_encrypt(buffer_ref.deref(), v)?
        };

        Ok(self
            .stronghold
            .lock()
            .await
            .get_client(PRIVATE_DATA_CLIENT_PATH)?
            .store()
            .insert(k.to_vec(), encrypted_value, None)?)
>>>>>>> 2f35b8db
    }

    async fn delete(&mut self, k: &[u8]) -> Result<Option<Vec<u8>>, Self::Error> {
        Ok(self
            .stronghold
            .lock()
            .await
            .get_client(PRIVATE_DATA_CLIENT_PATH)?
            .store()
            .delete(k)?)
    }
}

pub(crate) fn insert(stronghold_client: &Client, k: &[u8], v: &[u8]) -> Result<Option<Vec<u8>>> {
    let store_key_location = Location::generic(SECRET_VAULT_PATH, USERDATA_STORE_KEY_RECORD_PATH);

    // Generate and store encryption key if not existent yet.
    if !stronghold_client.record_exists(&store_key_location)? {
        let mut key = Zeroizing::new(vec![0_u8; 32]);
        crypto::utils::rand::fill(key.as_mut())?;
        let vault_path = store_key_location.vault_path();
        let vault = stronghold_client.vault(vault_path);
        vault.write_secret(store_key_location.clone(), key)?;
    }

    let mut nonce = [0; XChaCha20Poly1305::NONCE_LENGTH];
    crypto::utils::rand::fill(&mut nonce)?;

    let encrypted_value = stronghold_client.execute_procedure(procedures::AeadEncrypt {
        cipher: AeadCipher::XChaCha20Poly1305,
        associated_data: Vec::new(),
        nonce: nonce.to_vec(),
        plaintext: v.to_vec(),
        key: store_key_location,
    })?;

    // The value is assumed to be `nonce || tag || ciphertext`
    let final_data = [nonce.to_vec(), encrypted_value].concat();

    Ok(stronghold_client.store().insert(k.to_vec(), final_data, None)?)
}

mod tests {
    #[tokio::test]
    async fn test_stronghold_db() {
        use std::fs;

        use super::StrongholdAdapter;
        use crate::client::storage::StorageProvider;

        let snapshot_path = "test_stronghold_db.stronghold";

        fs::remove_file(snapshot_path).unwrap_or(());

        let mut stronghold = StrongholdAdapter::builder()
            .password("drowssap")
            .build(snapshot_path)
            .unwrap();

        assert!(matches!(stronghold.get(b"test-0").await, Ok(None)));
        assert!(matches!(stronghold.get(b"test-1").await, Ok(None)));
        assert!(matches!(stronghold.get(b"test-2").await, Ok(None)));

        assert!(matches!(stronghold.insert(b"test-0", b"test-0").await, Ok(None)));
        assert!(matches!(stronghold.insert(b"test-1", b"test-1").await, Ok(None)));
        assert!(matches!(stronghold.insert(b"test-2", b"test-2").await, Ok(None)));

        assert!(matches!(stronghold.get(b"test-0").await, Ok(Some(_))));
        assert!(matches!(stronghold.get(b"test-1").await, Ok(Some(_))));
        assert!(matches!(stronghold.get(b"test-2").await, Ok(Some(_))));

        let previous_value = stronghold.insert(b"test-0", b"0-tset").await.unwrap();
        assert_eq!(Some(b"test-0".to_vec()), previous_value);
        assert!(matches!(stronghold.insert(b"test-1", b"1-tset").await, Ok(Some(_))));
        assert!(matches!(stronghold.insert(b"test-2", b"2-tset").await, Ok(Some(_))));

        assert!(matches!(stronghold.delete(b"test-0").await, Ok(Some(_))));
        assert!(matches!(stronghold.delete(b"test-1").await, Ok(Some(_))));
        assert!(matches!(stronghold.delete(b"test-2").await, Ok(Some(_))));

        assert!(matches!(stronghold.get(b"test-0").await, Ok(None)));
        assert!(matches!(stronghold.get(b"test-1").await, Ok(None)));
        assert!(matches!(stronghold.get(b"test-2").await, Ok(None)));

        fs::remove_file(snapshot_path).unwrap();
    }
}<|MERGE_RESOLUTION|>--- conflicted
+++ resolved
@@ -4,7 +4,6 @@
 //! The `StorageProvider` implementation for `StrongholdAdapter`.
 
 use async_trait::async_trait;
-<<<<<<< HEAD
 use crypto::ciphers::{chacha::XChaCha20Poly1305, traits::Aead};
 use iota_stronghold::{
     procedures::{self, AeadCipher},
@@ -16,51 +15,22 @@
     common::{PRIVATE_DATA_CLIENT_PATH, SECRET_VAULT_PATH, USERDATA_STORE_KEY_RECORD_PATH},
     StrongholdAdapter,
 };
-use crate::client::{storage::StorageProvider, Result};
-=======
-use crypto::ciphers::chacha;
-
-use super::{common::PRIVATE_DATA_CLIENT_PATH, StrongholdAdapter};
 use crate::client::{storage::StorageProvider, stronghold::Error};
->>>>>>> 2f35b8db
 
 #[async_trait]
 impl StorageProvider for StrongholdAdapter {
     type Error = Error;
 
     #[allow(clippy::significant_drop_tightening)]
-<<<<<<< HEAD
-    async fn get(&mut self, k: &[u8]) -> Result<Option<Vec<u8>>> {
+    async fn get(&mut self, k: &[u8]) -> Result<Option<Vec<u8>>, Self::Error> {
         let stronghold_client = self.stronghold.lock().await.get_client(PRIVATE_DATA_CLIENT_PATH)?;
 
         let mut data = match stronghold_client.store().get(k)? {
-=======
-    async fn get(&mut self, k: &[u8]) -> Result<Option<Vec<u8>>, Self::Error> {
-        let data = match self
-            .stronghold
-            .lock()
-            .await
-            .get_client(PRIVATE_DATA_CLIENT_PATH)?
-            .store()
-            .get(k)?
-        {
->>>>>>> 2f35b8db
             Some(data) => data,
             None => return Ok(None),
         };
 
-<<<<<<< HEAD
         let store_key_location = Location::generic(SECRET_VAULT_PATH, USERDATA_STORE_KEY_RECORD_PATH);
-=======
-        let locked_key_provider = self.key_provider.lock().await;
-        let key_provider = if let Some(key_provider) = &*locked_key_provider {
-            key_provider
-        } else {
-            return Err(Error::KeyCleared);
-        };
-        let buffer = key_provider.try_unlock()?;
-        let buffer_ref = buffer.borrow();
->>>>>>> 2f35b8db
 
         let decrypted_value = stronghold_client.execute_procedure(procedures::AeadDecrypt {
             cipher: AeadCipher::XChaCha20Poly1305,
@@ -74,8 +44,7 @@
         Ok(Some(decrypted_value))
     }
 
-<<<<<<< HEAD
-    async fn insert(&mut self, k: &[u8], v: &[u8]) -> Result<Option<Vec<u8>>> {
+    async fn insert(&mut self, k: &[u8], v: &[u8]) -> Result<Option<Vec<u8>>, Self::Error> {
         let store_key_location = Location::generic(SECRET_VAULT_PATH, USERDATA_STORE_KEY_RECORD_PATH);
 
         let stronghold_client = self.stronghold.lock().await.get_client(PRIVATE_DATA_CLIENT_PATH)?;
@@ -97,29 +66,6 @@
             .transpose()?;
 
         Ok(decrypted_previous_data)
-=======
-    async fn insert(&mut self, k: &[u8], v: &[u8]) -> Result<Option<Vec<u8>>, Self::Error> {
-        let encrypted_value = {
-            let locked_key_provider = self.key_provider.lock().await;
-            let key_provider = if let Some(key_provider) = &*locked_key_provider {
-                key_provider
-            } else {
-                return Err(Error::KeyCleared);
-            };
-            let buffer = key_provider.try_unlock()?;
-            let buffer_ref = buffer.borrow();
-
-            chacha::aead_encrypt(buffer_ref.deref(), v)?
-        };
-
-        Ok(self
-            .stronghold
-            .lock()
-            .await
-            .get_client(PRIVATE_DATA_CLIENT_PATH)?
-            .store()
-            .insert(k.to_vec(), encrypted_value, None)?)
->>>>>>> 2f35b8db
     }
 
     async fn delete(&mut self, k: &[u8]) -> Result<Option<Vec<u8>>, Self::Error> {
@@ -133,7 +79,7 @@
     }
 }
 
-pub(crate) fn insert(stronghold_client: &Client, k: &[u8], v: &[u8]) -> Result<Option<Vec<u8>>> {
+pub(crate) fn insert(stronghold_client: &Client, k: &[u8], v: &[u8]) -> Result<Option<Vec<u8>>, Error> {
     let store_key_location = Location::generic(SECRET_VAULT_PATH, USERDATA_STORE_KEY_RECORD_PATH);
 
     // Generate and store encryption key if not existent yet.
@@ -191,6 +137,7 @@
         assert!(matches!(stronghold.get(b"test-1").await, Ok(Some(_))));
         assert!(matches!(stronghold.get(b"test-2").await, Ok(Some(_))));
 
+        assert!(matches!(stronghold.insert(b"test-0", b"0-tset").await, Ok(Some(_))));
         let previous_value = stronghold.insert(b"test-0", b"0-tset").await.unwrap();
         assert_eq!(Some(b"test-0".to_vec()), previous_value);
         assert!(matches!(stronghold.insert(b"test-1", b"1-tset").await, Ok(Some(_))));
