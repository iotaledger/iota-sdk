--- conflicted
+++ resolved
@@ -22,22 +22,10 @@
     type Error = Error;
 
     #[allow(clippy::significant_drop_tightening)]
-<<<<<<< HEAD
-    async fn get(&mut self, k: &[u8]) -> Result<Option<Vec<u8>>, Self::Error> {
+    async fn get(&self, k: &[u8]) -> Result<Option<Vec<u8>>, Self::Error> {
         let stronghold_client = self.stronghold.lock().await.get_client(PRIVATE_DATA_CLIENT_PATH)?;
 
         let mut data = match stronghold_client.store().get(k)? {
-=======
-    async fn get(&self, k: &[u8]) -> Result<Option<Vec<u8>>, Self::Error> {
-        let data = match self
-            .stronghold
-            .lock()
-            .await
-            .get_client(PRIVATE_DATA_CLIENT_PATH)?
-            .store()
-            .get(k)?
-        {
->>>>>>> 4050d74f
             Some(data) => data,
             None => return Ok(None),
         };
@@ -56,8 +44,7 @@
         Ok(Some(decrypted_value))
     }
 
-<<<<<<< HEAD
-    async fn insert(&mut self, k: &[u8], v: &[u8]) -> Result<Option<Vec<u8>>, Self::Error> {
+    async fn insert(&self, k: &[u8], v: &[u8]) -> Result<Option<Vec<u8>>, Self::Error> {
         let store_key_location = Location::generic(SECRET_VAULT_PATH, USERDATA_STORE_KEY_RECORD_PATH);
 
         let stronghold_client = self.stronghold.lock().await.get_client(PRIVATE_DATA_CLIENT_PATH)?;
@@ -79,29 +66,6 @@
             .transpose()?;
 
         Ok(decrypted_previous_data)
-=======
-    async fn insert(&self, k: &[u8], v: &[u8]) -> Result<Option<Vec<u8>>, Self::Error> {
-        let encrypted_value = {
-            let locked_key_provider = self.key_provider.lock().await;
-            let key_provider = if let Some(key_provider) = &*locked_key_provider {
-                key_provider
-            } else {
-                return Err(Error::KeyCleared);
-            };
-            let buffer = key_provider.try_unlock()?;
-            let buffer_ref = buffer.borrow();
-
-            chacha::aead_encrypt(buffer_ref.deref(), v)?
-        };
-
-        Ok(self
-            .stronghold
-            .lock()
-            .await
-            .get_client(PRIVATE_DATA_CLIENT_PATH)?
-            .store()
-            .insert(k.to_vec(), encrypted_value, None)?)
->>>>>>> 4050d74f
     }
 
     async fn delete(&self, k: &[u8]) -> Result<Option<Vec<u8>>, Self::Error> {
@@ -153,14 +117,10 @@
         use crate::client::storage::StorageProvider;
 
         let snapshot_path = "test_stronghold_db.stronghold";
-<<<<<<< HEAD
 
         fs::remove_file(snapshot_path).unwrap_or(());
 
-        let mut stronghold = StrongholdAdapter::builder()
-=======
         let stronghold = StrongholdAdapter::builder()
->>>>>>> 4050d74f
             .password("drowssap")
             .build(snapshot_path)
             .unwrap();
