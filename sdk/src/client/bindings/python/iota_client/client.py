import iota_client
from iota_client._node_core_api import NodeCoreAPI
from iota_client._node_indexer_api import NodeIndexerAPI
from iota_client._high_level_api import HighLevelAPI
from iota_client._utils import Utils
from json import dumps
import humps
from datetime import timedelta
from enum import Enum

class IotaClient(NodeCoreAPI, NodeIndexerAPI, HighLevelAPI, Utils):
    def __init__(
        self,
        nodes = None,
        primary_node = None,
        primary_pow_node = None,
        permanode = None,
        ignore_node_health = None,
        api_timeout = None, 
        node_sync_interval = None,
        remote_pow_timeout = None,
        tips_interval = None,
        quorum = None,
        min_quorum_size = None,
        quorum_threshold = None,
        user_agent = None,
        local_pow = None,
        fallback_to_local_pow = None,
        pow_worker_count = None
    ):
        """Initialize the IOTA Client.

        Parameters
        ----------
        nodes : string or array of string
            A single Node URL or an array of URLs.
        primary_node : string
            Node which will be tried first for all requests.
        primary_pow_node : string
            Node which will be tried first when using remote PoW, even before the primary_node.
        permanode : string
            Permanode URL.
        ignore_node_health : bool
            If the node health should be ignored.
        api_timeout : datetime.timedelta
            Timeout for API requests.
        node_sync_interval : datetime.timedelta
            Interval in which nodes will be checked for their sync status and the [NetworkInfo](crate::NetworkInfo) gets updated.
        remote_pow_timeout : datetime.timedelta
            Timeout when sending a block that requires remote proof of work.
        tips_interval : int
            Tips request interval during PoW in seconds.
        quorum : bool
            If node quorum is enabled. Will compare the responses from multiple nodes 
            and only returns the response if `quorum_threshold`% of the nodes return the same one.
        min_quorum_size : int
            Minimum amount of nodes required for request when quorum is enabled.
        quorum_threshold : int
            % of nodes that have to return the same response so it gets accepted.
        user_agent : string
            The User-Agent header for requests.
        local_pow : bool
            Local proof of work.
        fallback_to_local_pow : bool
            Fallback to local proof of work if the node doesn't support remote PoW.
        pow_worker_count : int
            The amount of threads to be used for proof of work.
        """
        client_config = dict(locals())
        del client_config['self']

        if isinstance(nodes, list):
            nodes = [node.as_dict() if isinstance(node, Node)
                     else node for node in nodes]
        elif nodes:
            if isinstance(nodes, Node):
                nodes = [nodes.as_dict()]
            else:
                nodes = [nodes]
        client_config['nodes'] = nodes

        client_config = {k:v for k,v in client_config.items() if v != None}

        def get_remaining_nano_seconds(duration: timedelta):
            return (int(duration/timedelta(microseconds=1))-int(duration.total_seconds())*1_000_000)*1_000

        if 'api_timeout' in client_config:
            client_config['api_timeout'] = {'secs': int(client_config['api_timeout'].total_seconds()), 'nanos': get_remaining_nano_seconds(client_config['api_timeout'])}
        if 'node_sync_interval' in client_config:
            client_config['node_sync_interval'] = {'secs': int(client_config['node_sync_interval'].total_seconds()), 'nanos': get_remaining_nano_seconds(client_config['node_sync_interval'])}
        if 'remote_pow_timeout' in client_config:
            client_config['remote_pow_timeout'] = {'secs': int(client_config['remote_pow_timeout'].total_seconds()), 'nanos': get_remaining_nano_seconds(client_config['remote_pow_timeout'])}

        client_config = humps.camelize(client_config)
        client_config = dumps(client_config)

        # Create the message handler
        self.handle = iota_client.create_message_handler(client_config)

    def get_handle(self):
        return self.handle

    def build_alias_output(self,
                           alias_id,
                           unlock_conditions,
                           amount=None,
                           native_tokens=None,
                           state_index=None,
                           state_metadata=None,
                           foundry_counter=None,
                           features=None,
                           immutable_features=None):
        """Build an AliasOutput.
        """
        return self.send_message('buildAliasOutput', {
            'aliasId': alias_id,
            'unlockConditions': unlock_conditions,
            'amount': amount,
            'nativeTokens': native_tokens,
            'stateIndex': state_index,
            'stateMetadata': state_metadata,
            'foundryCounter': foundry_counter,
            'features': features,
            'immutableFeatures': immutable_features
        })

    def build_basic_output(self,
                           unlock_conditions,
                           amount=None,
                           native_tokens=None,
                           features=None):
        """Build a BasicOutput.
        """
        return self.send_message('buildBasicOutput', {
            'unlockConditions': unlock_conditions,
            'amount': amount,
            'nativeTokens': native_tokens,
            'features': features,
        })

    def build_foundry_output(self,
                             serial_number,
                             token_scheme,
                             unlock_conditions,
                             amount=None,
                             native_tokens=None,
                             features=None,
                             immutable_features=None):
        """Build a FoundryOutput.
        """
        return self.send_message('buildFoundryOutput', {
            'serialNumber': serial_number,
            'tokenScheme': token_scheme,
            'unlockConditions': unlock_conditions,
            'amount': amount,
            'nativeTokens': native_tokens,
            'features': features,
            'immutableFeatures': immutable_features
        })

    def build_nft_output(self,
                         nft_id,
                         unlock_conditions,
                         amount=None,
                         native_tokens=None,
                         features=None,
                         immutable_features=None):
        """Build an NftOutput.
        """
        return self.send_message('buildNftOutput', {
            'nftId': nft_id,
            'unlockConditions': unlock_conditions,
            'amount': amount,
            'nativeTokens': native_tokens,
            'features': features,
            'immutableFeatures': immutable_features
        })

    def generate_addresses(self,
                           secret_manager, 
                           account_index=None,
                           start=None,
                           end=None,
                           internal=None,
                           coin_type=None,
                           bech32_hrp=None,
                           ledger_nano_prompt=None):
        """Generate addresses.

        Parameters
        ----------
        secret_manager : Any type of SecretManager.
            The secret manager to use. Can be (MnemonicSecretManager, SeedSecretManager, StrongholdSecretManager or LedgerNanoSecretManager.
        account_index : int
            Account index.
        start : int
            Start index of generated addresses
        end : int
            End index of generated addresses
        internal : bool
            Internal addresses
        coin_type : int
<<<<<<< HEAD
            Coin type. IOTA = 4218. Shimmer = 4219.
=======
            Coin type. The CoinType enum can be used
>>>>>>> 496a6c06
        bech32_hrp : string
            Bech32 human readable part.
        ledger_nano_prompt : bool
            Display the address on ledger devices.

        Returns
        -------
        Addresses as array of strings.
        """
        options = dict(locals())
        del options['self']
        del options['secret_manager']

        options = {k:v for k,v in options.items() if v != None}

        is_start_set = 'start' in options
        is_end_set = 'end' in options
        if is_start_set or is_end_set:
            options['range'] = {}
            if is_start_set:
                options['range']['start'] = options.pop('start')
            if is_end_set:
                options['range']['end'] = options.pop('end')
        if 'ledger_nano_prompt' in options:
            options['options'] = { 'ledger_nano_prompt': options.pop('ledger_nano_prompt')}

        options = humps.camelize(options)

        return self.send_message('generateAddresses', {
            'secretManager': secret_manager,
            'options': options
        })

    def build_and_post_block(self, secret_manager=None, options=None):
        """Build and post a block.
        """
        return self.send_message('buildAndPostBlock', {
            'secretManager': secret_manager,
            'options': options
        })

    def get_node(self):
        """Get a node candidate from the healthy node pool.
        """
        return self.send_message('getNode')

    def get_network_info(self):
        """Gets the network related information such as network_id and min_pow_score.
        """
        return self.send_message('getNetworkInfo')

    def get_network_id(self):
        """Gets the network id of the node we're connecting to.
        """
        return self.send_message('getNetworkId')

    def get_bech32_hrp(self):
        """Returns the bech32_hrp.
        """
        return self.send_message('getBech32Hrp')

    def get_min_pow_score(self):
        """Returns the min pow score.
        """
        return self.send_message('getMinPowScore')

    def get_tips_interval(self):
        """Returns the tips interval.
        """
        return self.send_message('getTipsInterval')

    def get_local_pow(self):
        """Returns if local pow should be used or not.
        """
        return self.send_message('getLocalPow')

    def get_fall_back_to_local_pow(self):
        """Get fallback to local proof of work timeout.
        """
        return self.send_message('getFallbackToLocalPow')

    def unhealthy_nodes(self):
        """Returns the unhealthy nodes.
        """
        return self.send_message('unhealthyNodes')

    def get_ledger_nano_status(self, is_simulator):
        """Returns the Ledger Status.
        """
        return self.send_message('getLedgerNanoStatus', { 'isSimulator': is_simulator })

    def prepare_transaction(self, secret_manager=None, options=None):
        """Prepare a transaction for signing.
        """
        return self.send_message('prepareTransaction', {
            'secretManager': secret_manager,
            'options': options
        })

    def sign_transaction(self, secret_manager, prepared_transaction_data):
        """Sign a transaction.
        """
        return self.send_message('signTransaction', {
            'secretManager': secret_manager,
            'preparedTransactionData': prepared_transaction_data
        })

    def store_mnemonic(self, secret_manager, mnemonic):
        """Store a mnemonic in the Stronghold vault.
        """
        return self.send_message('storeMnemonic', {
            'secretManager': secret_manager,
            'mnemonic': mnemonic
        })

    def submit_payload(self, payload_dto):
        """Submit a payload in a block.
        """
        return self.send_message('postBlockPayload', {
            'payloadDto': payload_dto
        })

    def sign_ed25519(self, secret_manager, message, chain):
        """Signs a message with an Ed25519 private key.
        """
        return self.send_message('signEd25519', {
            'secretManager': secret_manager,
            'message': message,
            'chain': chain,
        })

    def verify_ed25519_signature(self, signature, message, address):
        """Verifies the Ed25519Signature for a message against an Ed25519Address.
        """
        return self.send_message('verifyEd25519Signature', {
            'signature': signature,
            'message': message,
            'address': address,
        })

class Node():
    def __init__(self, url=None, jwt=None, username=None, password=None, disabled=None):
        """Initialize a Node

        Parameters
        ----------
        url : string
            Node url
        jwt : string
            JWT token
        username : string
            Username for basic authentication
        password : string
            Password for basic authentication
        disabled : bool
            Disable node
        """
        self.url = url
        self.jwt = jwt
        self.username = username
        self.password = password
        self.disabled = disabled

    def as_dict(self):
        config = {k: v for k, v in self.__dict__.items() if v != None}

        if 'jwt' in config or 'username' in config or 'password' in config:
            config['auth'] = {}
            if 'jwt' in config:
                config['auth']['jwt'] = config.pop('jwt')
            if 'username' in config or 'password' in config:
                basic_auth = config['auth']['basic_auth_name_pwd'] = []
                if 'username' in config:
                    basic_auth.append(config.pop('username'))
                if 'password' in config:
                    basic_auth.append(config.pop('password'))

        return config

class CoinType(Enum):
    IOTA = 4218
    SHIMMER = 4219<|MERGE_RESOLUTION|>--- conflicted
+++ resolved
@@ -200,11 +200,7 @@
         internal : bool
             Internal addresses
         coin_type : int
-<<<<<<< HEAD
-            Coin type. IOTA = 4218. Shimmer = 4219.
-=======
             Coin type. The CoinType enum can be used
->>>>>>> 496a6c06
         bech32_hrp : string
             Bech32 human readable part.
         ledger_nano_prompt : bool
