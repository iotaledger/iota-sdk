// Copyright 2021 IOTA Stiftung
// SPDX-License-Identifier: Apache-2.0

//! Error handling in iota-client crate.

use std::fmt::Debug;

use packable::error::UnexpectedEOF;
use serde::{ser::Serializer, Serialize};

use crate::{
<<<<<<< HEAD
    client::api::transaction_builder::Error as TransactionBuilderError,
    types::block::semantic::TransactionFailureReason,
=======
    client::api::input_selection::Error as InputSelectionError,
    types::block::{
        address::AddressError,
        context_input::ContextInputError,
        input::InputError,
        mana::ManaError,
        output::{
            feature::FeatureError, unlock_condition::UnlockConditionError, NativeTokenError, OutputError,
            TokenSchemeError,
        },
        payload::PayloadError,
        semantic::TransactionFailureReason,
        signature::SignatureError,
        unlock::UnlockError,
        BlockError,
    },
    utils::ConversionError,
>>>>>>> 37d52aae
};

/// Type alias of `Result` in iota-client
pub type Result<T> = std::result::Result<T, Error>;

/// Error type of the iota client crate.
#[derive(Debug, thiserror::Error, strum::AsRefStr)]
#[strum(serialize_all = "camelCase")]
#[non_exhaustive]
pub enum Error {
    /// Invalid bech32 HRP, should match the one from the used network
    #[error("invalid bech32 hrp for the connected network: {provided}, expected: {expected}")]
    Bech32HrpMismatch {
        /// The bech32 human readable part from the provided address.
        provided: String,
        /// The expected bech32 human readable part.
        expected: String,
    },
    /// Blake2b256 Error
    #[error("{0}")]
    Blake2b256(&'static str),
    /// Block types error
    #[error("{0}")]
    Block(#[from] BlockError),
    /// Address types error
    #[error("{0}")]
    Address(#[from] AddressError),
    /// Crypto.rs error
    #[error("{0}")]
    Crypto(#[from] crypto::Error),
    /// Address not found
    #[error("address: {address} not found in range: {range}")]
    InputAddressNotFound {
        /// The address that was not found.
        address: String,
        /// The range in which the address was not found.
        range: String,
    },
    /// Invalid amount in API response
    #[error("invalid amount in API response: {0}")]
    InvalidAmount(String),
    /// Invalid mnemonic error
    #[error("invalid mnemonic {0}")]
    InvalidMnemonic(String),
    /// The transaction is too large
    #[error("the transaction is too large. Its length is {length}, max length is {max_length}")]
    InvalidTransactionLength {
        /// The found length.
        length: usize,
        /// The max supported length.
        max_length: usize,
    },
    /// The signed transaction payload is too large
    #[error("the signed transaction payload is too large. Its length is {length}, max length is {max_length}")]
    InvalidSignedTransactionPayloadLength {
        /// The found length.
        length: usize,
        /// The max length.
        max_length: usize,
    },
    /// JSON error
    #[error("{0}")]
    Json(#[from] serde_json::Error),
    /// Missing required parameters
    #[error("must provide required parameter: {0}")]
    MissingParameter(&'static str),
    /// Error on API request
    #[error("node error: {0}")]
    Node(#[from] crate::client::node_api::error::Error),
    /// Requested output id not found for this type
    #[error("No output found for {0}")]
    NoOutput(String),
    /// PlaceholderSecretManager can't be used for address generation or signing
    #[error("placeholderSecretManager can't be used for address generation or signing")]
    PlaceholderSecretManager,
    /// Rw lock failed.
    #[error("rw lock failed")]
    PoisonError,
    /// Prefix hex string convert error
    #[error("{0}")]
    PrefixHex(#[from] prefix_hex::Error),
    /// Error on quorum because not enough nodes are available
    #[error("not enough nodes for quorum: {available_nodes} < {minimum_threshold}")]
    QuorumPoolSizeError {
        /// The number of nodes available for quorum.
        available_nodes: usize,
        /// The minimum quorum threshold.
        minimum_threshold: usize,
    },
    /// Error on reaching quorum
    #[error("failed to reach quorum: {quorum_size} < {minimum_threshold}")]
    QuorumThresholdError {
        /// The current quorum size.
        quorum_size: usize,
        /// The minimum quorum threshold.
        minimum_threshold: usize,
    },
    /// Specifically used for `TryInfo` implementations for `SecretManager`.
    #[error("cannot unwrap a SecretManager: type mismatch!")]
    SecretManagerMismatch,
    /// No node available in the healthy node pool
    #[error("no healthy node available")]
    HealthyNodePoolEmpty,
    /// Error when building tagged_data blocks
    #[error("error when building tagged_data block: {0}")]
    TaggedData(String),
    /// The transaction could not be accepted
    #[error("transaction ID `{0}` couldn't be accepted")]
    TransactionAcceptance(String),
    #[cfg(not(target_family = "wasm"))]
    /// Tokio task join error
    #[error("{0}")]
    TaskJoin(#[from] tokio::task::JoinError),
    /// Local time doesn't match the network time
    #[error("local time {current_time} doesn't match the tangle time: {tangle_time}")]
    TimeNotSynced {
        /// The local time.
        current_time: u64,
        /// The tangle time.
        tangle_time: u64,
    },
    /// The semantic validation of a transaction failed.
    #[error("the semantic validation of a transaction failed with conflict reason: {} - {0:?}", *.0 as u8)]
    TransactionSemantic(#[from] TransactionFailureReason),
    /// Unpack error
    #[error("{0}")]
    Unpack(#[from] packable::error::UnpackError<BlockError, UnexpectedEOF>),
    /// URL auth error
    #[error("can't set {0} to URL")]
    UrlAuth(&'static str),
    /// URL error
    #[error("{0}")]
    Url(#[from] url::ParseError),
    /// URL validation error
    #[error("{0}")]
    UrlValidation(String),
    /// Transaction builder error.
    #[error("{0}")]
    TransactionBuilder(#[from] TransactionBuilderError),
    /// Missing BIP32 chain to sign with.
    #[error("missing BIP32 chain to sign with")]
    MissingBip32Chain,
    /// Unexpected block body kind.
    #[error("unexpected block body kind: expected {expected}, found {actual}")]
    UnexpectedBlockBodyKind { expected: u8, actual: u8 },
    /// Missing transaction payload.
    #[error("missing transaction payload")]
    MissingTransactionPayload,
    /// Output not unlockable due to deadzone in expiration unlock condition.
    #[error("output not unlockable due to deadzone in expiration unlock condition")]
    ExpirationDeadzone,

    /// Participation error
    #[cfg(feature = "participation")]
    #[cfg_attr(docsrs, doc(cfg(feature = "participation")))]
    #[error("{0}")]
    Participation(#[from] crate::types::api::plugins::participation::error::Error),

    /// Ledger error
    #[cfg(feature = "ledger_nano")]
    #[cfg_attr(docsrs, doc(cfg(feature = "ledger_nano")))]
    #[error("{0}")]
    Ledger(#[from] crate::client::secret::ledger_nano::Error),

    /// MQTT error
    #[cfg(feature = "mqtt")]
    #[cfg_attr(docsrs, doc(cfg(feature = "mqtt")))]
    #[error("{0}")]
    Mqtt(#[from] crate::client::node_api::mqtt::Error),

    /// Stronghold error
    #[cfg(feature = "stronghold")]
    #[cfg_attr(docsrs, doc(cfg(feature = "stronghold")))]
    #[error("{0}")]
    Stronghold(#[from] crate::client::stronghold::Error),
    #[error("{0}")]
    Convert(#[from] ConversionError),
}

// Serialize type with Display error
impl Serialize for Error {
    fn serialize<S>(&self, serializer: S) -> std::result::Result<S::Ok, S::Error>
    where
        S: Serializer,
    {
        #[derive(Serialize)]
        struct ErrorDto {
            #[serde(rename = "type")]
            kind: String,
            error: String,
        }

        ErrorDto {
            kind: self.as_ref().to_owned(),
            error: self.to_string(),
        }
        .serialize(serializer)
    }
}

crate::impl_from_error_via!(Error via BlockError:
    PayloadError,
    OutputError,
    InputError,
    NativeTokenError,
    ManaError,
    UnlockConditionError,
    FeatureError,
    TokenSchemeError,
    ContextInputError,
    UnlockError,
    SignatureError,
);<|MERGE_RESOLUTION|>--- conflicted
+++ resolved
@@ -9,11 +9,7 @@
 use serde::{ser::Serializer, Serialize};
 
 use crate::{
-<<<<<<< HEAD
-    client::api::transaction_builder::Error as TransactionBuilderError,
-    types::block::semantic::TransactionFailureReason,
-=======
-    client::api::input_selection::Error as InputSelectionError,
+    client::api::transaction_builder::TransactionBuilderError,
     types::block::{
         address::AddressError,
         context_input::ContextInputError,
@@ -30,7 +26,6 @@
         BlockError,
     },
     utils::ConversionError,
->>>>>>> 37d52aae
 };
 
 /// Type alias of `Result` in iota-client
