--- conflicted
+++ resolved
@@ -81,26 +81,9 @@
             let mut entropy = [0u8; 8];
             utils::rand::fill(&mut entropy)?;
             let id = format!("iotasdk{}", prefix_hex::encode(entropy));
-<<<<<<< HEAD
             let port = client.inner.mqtt.broker_options.port;
-            let mut uri = format!(
-                "{}://{}:{}/api/mqtt/v1",
-                if node.url.scheme() == "https" { "wss" } else { "ws" },
-                host,
-                node.url.port_or_known_default().unwrap_or(port)
-            );
-
-            if !client.inner.mqtt.broker_options.use_ws {
-                uri = host.to_string();
-            };
-            let mut mqtt_options = MqttOptions::new(id, uri, port);
-            if client.inner.mqtt.broker_options.use_ws {
-                mqtt_options.set_transport(Transport::ws());
-            }
-=======
-            let port = client.broker_options.port;
             let secure = node.url.scheme() == "https";
-            let mqtt_options = if client.broker_options.use_ws {
+            let mqtt_options = if client.inner.mqtt.broker_options.use_ws {
                 let uri = format!(
                     "{}://{host}:{}/api/mqtt/v1",
                     if secure { "wss" } else { "ws" },
@@ -121,7 +104,6 @@
                 }
                 mqtt_options
             };
->>>>>>> 4cb0c0fa
             let (_, mut connection) = AsyncClient::new(mqtt_options.clone(), 10);
             connection.set_network_options(
                 *NetworkOptions::new().set_connection_timeout(client.inner.mqtt.broker_options.timeout.as_secs()),
