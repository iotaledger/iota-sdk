--- conflicted
+++ resolved
@@ -30,17 +30,8 @@
         let path = format!("{}{}{}", base_plugin_path, endpoint, query_params.join("&"));
 
         match req_method {
-<<<<<<< HEAD
-            Ok(Method::GET) => node_manager.get_request(&path, None, timeout, false, false).await,
-            Ok(Method::POST) => {
-                node_manager
-                    .post_request_json(&path, timeout, request_object.into())
-                    .await
-            }
-=======
             Ok(Method::GET) => self.get_request(&path, None, false, false).await,
-            Ok(Method::POST) => self.post_request_json(&path, request_object.into(), true).await,
->>>>>>> 75e919b8
+            Ok(Method::POST) => self.post_request_json(&path, request_object.into()).await,
             _ => Err(crate::client::Error::Node(
                 crate::client::node_api::error::Error::NotSupported(method.to_string()),
             )),
