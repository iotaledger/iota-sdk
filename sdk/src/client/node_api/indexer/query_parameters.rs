--- conflicted
+++ resolved
@@ -165,10 +165,8 @@
     sender: Option<Bech32Address>,
     /// Filters outputs based on bech32-encoded issuer address.
     issuer: Option<Bech32Address>,
-    /// Filters outputs based on bech32-encoded governor (governance controller) address.
-    governor: Option<Bech32Address>,
-    /// Filters outputs based on bech32-encoded state controller address.
-    state_controller: Option<Bech32Address>,
+    /// Bech32-encoded address that should be searched for.
+    address: Option<Bech32Address>,
 }
 
 impl_query_parameters_methods!(AccountOutputQueryParameters);
@@ -233,27 +231,6 @@
     }
 }
 
-<<<<<<< HEAD
-pub(crate) fn verify_query_parameters_account_outputs(
-    query_parameters: Vec<QueryParameter>,
-) -> Result<QueryParameters> {
-    verify_query_parameters!(
-        query_parameters,
-        QueryParameter::Address,
-        QueryParameter::Issuer,
-        QueryParameter::Sender,
-        QueryParameter::HasNativeTokens,
-        QueryParameter::MinNativeTokenCount,
-        QueryParameter::MaxNativeTokenCount,
-        QueryParameter::CreatedBefore,
-        QueryParameter::CreatedAfter,
-        QueryParameter::PageSize,
-        QueryParameter::Cursor,
-        QueryParameter::UnlockableByAddress
-    )?;
-
-    Ok(QueryParameters::new(query_parameters))
-=======
 /// Query parameters for foundry output requests.
 #[derive(Setters, Debug, Default, Clone, Serialize, Deserialize, Eq, PartialEq)]
 #[setters(strip_option)]
@@ -274,7 +251,6 @@
     page_size: Option<usize>,
     /// Filter foundry outputs based on bech32-encoded address of the controlling account.
     account_address: Option<Bech32Address>,
->>>>>>> 50f686c4
 }
 
 impl_query_parameters_methods!(FoundryOutputQueryParameters);
