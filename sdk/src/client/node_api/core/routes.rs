--- conflicted
+++ resolved
@@ -15,14 +15,9 @@
     },
     types::{
         api::core::response::{
-<<<<<<< HEAD
-            AccountStakingResponse, BlockMetadataResponse, CongestionResponse, InfoResponse,
+            AccountStakingResponse, BlockMetadataResponse, CommitteeResponse, CongestionResponse, InfoResponse,
             IssuanceBlockHeaderResponse, ManaRewardsResponse, PeerResponse, RoutesResponse, SubmitBlockResponse,
             UtxoChangesResponse, ValidatorsResponse,
-=======
-            BlockMetadataResponse, CommitteeResponse, CongestionResponse, InfoResponse, IssuanceBlockHeaderResponse,
-            ManaRewardsResponse, PeerResponse, RoutesResponse, SubmitBlockResponse, UtxoChangesResponse,
->>>>>>> d0a6ee73
         },
         block::{
             output::{dto::OutputDto, AccountId, Output, OutputId, OutputMetadata},
@@ -128,25 +123,6 @@
             .await
     }
 
-<<<<<<< HEAD
-    /// Returns information of all registered validators and if they are active.
-    /// GET JSON to /api/core/v3/validators
-    pub async fn get_validators(&self) -> Result<ValidatorsResponse> {
-        // TODO: Pagination is not in the TIP yet
-        const PATH: &str = "api/core/v3/validators";
-
-        self.node_manager
-            .read()
-            .await
-            .get_request(PATH, None, self.get_timeout().await, false, false)
-            .await
-    }
-
-    /// Return the information of requested staker.
-    /// GET /api/core/v3/validators/{accountId}
-    pub async fn get_validator(&self, account_id: &AccountId) -> Result<AccountStakingResponse> {
-        let path = &format!("api/core/v3/validators/{account_id}");
-=======
     /// Returns the information of committee members at the given epoch index. If epoch index is not provided, the
     /// current committee members are returned.
     /// GET /api/core/v3/committee/?epochIndex
@@ -154,16 +130,36 @@
         const PATH: &str = "api/core/v3/committee";
 
         let epoch_index = epoch_index.into().map(|i| format!("epochIndex={i}"));
->>>>>>> d0a6ee73
-
-        self.node_manager
-            .read()
-            .await
-<<<<<<< HEAD
+        self.node_manager
+            .read()
+            .await
+            .get_request(PATH, epoch_index.as_deref(), self.get_timeout().await, false, false)
+            .await
+    }
+
+    /// Returns information of all registered validators and if they are active.
+    /// GET JSON to /api/core/v3/validators
+    pub async fn get_validators(&self, page_size: Option<u32>) -> Result<ValidatorsResponse> {
+        // TODO: Pagination is not in the TIP yet
+        const PATH: &str = "api/core/v3/validators";
+
+        let page_size = page_size.map(|i| format!("pageSize={i}"));
+        self.node_manager
+            .read()
+            .await
+            .get_request(PATH, page_size.as_deref(), self.get_timeout().await, false, false)
+            .await
+    }
+
+    /// Return the information of requested staker.
+    /// GET /api/core/v3/validators/{accountId}
+    pub async fn get_validator(&self, account_id: &AccountId) -> Result<AccountStakingResponse> {
+        let path = &format!("api/core/v3/validators/{account_id}");
+
+        self.node_manager
+            .read()
+            .await
             .get_request(path, None, self.get_timeout().await, false, false)
-=======
-            .get_request(PATH, epoch_index.as_deref(), self.get_timeout().await, false, false)
->>>>>>> d0a6ee73
             .await
     }
 
