--- conflicted
+++ resolved
@@ -15,12 +15,8 @@
     },
     types::{
         api::core::response::{
-<<<<<<< HEAD
-            BlockMetadataResponse, CommitteeResponse, InfoResponse, IssuanceBlockHeaderResponse, PeerResponse,
-=======
-            BlockMetadataResponse, CongestionResponse, InfoResponse, IssuanceBlockHeaderResponse, PeerResponse,
->>>>>>> 7e112283
-            RoutesResponse, SubmitBlockResponse, UtxoChangesResponse,
+            BlockMetadataResponse, CommitteeResponse, CongestionResponse, InfoResponse, IssuanceBlockHeaderResponse,
+            PeerResponse, RoutesResponse, SubmitBlockResponse, UtxoChangesResponse,
         },
         block::{
             output::{dto::OutputDto, AccountId, Output, OutputId, OutputMetadata},
@@ -95,7 +91,6 @@
             .await
     }
 
-<<<<<<< HEAD
     /// Return the information of committee members at the given epoch index. If epoch index is not provided, the
     /// current committee members are returned.
     /// GET /api/core/v3/committee/?epochIndex
@@ -103,21 +98,11 @@
         const PATH: &str = "api/core/v3/committee";
 
         let epoch_index = epoch_index.into().map(|i| format!("epochIndex={i}"));
-=======
-    /// Checks if the account is ready to issue a block.
-    /// GET /api/core/v3/accounts/{accountId}/congestion
-    pub async fn get_account_congestion(&self, account_id: &AccountId) -> Result<CongestionResponse> {
-        let path = &format!("api/core/v3/accounts/{account_id}/congestion");
->>>>>>> 7e112283
-
-        self.node_manager
-            .read()
-            .await
-<<<<<<< HEAD
+
+        self.node_manager
+            .read()
+            .await
             .get_request(PATH, epoch_index.as_deref(), self.get_timeout().await, false, false)
-=======
-            .get_request(path, None, self.get_timeout().await, false, false)
->>>>>>> 7e112283
             .await
     }
 
@@ -400,6 +385,20 @@
     // // RouteControlSnapshotsCreate is the control route to manually create a snapshot files.
     // // POST creates a snapshot (full, delta or both).
     // RouteControlSnapshotsCreate = "/control/snapshots/create"
+
+    // Accounts routes
+
+    /// Checks if the account is ready to issue a block.
+    /// GET /api/core/v3/accounts/{accountId}/congestion
+    pub async fn get_account_congestion(&self, account_id: &AccountId) -> Result<CongestionResponse> {
+        let path = &format!("api/core/v3/accounts/{account_id}/congestion");
+
+        self.node_manager
+            .read()
+            .await
+            .get_request(path, None, self.get_timeout().await, false, false)
+            .await
+    }
 }
 
 impl Client {
