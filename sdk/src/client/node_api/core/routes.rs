--- conflicted
+++ resolved
@@ -15,12 +15,8 @@
     },
     types::{
         api::core::response::{
-<<<<<<< HEAD
             BlockMetadataResponse, CommitteeResponse, CongestionResponse, InfoResponse, IssuanceBlockHeaderResponse,
-=======
-            BlockMetadataResponse, CongestionResponse, InfoResponse, IssuanceBlockHeaderResponse, ManaRewardsResponse,
->>>>>>> 70c39f38
-            PeerResponse, RoutesResponse, SubmitBlockResponse, UtxoChangesResponse,
+            ManaRewardsResponse, PeerResponse, RoutesResponse, SubmitBlockResponse, UtxoChangesResponse,
         },
         block::{
             output::{dto::OutputDto, AccountId, Output, OutputId, OutputMetadata},
