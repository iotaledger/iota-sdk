--- conflicted
+++ resolved
@@ -276,12 +276,7 @@
             .await?;
 
         let token_supply = self.get_token_supply().await?;
-<<<<<<< HEAD
         let output = Output::try_from_dto_with_params(response.output, token_supply)?;
-        let metadata = OutputMetadata::try_from(response.metadata)?;
-=======
-        let output = Output::try_from_dto(response.output, token_supply)?;
->>>>>>> 61c23e99
 
         Ok(OutputWithMetadata::new(output, response.metadata))
     }
