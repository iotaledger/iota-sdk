// Copyright 2022 IOTA Stiftung
// SPDX-License-Identifier: Apache-2.0

//! Node core API routes.

use packable::PackableExt;
use serde::{Deserialize, Serialize};
use url::Url;

use crate::{
    client::{
        constants::{DEFAULT_API_TIMEOUT, DEFAULT_USER_AGENT},
        node_api::query_tuples_to_query_string,
        node_manager::node::{Node, NodeAuth},
        Client, ClientInner, Result,
    },
    types::{
        api::core::{
            BlockMetadataResponse, BlockWithMetadataResponse, CommitteeResponse, CongestionResponse, InfoResponse,
<<<<<<< HEAD
            IssuanceBlockHeaderResponse, ManaRewardsResponse, NodeInfoResponse, OutputResponse, RoutesResponse,
=======
            IssuanceBlockHeaderResponse, ManaRewardsResponse, OutputResponse, PermanodeInfoResponse, RoutesResponse,
>>>>>>> 0829a0c1
            SubmitBlockResponse, TransactionMetadataResponse, UtxoChangesFullResponse, UtxoChangesResponse,
            ValidatorResponse, ValidatorsResponse,
        },
        block::{
            address::ToBech32Ext,
            output::{AccountId, OutputId, OutputMetadata, OutputWithMetadata},
            payload::signed_transaction::TransactionId,
            slot::{EpochIndex, SlotCommitment, SlotCommitmentId, SlotIndex},
            Block, BlockDto, BlockId,
        },
        TryFromDto,
    },
};

/// Info path is the exact path extension for node APIs to request their info.
pub(crate) static INFO_PATH: &str = "api/core/v3/info";

impl ClientInner {
    // Node routes.

    /// Returns the health of the node.
    /// GET /health
    pub async fn get_health(&self, url: &str) -> Result<bool> {
        const PATH: &str = "health";

        let mut url = Url::parse(url)?;
        url.set_path(PATH);
        let status = crate::client::node_manager::http_client::HttpClient::new(DEFAULT_USER_AGENT.to_string())
            .get(
                &Node {
                    url,
                    auth: None,
                    disabled: false,
                    permanode: false,
                },
                DEFAULT_API_TIMEOUT,
            )
            .await?
            .status();

        match status {
            200 => Ok(true),
            _ => Ok(false),
        }
    }

    /// Returns the available API route groups of the node.
    /// GET /api/routes
    pub async fn get_routes(&self) -> Result<RoutesResponse> {
        const PATH: &str = "api/routes";

        self.get_request(PATH, None, false).await
    }

    /// Returns general information about the node.
    /// GET /api/core/v3/info
<<<<<<< HEAD
    pub async fn get_info(&self) -> Result<InfoResponse> {
        self.get_request(INFO_PATH, None, false, false).await
=======
    pub async fn get_info(&self) -> Result<NodeInfoWrapper> {
        self.get_request(INFO_PATH, None, false).await
>>>>>>> 0829a0c1
    }

    /// Checks if the account is ready to issue a block.
    /// GET /api/core/v3/accounts/{bech32Address}/congestion
    pub async fn get_account_congestion(
        &self,
        account_id: &AccountId,
        work_score: impl Into<Option<u32>> + Send,
    ) -> Result<CongestionResponse> {
        let bech32_address = account_id.to_bech32(self.get_bech32_hrp().await?);
        let path = &format!("api/core/v3/accounts/{bech32_address}/congestion");
        let query = query_tuples_to_query_string([work_score.into().map(|i| ("workScore", i.to_string()))]);

        self.get_request(path, query.as_deref(), false).await
    }

    // Rewards routes.

    /// Returns the total available Mana rewards of an account or delegation output decayed up to `epochEnd` index
    /// provided in the response.
    /// Note that rewards for an epoch only become available at the beginning of the next epoch. If the end epoch of a
    /// staking feature is equal or greater than the current epoch, the rewards response will not include the potential
    /// future rewards for those epochs. `epochStart` and `epochEnd` indicates the actual range for which reward value
    /// is returned and decayed for.
    /// GET /api/core/v3/rewards/{outputId}
    pub async fn get_output_mana_rewards(
        &self,
        output_id: &OutputId,
        slot_index: impl Into<Option<SlotIndex>> + Send,
    ) -> Result<ManaRewardsResponse> {
        let path = &format!("api/core/v3/rewards/{output_id}");
        let query = query_tuples_to_query_string([slot_index.into().map(|i| ("slotIndex", i.to_string()))]);

        self.get_request(path, query.as_deref(), false).await
    }

    // Committee routes.

    /// Returns the information of committee members at the given epoch index. If epoch index is not provided, the
    /// current committee members are returned.
    /// GET /api/core/v3/committee/?epochIndex
    pub async fn get_committee(&self, epoch_index: impl Into<Option<EpochIndex>> + Send) -> Result<CommitteeResponse> {
        const PATH: &str = "api/core/v3/committee";
        let query = query_tuples_to_query_string([epoch_index.into().map(|i| ("epochIndex", i.to_string()))]);

        self.get_request(PATH, query.as_deref(), false).await
    }

    // Validators routes.

    /// Returns information of all registered validators and if they are active.
    /// GET JSON to /api/core/v3/validators
    pub async fn get_validators(
        &self,
        page_size: impl Into<Option<u32>> + Send,
        cursor: impl Into<Option<String>> + Send,
    ) -> Result<ValidatorsResponse> {
        const PATH: &str = "api/core/v3/validators";
        let query = query_tuples_to_query_string([
            page_size.into().map(|i| ("pageSize", i.to_string())),
            cursor.into().map(|i| ("cursor", i)),
        ]);

        self.get_request(PATH, query.as_deref(), false).await
    }

    /// Return information about a validator.
    /// GET /api/core/v3/validators/{bech32Address}
    pub async fn get_validator(&self, account_id: &AccountId) -> Result<ValidatorResponse> {
        let bech32_address = account_id.to_bech32(self.get_bech32_hrp().await?);
        let path = &format!("api/core/v3/validators/{bech32_address}");

        self.get_request(path, None, false).await
    }

    // Blocks routes.

    /// Returns information that is ideal for attaching a block in the network.
    /// GET /api/core/v3/blocks/issuance
    pub async fn get_issuance(&self) -> Result<IssuanceBlockHeaderResponse> {
        const PATH: &str = "api/core/v3/blocks/issuance";

        self.get_request(PATH, None, false).await
    }

    /// Returns the BlockId of the submitted block.
    /// POST JSON to /api/core/v3/blocks
    pub async fn post_block(&self, block: &Block) -> Result<BlockId> {
        const PATH: &str = "api/core/v3/blocks";

        let block_dto = BlockDto::from(block);

        let response = self
            .post_request::<SubmitBlockResponse>(PATH, serde_json::to_value(block_dto)?)
            .await?;

        Ok(response.block_id)
    }

    /// Returns the BlockId of the submitted block.
    /// POST /api/core/v3/blocks
    pub async fn post_block_raw(&self, block: &Block) -> Result<BlockId> {
        const PATH: &str = "api/core/v3/blocks";

        let response = self
            .post_request_bytes::<SubmitBlockResponse>(PATH, &block.pack_to_vec())
            .await?;

        Ok(response.block_id)
    }

    /// Finds a block by its ID and returns it as object.
    /// GET /api/core/v3/blocks/{blockId}
    pub async fn get_block(&self, block_id: &BlockId) -> Result<Block> {
        let path = &format!("api/core/v3/blocks/{block_id}");

        let dto = self.get_request::<BlockDto>(path, None, false).await?;

        Ok(Block::try_from_dto_with_params(
            dto,
            &self.get_protocol_parameters().await?,
        )?)
    }

    /// Finds a block by its ID and returns it as raw bytes.
    /// GET /api/core/v3/blocks/{blockId}
    pub async fn get_block_raw(&self, block_id: &BlockId) -> Result<Vec<u8>> {
        let path = &format!("api/core/v3/blocks/{block_id}");

        self.get_request_bytes(path, None).await
    }

    /// Returns the metadata of a block.
    /// GET /api/core/v3/blocks/{blockId}/metadata
    pub async fn get_block_metadata(&self, block_id: &BlockId) -> Result<BlockMetadataResponse> {
        let path = &format!("api/core/v3/blocks/{block_id}/metadata");

        self.get_request(path, None, true).await
    }

    /// Returns a block with its metadata.
    /// GET /api/core/v3/blocks/{blockId}/full
    pub async fn get_block_with_metadata(&self, block_id: &BlockId) -> Result<BlockWithMetadataResponse> {
        let path = &format!("api/core/v3/blocks/{block_id}/full");

        self.get_request(path, None, true).await
    }

    // UTXO routes.

    /// Finds an output by its ID and returns it as object.
    /// GET /api/core/v3/outputs/{outputId}
    pub async fn get_output(&self, output_id: &OutputId) -> Result<OutputResponse> {
        let path = &format!("api/core/v3/outputs/{output_id}");

        self.get_request(path, None, false).await
    }

    /// Finds an output by its ID and returns it as raw bytes.
    /// GET /api/core/v3/outputs/{outputId}
    pub async fn get_output_raw(&self, output_id: &OutputId) -> Result<Vec<u8>> {
        let path = &format!("api/core/v3/outputs/{output_id}");

        self.get_request_bytes(path, None).await
    }

    /// Finds output metadata by output ID.
    /// GET /api/core/v3/outputs/{outputId}/metadata
    pub async fn get_output_metadata(&self, output_id: &OutputId) -> Result<OutputMetadata> {
        let path = &format!("api/core/v3/outputs/{output_id}/metadata");

        self.get_request(path, None, false).await
    }

    /// Finds an output with its metadata by output ID.
    /// GET /api/core/v3/outputs/{outputId}/full
    pub async fn get_output_with_metadata(&self, output_id: &OutputId) -> Result<OutputWithMetadata> {
        let path = &format!("api/core/v3/outputs/{output_id}/full");

        self.get_request(path, None, false).await
    }

    /// Returns the earliest confirmed block containing the transaction with the given ID.
    /// GET /api/core/v3/transactions/{transactionId}/included-block
    pub async fn get_included_block(&self, transaction_id: &TransactionId) -> Result<Block> {
        let path = &format!("api/core/v3/transactions/{transaction_id}/included-block");

        let dto = self.get_request::<BlockDto>(path, None, true).await?;

        Ok(Block::try_from_dto_with_params(
            dto,
            &self.get_protocol_parameters().await?,
        )?)
    }

    /// Returns the earliest confirmed block containing the transaction with the given ID, as raw bytes.
    /// GET /api/core/v3/transactions/{transactionId}/included-block
    pub async fn get_included_block_raw(&self, transaction_id: &TransactionId) -> Result<Vec<u8>> {
        let path = &format!("api/core/v3/transactions/{transaction_id}/included-block");

        self.get_request_bytes(path, None).await
    }

    /// Returns the metadata of the earliest block containing the tx that was confirmed.
    /// GET /api/core/v3/transactions/{transactionId}/included-block/metadata
    pub async fn get_included_block_metadata(&self, transaction_id: &TransactionId) -> Result<BlockMetadataResponse> {
        let path = &format!("api/core/v3/transactions/{transaction_id}/included-block/metadata");

        self.get_request(path, None, true).await
    }

    /// Finds the metadata of a transaction.
    /// GET /api/core/v3/transactions/{transactionId}/metadata
    pub async fn get_transaction_metadata(
        &self,
        transaction_id: &TransactionId,
    ) -> Result<TransactionMetadataResponse> {
        let path = &format!("api/core/v3/transactions/{transaction_id}/metadata");

        self.get_request(path, None, true).await
    }

    // Commitments routes.

    /// Finds a slot commitment by its ID and returns it as object.
    /// GET /api/core/v3/commitments/{commitmentId}
    pub async fn get_commitment(&self, commitment_id: &SlotCommitmentId) -> Result<SlotCommitment> {
        let path = &format!("api/core/v3/commitments/{commitment_id}");

        self.get_request(path, None, false).await
    }

    /// Finds a slot commitment by its ID and returns it as raw bytes.
    /// GET /api/core/v3/commitments/{commitmentId}
    pub async fn get_commitment_raw(&self, commitment_id: &SlotCommitmentId) -> Result<Vec<u8>> {
        let path = &format!("api/core/v3/commitments/{commitment_id}");

        self.get_request_bytes(path, None).await
    }

    /// Get all UTXO changes of a given slot by slot commitment ID.
    /// GET /api/core/v3/commitments/{commitmentId}/utxo-changes
    pub async fn get_utxo_changes(&self, commitment_id: &SlotCommitmentId) -> Result<UtxoChangesResponse> {
        let path = &format!("api/core/v3/commitments/{commitment_id}/utxo-changes");

        self.get_request(path, None, false).await
    }

    /// Get all full UTXO changes of a given slot by slot commitment ID.
    /// GET /api/core/v3/commitments/{commitmentId}/utxo-changes/full
    pub async fn get_utxo_changes_full(&self, commitment_id: &SlotCommitmentId) -> Result<UtxoChangesFullResponse> {
        let path = &format!("api/core/v3/commitments/{commitment_id}/utxo-changes/full");

        self.get_request(path, None, false).await
    }

    /// Finds a slot commitment by slot index and returns it as object.
    /// GET /api/core/v3/commitments/by-slot/{slot}
    pub async fn get_commitment_by_slot(&self, slot: SlotIndex) -> Result<SlotCommitment> {
        let path = &format!("api/core/v3/commitments/by-slot/{slot}");

        self.get_request(path, None, false).await
    }

    /// Finds a slot commitment by slot index and returns it as raw bytes.
    /// GET /api/core/v3/commitments/by-slot/{slot}
    pub async fn get_commitment_by_slot_raw(&self, slot: SlotIndex) -> Result<Vec<u8>> {
        let path = &format!("api/core/v3/commitments/by-slot/{slot}");

        self.get_request_bytes(path, None).await
    }

    /// Get all UTXO changes of a given slot by its index.
    /// GET /api/core/v3/commitments/by-slot/{slot}/utxo-changes
    pub async fn get_utxo_changes_by_slot(&self, slot: SlotIndex) -> Result<UtxoChangesResponse> {
        let path = &format!("api/core/v3/commitments/by-slot/{slot}/utxo-changes");

        self.get_request(path, None, false).await
    }

    /// Get all full UTXO changes of a given slot by its index.
    /// GET /api/core/v3/commitments/by-slot/{slot}/utxo-changes/full
    pub async fn get_utxo_changes_full_by_slot(&self, slot: SlotIndex) -> Result<UtxoChangesFullResponse> {
        let path = &format!("api/core/v3/commitments/by-slot/{slot}/utxo-changes/full");

        self.get_request(path, None, false).await
    }
}

impl Client {
    /// GET /api/core/v3/info endpoint
<<<<<<< HEAD
    pub async fn get_node_info(url: &str, auth: Option<NodeAuth>) -> Result<NodeInfoResponse> {
=======
    pub(crate) async fn get_permanode_info(mut node: Node) -> Result<PermanodeInfoResponse> {
        log::debug!("get_permanode_info");
        if let Some(auth) = &node.auth {
            if let Some((name, password)) = &auth.basic_auth_name_pwd {
                node.url
                    .set_username(name)
                    .map_err(|_| crate::client::Error::UrlAuth("username"))?;
                node.url
                    .set_password(Some(password))
                    .map_err(|_| crate::client::Error::UrlAuth("password"))?;
            }
        }

        if node.url.path().ends_with('/') {
            node.url.set_path(&format!("{}{}", node.url.path(), INFO_PATH));
        } else {
            node.url.set_path(&format!("{}/{}", node.url.path(), INFO_PATH));
        }

        let resp: PermanodeInfoResponse =
            crate::client::node_manager::http_client::HttpClient::new(DEFAULT_USER_AGENT.to_string())
                .get(&node, DEFAULT_API_TIMEOUT)
                .await?
                .into_json()
                .await?;

        Ok(resp)
    }

    /// GET /api/core/v3/info endpoint
    pub async fn get_node_info(url: &str, auth: Option<NodeAuth>) -> Result<InfoResponse> {
>>>>>>> 0829a0c1
        let mut url = crate::client::node_manager::builder::validate_url(Url::parse(url)?)?;
        if let Some(auth) = &auth {
            if let Some((name, password)) = &auth.basic_auth_name_pwd {
                url.set_username(name)
                    .map_err(|_| crate::client::Error::UrlAuth("username"))?;
                url.set_password(Some(password))
                    .map_err(|_| crate::client::Error::UrlAuth("password"))?;
            }
        }

        if url.path().ends_with('/') {
            url.set_path(&format!("{}{}", url.path(), INFO_PATH));
        } else {
            url.set_path(&format!("{}/{}", url.path(), INFO_PATH));
        }

        let resp: NodeInfoResponse =
            crate::client::node_manager::http_client::HttpClient::new(DEFAULT_USER_AGENT.to_string())
                .get(
                    &Node {
                        url,
                        auth,
                        disabled: false,
                        permanode: false,
                    },
                    DEFAULT_API_TIMEOUT,
                )
                .await?
                .into_json()
                .await?;

        Ok(resp)
    }
}<|MERGE_RESOLUTION|>--- conflicted
+++ resolved
@@ -4,7 +4,6 @@
 //! Node core API routes.
 
 use packable::PackableExt;
-use serde::{Deserialize, Serialize};
 use url::Url;
 
 use crate::{
@@ -17,13 +16,9 @@
     types::{
         api::core::{
             BlockMetadataResponse, BlockWithMetadataResponse, CommitteeResponse, CongestionResponse, InfoResponse,
-<<<<<<< HEAD
-            IssuanceBlockHeaderResponse, ManaRewardsResponse, NodeInfoResponse, OutputResponse, RoutesResponse,
-=======
-            IssuanceBlockHeaderResponse, ManaRewardsResponse, OutputResponse, PermanodeInfoResponse, RoutesResponse,
->>>>>>> 0829a0c1
-            SubmitBlockResponse, TransactionMetadataResponse, UtxoChangesFullResponse, UtxoChangesResponse,
-            ValidatorResponse, ValidatorsResponse,
+            IssuanceBlockHeaderResponse, ManaRewardsResponse, NodeInfoResponse, OutputResponse, PermanodeInfoResponse,
+            RoutesResponse, SubmitBlockResponse, TransactionMetadataResponse, UtxoChangesFullResponse,
+            UtxoChangesResponse, ValidatorResponse, ValidatorsResponse,
         },
         block::{
             address::ToBech32Ext,
@@ -78,13 +73,8 @@
 
     /// Returns general information about the node.
     /// GET /api/core/v3/info
-<<<<<<< HEAD
     pub async fn get_info(&self) -> Result<InfoResponse> {
-        self.get_request(INFO_PATH, None, false, false).await
-=======
-    pub async fn get_info(&self) -> Result<NodeInfoWrapper> {
         self.get_request(INFO_PATH, None, false).await
->>>>>>> 0829a0c1
     }
 
     /// Checks if the account is ready to issue a block.
@@ -376,9 +366,6 @@
 
 impl Client {
     /// GET /api/core/v3/info endpoint
-<<<<<<< HEAD
-    pub async fn get_node_info(url: &str, auth: Option<NodeAuth>) -> Result<NodeInfoResponse> {
-=======
     pub(crate) async fn get_permanode_info(mut node: Node) -> Result<PermanodeInfoResponse> {
         log::debug!("get_permanode_info");
         if let Some(auth) = &node.auth {
@@ -409,8 +396,7 @@
     }
 
     /// GET /api/core/v3/info endpoint
-    pub async fn get_node_info(url: &str, auth: Option<NodeAuth>) -> Result<InfoResponse> {
->>>>>>> 0829a0c1
+    pub async fn get_node_info(url: &str, auth: Option<NodeAuth>) -> Result<NodeInfoResponse> {
         let mut url = crate::client::node_manager::builder::validate_url(Url::parse(url)?)?;
         if let Some(auth) = &auth {
             if let Some((name, password)) = &auth.basic_auth_name_pwd {
