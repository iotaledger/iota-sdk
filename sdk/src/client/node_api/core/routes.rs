--- conflicted
+++ resolved
@@ -89,52 +89,11 @@
     /// Returns general information about the node.
     /// GET /api/core/v2/info
     pub async fn get_info(&self) -> Result<NodeInfoWrapper> {
-<<<<<<< HEAD
-        self.inner
-            .node_manager
+        self.node_manager
             .get_request(INFO_PATH, None, self.get_timeout(), false, false)
             .await
     }
 
-    /// GET /api/core/v2/info endpoint
-    pub async fn get_node_info(url: &str, auth: Option<NodeAuth>) -> Result<InfoResponse> {
-        let mut url = crate::client::node_manager::builder::validate_url(Url::parse(url)?)?;
-        if let Some(auth) = &auth {
-            if let Some((name, password)) = &auth.basic_auth_name_pwd {
-                url.set_username(name)
-                    .map_err(|_| crate::client::Error::UrlAuth("username"))?;
-                url.set_password(Some(password))
-                    .map_err(|_| crate::client::Error::UrlAuth("password"))?;
-            }
-        }
-        url.set_path(INFO_PATH);
-
-        let resp: InfoResponse =
-            crate::client::node_manager::http_client::HttpClient::new(DEFAULT_USER_AGENT.to_string())
-                .get(
-                    Node {
-                        url,
-                        auth,
-                        disabled: false,
-                    },
-                    DEFAULT_API_TIMEOUT,
-                )
-                .await?
-                .into_json()
-                .await?;
-
-        Ok(resp)
-    }
-
-=======
-        let path = "api/core/v2/info";
-
-        self.node_manager
-            .get_request(path, None, self.get_timeout(), false, false)
-            .await
-    }
-
->>>>>>> 7fd6d37d
     // Tangle routes.
 
     /// Returns tips that are ideal for attaching a block.
@@ -174,86 +133,29 @@
             .await
         {
             Ok(res) => res,
-<<<<<<< HEAD
             Err(Error::Node(crate::client::node_api::error::Error::UnavailablePow)) => {
                 if !self.get_fallback_to_local_pow() {
                     return Err(Error::Node(crate::client::node_api::error::Error::UnavailablePow));
                 }
 
-                // Without this we get:within `impl Future<Output = [async output]>`, the trait `Send` is not
-                // implemented for `std::sync::RwLockWriteGuard<'_, NetworkInfo>`
-                {
-                    let mut client_network_info = self
-                        .inner
-                        .network_info
-                        .write()
-                        .map_err(|_| crate::client::Error::PoisonError)?;
-                    // switch to local PoW
-                    client_network_info.local_pow = true;
-                }
+                self.network_info
+                    .write()
+                    .map_err(|_| crate::client::Error::PoisonError)?
+                    .local_pow = true;
+
                 let block_res = self.finish_block_builder(None, block.payload().cloned()).await;
                 let block_with_local_pow = match block_res {
                     Ok(block) => {
                         // reset local PoW state
-                        self.inner
-                            .network_info
+                        self.network_info
                             .write()
                             .map_err(|_| crate::client::Error::PoisonError)?
                             .local_pow = false;
                         block
-=======
-            Err(e) => {
-                if let Error::Node(e) = e {
-                    let fallback_to_local_pow = self.get_fallback_to_local_pow();
-                    // hornet and bee return different error blocks
-                    if (e == *"no available nodes with remote Pow"
-                        || e.contains("proof of work is not enabled")
-                        || e.contains("`Pow` not enabled"))
-                        && fallback_to_local_pow
-                    {
-                        // Without this we get:within `impl Future<Output = [async output]>`, the trait `Send` is not
-                        // implemented for `std::sync::RwLockWriteGuard<'_, NetworkInfo>`
-                        {
-                            let mut client_network_info = self
-                                .network_info
-                                .write()
-                                .map_err(|_| crate::client::Error::PoisonError)?;
-                            // switch to local PoW
-                            client_network_info.local_pow = true;
-                        }
-                        let block_res = self.finish_block_builder(None, block.payload().cloned()).await;
-                        let block_with_local_pow = match block_res {
-                            Ok(block) => {
-                                // reset local PoW state
-                                let mut client_network_info = self
-                                    .network_info
-                                    .write()
-                                    .map_err(|_| crate::client::Error::PoisonError)?;
-                                client_network_info.local_pow = false;
-                                block
-                            }
-                            Err(e) => {
-                                // reset local PoW state
-                                self.network_info
-                                    .write()
-                                    .map_err(|_| crate::client::Error::PoisonError)?
-                                    .local_pow = false;
-                                return Err(e);
-                            }
-                        };
-                        let block_dto = BlockDto::from(&block_with_local_pow);
-
-                        self.node_manager
-                            .post_request_json(path, timeout, serde_json::to_value(block_dto)?, true)
-                            .await?
-                    } else {
-                        return Err(Error::Node(e));
->>>>>>> 7fd6d37d
                     }
                     Err(e) => {
                         // reset local PoW state
-                        self.inner
-                            .network_info
+                        self.network_info
                             .write()
                             .map_err(|_| crate::client::Error::PoisonError)?
                             .local_pow = false;
@@ -262,8 +164,7 @@
                 };
                 let block_dto = BlockDto::from(&block_with_local_pow);
 
-                self.inner
-                    .node_manager
+                self.node_manager
                     .post_request_json(path, timeout, serde_json::to_value(block_dto)?, true)
                     .await?
             }
@@ -291,91 +192,36 @@
             .await
         {
             Ok(res) => res,
-<<<<<<< HEAD
             Err(Error::Node(crate::client::node_api::error::Error::UnavailablePow)) => {
                 if !self.get_fallback_to_local_pow() {
                     return Err(Error::Node(crate::client::node_api::error::Error::UnavailablePow));
                 }
-                // Without this we get:within `impl Future<Output = [async output]>`, the trait `Send` is not
-                // implemented for `std::sync::RwLockWriteGuard<'_, NetworkInfo>`
-                {
-                    let mut client_network_info = self
-                        .inner
-                        .network_info
-                        .write()
-                        .map_err(|_| crate::client::Error::PoisonError)?;
-                    // switch to local PoW
-                    client_network_info.local_pow = true;
-                }
+
+                self.network_info
+                    .write()
+                    .map_err(|_| crate::client::Error::PoisonError)?
+                    .local_pow = true;
+
                 let block_res = self.finish_block_builder(None, block.payload().cloned()).await;
                 let block_with_local_pow = match block_res {
                     Ok(block) => {
                         // reset local PoW state
-                        self.inner
-                            .network_info
+                        self.network_info
                             .write()
                             .map_err(|_| crate::client::Error::PoisonError)?
                             .local_pow = false;
                         block
-=======
-            Err(e) => {
-                if let Error::Node(e) = e {
-                    let fallback_to_local_pow = self.get_fallback_to_local_pow();
-                    // hornet and bee return different error blocks
-                    if (e == *"no available nodes with remote Pow"
-                        || e.contains("proof of work is not enabled")
-                        || e.contains("`Pow` not enabled"))
-                        && fallback_to_local_pow
-                    {
-                        // Without this we get:within `impl Future<Output = [async output]>`, the trait `Send` is not
-                        // implemented for `std::sync::RwLockWriteGuard<'_, NetworkInfo>`
-                        {
-                            let mut client_network_info = self
-                                .network_info
-                                .write()
-                                .map_err(|_| crate::client::Error::PoisonError)?;
-                            // switch to local PoW
-                            client_network_info.local_pow = true;
-                        }
-                        let block_res = self.finish_block_builder(None, block.payload().cloned()).await;
-                        let block_with_local_pow = match block_res {
-                            Ok(block) => {
-                                // reset local PoW state
-                                let mut client_network_info = self
-                                    .network_info
-                                    .write()
-                                    .map_err(|_| crate::client::Error::PoisonError)?;
-                                client_network_info.local_pow = false;
-                                block
-                            }
-                            Err(e) => {
-                                // reset local PoW state
-                                self.network_info
-                                    .write()
-                                    .map_err(|_| crate::client::Error::PoisonError)?
-                                    .local_pow = false;
-                                return Err(e);
-                            }
-                        };
-                        self.node_manager
-                            .post_request_bytes(path, timeout, &block_with_local_pow.pack_to_vec(), true)
-                            .await?
-                    } else {
-                        return Err(Error::Node(e));
->>>>>>> 7fd6d37d
                     }
                     Err(e) => {
                         // reset local PoW state
-                        self.inner
-                            .network_info
+                        self.network_info
                             .write()
                             .map_err(|_| crate::client::Error::PoisonError)?
                             .local_pow = false;
                         return Err(e);
                     }
                 };
-                self.inner
-                    .node_manager
+                self.node_manager
                     .post_request_bytes(path, timeout, &block_with_local_pow.pack_to_vec(), true)
                     .await?
             }
