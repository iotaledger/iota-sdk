--- conflicted
+++ resolved
@@ -61,20 +61,6 @@
 )]
 pub struct StatusResponse {
     pub is_healthy: bool,
-<<<<<<< HEAD
-    #[serde(with = "crate::utils::serde::string")]
-    pub accepted_tangle_time: u64,
-    #[serde(with = "crate::utils::serde::string")]
-    pub relative_accepted_tangle_time: u64,
-    #[serde(with = "crate::utils::serde::string")]
-    pub confirmed_tangle_time: u64,
-    #[serde(with = "crate::utils::serde::string")]
-    pub relative_confirmed_tangle_time: u64,
-    pub latest_commitment_id: SlotCommitmentId,
-    pub latest_finalized_slot: SlotIndex,
-    pub latest_accepted_block_slot: SlotIndex,
-    pub latest_confirmed_block_slot: SlotIndex,
-=======
     #[serde(with = "crate::utils::serde::option_string")]
     pub accepted_tangle_time: Option<u64>,
     #[serde(with = "crate::utils::serde::option_string")]
@@ -87,7 +73,6 @@
     pub latest_finalized_slot: SlotIndex,
     pub latest_accepted_block_slot: Option<SlotIndex>,
     pub latest_confirmed_block_slot: Option<SlotIndex>,
->>>>>>> 51087bf5
     pub pruning_slot: SlotIndex,
 }
 
@@ -105,9 +90,6 @@
     #[serde(with = "crate::utils::serde::string")]
     pub confirmed_blocks_per_second: f64,
     #[serde(with = "crate::utils::serde::string")]
-<<<<<<< HEAD
-    pub confirmed_rate: f64,
-=======
     pub confirmation_rate: f64,
 }
 
@@ -183,81 +165,6 @@
             })
         }
     }
->>>>>>> 51087bf5
-}
-
-#[derive(Clone, Debug, PartialEq, Eq)]
-#[cfg_attr(
-    feature = "serde",
-    derive(serde::Serialize, serde::Deserialize),
-    serde(rename_all = "camelCase")
-)]
-pub struct ProtocolParametersResponse {
-    pub parameters: ProtocolParameters,
-    pub start_epoch: EpochIndex,
-}
-
-#[derive(Clone, Debug, PartialEq, Eq)]
-pub struct ProtocolParametersMap {
-    parameters: Box<[ProtocolParametersResponse]>,
-    version_map: BTreeMap<u8, usize>,
-    epoch_map: BTreeMap<EpochIndex, usize>,
-}
-
-impl ProtocolParametersMap {
-    pub fn iter(&self) -> impl Iterator<Item = &ProtocolParametersResponse> {
-        self.parameters.iter()
-    }
-
-    pub fn latest(&self) -> &ProtocolParametersResponse {
-        &self.parameters[*self.version_map.last_key_value().unwrap().1]
-    }
-
-    pub fn by_version(&self, protocol_version: u8) -> Option<&ProtocolParametersResponse> {
-        self.version_map.get(&protocol_version).map(|&i| &self.parameters[i])
-    }
-
-    pub fn by_epoch(&self, epoch_index: EpochIndex) -> Option<&ProtocolParametersResponse> {
-        self.epoch_map
-            .range(..=epoch_index)
-            .map(|(_, &i)| &self.parameters[i])
-            .last()
-    }
-}
-
-#[cfg(feature = "serde")]
-mod serde_protocol_params_response {
-    use serde::{Deserialize, Deserializer, Serialize, Serializer};
-
-    use super::*;
-
-    impl Serialize for ProtocolParametersMap {
-        fn serialize<S>(&self, serializer: S) -> Result<S::Ok, S::Error>
-        where
-            S: Serializer,
-        {
-            serializer.collect_seq(self.iter())
-        }
-    }
-
-    impl<'de> Deserialize<'de> for ProtocolParametersMap {
-        fn deserialize<D>(deserializer: D) -> Result<Self, D::Error>
-        where
-            D: Deserializer<'de>,
-        {
-            let parameters = Box::<[ProtocolParametersResponse]>::deserialize(deserializer)?;
-            let (mut version_map, mut epoch_map) = (BTreeMap::default(), BTreeMap::default());
-            for (i, res) in parameters.iter().enumerate() {
-                version_map.insert(res.parameters.version(), i);
-                epoch_map.insert(res.start_epoch, i);
-            }
-            Ok(Self {
-                parameters,
-                version_map,
-                epoch_map,
-            })
-        }
-    }
 }
 
 /// Returned in [`InfoResponse`].
