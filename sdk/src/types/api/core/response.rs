// Copyright 2020-2023 IOTA Stiftung
// SPDX-License-Identifier: Apache-2.0

use alloc::{boxed::Box, collections::BTreeMap, string::String, vec::Vec};

use crate::types::block::{
    output::{dto::OutputDto, OutputId, OutputMetadata, OutputWithMetadata},
    parent::{ShallowLikeParents, StrongParents, WeakParents},
    protocol::ProtocolParameters,
<<<<<<< HEAD
    slot::{EpochIndex, SlotCommitment, SlotCommitmentId, SlotIndex},
=======
    semantic::TransactionFailureReason,
    slot::{SlotCommitment, SlotIndex},
>>>>>>> 8c9f3ca7
    BlockId,
};

/// Response of GET /api/core/v3/info.
/// Returns general information about the node.
#[derive(Clone, Debug, PartialEq)]
#[cfg_attr(
    feature = "serde",
    derive(serde::Serialize, serde::Deserialize),
    serde(rename_all = "camelCase")
)]
pub struct InfoResponse {
    pub name: String,
    pub version: String,
    pub status: StatusResponse,
    pub metrics: MetricsResponse,
    pub protocol_parameters: ProtocolParametersResponse,
    pub base_token: BaseTokenResponse,
    pub features: Box<[String]>,
}

impl InfoResponse {
    pub fn latest_protocol_parameters(&self) -> &ProtocolParameters {
        self.protocol_parameters.latest()
    }

    pub fn parameters_by_version(&self, protocol_version: u8) -> Option<&ProtocolParameters> {
        self.protocol_parameters.by_version(protocol_version)
    }

    pub fn parameters_by_epoch(&self, epoch_index: EpochIndex) -> Option<&ProtocolParameters> {
        self.protocol_parameters.by_epoch(epoch_index)
    }
}

#[cfg(feature = "serde")]
impl core::fmt::Display for InfoResponse {
    fn fmt(&self, f: &mut core::fmt::Formatter<'_>) -> core::fmt::Result {
        write!(f, "{}", serde_json::to_string_pretty(self).unwrap())
    }
}

/// Returned in [`InfoResponse`].
/// Status information about the node.
#[derive(Clone, Debug, Eq, PartialEq)]
#[cfg_attr(
    feature = "serde",
    derive(serde::Serialize, serde::Deserialize),
    serde(rename_all = "camelCase")
)]
pub struct StatusResponse {
    pub is_healthy: bool,
    #[serde(with = "crate::utils::serde::string")]
    pub accepted_tangle_time: u64,
    #[serde(with = "crate::utils::serde::string")]
    pub relative_accepted_tangle_time: u64,
    #[serde(with = "crate::utils::serde::string")]
    pub confirmed_tangle_time: u64,
    #[serde(with = "crate::utils::serde::string")]
    pub relative_confirmed_tangle_time: u64,
    pub latest_commitment_id: SlotCommitmentId,
    pub latest_finalized_slot: SlotIndex,
    pub latest_accepted_block_slot: BlockId,
    pub latest_confirmed_block_slot: BlockId,
    pub pruning_slot: SlotIndex,
}

/// Returned in [`InfoResponse`].
/// Metric information about the node.
#[derive(Clone, Debug, PartialEq)]
#[cfg_attr(
    feature = "serde",
    derive(serde::Serialize, serde::Deserialize),
    serde(rename_all = "camelCase")
)]
pub struct MetricsResponse {
    #[serde(with = "crate::utils::serde::string")]
    pub blocks_per_second: f64,
    #[serde(with = "crate::utils::serde::string")]
    pub confirmed_blocks_per_second: f64,
    #[serde(with = "crate::utils::serde::string")]
    pub confirmed_rate: f64,
}

#[derive(Clone, Debug, PartialEq, Eq)]
pub struct ProtocolParametersResponse {
    parameters: Box<[ProtocolParameters]>,
    version_map: BTreeMap<u8, usize>,
    epoch_map: BTreeMap<EpochIndex, usize>,
}

impl ProtocolParametersResponse {
    pub fn iter(&self) -> impl Iterator<Item = (EpochIndex, &ProtocolParameters)> {
        self.epoch_map.iter().map(|(&epoch, &i)| (epoch, &self.parameters[i]))
    }

    pub fn latest(&self) -> &ProtocolParameters {
        &self.parameters[*self.version_map.last_key_value().unwrap().1]
    }

    pub fn by_version(&self, protocol_version: u8) -> Option<&ProtocolParameters> {
        self.version_map.get(&protocol_version).map(|&i| &self.parameters[i])
    }

    pub fn by_epoch(&self, epoch_index: EpochIndex) -> Option<&ProtocolParameters> {
        self.epoch_map.get(&epoch_index).map(|&i| &self.parameters[i])
    }
}

#[cfg(feature = "serde")]
mod serde_protocol_params_response {
    use alloc::borrow::Cow;

    use serde::{Deserialize, Deserializer, Serialize, Serializer};

    use super::*;

    #[derive(Serialize, Deserialize)]
    #[serde(rename_all = "camelCase")]
    struct ProtocolParametersResponseDto<'a> {
        parameters: Cow<'a, ProtocolParameters>,
        start_epoch: EpochIndex,
    }

    impl Serialize for ProtocolParametersResponse {
        fn serialize<S>(&self, serializer: S) -> Result<S::Ok, S::Error>
        where
            S: Serializer,
        {
            serializer.collect_seq(
                self.iter()
                    .map(|(start_epoch, parameters)| ProtocolParametersResponseDto {
                        parameters: Cow::Borrowed(parameters),
                        start_epoch,
                    }),
            )
        }
    }

    impl<'de> Deserialize<'de> for ProtocolParametersResponse {
        fn deserialize<D>(deserializer: D) -> Result<Self, D::Error>
        where
            D: Deserializer<'de>,
        {
            let parameters = Vec::<ProtocolParametersResponseDto<'_>>::deserialize(deserializer)?;
            let (mut version_map, mut epoch_map) = (BTreeMap::default(), BTreeMap::default());
            let parameters = parameters
                .into_iter()
                .enumerate()
                .map(|(i, res)| {
                    let (start_epoch, parameters) = (res.start_epoch, res.parameters.into_owned());
                    version_map.insert(parameters.version(), i);
                    epoch_map.insert(start_epoch, i);
                    parameters
                })
                .collect();
            Ok(Self {
                parameters,
                version_map,
                epoch_map,
            })
        }
    }
}

/// Returned in [`InfoResponse`].
/// Information about the base token.
#[derive(Clone, Debug, Eq, PartialEq)]
#[cfg_attr(
    feature = "serde",
    derive(serde::Serialize, serde::Deserialize),
    serde(rename_all = "camelCase")
)]
pub struct BaseTokenResponse {
    pub name: String,
    pub ticker_symbol: String,
    pub unit: String,
    pub decimals: u32,
    #[serde(default, skip_serializing_if = "Option::is_none")]
    pub subunit: Option<String>,
    pub use_metric_prefix: bool,
}

/// Response of
/// - GET /api/core/v3/blocks/issuance
/// Information that is ideal for attaching a block in the network.
#[derive(Clone, Debug, Eq, PartialEq)]
#[cfg_attr(
    feature = "serde",
    derive(serde::Serialize, serde::Deserialize),
    serde(rename_all = "camelCase")
)]
pub struct IssuanceBlockHeaderResponse {
    /// Blocks that are strongly directly approved.
    pub strong_parents: StrongParents,
    /// Blocks that are weakly directly approved.
    pub weak_parents: WeakParents,
    /// Blocks that are directly referenced to adjust opinion.
    pub shallow_like_parents: ShallowLikeParents,
    /// The slot index of the latest finalized slot.
    pub latest_finalized_slot: SlotIndex,
    /// The most recent slot commitment.
    pub commitment: SlotCommitment,
}

/// Response of POST /api/core/v3/blocks.
/// Returns the block identifier of the submitted block.
#[derive(Clone, Debug, Eq, PartialEq)]
#[cfg_attr(
    feature = "serde",
    derive(serde::Serialize, serde::Deserialize),
    serde(rename_all = "camelCase")
)]
pub struct SubmitBlockResponse {
    pub block_id: BlockId,
}

/// Describes the state of a block.
#[derive(Clone, Copy, Debug, Eq, PartialEq)]
#[cfg_attr(
    feature = "serde",
    derive(serde::Serialize, serde::Deserialize),
    serde(rename_all = "camelCase")
)]
pub enum BlockState {
    // Stored but not confirmed.
    Pending,
    // Confirmed with the first level of knowledge.
    Confirmed,
    // Included and can no longer be reverted.
    Finalized,
    // Rejected by the node, and user should reissue payload if it contains one.
    Rejected,
    // Not successfully issued due to failure reason.
    Failed,
}

/// Describes the state of a transaction.
#[derive(Clone, Copy, Debug, Eq, PartialEq)]
#[cfg_attr(
    feature = "serde",
    derive(serde::Serialize, serde::Deserialize),
    serde(rename_all = "camelCase")
)]
pub enum TransactionState {
    // Stored but not confirmed.
    Pending,
    // Confirmed with the first level of knowledge.
    Confirmed,
    // Included and can no longer be reverted.
    Finalized,
    // The block is not successfully issued due to failure reason.
    Failed,
}

/// Describes the reason of a block failure.
#[derive(Clone, Copy, Debug, Eq, PartialEq)]
#[cfg_attr(
    feature = "serde",
    derive(serde_repr::Serialize_repr, serde_repr::Deserialize_repr),
    serde(rename_all = "camelCase")
)]
#[non_exhaustive]
#[repr(u8)]
pub enum BlockFailureReason {
    /// The block is too old to issue.
    TooOldToIssue = 1,
    /// The block's parents are too old.
    ParentsTooOld = 2,
    /// The block failed at the booker.
    FailedAtBooker = 3,
    /// The block is dropped due to congestion.
    DroppedDueToCongestion = 4,
    /// The block is invalid.
    Invalid = 5,
}

/// Response of GET /api/core/v3/blocks/{blockId}/metadata.
/// Returns the metadata of a block.
#[derive(Clone, Debug, Eq, PartialEq)]
#[cfg_attr(
    feature = "serde",
    derive(serde::Serialize, serde::Deserialize),
    serde(rename_all = "camelCase")
)]
pub struct BlockMetadataResponse {
    pub block_id: BlockId,
<<<<<<< HEAD
    pub parents: Vec<BlockId>,
    pub is_solid: bool,
    #[serde(default, skip_serializing_if = "Option::is_none")]
    pub referenced_by_milestone_index: Option<u32>,
    #[serde(default, skip_serializing_if = "Option::is_none")]
    pub milestone_index: Option<u32>,
    #[serde(default, skip_serializing_if = "Option::is_none")]
    pub ledger_inclusion_state: Option<LedgerInclusionState>,
    #[serde(default, skip_serializing_if = "Option::is_none")]
    pub conflict_reason: Option<u8>,
    #[serde(default, skip_serializing_if = "Option::is_none")]
    pub white_flag_index: Option<u32>,
    #[serde(default, skip_serializing_if = "Option::is_none")]
    pub should_promote: Option<bool>,
    #[serde(default, skip_serializing_if = "Option::is_none")]
    pub should_reattach: Option<bool>,
=======
    // TODO: verify if really optional: https://github.com/iotaledger/tips-draft/pull/24/files#r1293426314
    #[cfg_attr(feature = "serde", serde(skip_serializing_if = "Option::is_none"))]
    pub block_state: Option<BlockState>,
    #[cfg_attr(feature = "serde", serde(skip_serializing_if = "Option::is_none"))]
    pub tx_state: Option<TransactionState>,
    #[cfg_attr(feature = "serde", serde(skip_serializing_if = "Option::is_none"))]
    pub block_failure_reason: Option<BlockFailureReason>,
    #[cfg_attr(feature = "serde", serde(skip_serializing_if = "Option::is_none"))]
    pub tx_failure_reason: Option<TransactionFailureReason>,
>>>>>>> 8c9f3ca7
}

/// Response of GET /api/core/v3/outputs/{output_id}.
/// Returns an output and its metadata.
#[derive(Clone, Debug, Eq, PartialEq)]
#[cfg_attr(
    feature = "serde",
    derive(serde::Serialize, serde::Deserialize),
    serde(rename_all = "camelCase")
)]
pub struct OutputWithMetadataResponse {
    pub metadata: OutputMetadata,
    pub output: OutputDto,
}

impl From<&OutputWithMetadata> for OutputWithMetadataResponse {
    fn from(value: &OutputWithMetadata) -> Self {
        Self {
            metadata: value.metadata,
            output: OutputDto::from(value.output()),
        }
    }
}

impl From<OutputWithMetadata> for OutputWithMetadataResponse {
    fn from(value: OutputWithMetadata) -> Self {
        Self::from(&value)
    }
}

/// Describes the heartbeat of a node.
#[derive(Clone, Debug, Default, Eq, PartialEq)]
#[cfg_attr(
    feature = "serde",
    derive(serde::Serialize, serde::Deserialize),
    serde(rename_all = "camelCase")
)]
pub struct Heartbeat {
    pub solid_milestone_index: u32,
    pub pruned_milestone_index: u32,
    pub latest_milestone_index: u32,
    pub connected_peers: u8,
    pub synced_peers: u8,
}

/// Describes metrics of a gossip stream.
#[derive(Clone, Debug, Default, Eq, PartialEq)]
#[cfg_attr(
    feature = "serde",
    derive(serde::Serialize, serde::Deserialize),
    serde(rename_all = "camelCase")
)]
pub struct Metrics {
    pub new_blocks: u64,
    pub received_blocks: u64,
    pub known_blocks: u64,
    pub received_block_requests: u64,
    pub received_milestone_requests: u64,
    pub received_heartbeats: u64,
    pub sent_blocks: u64,
    pub sent_block_requests: u64,
    pub sent_milestone_requests: u64,
    pub sent_heartbeats: u64,
    pub dropped_packets: u64,
}

/// Returns all information about the gossip stream with the peer.
#[derive(Clone, Debug, Eq, PartialEq, Default)]
#[cfg_attr(feature = "serde", derive(serde::Serialize, serde::Deserialize))]
pub struct Gossip {
    pub heartbeat: Heartbeat,
    pub metrics: Metrics,
}

/// Describes the relation with the peer.
#[derive(Clone, Debug, Eq, PartialEq)]
#[cfg_attr(
    feature = "serde",
    derive(serde::Serialize, serde::Deserialize),
    serde(rename_all = "camelCase")
)]
pub enum Relation {
    Known,
    Unknown,
    Autopeered,
}

/// Response of
/// - GET /api/core/v3/peer/{peer_id}
/// - POST /api/core/v3/peers
/// Returns information about a peer.
#[derive(Clone, Debug, Eq, PartialEq)]
#[cfg_attr(
    feature = "serde",
    derive(serde::Serialize, serde::Deserialize),
    serde(rename_all = "camelCase")
)]
pub struct PeerResponse {
    pub id: String,
    pub multi_addresses: Vec<String>,
    #[serde(default, skip_serializing_if = "Option::is_none")]
    pub alias: Option<String>,
    pub relation: Relation,
    pub connected: bool,
    #[serde(default, skip_serializing_if = "Option::is_none")]
    pub gossip: Option<Gossip>,
}

/// Response of GET /api/routes.
/// Returns the available API route groups of the node.
#[derive(Clone, Debug, Eq, PartialEq)]
#[cfg_attr(
    feature = "serde",
    derive(serde::Serialize, serde::Deserialize),
    serde(rename_all = "camelCase")
)]
pub struct RoutesResponse {
    pub routes: Vec<String>,
}

/// Response of
/// - GET /api/core/v3/commitments/{commitmentId}/utxo-changes
/// - GET /api/core/v3/commitments/by-index/{index}/utxo-changes
/// Returns all UTXO changes that happened at a specific slot.
#[derive(Clone, Debug, Eq, PartialEq)]
#[cfg_attr(
    feature = "serde",
    derive(serde::Serialize, serde::Deserialize),
    serde(rename_all = "camelCase")
)]
pub struct UtxoChangesResponse {
    pub index: u32,
    pub created_outputs: Vec<OutputId>,
    pub consumed_outputs: Vec<OutputId>,
}<|MERGE_RESOLUTION|>--- conflicted
+++ resolved
@@ -7,12 +7,8 @@
     output::{dto::OutputDto, OutputId, OutputMetadata, OutputWithMetadata},
     parent::{ShallowLikeParents, StrongParents, WeakParents},
     protocol::ProtocolParameters,
-<<<<<<< HEAD
+    semantic::TransactionFailureReason,
     slot::{EpochIndex, SlotCommitment, SlotCommitmentId, SlotIndex},
-=======
-    semantic::TransactionFailureReason,
-    slot::{SlotCommitment, SlotIndex},
->>>>>>> 8c9f3ca7
     BlockId,
 };
 
@@ -300,34 +296,15 @@
 )]
 pub struct BlockMetadataResponse {
     pub block_id: BlockId,
-<<<<<<< HEAD
-    pub parents: Vec<BlockId>,
-    pub is_solid: bool,
-    #[serde(default, skip_serializing_if = "Option::is_none")]
-    pub referenced_by_milestone_index: Option<u32>,
-    #[serde(default, skip_serializing_if = "Option::is_none")]
-    pub milestone_index: Option<u32>,
-    #[serde(default, skip_serializing_if = "Option::is_none")]
-    pub ledger_inclusion_state: Option<LedgerInclusionState>,
-    #[serde(default, skip_serializing_if = "Option::is_none")]
-    pub conflict_reason: Option<u8>,
-    #[serde(default, skip_serializing_if = "Option::is_none")]
-    pub white_flag_index: Option<u32>,
-    #[serde(default, skip_serializing_if = "Option::is_none")]
-    pub should_promote: Option<bool>,
-    #[serde(default, skip_serializing_if = "Option::is_none")]
-    pub should_reattach: Option<bool>,
-=======
     // TODO: verify if really optional: https://github.com/iotaledger/tips-draft/pull/24/files#r1293426314
-    #[cfg_attr(feature = "serde", serde(skip_serializing_if = "Option::is_none"))]
+    #[serde(default, skip_serializing_if = "Option::is_none")]
     pub block_state: Option<BlockState>,
-    #[cfg_attr(feature = "serde", serde(skip_serializing_if = "Option::is_none"))]
+    #[serde(default, skip_serializing_if = "Option::is_none")]
     pub tx_state: Option<TransactionState>,
-    #[cfg_attr(feature = "serde", serde(skip_serializing_if = "Option::is_none"))]
+    #[serde(default, skip_serializing_if = "Option::is_none")]
     pub block_failure_reason: Option<BlockFailureReason>,
-    #[cfg_attr(feature = "serde", serde(skip_serializing_if = "Option::is_none"))]
+    #[serde(default, skip_serializing_if = "Option::is_none")]
     pub tx_failure_reason: Option<TransactionFailureReason>,
->>>>>>> 8c9f3ca7
 }
 
 /// Response of GET /api/core/v3/outputs/{output_id}.
