--- conflicted
+++ resolved
@@ -7,11 +7,7 @@
     output::{dto::OutputDto, OutputId, OutputMetadata, OutputWithMetadata},
     parent::{ShallowLikeParents, StrongParents, WeakParents},
     protocol::ProtocolParameters,
-<<<<<<< HEAD
-    slot::{SlotCommitmentId, SlotIndex},
-=======
-    slot::{SlotCommitment, SlotIndex},
->>>>>>> 0e388925
+    slot::{SlotCommitment, SlotCommitmentId, SlotIndex},
     BlockId,
 };
 
