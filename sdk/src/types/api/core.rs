// Copyright 2024 IOTA Stiftung
// SPDX-License-Identifier: Apache-2.0

use alloc::{
    boxed::Box,
    collections::{BTreeMap, BTreeSet},
    string::String,
    vec::Vec,
};

use serde::{Deserialize, Serialize};

use crate::{
    types::block::{
        address::Bech32Address,
        core::Parents,
        output::{Output, OutputId, OutputIdProof, OutputWithMetadata},
        payload::signed_transaction::TransactionId,
        protocol::{ProtocolParameters, ProtocolParametersHash},
        semantic::TransactionFailureReason,
        slot::{EpochIndex, SlotCommitment, SlotCommitmentId, SlotIndex},
        BlockDto, BlockId,
    },
    utils::serde::{option_string, string},
};

/// Response of GET /api/core/v3/info.
/// General information about the node.
#[derive(Clone, Debug, PartialEq, Serialize, Deserialize)]
#[serde(rename_all = "camelCase")]
pub struct InfoResponse {
    pub name: String,
    pub version: String,
    pub status: StatusResponse,
    pub metrics: MetricsResponse,
    pub protocol_parameters: ProtocolParametersMap,
    pub base_token: BaseTokenResponse,
}

impl InfoResponse {
    pub fn latest_protocol_parameters(&self) -> &ProtocolParametersResponse {
        self.protocol_parameters.latest()
    }

    pub fn protocol_parameters_by_version(&self, protocol_version: u8) -> Option<&ProtocolParametersResponse> {
        self.protocol_parameters.by_version(protocol_version)
    }

    pub fn protocol_parameters_by_epoch(&self, epoch_index: EpochIndex) -> Option<&ProtocolParametersResponse> {
        self.protocol_parameters.by_epoch(epoch_index)
    }
}

impl core::fmt::Display for InfoResponse {
    fn fmt(&self, f: &mut core::fmt::Formatter<'_>) -> core::fmt::Result {
        write!(f, "{}", serde_json::to_string_pretty(self).unwrap())
    }
}

/// Returned in [`InfoResponse`].
/// Status information about the node.
#[derive(Clone, Debug, Eq, PartialEq, Serialize, Deserialize)]
#[serde(rename_all = "camelCase")]
pub struct StatusResponse {
    pub is_healthy: bool,
    #[serde(with = "option_string")]
    pub accepted_tangle_time: Option<u64>,
    #[serde(with = "option_string")]
    pub relative_accepted_tangle_time: Option<u64>,
    #[serde(with = "option_string")]
    pub confirmed_tangle_time: Option<u64>,
    #[serde(with = "option_string")]
    pub relative_confirmed_tangle_time: Option<u64>,
    pub latest_commitment_id: SlotCommitmentId,
    pub latest_finalized_slot: SlotIndex,
    pub latest_accepted_block_slot: Option<SlotIndex>,
    pub latest_confirmed_block_slot: Option<SlotIndex>,
    pub pruning_epoch: EpochIndex,
}

/// Returned in [`InfoResponse`].
/// Metric information about the node.
#[derive(Clone, Debug, PartialEq, Serialize, Deserialize)]
#[serde(rename_all = "camelCase")]
pub struct MetricsResponse {
    #[serde(with = "string")]
    pub blocks_per_second: f64,
    #[serde(with = "string")]
    pub confirmed_blocks_per_second: f64,
    #[serde(with = "string")]
    pub confirmation_rate: f64,
}

#[derive(Clone, Debug, PartialEq, Eq, Serialize, Deserialize)]
#[serde(rename_all = "camelCase")]
pub struct ProtocolParametersResponse {
    pub parameters: ProtocolParameters,
    pub start_epoch: EpochIndex,
}

#[derive(Clone, Debug, PartialEq, Eq)]
pub struct ProtocolParametersMap {
    parameters: Box<[ProtocolParametersResponse]>,
    version_map: BTreeMap<u8, usize>,
    epoch_map: BTreeMap<EpochIndex, usize>,
}

impl ProtocolParametersMap {
    pub fn iter(&self) -> impl Iterator<Item = &ProtocolParametersResponse> {
        self.parameters.iter()
    }

    pub fn latest(&self) -> &ProtocolParametersResponse {
        &self.parameters[*self.version_map.last_key_value().unwrap().1]
    }

    pub fn by_version(&self, protocol_version: u8) -> Option<&ProtocolParametersResponse> {
        self.version_map.get(&protocol_version).map(|&i| &self.parameters[i])
    }

    pub fn by_epoch(&self, epoch_index: EpochIndex) -> Option<&ProtocolParametersResponse> {
        self.epoch_map
            .range(..=epoch_index)
            .map(|(_, &i)| &self.parameters[i])
            .last()
    }
}

mod serde_protocol_params_response {
    use serde::{Deserialize, Deserializer, Serialize, Serializer};

    use super::*;

    impl Serialize for ProtocolParametersMap {
        fn serialize<S>(&self, serializer: S) -> Result<S::Ok, S::Error>
        where
            S: Serializer,
        {
            serializer.collect_seq(self.iter())
        }
    }

    impl<'de> Deserialize<'de> for ProtocolParametersMap {
        fn deserialize<D>(deserializer: D) -> Result<Self, D::Error>
        where
            D: Deserializer<'de>,
        {
            let parameters = Box::<[ProtocolParametersResponse]>::deserialize(deserializer)?;
            let (mut version_map, mut epoch_map) = (BTreeMap::default(), BTreeMap::default());
            for (i, res) in parameters.iter().enumerate() {
                version_map.insert(res.parameters.version(), i);
                epoch_map.insert(res.start_epoch, i);
            }
            Ok(Self {
                parameters,
                version_map,
                epoch_map,
            })
        }
    }
}

/// Returned in [`InfoResponse`].
/// Information about the base token.
#[derive(Clone, Debug, Eq, PartialEq, Serialize, Deserialize)]
#[serde(rename_all = "camelCase")]
pub struct BaseTokenResponse {
    pub name: String,
    pub ticker_symbol: String,
    pub unit: String,
    #[serde(default, skip_serializing_if = "Option::is_none")]
    pub subunit: Option<String>,
    pub decimals: u32,
}

/// Information of a validator.
#[derive(Clone, Debug, Eq, PartialEq, Serialize, Deserialize)]
#[serde(rename_all = "camelCase")]
pub struct ValidatorResponse {
    /// Account address of the validator.
    address: Bech32Address,
    /// The epoch index until which the validator registered to stake.
    staking_end_epoch: EpochIndex,
    /// The total stake of the pool, including delegators.
    #[serde(with = "string")]
    pool_stake: u64,
    /// The stake of a validator.
    #[serde(with = "string")]
    validator_stake: u64,
    /// The fixed cost of the validator, which it receives as part of its Mana rewards.
    #[serde(with = "string")]
    fixed_cost: u64,
    /// Shows whether the validator was active recently.
    active: bool,
    /// The latest protocol version the validator supported.
    latest_supported_protocol_version: u8,
    /// The protocol hash of the latest supported protocol of the validator.
    latest_supported_protocol_hash: ProtocolParametersHash,
}

/// Response of GET /api/core/v3/blocks/validators.
/// A paginated list of all registered validators ready for the next epoch and indicates if they were active recently
/// (are eligible for committee selection).
#[derive(Clone, Debug, Eq, PartialEq, Serialize, Deserialize)]
#[serde(rename_all = "camelCase")]
pub struct ValidatorsResponse {
    /// List of registered validators ready for the next epoch.
    stakers: Vec<ValidatorResponse>,
    /// The number of validators returned per one API request with pagination.
    page_size: u32,
    /// The cursor that needs to be provided as cursor query parameter to request the next page. If empty, this was the
    /// last page.
    #[serde(default, skip_serializing_if = "Option::is_none")]
    cursor: Option<String>,
}

/// Response of GET /api/core/v3/rewards/{outputId}.
/// The mana rewards of an account or delegation output.
#[derive(Clone, Debug, Eq, PartialEq, Serialize, Deserialize)]
#[serde(rename_all = "camelCase")]
pub struct ManaRewardsResponse {
    /// First epoch for which rewards can be claimed.
    /// This value is useful for checking if rewards have expired (by comparing against the staking or delegation
    /// start) or would expire soon (by checking its relation to the rewards retention period).
    pub start_epoch: EpochIndex,
    /// Last epoch for which rewards can be claimed.
    pub end_epoch: EpochIndex,
    /// Amount of totally available decayed rewards the requested output may claim.
    #[serde(with = "string")]
    pub rewards: u64,
    /// Rewards of the latest committed epoch of the staking pool to which this validator or delegator belongs.
    /// The ratio of this value and the maximally possible rewards for the latest committed epoch can be used to
    /// determine how well the validator of this staking pool performed in that epoch.
    /// Note that if the pool was not part of the committee in the latest committed epoch, this value is 0.
    #[serde(with = "string")]
    pub latest_committed_epoch_pool_rewards: u64,
}

/// Response of GET /api/core/v3/committee
/// The validator information of the committee.
#[derive(Clone, Debug, Eq, PartialEq, Serialize, Deserialize)]
#[serde(rename_all = "camelCase")]
pub struct CommitteeResponse {
    /// The validators of the committee.
    pub committee: Box<[CommitteeMember]>,
    /// The total amount of delegated and staked IOTA coins in the selected committee.
    #[serde(with = "string")]
    pub total_stake: u64,
    /// The total amount of staked IOTA coins in the selected committee.
    #[serde(with = "string")]
    pub total_validator_stake: u64,
    /// The epoch index of the committee.
    pub epoch: EpochIndex,
}

/// Information of a committee member.
#[derive(Clone, Debug, Eq, PartialEq, Serialize, Deserialize)]
#[serde(rename_all = "camelCase")]
pub struct CommitteeMember {
    /// Account address of the validator.
    pub address: Bech32Address,
    /// The total stake of the pool, including delegators.
    #[serde(with = "string")]
    pub pool_stake: u64,
    /// The stake of a validator.
    #[serde(with = "string")]
    pub validator_stake: u64,
    /// The fixed cost of the validator, which it receives as part of its Mana rewards.
    #[serde(with = "string")]
    pub fixed_cost: u64,
}

/// Response of GET /api/core/v3/blocks/issuance
/// Information that is ideal for attaching a block in the network.
#[derive(Clone, Debug, Eq, PartialEq, Serialize, Deserialize)]
#[serde(rename_all = "camelCase")]
pub struct IssuanceBlockHeaderResponse {
    /// Blocks that are strongly directly approved.
    pub strong_parents: BTreeSet<BlockId>,
    /// Blocks that are weakly directly approved.
    #[serde(default, skip_serializing_if = "BTreeSet::is_empty")]
    pub weak_parents: BTreeSet<BlockId>,
    /// Blocks that are directly referenced to adjust opinion.
    #[serde(default, skip_serializing_if = "BTreeSet::is_empty")]
    pub shallow_like_parents: BTreeSet<BlockId>,
    /// Latest issuing time of the returned parents.
    #[serde(with = "string")]
    pub latest_parent_block_issuing_time: u64,
    /// The slot index of the latest finalized slot.
    pub latest_finalized_slot: SlotIndex,
    /// The latest slot commitment.
    pub latest_commitment: SlotCommitment,
}

impl IssuanceBlockHeaderResponse {
    pub fn strong_parents<const MIN: u8, const MAX: u8>(
        &self,
    ) -> Result<Parents<MIN, MAX>, crate::types::block::Error> {
        Parents::from_set(self.strong_parents.clone())
    }

    pub fn weak_parents<const MIN: u8, const MAX: u8>(&self) -> Result<Parents<MIN, MAX>, crate::types::block::Error> {
        Parents::from_set(self.weak_parents.clone())
    }

    pub fn shallow_like_parents<const MIN: u8, const MAX: u8>(
        &self,
    ) -> Result<Parents<MIN, MAX>, crate::types::block::Error> {
        Parents::from_set(self.shallow_like_parents.clone())
    }
}

/// Response of GET /api/core/v3/accounts/{accountId}/congestion.
/// Provides the cost and readiness to issue estimates.
#[derive(Clone, Debug, Eq, PartialEq, Serialize, Deserialize)]
#[serde(rename_all = "camelCase")]
pub struct CongestionResponse {
    /// The slot index for which the congestion estimate is provided.
    pub slot: SlotIndex,
    /// Indicates if a node is ready to issue a block in a current congestion or should wait.
    pub ready: bool,
    /// The cost in mana for issuing a block in a current congestion estimated based on RMC and slot index.
    #[serde(with = "string")]
    pub reference_mana_cost: u64,
    /// The Block Issuance Credits of the requested account.
    #[serde(with = "string")]
    pub block_issuance_credits: i128,
}

// FIXME: can this response be removed ... seems like it's not exposed anymore!
/// Response of POST /api/core/v3/blocks.
/// Returns the block identifier of the submitted block.
#[derive(Clone, Debug, Eq, PartialEq, Serialize, Deserialize)]
#[serde(rename_all = "camelCase")]
pub struct SubmitBlockResponse {
    pub block_id: BlockId,
}

/// Describes the state of a block.
#[derive(Clone, Copy, Debug, Eq, PartialEq, Serialize, Deserialize)]
#[serde(rename_all = "camelCase")]
pub enum BlockState {
    /// Stored but not accepted/confirmed.
    Pending,
    /// Valid block referenced by some validators.
    Accepted,
    /// Valid block referenced by more than 2/3 of the validators.
    Confirmed,
    /// Accepted/confirmed block and the slot was finalized, can no longer be reverted.
    Finalized,
    /// Rejected by the node, and user should reissue payload if it contains one.
    Rejected,
    /// Not successfully issued due to failure reason.
    Failed,
}

/// Describes the state of a transaction.
#[derive(Clone, Copy, Debug, Eq, PartialEq, Serialize, Deserialize)]
#[serde(rename_all = "camelCase")]
pub enum TransactionState {
    /// Not included yet.
    Pending,
    /// Included.
    Accepted,
    /// Included and its included block is confirmed.
    Confirmed,
    /// Included, its included block is finalized and cannot be reverted anymore.
    Finalized,
    /// The block is not successfully issued due to failure reason.
    Failed,
}

/// Describes the reason of a block failure.
#[derive(
    Clone,
    Copy,
    Debug,
    Eq,
    PartialEq,
    serde_repr::Serialize_repr,
    serde_repr::Deserialize_repr,
    strum::FromRepr,
    strum::EnumString,
    strum::AsRefStr,
)]
#[serde(rename_all = "camelCase")]
#[strum(serialize_all = "camelCase")]
#[non_exhaustive]
#[repr(u8)]
pub enum BlockFailureReason {
    /// The block is too old to issue.
    TooOldToIssue = 1,
    /// One of the block's parents is too old.
    ParentTooOld = 2,
    /// One of the block's parents does not exist.
    ParentDoesNotExist = 3,
    /// The block's issuer account could not be found.
    IssuerAccountNotFound = 4,
    /// The mana cost could not be calculated.
    ManaCostCalculationFailed = 5,
    // The block's issuer account burned insufficient Mana for a block.
    BurnedInsufficientMana = 6,
    /// The account is locked.
    AccountLocked = 7,
    /// The account is locked.
    AccountExpired = 8,
    /// The block's signature is invalid.
    SignatureInvalid = 9,
    /// The block is dropped due to congestion.
    DroppedDueToCongestion = 10,
    /// The block payload is invalid.
    PayloadInvalid = 11,
    /// The block is invalid.
    Invalid = 255,
}

impl core::fmt::Display for BlockFailureReason {
    fn fmt(&self, f: &mut core::fmt::Formatter<'_>) -> core::fmt::Result {
        match self {
            Self::TooOldToIssue => write!(f, "The block is too old to issue."),
            Self::ParentTooOld => write!(f, "One of the block's parents is too old."),
            Self::ParentDoesNotExist => write!(f, "One of the block's parents does not exist."),
            Self::IssuerAccountNotFound => write!(f, "The block's issuer account could not be found."),
            Self::ManaCostCalculationFailed => write!(f, "The mana cost could not be calculated."),
            Self::BurnedInsufficientMana => {
                write!(f, "The block's issuer account burned insufficient Mana for a block.")
            }
            Self::AccountLocked => write!(f, "The account is locked."),
            Self::AccountExpired => write!(f, "The account is expired."),
            Self::SignatureInvalid => write!(f, "The block's signature is invalid."),
            Self::DroppedDueToCongestion => write!(f, "The block is dropped due to congestion."),
            Self::PayloadInvalid => write!(f, "The block payload is invalid."),
            Self::Invalid => write!(f, "The block is invalid."),
        }
    }
}

// Response of a GET transaction metadata REST API call.
#[derive(Clone, Debug, Eq, PartialEq, Serialize, Deserialize)]
#[serde(rename_all = "camelCase")]
pub struct TransactionMetadataResponse {
    pub transaction_id: TransactionId,
    pub transaction_state: TransactionState,
    #[serde(default, skip_serializing_if = "Option::is_none")]
    pub transaction_failure_reason: Option<TransactionFailureReason>,
}

/// Response of GET /api/core/v3/blocks/{blockId}/metadata.
/// The metadata of a block.
#[derive(Clone, Debug, Eq, PartialEq, Serialize, Deserialize)]
#[serde(rename_all = "camelCase")]
pub struct BlockMetadataResponse {
    pub block_id: BlockId,
    pub block_state: BlockState,
    #[serde(default, skip_serializing_if = "Option::is_none")]
    pub block_failure_reason: Option<BlockFailureReason>,
    #[serde(default, skip_serializing_if = "Option::is_none")]
    pub transaction_metadata: Option<TransactionMetadataResponse>,
}

/// Response of GET /api/core/v3/blocks/{blockId}/full.
/// A block and its metadata.
#[derive(Clone, Debug, Eq, PartialEq, Serialize, Deserialize)]
pub struct BlockWithMetadataResponse {
    pub block: BlockDto,
    pub metadata: BlockMetadataResponse,
}

// TODO: needs to be aligned with TIP-48.
// https://github.com/iotaledger/iota-sdk/issues/1921
/// Response of GET /api/core/v3/outputs/{output_id}.
/// Contains the generic [`Output`] with associated [`OutputIdProof`].
#[derive(Clone, Debug, Eq, PartialEq, Serialize, Deserialize)]
#[serde(rename_all = "camelCase")]
<<<<<<< HEAD
pub struct OutputResponse {
    pub output: Output,
    pub output_id_proof: OutputIdProof,
=======
pub struct OutputWithMetadataResponse {
    pub output: Output,
    pub metadata: OutputMetadata,
>>>>>>> 7671804f
}

impl From<&OutputWithMetadata> for OutputResponse {
    fn from(value: &OutputWithMetadata) -> Self {
        Self {
            output: value.output().clone(),
<<<<<<< HEAD
            output_id_proof: value.output_id_proof().clone(),
=======
            metadata: value.metadata,
>>>>>>> 7671804f
        }
    }
}

impl From<OutputWithMetadata> for OutputResponse {
    fn from(value: OutputWithMetadata) -> Self {
        Self {
            output: value.output,
            output_id_proof: value.output_id_proof,
        }
    }
}

/// Response of GET /api/routes.
/// The available API route groups of the node.
#[derive(Clone, Debug, Eq, PartialEq, Serialize, Deserialize)]
#[serde(rename_all = "camelCase")]
pub struct RoutesResponse {
    pub routes: Vec<String>,
}

/// Response of
/// - GET /api/core/v3/commitments/{commitmentId}/utxo-changes
/// - GET /api/core/v3/commitments/by-slot/{slot}/utxo-changes
/// All UTXO changes that happened at a specific slot.
#[derive(Clone, Debug, Eq, PartialEq, Serialize, Deserialize)]
#[serde(rename_all = "camelCase")]
pub struct UtxoChangesResponse {
    pub commitment_id: SlotCommitmentId,
    pub created_outputs: Vec<OutputId>,
    pub consumed_outputs: Vec<OutputId>,
}

/// Response of
/// - GET /api/core/v3/commitments/{commitmentId}/utxo-changes/full
/// - GET /api/core/v3/commitments/by-slot/{slot}/utxo-changes/full
/// All full UTXO changes that happened at a specific slot.
#[derive(Clone, Debug, Eq, PartialEq, Serialize, Deserialize)]
#[serde(rename_all = "camelCase")]
pub struct UtxoChangesFullResponse {
    pub commitment_id: SlotCommitmentId,
    pub created_outputs: Vec<OutputWithId>,
    pub consumed_outputs: Vec<OutputWithId>,
}

/// An Output and its ID.
#[derive(Clone, Debug, Eq, PartialEq, Serialize, Deserialize)]
#[serde(rename_all = "camelCase")]
pub struct OutputWithId {
    pub output: Output,
    pub output_id: OutputId,
<<<<<<< HEAD
=======
}

/// Contains the generic [`Output`] with associated [`OutputIdProof`].
#[derive(Clone, Debug, Eq, PartialEq, Serialize, Deserialize)]
#[serde(rename_all = "camelCase")]
pub struct OutputResponse {
    pub output: Output,
    pub output_id_proof: OutputIdProof,
>>>>>>> 7671804f
}<|MERGE_RESOLUTION|>--- conflicted
+++ resolved
@@ -466,32 +466,28 @@
     pub metadata: BlockMetadataResponse,
 }
 
-// TODO: needs to be aligned with TIP-48.
+// TODO #1928: needs to be aligned with TIP-48.
 // https://github.com/iotaledger/iota-sdk/issues/1921
 /// Response of GET /api/core/v3/outputs/{output_id}.
 /// Contains the generic [`Output`] with associated [`OutputIdProof`].
 #[derive(Clone, Debug, Eq, PartialEq, Serialize, Deserialize)]
 #[serde(rename_all = "camelCase")]
-<<<<<<< HEAD
 pub struct OutputResponse {
     pub output: Output,
     pub output_id_proof: OutputIdProof,
-=======
-pub struct OutputWithMetadataResponse {
-    pub output: Output,
-    pub metadata: OutputMetadata,
->>>>>>> 7671804f
-}
+}
+
+// TODO #1928: remove?
+// pub struct OutputWithMetadataResponse {
+//     pub output: Output,
+//     pub metadata: OutputMetadata,
+// }
 
 impl From<&OutputWithMetadata> for OutputResponse {
     fn from(value: &OutputWithMetadata) -> Self {
         Self {
             output: value.output().clone(),
-<<<<<<< HEAD
             output_id_proof: value.output_id_proof().clone(),
-=======
-            metadata: value.metadata,
->>>>>>> 7671804f
         }
     }
 }
@@ -543,15 +539,4 @@
 pub struct OutputWithId {
     pub output: Output,
     pub output_id: OutputId,
-<<<<<<< HEAD
-=======
-}
-
-/// Contains the generic [`Output`] with associated [`OutputIdProof`].
-#[derive(Clone, Debug, Eq, PartialEq, Serialize, Deserialize)]
-#[serde(rename_all = "camelCase")]
-pub struct OutputResponse {
-    pub output: Output,
-    pub output_id_proof: OutputIdProof,
->>>>>>> 7671804f
 }