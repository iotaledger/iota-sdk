// Copyright 2020-2023 IOTA Stiftung
// SPDX-License-Identifier: Apache-2.0

use alloc::{
    boxed::Box,
    collections::{BTreeMap, BTreeSet},
    string::String,
    vec::Vec,
};

use serde::{Deserialize, Serialize};

use crate::{
    types::block::{
        address::Bech32Address,
        core::Parents,
<<<<<<< HEAD
        output::{dto::OutputDto, OutputId, OutputMetadata, OutputWithMetadata},
        payload::signed_transaction::TransactionId,
=======
        output::{Output, OutputId, OutputMetadata, OutputWithMetadata},
>>>>>>> 9387a353
        protocol::{ProtocolParameters, ProtocolParametersHash},
        semantic::TransactionFailureReason,
        slot::{EpochIndex, SlotCommitment, SlotCommitmentId, SlotIndex},
        BlockDto, BlockId,
    },
    utils::serde::{option_string, string},
};

/// Response of GET /api/core/v3/info.
/// Returns general information about the node.
#[derive(Clone, Debug, PartialEq, Serialize, Deserialize)]
#[serde(rename_all = "camelCase")]
pub struct InfoResponse {
    pub name: String,
    pub version: String,
    pub status: StatusResponse,
    pub metrics: MetricsResponse,
    pub protocol_parameters: ProtocolParametersMap,
    pub base_token: BaseTokenResponse,
    pub features: Box<[String]>,
}

impl InfoResponse {
    pub fn latest_protocol_parameters(&self) -> &ProtocolParametersResponse {
        self.protocol_parameters.latest()
    }

    pub fn protocol_parameters_by_version(&self, protocol_version: u8) -> Option<&ProtocolParametersResponse> {
        self.protocol_parameters.by_version(protocol_version)
    }

    pub fn protocol_parameters_by_epoch(&self, epoch_index: EpochIndex) -> Option<&ProtocolParametersResponse> {
        self.protocol_parameters.by_epoch(epoch_index)
    }
}

impl core::fmt::Display for InfoResponse {
    fn fmt(&self, f: &mut core::fmt::Formatter<'_>) -> core::fmt::Result {
        write!(f, "{}", serde_json::to_string_pretty(self).unwrap())
    }
}

/// Returned in [`InfoResponse`].
/// Status information about the node.
#[derive(Clone, Debug, Eq, PartialEq, Serialize, Deserialize)]
#[serde(rename_all = "camelCase")]
pub struct StatusResponse {
    pub is_healthy: bool,
    #[serde(with = "option_string")]
    pub accepted_tangle_time: Option<u64>,
    #[serde(with = "option_string")]
    pub relative_accepted_tangle_time: Option<u64>,
    #[serde(with = "option_string")]
    pub confirmed_tangle_time: Option<u64>,
    #[serde(with = "option_string")]
    pub relative_confirmed_tangle_time: Option<u64>,
    pub latest_commitment_id: SlotCommitmentId,
    pub latest_finalized_slot: SlotIndex,
    pub latest_accepted_block_slot: Option<SlotIndex>,
    pub latest_confirmed_block_slot: Option<SlotIndex>,
    pub pruning_epoch: EpochIndex,
}

/// Returned in [`InfoResponse`].
/// Metric information about the node.
#[derive(Clone, Debug, PartialEq, Serialize, Deserialize)]
#[serde(rename_all = "camelCase")]
pub struct MetricsResponse {
    #[serde(with = "string")]
    pub blocks_per_second: f64,
    #[serde(with = "string")]
    pub confirmed_blocks_per_second: f64,
    #[serde(with = "string")]
    pub confirmation_rate: f64,
}

#[derive(Clone, Debug, PartialEq, Eq, Serialize, Deserialize)]
#[serde(rename_all = "camelCase")]
pub struct ProtocolParametersResponse {
    pub parameters: ProtocolParameters,
    pub start_epoch: EpochIndex,
}

#[derive(Clone, Debug, PartialEq, Eq)]
pub struct ProtocolParametersMap {
    parameters: Box<[ProtocolParametersResponse]>,
    version_map: BTreeMap<u8, usize>,
    epoch_map: BTreeMap<EpochIndex, usize>,
}

impl ProtocolParametersMap {
    pub fn iter(&self) -> impl Iterator<Item = &ProtocolParametersResponse> {
        self.parameters.iter()
    }

    pub fn latest(&self) -> &ProtocolParametersResponse {
        &self.parameters[*self.version_map.last_key_value().unwrap().1]
    }

    pub fn by_version(&self, protocol_version: u8) -> Option<&ProtocolParametersResponse> {
        self.version_map.get(&protocol_version).map(|&i| &self.parameters[i])
    }

    pub fn by_epoch(&self, epoch_index: EpochIndex) -> Option<&ProtocolParametersResponse> {
        self.epoch_map
            .range(..=epoch_index)
            .map(|(_, &i)| &self.parameters[i])
            .last()
    }
}

mod serde_protocol_params_response {
    use serde::{Deserialize, Deserializer, Serialize, Serializer};

    use super::*;

    impl Serialize for ProtocolParametersMap {
        fn serialize<S>(&self, serializer: S) -> Result<S::Ok, S::Error>
        where
            S: Serializer,
        {
            serializer.collect_seq(self.iter())
        }
    }

    impl<'de> Deserialize<'de> for ProtocolParametersMap {
        fn deserialize<D>(deserializer: D) -> Result<Self, D::Error>
        where
            D: Deserializer<'de>,
        {
            let parameters = Box::<[ProtocolParametersResponse]>::deserialize(deserializer)?;
            let (mut version_map, mut epoch_map) = (BTreeMap::default(), BTreeMap::default());
            for (i, res) in parameters.iter().enumerate() {
                version_map.insert(res.parameters.version(), i);
                epoch_map.insert(res.start_epoch, i);
            }
            Ok(Self {
                parameters,
                version_map,
                epoch_map,
            })
        }
    }
}

/// Returned in [`InfoResponse`].
/// Information about the base token.
#[derive(Clone, Debug, Eq, PartialEq, Serialize, Deserialize)]
#[serde(rename_all = "camelCase")]
pub struct BaseTokenResponse {
    pub name: String,
    pub ticker_symbol: String,
    pub unit: String,
    #[serde(default, skip_serializing_if = "Option::is_none")]
    pub subunit: Option<String>,
    pub decimals: u32,
}

/// Information of a validator.
#[derive(Clone, Debug, Eq, PartialEq, Serialize, Deserialize)]
#[serde(rename_all = "camelCase")]
pub struct ValidatorResponse {
    /// Account address of the validator.
    address: Bech32Address,
    /// The epoch index until which the validator registered to stake.
    staking_end_epoch: EpochIndex,
    /// The total stake of the pool, including delegators.
    #[serde(with = "string")]
    pool_stake: u64,
    /// The stake of a validator.
    #[serde(with = "string")]
    validator_stake: u64,
    /// The fixed cost of the validator, which it receives as part of its Mana rewards.
    #[serde(with = "string")]
    fixed_cost: u64,
    /// Shows whether validator was active recently.
    active: bool,
    /// The latest protocol version the validator supported.
    latest_supported_protocol_version: u8,
    // The protocol hash of the latest supported protocol of the validator.
    latest_supported_protocol_hash: ProtocolParametersHash,
}

/// Response of GET /api/core/v3/blocks/validators.
/// A paginated list of all registered validators ready for the next epoch and indicates if they were active recently
/// (are eligible for committee selection).
#[derive(Clone, Debug, Eq, PartialEq, Serialize, Deserialize)]
#[serde(rename_all = "camelCase")]
pub struct ValidatorsResponse {
    /// List of registered validators ready for the next epoch.
    validators: Vec<ValidatorResponse>,
    ///  The number of validators returned per one API request with pagination.
    page_size: u32,
    /// The cursor that needs to be provided as cursor query parameter to request the next page. If empty, this was the
    /// last page.
    #[serde(default, skip_serializing_if = "Option::is_none")]
    cursor: Option<String>,
}

/// Response of GET /api/core/v3/rewards/{outputId}.
/// Returns the mana rewards of an account or delegation output.
#[derive(Clone, Debug, Eq, PartialEq, Serialize, Deserialize)]
#[serde(rename_all = "camelCase")]
pub struct ManaRewardsResponse {
    /// The starting epoch index for which the mana rewards are returned.
    pub start_epoch: EpochIndex,
    /// The ending epoch index for which the mana rewards are returned, the decay is applied up to this point
    /// included.
    pub end_epoch: EpochIndex,
    /// The amount of totally available rewards the requested output may claim.
    #[serde(with = "string")]
    pub rewards: u64,
}

/// Response of GET /api/core/v3/committee
/// The validator information of the committee.
#[derive(Clone, Debug, Eq, PartialEq, Serialize, Deserialize)]
#[serde(rename_all = "camelCase")]
pub struct CommitteeResponse {
    /// The validators of the committee.
    pub committee: Box<[CommitteeMember]>,
    /// The total amount of delegated and staked IOTA coins in the selected committee.
    #[serde(with = "string")]
    pub total_stake: u64,
    /// The total amount of staked IOTA coins in the selected committee.
    #[serde(with = "string")]
    pub total_validator_stake: u64,
    /// The epoch index of the committee.
    pub epoch: EpochIndex,
}

/// Returns information of a committee member.
#[derive(Clone, Debug, Eq, PartialEq, Serialize, Deserialize)]
#[serde(rename_all = "camelCase")]
pub struct CommitteeMember {
    /// Account address of the validator.
    pub address: Bech32Address,
    /// The total stake of the pool, including delegators.
    #[serde(with = "string")]
    pub pool_stake: u64,
    /// The stake of a validator.
    #[serde(with = "string")]
    pub validator_stake: u64,
    /// The fixed cost of the validator, which it receives as part of its Mana rewards.
    #[serde(with = "string")]
    pub fixed_cost: u64,
}

/// Response of GET /api/core/v3/blocks/issuance
/// Information that is ideal for attaching a block in the network.
#[derive(Clone, Debug, Eq, PartialEq, Serialize, Deserialize)]
#[serde(rename_all = "camelCase")]
pub struct IssuanceBlockHeaderResponse {
    /// Blocks that are strongly directly approved.
    pub strong_parents: BTreeSet<BlockId>,
    /// Blocks that are weakly directly approved.
    #[serde(default, skip_serializing_if = "BTreeSet::is_empty")]
    pub weak_parents: BTreeSet<BlockId>,
    /// Blocks that are directly referenced to adjust opinion.
    #[serde(default, skip_serializing_if = "BTreeSet::is_empty")]
    pub shallow_like_parents: BTreeSet<BlockId>,
    /// The slot index of the latest finalized slot.
    pub latest_finalized_slot: SlotIndex,
    /// The latest slot commitment.
    pub latest_commitment: SlotCommitment,
}

impl IssuanceBlockHeaderResponse {
    pub fn strong_parents<const MIN: u8, const MAX: u8>(
        &self,
    ) -> Result<Parents<MIN, MAX>, crate::types::block::Error> {
        Parents::from_set(self.strong_parents.clone())
    }

    pub fn weak_parents<const MIN: u8, const MAX: u8>(&self) -> Result<Parents<MIN, MAX>, crate::types::block::Error> {
        Parents::from_set(self.weak_parents.clone())
    }

    pub fn shallow_like_parents<const MIN: u8, const MAX: u8>(
        &self,
    ) -> Result<Parents<MIN, MAX>, crate::types::block::Error> {
        Parents::from_set(self.shallow_like_parents.clone())
    }
}

/// Response of GET /api/core/v3/accounts/{accountId}/congestion.
/// Provides the cost and readiness to issue estimates.
#[derive(Clone, Debug, Eq, PartialEq, Serialize, Deserialize)]
#[serde(rename_all = "camelCase")]
pub struct CongestionResponse {
    /// The slot index for which the congestion estimate is provided.
    pub slot_index: SlotIndex,
    /// Indicates if a node is ready to issue a block in a current congestion or should wait.
    pub ready: bool,
    /// The cost in mana for issuing a block in a current congestion estimated based on RMC and slot index.
    #[serde(with = "string")]
    pub reference_mana_cost: u64,
    /// The Block Issuance Credits of the requested account.
    #[serde(with = "string")]
    pub block_issuance_credits: u64,
}

/// Response of POST /api/core/v3/blocks.
/// Returns the block identifier of the submitted block.
#[derive(Clone, Debug, Eq, PartialEq, Serialize, Deserialize)]
#[serde(rename_all = "camelCase")]
pub struct SubmitBlockResponse {
    pub block_id: BlockId,
}

/// Describes the state of a block.
#[derive(Clone, Copy, Debug, Eq, PartialEq, Serialize, Deserialize)]
#[serde(rename_all = "camelCase")]
pub enum BlockState {
    // Stored but not confirmed.
    Pending,
    // Confirmed with the first level of knowledge.
    Confirmed,
    // Included and can no longer be reverted.
    Finalized,
    // Rejected by the node, and user should reissue payload if it contains one.
    Rejected,
    // Not successfully issued due to failure reason.
    Failed,
}

/// Describes the state of a transaction.
#[derive(Clone, Copy, Debug, Eq, PartialEq, Serialize, Deserialize)]
#[serde(rename_all = "camelCase")]
pub enum TransactionState {
    // Stored but not confirmed.
    Pending,
    // Confirmed with the first level of knowledge.
    Confirmed,
    // Included and can no longer be reverted.
    Finalized,
    // The block is not successfully issued due to failure reason.
    Failed,
}

/// Describes the reason of a block failure.
#[derive(Clone, Copy, Debug, Eq, PartialEq, serde_repr::Serialize_repr, serde_repr::Deserialize_repr)]
#[serde(rename_all = "camelCase")]
#[non_exhaustive]
#[repr(u8)]
pub enum BlockFailureReason {
    /// The block is too old to issue.
    TooOldToIssue = 1,
    /// One of the block's parents is too old.
    ParentTooOld = 2,
    /// One of the block's parents does not exist.
    ParentDoesNotExist = 3,
    /// One of the block's parents is invalid.
    ParentInvalid = 4,
    /// The block's issuer account could not be found.
    IssuerAccountNotFound = 5,
    /// The block's protocol version is invalid.
    VersionInvalid = 6,
    /// The mana cost could not be calculated.
    ManaCostCalculationFailed = 7,
    // The block's issuer account burned insufficient Mana for a block.
    BurnedInsufficientMana = 8,
    /// The account is invalid.
    AccountInvalid = 9,
    /// The block's signature is invalid.
    SignatureInvalid = 10,
    /// The block is dropped due to congestion.
    DroppedDueToCongestion = 11,
    /// The block payload is invalid.
    PayloadInvalid = 12,
    /// The block is invalid.
    Invalid = 255,
}

// Response of a GET transaction metadata REST API call.
#[derive(Clone, Debug, Eq, PartialEq, Serialize, Deserialize)]
#[serde(rename_all = "camelCase")]
pub struct TransactionMetadataResponse {
    pub transaction_id: TransactionId,
    pub transaction_state: TransactionState,
    #[serde(default, skip_serializing_if = "Option::is_none")]
    pub transaction_failure_reason: Option<TransactionFailureReason>,
}

/// Response of GET /api/core/v3/blocks/{blockId}/metadata.
/// Returns the metadata of a block.
#[derive(Clone, Debug, Eq, PartialEq, Serialize, Deserialize)]
#[serde(rename_all = "camelCase")]
pub struct BlockMetadataResponse {
    pub block_id: BlockId,
    pub block_state: BlockState,
    #[serde(default, skip_serializing_if = "Option::is_none")]
    pub block_failure_reason: Option<BlockFailureReason>,
    #[serde(default, skip_serializing_if = "Option::is_none")]
    pub transaction_metadata: Option<TransactionMetadataResponse>,
}

/// Response of GET /api/core/v3/blocks/{blockId}/full.
/// Returns a block and its metadata.
#[derive(Clone, Debug, Eq, PartialEq, Serialize, Deserialize)]
pub struct BlockWithMetadataResponse {
    pub block: BlockDto,
    pub metadata: BlockMetadataResponse,
}

/// Response of GET /api/core/v3/outputs/{output_id}.
/// Returns an output and its metadata.
#[derive(Clone, Debug, Eq, PartialEq, Serialize, Deserialize)]
#[serde(rename_all = "camelCase")]
pub struct OutputWithMetadataResponse {
    pub metadata: OutputMetadata,
    pub output: Output,
}

impl From<&OutputWithMetadata> for OutputWithMetadataResponse {
    fn from(value: &OutputWithMetadata) -> Self {
        Self {
            metadata: value.metadata,
            output: value.output().clone(),
        }
    }
}

impl From<OutputWithMetadata> for OutputWithMetadataResponse {
    fn from(value: OutputWithMetadata) -> Self {
        Self::from(&value)
    }
}

/// Describes the heartbeat of a node.
#[derive(Clone, Debug, Default, Eq, PartialEq, Serialize, Deserialize)]
#[serde(rename_all = "camelCase")]
pub struct Heartbeat {
    pub solid_milestone_index: u32,
    pub pruned_milestone_index: u32,
    pub latest_milestone_index: u32,
    pub connected_peers: u8,
    pub synced_peers: u8,
}

/// Describes metrics of a gossip stream.
#[derive(Clone, Debug, Default, Eq, PartialEq, Serialize, Deserialize)]
#[serde(rename_all = "camelCase")]
pub struct Metrics {
    pub new_blocks: u64,
    pub received_blocks: u64,
    pub known_blocks: u64,
    pub received_block_requests: u64,
    pub received_milestone_requests: u64,
    pub received_heartbeats: u64,
    pub sent_blocks: u64,
    pub sent_block_requests: u64,
    pub sent_milestone_requests: u64,
    pub sent_heartbeats: u64,
    pub dropped_packets: u64,
}

/// Returns all information about the gossip stream with the peer.
#[derive(Clone, Debug, Eq, PartialEq, Default, Serialize, Deserialize)]
pub struct Gossip {
    pub heartbeat: Heartbeat,
    pub metrics: Metrics,
}

/// Describes the relation with the peer.
#[derive(Clone, Debug, Eq, PartialEq, Serialize, Deserialize)]
#[serde(rename_all = "camelCase")]
pub enum Relation {
    Known,
    Unknown,
    Autopeered,
}

/// Response of
/// - GET /api/core/v3/peer/{peer_id}
/// - POST /api/core/v3/peers
/// Returns information about a peer.
#[derive(Clone, Debug, Eq, PartialEq, Serialize, Deserialize)]
#[serde(rename_all = "camelCase")]
pub struct PeerResponse {
    pub id: String,
    pub multi_addresses: Vec<String>,
    #[serde(default, skip_serializing_if = "Option::is_none")]
    pub alias: Option<String>,
    pub relation: Relation,
    pub connected: bool,
    #[serde(default, skip_serializing_if = "Option::is_none")]
    pub gossip: Option<Gossip>,
}

/// Response of GET /api/routes.
/// Returns the available API route groups of the node.
#[derive(Clone, Debug, Eq, PartialEq, Serialize, Deserialize)]
#[serde(rename_all = "camelCase")]
pub struct RoutesResponse {
    pub routes: Vec<String>,
}

/// Response of
/// - GET /api/core/v3/commitments/{commitmentId}/utxo-changes
/// - GET /api/core/v3/commitments/by-slot/{slot}/utxo-changes
/// Returns all UTXO changes that happened at a specific slot.
#[derive(Clone, Debug, Eq, PartialEq, Serialize, Deserialize)]
#[serde(rename_all = "camelCase")]
pub struct UtxoChangesResponse {
    pub index: u32,
    pub created_outputs: Vec<OutputId>,
    pub consumed_outputs: Vec<OutputId>,
}<|MERGE_RESOLUTION|>--- conflicted
+++ resolved
@@ -14,12 +14,8 @@
     types::block::{
         address::Bech32Address,
         core::Parents,
-<<<<<<< HEAD
-        output::{dto::OutputDto, OutputId, OutputMetadata, OutputWithMetadata},
+        output::{Output, OutputId, OutputMetadata, OutputWithMetadata},
         payload::signed_transaction::TransactionId,
-=======
-        output::{Output, OutputId, OutputMetadata, OutputWithMetadata},
->>>>>>> 9387a353
         protocol::{ProtocolParameters, ProtocolParametersHash},
         semantic::TransactionFailureReason,
         slot::{EpochIndex, SlotCommitment, SlotCommitmentId, SlotIndex},
