// Copyright 2020-2022 IOTA Stiftung
// SPDX-License-Identifier: Apache-2.0

//! Common types required by nodes and clients APIs like blocks, responses and DTOs.

#[cfg(feature = "std")]
extern crate std;

#[cfg(feature = "serde")]
pub mod api;
pub mod block;

use self::block::protocol::ProtocolParameters;

pub trait TryFromDto<Dto>: Sized {
    type Error;

    fn try_from_dto(dto: Dto) -> Result<Self, Self::Error> {
        Self::try_from_dto_with_params_inner(dto, None)
    }

<<<<<<< HEAD
    fn try_from_dto_with_params<'a>(
        dto: Self::Dto,
        params: impl Into<ValidationParams<'a>> + Send,
    ) -> Result<Self, Self::Error> {
        Self::try_from_dto_with_params_inner(dto, &params.into())
    }

    fn try_from_dto_with_params_inner(dto: Self::Dto, params: &ValidationParams<'_>) -> Result<Self, Self::Error>;
=======
    fn try_from_dto_with_params(dto: Dto, params: &ProtocolParameters) -> Result<Self, Self::Error> {
        Self::try_from_dto_with_params_inner(dto, Some(params))
    }

    fn try_from_dto_with_params_inner(dto: Dto, params: Option<&ProtocolParameters>) -> Result<Self, Self::Error>;
>>>>>>> 7bf364d4
}<|MERGE_RESOLUTION|>--- conflicted
+++ resolved
@@ -19,20 +19,9 @@
         Self::try_from_dto_with_params_inner(dto, None)
     }
 
-<<<<<<< HEAD
-    fn try_from_dto_with_params<'a>(
-        dto: Self::Dto,
-        params: impl Into<ValidationParams<'a>> + Send,
-    ) -> Result<Self, Self::Error> {
-        Self::try_from_dto_with_params_inner(dto, &params.into())
-    }
-
-    fn try_from_dto_with_params_inner(dto: Self::Dto, params: &ValidationParams<'_>) -> Result<Self, Self::Error>;
-=======
     fn try_from_dto_with_params(dto: Dto, params: &ProtocolParameters) -> Result<Self, Self::Error> {
         Self::try_from_dto_with_params_inner(dto, Some(params))
     }
 
     fn try_from_dto_with_params_inner(dto: Dto, params: Option<&ProtocolParameters>) -> Result<Self, Self::Error>;
->>>>>>> 7bf364d4
 }