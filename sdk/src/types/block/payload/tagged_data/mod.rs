--- conflicted
+++ resolved
@@ -12,14 +12,10 @@
     Packable, PackableExt,
 };
 
-<<<<<<< HEAD
 use crate::types::block::{
-    protocol::{WorkScore, WorkScoreStructure},
-    BlockWrapper, Error,
+    protocol::{WorkScore, WorkScoreParameters},
+    Error, SignedBlock,
 };
-=======
-use crate::types::block::{Error, SignedBlock};
->>>>>>> 1bf1a534
 
 pub(crate) type TagLength =
     BoundedU8<{ *TaggedDataPayload::TAG_LENGTH_RANGE.start() }, { *TaggedDataPayload::TAG_LENGTH_RANGE.end() }>;
@@ -68,8 +64,8 @@
 }
 
 impl WorkScore for TaggedDataPayload {
-    fn work_score(&self, work_score_params: WorkScoreStructure) -> u32 {
-        let size_score = self.packed_len() as u32 * work_score_params.data_byte;
+    fn work_score(&self, work_score_params: WorkScoreParameters) -> u32 {
+        let size_score = self.packed_len() as u32 * work_score_params.data_byte();
         size_score
     }
 }
