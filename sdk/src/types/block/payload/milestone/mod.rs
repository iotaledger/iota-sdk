// Copyright 2020-2021 IOTA Stiftung
// SPDX-License-Identifier: Apache-2.0

//! Module describing the milestone payload.

mod essence;
mod index;
mod merkle;
mod milestone_id;

///
pub mod option;

use alloc::{string::String, vec::Vec};
use core::{fmt::Debug, ops::RangeInclusive};

use crypto::Error as CryptoError;
use iterator_sorted::is_unique_sorted;
pub(crate) use option::{MilestoneOptionCount, ReceiptFundsCount};
use packable::{bounded::BoundedU8, prefix::VecPrefix, Packable};

pub use self::{
    essence::MilestoneEssence,
    index::MilestoneIndex,
    merkle::MerkleRoot,
    milestone_id::MilestoneId,
    option::{MilestoneOption, MilestoneOptions, ParametersMilestoneOption, ReceiptMilestoneOption},
};
pub(crate) use self::{essence::MilestoneMetadataLength, option::BinaryParametersLength};
use crate::types::{
    block::{protocol::ProtocolParameters, signature::Signature, Error},
    ValidationParams,
};

#[derive(Debug)]
#[allow(missing_docs)]
pub enum MilestoneValidationError {
    InvalidMinThreshold,
    TooFewSignatures(usize, usize),
    InsufficientApplicablePublicKeys(usize, usize),
    UnapplicablePublicKey(String),
    InvalidSignature(usize, String),
    Crypto(CryptoError),
}

impl From<CryptoError> for MilestoneValidationError {
    fn from(error: CryptoError) -> Self {
        Self::Crypto(error)
    }
}

pub(crate) type SignatureCount =
    BoundedU8<{ *MilestonePayload::SIGNATURE_COUNT_RANGE.start() }, { *MilestonePayload::SIGNATURE_COUNT_RANGE.end() }>;

/// A payload which defines the inclusion set of other blocks in the Tangle.
#[derive(Clone, Debug, Eq, PartialEq, Packable)]
#[packable(unpack_error = Error)]
#[packable(unpack_visitor = ProtocolParameters)]
pub struct MilestonePayload {
    essence: MilestoneEssence,
    #[packable(verify_with = verify_signatures_packable)]
    #[packable(unpack_error_with = |e| e.unwrap_item_err_or_else(|p| Error::MilestoneInvalidSignatureCount(p.into())))]
    signatures: VecPrefix<Signature, SignatureCount>,
}

impl MilestonePayload {
    /// The payload kind of a [`MilestonePayload`].
    pub const KIND: u32 = 7;
    /// Range of allowed milestones signatures key numbers.
    pub const SIGNATURE_COUNT_RANGE: RangeInclusive<u8> = 1..=255;
    /// Length of a milestone signature.
    pub const SIGNATURE_LENGTH: usize = 64;

    /// Creates a new [`MilestonePayload`].
    pub fn new(essence: MilestoneEssence, signatures: impl Into<Vec<Signature>>) -> Result<Self, Error> {
        let signatures = VecPrefix::<Signature, SignatureCount>::try_from(signatures.into())
            .map_err(Error::MilestoneInvalidSignatureCount)?;

        Ok(Self { essence, signatures })
    }

    /// Returns the essence of a [`MilestonePayload`].
    pub fn essence(&self) -> &MilestoneEssence {
        &self.essence
    }

    /// Returns the signatures of a [`MilestonePayload`].
    pub fn signatures(&self) -> &[Signature] {
        &self.signatures
    }

    /// Computes the identifier of a [`MilestonePayload`].
    pub fn id(&self) -> MilestoneId {
        MilestoneId::new(self.essence().hash())
    }

    /// Semantically validate a [`MilestonePayload`].
    pub fn validate(
        &self,
        applicable_public_keys: &[String],
        min_threshold: usize,
    ) -> Result<(), MilestoneValidationError> {
        if min_threshold == 0 {
            return Err(MilestoneValidationError::InvalidMinThreshold);
        }

        if applicable_public_keys.len() < min_threshold {
            return Err(MilestoneValidationError::InsufficientApplicablePublicKeys(
                applicable_public_keys.len(),
                min_threshold,
            ));
        }

        if self.signatures.len() < min_threshold {
            return Err(MilestoneValidationError::TooFewSignatures(
                min_threshold,
                self.signatures.len(),
            ));
        }

        let essence_hash = self.essence().hash();

        for (index, signature) in self.signatures().iter().enumerate() {
            let Signature::Ed25519(signature) = signature;

            if !applicable_public_keys.contains(&hex::encode(signature.public_key())) {
                return Err(MilestoneValidationError::UnapplicablePublicKey(prefix_hex::encode(
                    signature.public_key().as_ref(),
                )));
            }

            if !signature.verify(&essence_hash) {
                return Err(MilestoneValidationError::InvalidSignature(
                    index,
                    prefix_hex::encode(signature.public_key().as_ref()),
                ));
            }
        }

        Ok(())
    }
}

fn verify_signatures<const VERIFY: bool>(signatures: &[Signature]) -> Result<(), Error> {
    if VERIFY
        && !is_unique_sorted(signatures.iter().map(|signature| {
            let Signature::Ed25519(signature) = signature;
            signature.public_key()
        }))
    {
        Err(Error::MilestoneSignaturesNotUniqueSorted)
    } else {
        Ok(())
    }
}

fn verify_signatures_packable<const VERIFY: bool>(
    signatures: &[Signature],
    _visitor: &ProtocolParameters,
) -> Result<(), Error> {
    verify_signatures::<VERIFY>(signatures)
}

#[allow(missing_docs)]
pub mod dto {
    use alloc::{boxed::Box, string::ToString};
    use core::str::FromStr;

    use serde::{Deserialize, Serialize};

    use self::option::dto::MilestoneOptionDto;
    use super::*;
<<<<<<< HEAD
    use crate::types::{
        block::{parent::Parents, payload::milestone::MilestoneIndex, signature::dto::SignatureDto, BlockId, Error},
        TryFromDto,
=======
    use crate::{
        types::block::{
            parent::Parents, payload::milestone::MilestoneIndex, signature::dto::SignatureDto, BlockId, Error,
        },
        utils::serde::prefix_hex_bytes,
>>>>>>> 11214cd7
    };

    /// The payload type to define a milestone.
    #[derive(Clone, Debug, Eq, PartialEq, Serialize, Deserialize)]
    #[serde(rename_all = "camelCase")]
    pub struct MilestonePayloadDto {
        #[serde(rename = "type")]
        pub kind: u32,
        pub index: u32,
        pub timestamp: u32,
        pub protocol_version: u8,
        pub previous_milestone_id: String,
        pub parents: Vec<String>,
        pub inclusion_merkle_root: String,
        pub applied_merkle_root: String,
        #[serde(skip_serializing_if = "Vec::is_empty", default)]
        pub options: Vec<MilestoneOptionDto>,
        #[serde(skip_serializing_if = "<[_]>::is_empty", default, with = "prefix_hex_bytes")]
        pub metadata: Box<[u8]>,
        pub signatures: Vec<SignatureDto>,
    }

    impl From<&MilestonePayload> for MilestonePayloadDto {
        fn from(value: &MilestonePayload) -> Self {
            Self {
                kind: MilestonePayload::KIND,
                index: *value.essence().index(),
                timestamp: value.essence().timestamp(),
                protocol_version: value.essence().protocol_version(),
                previous_milestone_id: value.essence().previous_milestone_id().to_string(),
                parents: value.essence().parents().iter().map(|p| p.to_string()).collect(),
                inclusion_merkle_root: value.essence().inclusion_merkle_root().to_string(),
                applied_merkle_root: value.essence().applied_merkle_root().to_string(),
                metadata: value.essence().metadata().into(),
                options: value.essence().options().iter().map(Into::into).collect::<_>(),
                signatures: value.signatures().iter().map(From::from).collect(),
            }
        }
    }

<<<<<<< HEAD
    impl TryFromDto for MilestonePayload {
        type Dto = MilestonePayloadDto;
        type Error = Error;
=======
    impl MilestonePayload {
        // TODO: find a solution to factorize.
        pub fn try_from_dto(
            value: MilestonePayloadDto,
            protocol_parameters: &ProtocolParameters,
        ) -> Result<Self, Error> {
            let essence = {
                let index = value.index;
                let timestamp = value.timestamp;
                let previous_milestone_id = MilestoneId::from_str(&value.previous_milestone_id)
                    .map_err(|_| Error::InvalidField("previousMilestoneId"))?;
                let parent_ids = value
                    .parents
                    .into_iter()
                    .map(|block_id| block_id.parse::<BlockId>().map_err(|_| Error::InvalidField("parents")))
                    .collect::<Result<_, _>>()?;

                let inclusion_merkle_root = MerkleRoot::from_str(&value.inclusion_merkle_root)
                    .map_err(|_| Error::InvalidField("inclusionMerkleRoot"))?;
                let applied_merkle_root = MerkleRoot::from_str(&value.applied_merkle_root)
                    .map_err(|_| Error::InvalidField("appliedMerkleRoot"))?;
                let options = MilestoneOptions::try_from(
                    value
                        .options
                        .into_iter()
                        .map(|o| MilestoneOption::try_from_dto(o, protocol_parameters.token_supply()))
                        .collect::<Result<Vec<_>, _>>()?,
                )?;

                MilestoneEssence::new(
                    MilestoneIndex(index),
                    timestamp,
                    protocol_parameters.protocol_version(),
                    previous_milestone_id,
                    Parents::from_vec(parent_ids)?,
                    inclusion_merkle_root,
                    applied_merkle_root,
                    value.metadata,
                    options,
                )?
            };

            let signatures = value
                .signatures
                .into_iter()
                .map(|v| v.try_into().map_err(|_| Error::InvalidField("signatures")))
                .collect::<Result<Vec<_>, _>>()?;

            Self::new(essence, signatures)
        }
>>>>>>> 11214cd7

        fn try_from_dto_with_params_inner(dto: Self::Dto, params: ValidationParams<'_>) -> Result<Self, Self::Error> {
            let essence = {
                let index = dto.index;
                let timestamp = dto.timestamp;
                let protocol_version = dto.protocol_version;
                let previous_milestone_id = MilestoneId::from_str(&dto.previous_milestone_id)
                    .map_err(|_| Error::InvalidField("previousMilestoneId"))?;

                let parent_ids = dto
                    .parents
                    .into_iter()
                    .map(|block_id| block_id.parse::<BlockId>().map_err(|_| Error::InvalidField("parents")))
                    .collect::<Result<_, _>>()?;

                let inclusion_merkle_root = MerkleRoot::from_str(&dto.inclusion_merkle_root)
                    .map_err(|_| Error::InvalidField("inclusionMerkleRoot"))?;
                let applied_merkle_root = MerkleRoot::from_str(&dto.applied_merkle_root)
                    .map_err(|_| Error::InvalidField("appliedMerkleRoot"))?;
                let options = MilestoneOptions::try_from(
                    dto.options
                        .into_iter()
                        .map(|dto| MilestoneOption::try_from_dto_with_params(dto, &params))
                        .collect::<Result<Vec<_>, _>>()?,
                )?;
<<<<<<< HEAD
                let metadata = if !dto.metadata.is_empty() {
                    prefix_hex::decode(&dto.metadata).map_err(|_| Error::InvalidField("metadata"))?
                } else {
                    Vec::new()
                };
=======
>>>>>>> 11214cd7

                MilestoneEssence::new(
                    MilestoneIndex(index),
                    timestamp,
                    protocol_version,
                    previous_milestone_id,
                    Parents::from_vec(parent_ids)?,
                    inclusion_merkle_root,
                    applied_merkle_root,
                    value.metadata,
                    options,
                )?
            };

            let mut signatures = Vec::new();
            for v in dto.signatures {
                signatures.push(v.try_into().map_err(|_| Error::InvalidField("signatures"))?)
            }

            Self::new(essence, signatures)
        }
    }
}<|MERGE_RESOLUTION|>--- conflicted
+++ resolved
@@ -170,17 +170,14 @@
 
     use self::option::dto::MilestoneOptionDto;
     use super::*;
-<<<<<<< HEAD
-    use crate::types::{
-        block::{parent::Parents, payload::milestone::MilestoneIndex, signature::dto::SignatureDto, BlockId, Error},
-        TryFromDto,
-=======
     use crate::{
-        types::block::{
-            parent::Parents, payload::milestone::MilestoneIndex, signature::dto::SignatureDto, BlockId, Error,
+        types::{
+            block::{
+                parent::Parents, payload::milestone::MilestoneIndex, signature::dto::SignatureDto, BlockId, Error,
+            },
+            TryFromDto,
         },
         utils::serde::prefix_hex_bytes,
->>>>>>> 11214cd7
     };
 
     /// The payload type to define a milestone.
@@ -221,62 +218,9 @@
         }
     }
 
-<<<<<<< HEAD
     impl TryFromDto for MilestonePayload {
         type Dto = MilestonePayloadDto;
         type Error = Error;
-=======
-    impl MilestonePayload {
-        // TODO: find a solution to factorize.
-        pub fn try_from_dto(
-            value: MilestonePayloadDto,
-            protocol_parameters: &ProtocolParameters,
-        ) -> Result<Self, Error> {
-            let essence = {
-                let index = value.index;
-                let timestamp = value.timestamp;
-                let previous_milestone_id = MilestoneId::from_str(&value.previous_milestone_id)
-                    .map_err(|_| Error::InvalidField("previousMilestoneId"))?;
-                let parent_ids = value
-                    .parents
-                    .into_iter()
-                    .map(|block_id| block_id.parse::<BlockId>().map_err(|_| Error::InvalidField("parents")))
-                    .collect::<Result<_, _>>()?;
-
-                let inclusion_merkle_root = MerkleRoot::from_str(&value.inclusion_merkle_root)
-                    .map_err(|_| Error::InvalidField("inclusionMerkleRoot"))?;
-                let applied_merkle_root = MerkleRoot::from_str(&value.applied_merkle_root)
-                    .map_err(|_| Error::InvalidField("appliedMerkleRoot"))?;
-                let options = MilestoneOptions::try_from(
-                    value
-                        .options
-                        .into_iter()
-                        .map(|o| MilestoneOption::try_from_dto(o, protocol_parameters.token_supply()))
-                        .collect::<Result<Vec<_>, _>>()?,
-                )?;
-
-                MilestoneEssence::new(
-                    MilestoneIndex(index),
-                    timestamp,
-                    protocol_parameters.protocol_version(),
-                    previous_milestone_id,
-                    Parents::from_vec(parent_ids)?,
-                    inclusion_merkle_root,
-                    applied_merkle_root,
-                    value.metadata,
-                    options,
-                )?
-            };
-
-            let signatures = value
-                .signatures
-                .into_iter()
-                .map(|v| v.try_into().map_err(|_| Error::InvalidField("signatures")))
-                .collect::<Result<Vec<_>, _>>()?;
-
-            Self::new(essence, signatures)
-        }
->>>>>>> 11214cd7
 
         fn try_from_dto_with_params_inner(dto: Self::Dto, params: ValidationParams<'_>) -> Result<Self, Self::Error> {
             let essence = {
@@ -302,14 +246,6 @@
                         .map(|dto| MilestoneOption::try_from_dto_with_params(dto, &params))
                         .collect::<Result<Vec<_>, _>>()?,
                 )?;
-<<<<<<< HEAD
-                let metadata = if !dto.metadata.is_empty() {
-                    prefix_hex::decode(&dto.metadata).map_err(|_| Error::InvalidField("metadata"))?
-                } else {
-                    Vec::new()
-                };
-=======
->>>>>>> 11214cd7
 
                 MilestoneEssence::new(
                     MilestoneIndex(index),
@@ -319,7 +255,7 @@
                     Parents::from_vec(parent_ids)?,
                     inclusion_merkle_root,
                     applied_merkle_root,
-                    value.metadata,
+                    dto.metadata,
                     options,
                 )?
             };
