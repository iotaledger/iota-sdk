// Copyright 2020-2021 IOTA Stiftung
// SPDX-License-Identifier: Apache-2.0

//! Module describing the transaction payload.

mod essence;
mod transaction_id;

use crypto::hashes::{blake2b::Blake2b256, Digest};
use packable::{error::UnpackError, packer::Packer, unpacker::Unpacker, Packable, PackableExt};

pub(crate) use self::essence::{ContextInputCount, InputCount, OutputCount};
pub use self::{
<<<<<<< HEAD
    essence::{RegularTransactionEssence, RegularTransactionEssenceBuilder, TransactionEssence},
    transaction_id::{TransactionHash, TransactionId},
=======
    essence::{
        RegularTransactionEssence, RegularTransactionEssenceBuilder, TransactionCapabilities,
        TransactionCapabilityFlag, TransactionEssence,
    },
    transaction_id::TransactionId,
>>>>>>> f38f5617
};
use crate::types::block::{protocol::ProtocolParameters, unlock::Unlocks, Error};

/// A transaction to move funds.
#[derive(Clone, Debug, Eq, PartialEq)]
pub struct TransactionPayload {
    essence: RegularTransactionEssence,
    unlocks: Unlocks,
}

impl TransactionPayload {
    /// The payload kind of a [`TransactionPayload`].
    pub const KIND: u8 = 1;

    /// Creates a new [`TransactionPayload`].
    pub fn new(essence: RegularTransactionEssence, unlocks: Unlocks) -> Result<Self, Error> {
        verify_essence_unlocks(&essence, &unlocks)?;

        Ok(Self { essence, unlocks })
    }

    /// Return the essence of a [`TransactionPayload`].
    pub fn essence(&self) -> &RegularTransactionEssence {
        &self.essence
    }

    /// Return unlocks of a [`TransactionPayload`].
    pub fn unlocks(&self) -> &Unlocks {
        &self.unlocks
    }

    /// Computes the identifier of a [`TransactionPayload`].
    pub fn id(&self) -> TransactionId {
        let mut hasher = Blake2b256::new();

        hasher.update(Self::KIND.to_le_bytes());
        hasher.update(self.pack_to_vec());

        TransactionHash::new(hasher.finalize().into()).with_slot_index(self.essence.creation_slot())
    }
}

impl Packable for TransactionPayload {
    type UnpackError = Error;
    type UnpackVisitor = ProtocolParameters;

    fn pack<P: Packer>(&self, packer: &mut P) -> Result<(), P::Error> {
        RegularTransactionEssence::KIND.pack(packer)?;
        self.essence.pack(packer)?;
        self.unlocks.pack(packer)?;

        Ok(())
    }

    fn unpack<U: Unpacker, const VERIFY: bool>(
        unpacker: &mut U,
        visitor: &Self::UnpackVisitor,
    ) -> Result<Self, UnpackError<Self::UnpackError, U::Error>> {
        let TransactionEssence::Regular(essence) = TransactionEssence::unpack::<_, VERIFY>(unpacker, visitor)?;
        let unlocks = Unlocks::unpack::<_, VERIFY>(unpacker, &())?;

        if VERIFY {
            verify_essence_unlocks(&essence, &unlocks).map_err(UnpackError::Packable)?;
        }

        Ok(Self { essence, unlocks })
    }
}

fn verify_essence_unlocks(essence: &RegularTransactionEssence, unlocks: &Unlocks) -> Result<(), Error> {
    if essence.inputs().len() != unlocks.len() {
        return Err(Error::InputUnlockCountMismatch {
            input_count: essence.inputs().len(),
            unlock_count: unlocks.len(),
        });
    }

    Ok(())
}

#[cfg(feature = "serde")]
pub mod dto {
    use alloc::vec::Vec;

    use serde::{Deserialize, Serialize};

    pub use super::essence::dto::{RegularTransactionEssenceDto, TransactionEssenceDto};
    use super::*;
    use crate::types::{
        block::{unlock::Unlock, Error},
        TryFromDto, ValidationParams,
    };

    /// The payload type to define a value transaction.
    #[derive(Clone, Debug, Eq, PartialEq, Serialize, Deserialize)]
    pub struct TransactionPayloadDto {
        #[serde(rename = "type")]
        pub kind: u8,
        pub essence: TransactionEssenceDto,
        pub unlocks: Vec<Unlock>,
    }

    impl From<&TransactionPayload> for TransactionPayloadDto {
        fn from(value: &TransactionPayload) -> Self {
            Self {
                kind: TransactionPayload::KIND,
                essence: TransactionEssenceDto::Regular(value.essence().into()),
                unlocks: value.unlocks().to_vec(),
            }
        }
    }

    impl TryFromDto for TransactionPayload {
        type Dto = TransactionPayloadDto;
        type Error = Error;

        fn try_from_dto_with_params_inner(dto: Self::Dto, params: ValidationParams<'_>) -> Result<Self, Self::Error> {
            let TransactionEssence::Regular(essence) =
                TransactionEssence::try_from_dto_with_params_inner(dto.essence, params)?;
            Self::new(essence, Unlocks::new(dto.unlocks)?)
        }
    }
}<|MERGE_RESOLUTION|>--- conflicted
+++ resolved
@@ -11,16 +11,11 @@
 
 pub(crate) use self::essence::{ContextInputCount, InputCount, OutputCount};
 pub use self::{
-<<<<<<< HEAD
-    essence::{RegularTransactionEssence, RegularTransactionEssenceBuilder, TransactionEssence},
-    transaction_id::{TransactionHash, TransactionId},
-=======
     essence::{
         RegularTransactionEssence, RegularTransactionEssenceBuilder, TransactionCapabilities,
         TransactionCapabilityFlag, TransactionEssence,
     },
-    transaction_id::TransactionId,
->>>>>>> f38f5617
+    transaction_id::{TransactionHash, TransactionId},
 };
 use crate::types::block::{protocol::ProtocolParameters, unlock::Unlocks, Error};
 
