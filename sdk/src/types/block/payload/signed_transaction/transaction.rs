--- conflicted
+++ resolved
@@ -7,19 +7,6 @@
 use hashbrown::HashSet;
 use packable::{bounded::BoundedU16, prefix::BoxedSlicePrefix, Packable, PackableExt};
 
-<<<<<<< HEAD
-use crate::types::{
-    block::{
-        capabilities::{Capabilities, CapabilityFlag},
-        context_input::{ContextInput, CONTEXT_INPUT_COUNT_RANGE},
-        input::{Input, INPUT_COUNT_RANGE},
-        mana::{verify_mana_allotments_sum, ManaAllotment, ManaAllotments},
-        output::{Output, OUTPUT_COUNT_RANGE},
-        payload::{OptionalPayload, Payload},
-        protocol::ProtocolParameters,
-        slot::SlotIndex,
-        Error,
-=======
 use crate::{
     types::{
         block::{
@@ -27,7 +14,7 @@
             context_input::{ContextInput, CONTEXT_INPUT_COUNT_RANGE},
             input::{Input, INPUT_COUNT_RANGE},
             mana::{verify_mana_allotments_sum, ManaAllotment, ManaAllotments},
-            output::{NativeTokens, Output, OUTPUT_COUNT_RANGE},
+            output::{Output, OUTPUT_COUNT_RANGE},
             payload::{
                 signed_transaction::{TransactionHash, TransactionId, TransactionSigningHash},
                 OptionalPayload, Payload,
@@ -37,7 +24,6 @@
             Error,
         },
         ValidationParams,
->>>>>>> 50f686c4
     },
     utils::merkle_hasher,
 };
