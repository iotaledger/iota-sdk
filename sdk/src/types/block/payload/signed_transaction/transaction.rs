// Copyright 2020-2021 IOTA Stiftung
// SPDX-License-Identifier: Apache-2.0

use alloc::{collections::BTreeSet, vec::Vec};

use crypto::hashes::{blake2b::Blake2b256, Digest};
use hashbrown::HashSet;
use packable::{bounded::BoundedU16, prefix::BoxedSlicePrefix, Packable, PackableExt};

use crate::{
<<<<<<< HEAD
    types::{
        block::{
            capabilities::{Capabilities, CapabilityFlag},
            context_input::{ContextInput, CONTEXT_INPUT_COUNT_RANGE},
            input::{Input, INPUT_COUNT_RANGE},
            mana::{verify_mana_allotments_sum, ManaAllotment, ManaAllotments},
            output::{NativeTokens, Output, OUTPUT_COUNT_RANGE},
            payload::{
                signed_transaction::{TransactionHash, TransactionId, TransactionSigningHash},
                OptionalPayload, Payload,
            },
            protocol::{ProtocolParameters, WorkScore, WorkScoreParameters},
            slot::SlotIndex,
            Error,
=======
    types::block::{
        capabilities::{Capabilities, CapabilityFlag},
        context_input::{ContextInput, CONTEXT_INPUT_COUNT_RANGE},
        input::{Input, INPUT_COUNT_RANGE},
        mana::{verify_mana_allotments_sum, ManaAllotment, ManaAllotments},
        output::{Output, OUTPUT_COUNT_RANGE},
        payload::{
            signed_transaction::{TransactionHash, TransactionId, TransactionSigningHash},
            OptionalPayload, Payload,
>>>>>>> 51d6e8e1
        },
        protocol::ProtocolParameters,
        slot::SlotIndex,
        Error,
    },
    utils::merkle_hasher,
};

/// A builder to build a [`Transaction`].
#[derive(Debug, Clone)]
#[must_use]
pub struct TransactionBuilder {
    network_id: u64,
    creation_slot: Option<SlotIndex>,
    context_inputs: Vec<ContextInput>,
    inputs: Vec<Input>,
    allotments: BTreeSet<ManaAllotment>,
    capabilities: TransactionCapabilities,
    payload: OptionalPayload,
    outputs: Vec<Output>,
}

impl TransactionBuilder {
    /// Creates a new [`TransactionBuilder`].
    pub fn new(network_id: u64) -> Self {
        Self {
            network_id,
            creation_slot: None,
            context_inputs: Vec::new(),
            inputs: Vec::new(),
            allotments: BTreeSet::new(),
            capabilities: Default::default(),
            payload: OptionalPayload::default(),
            outputs: Vec::new(),
        }
    }

    /// Sets the creation slot of a [`TransactionBuilder`].
    pub fn with_creation_slot(mut self, creation_slot: impl Into<Option<SlotIndex>>) -> Self {
        self.creation_slot = creation_slot.into();
        self
    }

    /// Sets the context inputs of a [`TransactionBuilder`].
    pub fn with_context_inputs(mut self, context_inputs: impl Into<Vec<ContextInput>>) -> Self {
        self.context_inputs = context_inputs.into();
        self
    }

    /// Sets the inputs of a [`TransactionBuilder`].
    pub fn with_inputs(mut self, inputs: impl Into<Vec<Input>>) -> Self {
        self.inputs = inputs.into();
        self
    }

    /// Adds an input to a [`TransactionBuilder`].
    pub fn add_input(mut self, input: Input) -> Self {
        self.inputs.push(input);
        self
    }

    /// Sets the [`ManaAllotment`]s of a [`TransactionBuilder`].
    pub fn with_mana_allotments(mut self, allotments: impl IntoIterator<Item = ManaAllotment>) -> Self {
        self.allotments = allotments.into_iter().collect();
        self
    }

    /// Adds a [`ManaAllotment`] to a [`TransactionBuilder`].
    pub fn add_mana_allotment(mut self, allotment: ManaAllotment) -> Self {
        self.allotments.insert(allotment);
        self
    }

    /// Replaces a [`ManaAllotment`] of the [`TransactionBuilder`] with a new one, or adds it.
    pub fn replace_mana_allotment(mut self, allotment: ManaAllotment) -> Self {
        self.allotments.replace(allotment);
        self
    }

    pub fn with_capabilities(mut self, capabilities: TransactionCapabilities) -> Self {
        self.capabilities = capabilities;
        self
    }

    /// Sets the payload of a [`TransactionBuilder`].
    pub fn with_payload(mut self, payload: impl Into<OptionalPayload>) -> Self {
        self.payload = payload.into();
        self
    }

    /// Sets the outputs of a [`TransactionBuilder`].
    pub fn with_outputs(mut self, outputs: impl Into<Vec<Output>>) -> Self {
        self.outputs = outputs.into();
        self
    }

    /// Adds an output to a [`TransactionBuilder`].
    pub fn add_output(mut self, output: Output) -> Self {
        self.outputs.push(output);
        self
    }

    /// Finishes a [`TransactionBuilder`] into a [`Transaction`].
    pub fn finish_with_params<'a>(
        self,
        params: impl Into<Option<&'a ProtocolParameters>>,
    ) -> Result<Transaction, Error> {
        let params = params.into();

        if let Some(protocol_parameters) = params {
            if self.network_id != protocol_parameters.network_id() {
                return Err(Error::NetworkIdMismatch {
                    expected: protocol_parameters.network_id(),
                    actual: self.network_id,
                });
            }
        }

        let creation_slot = self
            .creation_slot
            .or_else(|| {
                #[cfg(feature = "std")]
                let creation_slot = params.map(|params| {
                    params.slot_index(
                        std::time::SystemTime::now()
                            .duration_since(std::time::UNIX_EPOCH)
                            .unwrap()
                            .as_nanos() as u64,
                    )
                });
                #[cfg(not(feature = "std"))]
                let creation_slot = None;
                creation_slot
            })
            .ok_or(Error::InvalidField("creation slot"))?;

        let context_inputs: BoxedSlicePrefix<ContextInput, ContextInputCount> = self
            .context_inputs
            .into_boxed_slice()
            .try_into()
            .map_err(Error::InvalidContextInputCount)?;

        let inputs: BoxedSlicePrefix<Input, InputCount> = self
            .inputs
            .into_boxed_slice()
            .try_into()
            .map_err(Error::InvalidInputCount)?;

        verify_inputs(&inputs)?;

        let allotments = ManaAllotments::from_set(self.allotments)?;

        if let Some(protocol_parameters) = params {
            verify_mana_allotments_sum(allotments.iter(), protocol_parameters)?;
        }

        verify_payload(&self.payload)?;

        let outputs: BoxedSlicePrefix<Output, OutputCount> = self
            .outputs
            .into_boxed_slice()
            .try_into()
            .map_err(Error::InvalidOutputCount)?;

        if let Some(protocol_parameters) = params {
            verify_outputs::<true>(&outputs, protocol_parameters)?;
        }

        Ok(Transaction {
            network_id: self.network_id,
            creation_slot,
            context_inputs,
            inputs,
            allotments,
            capabilities: self.capabilities,
            payload: self.payload,
            outputs,
        })
    }

    /// Finishes a [`TransactionBuilder`] into a [`Transaction`] without protocol
    /// validation.
    pub fn finish(self) -> Result<Transaction, Error> {
        self.finish_with_params(None)
    }
}

pub(crate) type ContextInputCount =
    BoundedU16<{ *CONTEXT_INPUT_COUNT_RANGE.start() }, { *CONTEXT_INPUT_COUNT_RANGE.end() }>;
pub(crate) type InputCount = BoundedU16<{ *INPUT_COUNT_RANGE.start() }, { *INPUT_COUNT_RANGE.end() }>;
pub(crate) type OutputCount = BoundedU16<{ *OUTPUT_COUNT_RANGE.start() }, { *OUTPUT_COUNT_RANGE.end() }>;

/// A transaction consuming inputs, creating outputs and carrying an optional payload.
#[derive(Clone, Debug, Eq, PartialEq, Packable)]
#[packable(unpack_error = Error)]
#[packable(unpack_visitor = ProtocolParameters)]
pub struct Transaction {
    /// The unique value denoting whether the block was meant for mainnet, testnet, or a private network.
    #[packable(verify_with = verify_network_id)]
    network_id: u64,
    /// The slot index in which the transaction was created.
    creation_slot: SlotIndex,
    #[packable(verify_with = verify_context_inputs_packable)]
    #[packable(unpack_error_with = |e| e.unwrap_item_err_or_else(|p| Error::InvalidContextInputCount(p.into())))]
    context_inputs: BoxedSlicePrefix<ContextInput, ContextInputCount>,
    #[packable(verify_with = verify_inputs_packable)]
    #[packable(unpack_error_with = |e| e.unwrap_item_err_or_else(|p| Error::InvalidInputCount(p.into())))]
    inputs: BoxedSlicePrefix<Input, InputCount>,
    allotments: ManaAllotments,
    capabilities: TransactionCapabilities,
    #[packable(verify_with = verify_payload_packable)]
    payload: OptionalPayload,
    #[packable(verify_with = verify_outputs)]
    #[packable(unpack_error_with = |e| e.unwrap_item_err_or_else(|p| Error::InvalidOutputCount(p.into())))]
    outputs: BoxedSlicePrefix<Output, OutputCount>,
}

impl Transaction {
    /// Creates a new [`TransactionBuilder`] to build a [`Transaction`].
    pub fn builder(network_id: u64) -> TransactionBuilder {
        TransactionBuilder::new(network_id)
    }

    /// Returns the network ID of a [`Transaction`].
    pub fn network_id(&self) -> u64 {
        self.network_id
    }

    /// Returns the slot index in which the [`Transaction`] was created.
    pub fn creation_slot(&self) -> SlotIndex {
        self.creation_slot
    }

    /// Returns the context inputs of a [`Transaction`].
    pub fn context_inputs(&self) -> &[ContextInput] {
        &self.context_inputs
    }

    /// Returns the inputs of a [`Transaction`].
    pub fn inputs(&self) -> &[Input] {
        &self.inputs
    }

    /// Returns the [`ManaAllotment`]s of a [`Transaction`].
    pub fn mana_allotments(&self) -> &[ManaAllotment] {
        &self.allotments
    }

    pub fn capabilities(&self) -> &TransactionCapabilities {
        &self.capabilities
    }

    /// Returns whether a given [`TransactionCapabilityFlag`] is enabled.
    pub fn has_capability(&self, flag: TransactionCapabilityFlag) -> bool {
        self.capabilities.has_capability(flag)
    }

    /// Returns the optional payload of a [`Transaction`].
    pub fn payload(&self) -> Option<&Payload> {
        self.payload.as_ref()
    }

    /// Returns the outputs of a [`Transaction`].
    pub fn outputs(&self) -> &[Output] {
        &self.outputs
    }

    /// Return the Blake2b hash of the transaction that can be used to create a
    /// [`SignedTransactionPayload`](crate::types::block::payload::SignedTransactionPayload).
    pub fn signing_hash(&self) -> TransactionSigningHash {
        TransactionSigningHash::new(Blake2b256::digest(self.pack_to_vec()).into())
    }

    /// Return the Blake2b hash of the transaction commitment and output commitment.
    fn hash(&self) -> TransactionHash {
        TransactionHash::new(
            Blake2b256::digest([self.transaction_commitment(), self.output_commitment()].concat()).into(),
        )
    }

    /// Returns the transaction commitment.
    /// I.E. The hash of the serialized transaction excluding the outputs.
    fn transaction_commitment(&self) -> [u8; 32] {
        let mut packer = Vec::new();
        self.network_id.pack(&mut packer).unwrap();
        self.creation_slot.pack(&mut packer).unwrap();
        self.context_inputs.pack(&mut packer).unwrap();
        self.inputs.pack(&mut packer).unwrap();
        self.allotments.pack(&mut packer).unwrap();
        self.capabilities.pack(&mut packer).unwrap();
        self.payload.pack(&mut packer).unwrap();
        Blake2b256::digest(packer).into()
    }

    /// Returns the transaction's output commitment, which is the root of the
    /// merkle tree that contains the transaction's serialized outputs as leaves.
    fn output_commitment(&self) -> [u8; 32] {
        let outputs_serialized = self.outputs.iter().map(|o| o.pack_to_vec()).collect::<Vec<_>>();
        merkle_hasher::MerkleHasher::digest::<Blake2b256>(&outputs_serialized).into()
    }

    /// Computes the identifier of a [`Transaction`].
    pub fn id(&self) -> TransactionId {
        self.hash().into_transaction_id(self.creation_slot())
    }
}

impl WorkScore for Transaction {
    fn work_score(&self, work_score_params: WorkScoreParameters) -> u32 {
        let input_score = self.inputs().len() as u32 * work_score_params.input();
        let context_input_score = self.context_inputs().len() as u32 * work_score_params.context_input();
        let outputs_score = self.outputs().work_score(work_score_params);
        let allotment_score = self.mana_allotments().len() as u32 * work_score_params.allotment();
        input_score + context_input_score + outputs_score + allotment_score
    }
}

fn verify_network_id<const VERIFY: bool>(network_id: &u64, visitor: &ProtocolParameters) -> Result<(), Error> {
    if VERIFY {
        let expected = visitor.network_id();

        if *network_id != expected {
            return Err(Error::NetworkIdMismatch {
                expected,
                actual: *network_id,
            });
        }
    }

    Ok(())
}

fn verify_context_inputs_packable<const VERIFY: bool>(
    context_inputs: &[ContextInput],
    _visitor: &ProtocolParameters,
) -> Result<(), Error> {
    if VERIFY {
        verify_context_inputs(context_inputs)?;
    }
    Ok(())
}

fn verify_context_inputs(context_inputs: &[ContextInput]) -> Result<(), Error> {
    // There must be zero or one Commitment Input.
    if context_inputs
        .iter()
        .filter(|i| matches!(i, ContextInput::Commitment(_)))
        .count()
        > 1
    {
        return Err(Error::TooManyCommitmentInputs);
    }

    let mut reward_index_set = HashSet::new();
    let mut bic_account_id_set = HashSet::new();
    for input in context_inputs.iter() {
        match input {
            ContextInput::BlockIssuanceCredit(bic) => {
                let account_id = bic.account_id();
                // All Block Issuance Credit Inputs must reference a different Account ID.
                if !bic_account_id_set.insert(account_id) {
                    return Err(Error::DuplicateBicAccountId(account_id));
                }
            }
            ContextInput::Reward(r) => {
                let idx = r.index();
                // All Rewards Inputs must reference a different Index
                if !reward_index_set.insert(idx) {
                    return Err(Error::DuplicateRewardInputIndex(idx));
                }
            }
            _ => (),
        }
    }

    Ok(())
}

fn verify_inputs(inputs: &[Input]) -> Result<(), Error> {
    let mut seen_utxos = HashSet::new();

    for input in inputs.iter() {
        let Input::Utxo(utxo) = input;
        if !seen_utxos.insert(utxo) {
            return Err(Error::DuplicateUtxo(*utxo));
        }
    }

    Ok(())
}

fn verify_inputs_packable<const VERIFY: bool>(inputs: &[Input], _visitor: &ProtocolParameters) -> Result<(), Error> {
    if VERIFY {
        verify_inputs(inputs)?;
    }
    Ok(())
}

fn verify_payload(payload: &OptionalPayload) -> Result<(), Error> {
    match &payload.0 {
        Some(Payload::TaggedData(_)) | None => Ok(()),
        Some(payload) => Err(Error::InvalidPayloadKind(payload.kind())),
    }
}

fn verify_payload_packable<const VERIFY: bool>(
    payload: &OptionalPayload,
    _visitor: &ProtocolParameters,
) -> Result<(), Error> {
    if VERIFY {
        verify_payload(payload)?;
    }
    Ok(())
}

fn verify_outputs<const VERIFY: bool>(outputs: &[Output], visitor: &ProtocolParameters) -> Result<(), Error> {
    if VERIFY {
        let mut amount_sum: u64 = 0;
        let mut chain_ids = HashSet::new();

        for output in outputs.iter() {
            let (amount, chain_id) = match output {
                Output::Basic(output) => (output.amount(), None),
                Output::Account(output) => (output.amount(), Some(output.chain_id())),
                Output::Anchor(output) => (output.amount(), Some(output.chain_id())),
                Output::Foundry(output) => (output.amount(), Some(output.chain_id())),
                Output::Nft(output) => (output.amount(), Some(output.chain_id())),
                Output::Delegation(output) => (output.amount(), Some(output.chain_id())),
            };

            amount_sum = amount_sum
                .checked_add(amount)
                .ok_or(Error::InvalidTransactionAmountSum(amount_sum as u128 + amount as u128))?;

            // Accumulated output balance must not exceed the total supply of tokens.
            if amount_sum > visitor.token_supply() {
                return Err(Error::InvalidTransactionAmountSum(amount_sum as u128));
            }

            if let Some(chain_id) = chain_id {
                if !chain_id.is_null() && !chain_ids.insert(chain_id) {
                    return Err(Error::DuplicateOutputChain(chain_id));
                }
            }

            output.verify_storage_deposit(visitor.storage_score_parameters())?;
        }
    }

    Ok(())
}

#[derive(Copy, Clone, Eq, PartialEq, Debug)]
#[non_exhaustive]
pub enum TransactionCapabilityFlag {
    BurnNativeTokens,
    BurnMana,
    DestroyAccountOutputs,
    DestroyAnchorOutputs,
    DestroyFoundryOutputs,
    DestroyNftOutputs,
}

impl TransactionCapabilityFlag {
    const BURN_NATIVE_TOKENS: u8 = 0b00000001;
    const BURN_MANA: u8 = 0b00000010;
    const DESTROY_ACCOUNT_OUTPUTS: u8 = 0b00000100;
    const DESTROY_ANCHOR_OUTPUTS: u8 = 0b00001000;
    const DESTROY_FOUNDRY_OUTPUTS: u8 = 0b00010000;
    const DESTROY_NFT_OUTPUTS: u8 = 0b00100000;
}

impl CapabilityFlag for TransactionCapabilityFlag {
    type Iterator = core::array::IntoIter<Self, 6>;

    fn as_byte(&self) -> u8 {
        match self {
            Self::BurnNativeTokens => Self::BURN_NATIVE_TOKENS,
            Self::BurnMana => Self::BURN_MANA,
            Self::DestroyAccountOutputs => Self::DESTROY_ACCOUNT_OUTPUTS,
            Self::DestroyAnchorOutputs => Self::DESTROY_ANCHOR_OUTPUTS,
            Self::DestroyFoundryOutputs => Self::DESTROY_FOUNDRY_OUTPUTS,
            Self::DestroyNftOutputs => Self::DESTROY_NFT_OUTPUTS,
        }
    }

    fn index(&self) -> usize {
        match self {
            Self::BurnNativeTokens
            | Self::BurnMana
            | Self::DestroyAccountOutputs
            | Self::DestroyAnchorOutputs
            | Self::DestroyFoundryOutputs
            | Self::DestroyNftOutputs => 0,
        }
    }

    fn all() -> Self::Iterator {
        [
            Self::BurnNativeTokens,
            Self::BurnMana,
            Self::DestroyAccountOutputs,
            Self::DestroyAnchorOutputs,
            Self::DestroyFoundryOutputs,
            Self::DestroyNftOutputs,
        ]
        .into_iter()
    }
}

pub type TransactionCapabilities = Capabilities<TransactionCapabilityFlag>;

#[cfg(feature = "serde")]
pub(crate) mod dto {
    use alloc::string::{String, ToString};

    use serde::{Deserialize, Serialize};

    use super::*;
    use crate::types::{
        block::{mana::ManaAllotmentDto, output::dto::OutputDto, payload::dto::PayloadDto, Error},
        TryFromDto,
    };

    #[derive(Clone, Debug, Eq, PartialEq, Serialize, Deserialize)]
    #[serde(rename_all = "camelCase")]
    pub struct TransactionDto {
        pub network_id: String,
        pub creation_slot: SlotIndex,
        pub context_inputs: Vec<ContextInput>,
        pub inputs: Vec<Input>,
        pub allotments: Vec<ManaAllotmentDto>,
        #[serde(default, skip_serializing_if = "TransactionCapabilities::is_none")]
        pub capabilities: TransactionCapabilities,
        #[serde(default, skip_serializing_if = "Option::is_none")]
        pub payload: Option<PayloadDto>,
        pub outputs: Vec<OutputDto>,
    }

    impl From<&Transaction> for TransactionDto {
        fn from(value: &Transaction) -> Self {
            Self {
                network_id: value.network_id().to_string(),
                creation_slot: value.creation_slot(),
                context_inputs: value.context_inputs().to_vec(),
                inputs: value.inputs().to_vec(),
                allotments: value.mana_allotments().iter().map(Into::into).collect(),
                capabilities: value.capabilities().clone(),
                payload: match value.payload() {
                    Some(p @ Payload::TaggedData(_)) => Some(p.into()),
                    Some(_) => unimplemented!(),
                    None => None,
                },
                outputs: value.outputs().iter().map(Into::into).collect(),
            }
        }
    }

    impl TryFromDto<TransactionDto> for Transaction {
        type Error = Error;

        fn try_from_dto_with_params_inner(
            dto: TransactionDto,
            params: Option<&ProtocolParameters>,
        ) -> Result<Self, Self::Error> {
            let network_id = dto
                .network_id
                .parse::<u64>()
                .map_err(|_| Error::InvalidField("network_id"))?;
            let mana_allotments = dto
                .allotments
                .into_iter()
                .map(|o| ManaAllotment::try_from_dto_with_params_inner(o, params))
                .collect::<Result<Vec<ManaAllotment>, Error>>()?;
            let outputs = dto
                .outputs
                .into_iter()
                .map(Output::try_from)
                .collect::<Result<Vec<Output>, Error>>()?;

            let mut builder = Self::builder(network_id)
                .with_creation_slot(dto.creation_slot)
                .with_context_inputs(dto.context_inputs)
                .with_inputs(dto.inputs)
                .with_mana_allotments(mana_allotments)
                .with_capabilities(dto.capabilities)
                .with_outputs(outputs);

            builder = if let Some(p) = dto.payload {
                if let PayloadDto::TaggedData(i) = p {
                    builder.with_payload(*i)
                } else {
                    return Err(Error::InvalidField("payload"));
                }
            } else {
                builder
            };

            builder.finish_with_params(params).map_err(Into::into)
        }
    }
}<|MERGE_RESOLUTION|>--- conflicted
+++ resolved
@@ -8,22 +8,6 @@
 use packable::{bounded::BoundedU16, prefix::BoxedSlicePrefix, Packable, PackableExt};
 
 use crate::{
-<<<<<<< HEAD
-    types::{
-        block::{
-            capabilities::{Capabilities, CapabilityFlag},
-            context_input::{ContextInput, CONTEXT_INPUT_COUNT_RANGE},
-            input::{Input, INPUT_COUNT_RANGE},
-            mana::{verify_mana_allotments_sum, ManaAllotment, ManaAllotments},
-            output::{NativeTokens, Output, OUTPUT_COUNT_RANGE},
-            payload::{
-                signed_transaction::{TransactionHash, TransactionId, TransactionSigningHash},
-                OptionalPayload, Payload,
-            },
-            protocol::{ProtocolParameters, WorkScore, WorkScoreParameters},
-            slot::SlotIndex,
-            Error,
-=======
     types::block::{
         capabilities::{Capabilities, CapabilityFlag},
         context_input::{ContextInput, CONTEXT_INPUT_COUNT_RANGE},
@@ -33,9 +17,8 @@
         payload::{
             signed_transaction::{TransactionHash, TransactionId, TransactionSigningHash},
             OptionalPayload, Payload,
->>>>>>> 51d6e8e1
         },
-        protocol::ProtocolParameters,
+        protocol::{ProtocolParameters, WorkScore, WorkScoreParameters},
         slot::SlotIndex,
         Error,
     },
