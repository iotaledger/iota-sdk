--- conflicted
+++ resolved
@@ -463,11 +463,7 @@
                 }
             }
 
-<<<<<<< HEAD
-            output.verify_storage_deposit(visitor.storage_score_parameters(), visitor.token_supply())?;
-=======
-            output.verify_storage_deposit(visitor.rent_structure())?;
->>>>>>> 544311a9
+            output.verify_storage_deposit(visitor.storage_score_parameters())?;
         }
     }
 
