// Copyright 2020-2021 IOTA Stiftung
// SPDX-License-Identifier: Apache-2.0

use alloc::{collections::BTreeSet, vec::Vec};

use crypto::hashes::{blake2b::Blake2b256, Digest};
use hashbrown::HashSet;
use packable::{
    bounded::BoundedU16,
    prefix::{BoxedSlicePrefix, UnpackPrefixError},
    Packable, PackableExt,
};

use crate::{
    types::block::{
        capabilities::{Capabilities, CapabilityFlag},
        context_input::{ContextInput, ContextInputs},
        input::{Input, InputError, INPUT_COUNT_RANGE},
        mana::{verify_mana_allotments_sum, ManaAllotment, ManaAllotments},
<<<<<<< HEAD
        output::{Output, OutputError, OUTPUT_COUNT_RANGE},
=======
        output::{Output, OutputCommitmentProof, OutputIdProof, ProofError, OUTPUT_COUNT_RANGE},
>>>>>>> c09702b6
        payload::{
            signed_transaction::{TransactionHash, TransactionId, TransactionSigningHash},
            OptionalPayload, Payload, PayloadError,
        },
        protocol::{ProtocolParameters, WorkScore, WorkScoreParameters},
        slot::SlotIndex,
    },
    utils::merkle_hasher,
};

/// A builder to build a [`Transaction`].
#[derive(Debug, Clone)]
#[must_use]
pub struct TransactionBuilder {
    network_id: u64,
    creation_slot: Option<SlotIndex>,
    context_inputs: Vec<ContextInput>,
    inputs: Vec<Input>,
    allotments: BTreeSet<ManaAllotment>,
    capabilities: TransactionCapabilities,
    payload: OptionalPayload,
    outputs: Vec<Output>,
}

impl TransactionBuilder {
    /// Creates a new [`TransactionBuilder`].
    pub fn new(network_id: u64) -> Self {
        Self {
            network_id,
            creation_slot: None,
            context_inputs: Vec::new(),
            inputs: Vec::new(),
            allotments: BTreeSet::new(),
            capabilities: Default::default(),
            payload: OptionalPayload::default(),
            outputs: Vec::new(),
        }
    }

    /// Sets the creation slot of a [`TransactionBuilder`].
    pub fn with_creation_slot(mut self, creation_slot: impl Into<Option<SlotIndex>>) -> Self {
        self.creation_slot = creation_slot.into();
        self
    }

    /// Sets the context inputs of a [`TransactionBuilder`].
    pub fn with_context_inputs(mut self, context_inputs: impl IntoIterator<Item = ContextInput>) -> Self {
        self.context_inputs = context_inputs.into_iter().collect();
        self
    }

    /// Sets the inputs of a [`TransactionBuilder`].
    pub fn with_inputs(mut self, inputs: impl IntoIterator<Item = Input>) -> Self {
        self.inputs = inputs.into_iter().collect();
        self
    }

    /// Adds an input to a [`TransactionBuilder`].
    pub fn add_input(mut self, input: Input) -> Self {
        self.inputs.push(input);
        self
    }

    /// Sets the [`ManaAllotment`]s of a [`TransactionBuilder`].
    pub fn with_mana_allotments(mut self, allotments: impl IntoIterator<Item = ManaAllotment>) -> Self {
        self.allotments = allotments.into_iter().collect();
        self
    }

    /// Adds a [`ManaAllotment`] to a [`TransactionBuilder`].
    pub fn add_mana_allotment(mut self, allotment: ManaAllotment) -> Self {
        self.allotments.insert(allotment);
        self
    }

    /// Replaces a [`ManaAllotment`] of the [`TransactionBuilder`] with a new one, or adds it.
    pub fn replace_mana_allotment(mut self, allotment: ManaAllotment) -> Self {
        self.allotments.replace(allotment);
        self
    }

    pub fn with_capabilities(mut self, capabilities: impl Into<TransactionCapabilities>) -> Self {
        self.capabilities = capabilities.into();
        self
    }

    pub fn add_capabilities(mut self, capabilities: impl IntoIterator<Item = TransactionCapabilityFlag>) -> Self {
        self.capabilities.add_capabilities(capabilities);
        self
    }

    /// Sets the payload of a [`TransactionBuilder`].
    pub fn with_payload(mut self, payload: impl Into<OptionalPayload>) -> Self {
        self.payload = payload.into();
        self
    }

    /// Sets the outputs of a [`TransactionBuilder`].
    pub fn with_outputs(mut self, outputs: impl IntoIterator<Item = Output>) -> Self {
        self.outputs = outputs.into_iter().collect();
        self
    }

    /// Adds an output to a [`TransactionBuilder`].
    pub fn add_output(mut self, output: Output) -> Self {
        self.outputs.push(output);
        self
    }

    /// Finishes a [`TransactionBuilder`] into a [`Transaction`].
    pub fn finish_with_params<'a>(
        self,
        params: impl Into<Option<&'a ProtocolParameters>>,
    ) -> Result<Transaction, PayloadError> {
        let params = params.into();

        if let Some(protocol_parameters) = params {
            if self.network_id != protocol_parameters.network_id() {
                return Err(PayloadError::NetworkIdMismatch {
                    expected: protocol_parameters.network_id(),
                    actual: self.network_id,
                });
            }
        }

        let creation_slot = self
            .creation_slot
            .or_else(|| {
                #[cfg(feature = "std")]
                let creation_slot = params.map(|params| {
                    params.slot_index(
                        std::time::SystemTime::now()
                            .duration_since(std::time::UNIX_EPOCH)
                            .unwrap()
                            .as_secs(),
                    )
                });
                #[cfg(not(feature = "std"))]
                let creation_slot = None;
                creation_slot
            })
            .ok_or(PayloadError::MissingCreationSlot)?;

        let inputs: BoxedSlicePrefix<Input, InputCount> = self
            .inputs
            .into_boxed_slice()
            .try_into()
            .map_err(PayloadError::InvalidInputCount)?;

        verify_inputs(&inputs)?;

        let allotments = ManaAllotments::from_set(self.allotments)?;

        if let Some(protocol_parameters) = params {
            verify_mana_allotments_sum(allotments.iter(), protocol_parameters)?;
        }

        verify_payload(&self.payload)?;

        let outputs: BoxedSlicePrefix<Output, OutputCount> = self
            .outputs
            .into_boxed_slice()
            .try_into()
            .map_err(PayloadError::InvalidOutputCount)?;

        if let Some(protocol_parameters) = params {
            verify_outputs(&outputs, protocol_parameters)?;
        }

        Ok(Transaction {
            network_id: self.network_id,
            creation_slot,
            context_inputs: ContextInputs::from_vec(self.context_inputs)?,
            inputs,
            allotments,
            capabilities: self.capabilities,
            payload: self.payload,
            outputs,
        })
    }

    /// Finishes a [`TransactionBuilder`] into a [`Transaction`] without protocol
    /// validation.
    pub fn finish(self) -> Result<Transaction, PayloadError> {
        self.finish_with_params(None)
    }
}

pub(crate) type InputCount = BoundedU16<{ *INPUT_COUNT_RANGE.start() }, { *INPUT_COUNT_RANGE.end() }>;
pub(crate) type OutputCount = BoundedU16<{ *OUTPUT_COUNT_RANGE.start() }, { *OUTPUT_COUNT_RANGE.end() }>;

/// A transaction consuming inputs, creating outputs and carrying an optional payload.
#[derive(Clone, Debug, Eq, PartialEq, Packable)]
#[packable(unpack_error = PayloadError)]
#[packable(unpack_visitor = ProtocolParameters)]
pub struct Transaction {
    /// The unique value denoting whether the block was meant for mainnet, testnet, or a private network.
    #[packable(verify_with = verify_network_id)]
    network_id: u64,
    /// The slot index in which the transaction was created.
    creation_slot: SlotIndex,
    context_inputs: ContextInputs,
    #[packable(verify_with = verify_inputs_packable)]
    #[packable(unpack_error_with = unpack_inputs_err)]
    inputs: BoxedSlicePrefix<Input, InputCount>,
    allotments: ManaAllotments,
    capabilities: TransactionCapabilities,
    #[packable(verify_with = verify_payload_packable)]
    payload: OptionalPayload,
    #[packable(verify_with = verify_outputs)]
    #[packable(unpack_error_with = unpack_outputs_err)]
    outputs: BoxedSlicePrefix<Output, OutputCount>,
}

fn unpack_inputs_err<E: Into<<InputCount as TryFrom<usize>>::Error>>(
    e: UnpackPrefixError<InputError, E>,
) -> PayloadError {
    match e {
        UnpackPrefixError::Item(i) => i.into(),
        UnpackPrefixError::Prefix(p) => PayloadError::InvalidInputCount(p.into()),
    }
}

fn unpack_outputs_err<E: Into<<OutputCount as TryFrom<usize>>::Error>>(
    e: UnpackPrefixError<OutputError, E>,
) -> PayloadError {
    match e {
        UnpackPrefixError::Item(i) => i.into(),
        UnpackPrefixError::Prefix(p) => PayloadError::InvalidOutputCount(p.into()),
    }
}

impl Transaction {
    /// Creates a new [`TransactionBuilder`] to build a [`Transaction`].
    pub fn builder(network_id: u64) -> TransactionBuilder {
        TransactionBuilder::new(network_id)
    }

    /// Returns the network ID of a [`Transaction`].
    pub fn network_id(&self) -> u64 {
        self.network_id
    }

    /// Returns the slot index in which the [`Transaction`] was created.
    pub fn creation_slot(&self) -> SlotIndex {
        self.creation_slot
    }

    /// Returns the context inputs of a [`Transaction`].
    pub fn context_inputs(&self) -> &ContextInputs {
        &self.context_inputs
    }

    /// Returns the inputs of a [`Transaction`].
    pub fn inputs(&self) -> &[Input] {
        &self.inputs
    }

    /// Returns the [`ManaAllotment`]s of a [`Transaction`].
    pub fn allotments(&self) -> &ManaAllotments {
        &self.allotments
    }

    pub fn capabilities(&self) -> &TransactionCapabilities {
        &self.capabilities
    }

    /// Returns whether a given [`TransactionCapabilityFlag`] is enabled.
    pub fn has_capability(&self, flag: TransactionCapabilityFlag) -> bool {
        self.capabilities.has_capability(flag)
    }

    /// Returns the optional payload of a [`Transaction`].
    pub fn payload(&self) -> Option<&Payload> {
        self.payload.as_ref()
    }

    /// Returns the outputs of a [`Transaction`].
    pub fn outputs(&self) -> &[Output] {
        &self.outputs
    }

    /// Return the Blake2b hash of the transaction that can be used to create a
    /// [`SignedTransactionPayload`](crate::types::block::payload::SignedTransactionPayload).
    pub fn signing_hash(&self) -> TransactionSigningHash {
        TransactionSigningHash::new(Blake2b256::digest(self.pack_to_vec()).into())
    }

    /// Return the Blake2b hash of the transaction commitment and output commitment.
    fn hash(&self) -> TransactionHash {
        TransactionHash::new(
            Blake2b256::digest([self.transaction_commitment(), self.output_commitment()].concat()).into(),
        )
    }

    /// Returns the transaction commitment.
    /// I.E. The hash of the serialized transaction excluding the outputs.
    fn transaction_commitment(&self) -> [u8; 32] {
        let mut packer = Vec::new();
        self.network_id.pack(&mut packer).unwrap();
        self.creation_slot.pack(&mut packer).unwrap();
        self.context_inputs.pack(&mut packer).unwrap();
        self.inputs.pack(&mut packer).unwrap();
        self.allotments.pack(&mut packer).unwrap();
        self.capabilities.pack(&mut packer).unwrap();
        self.payload.pack(&mut packer).unwrap();
        Blake2b256::digest(packer).into()
    }

    /// Returns the transaction's output commitment, which is the root of the
    /// merkle tree that contains the transaction's serialized outputs as leaves.
    fn output_commitment(&self) -> [u8; 32] {
        let outputs_serialized = self.outputs.iter().map(|o| o.pack_to_vec()).collect::<Vec<_>>();
        merkle_hasher::MerkleHasher::digest::<Blake2b256>(&outputs_serialized).into()
    }

    /// Returns a proof for the output in the transaction at the given index,
    /// if the transaction has an output at that index.
    pub fn output_id_proof(&self, index: u16) -> Result<OutputIdProof, ProofError> {
        let output_commitment_proof = OutputCommitmentProof::new(&self.outputs, index)?;
        Ok(OutputIdProof {
            slot: self.creation_slot(),
            output_index: index,
            transaction_commitment: self.transaction_commitment(),
            output_commitment_proof,
        })
    }

    /// Computes the identifier of a [`Transaction`].
    pub fn id(&self) -> TransactionId {
        self.hash().into_transaction_id(self.creation_slot())
    }
}

impl WorkScore for Transaction {
    fn work_score(&self, params: WorkScoreParameters) -> u32 {
        self.context_inputs().work_score(params)
            + self.inputs().work_score(params)
            + self.allotments().work_score(params)
            + self.outputs().work_score(params)
    }
}

fn verify_network_id(network_id: &u64, visitor: &ProtocolParameters) -> Result<(), PayloadError> {
    let expected = visitor.network_id();

    if *network_id != expected {
        return Err(PayloadError::NetworkIdMismatch {
            expected,
            actual: *network_id,
        });
    }

    Ok(())
}

fn verify_inputs(inputs: &[Input]) -> Result<(), PayloadError> {
    let mut seen_utxos = HashSet::new();

    for input in inputs.iter() {
        let Input::Utxo(utxo) = input;
        if !seen_utxos.insert(utxo) {
            return Err(PayloadError::DuplicateUtxo(*utxo));
        }
    }

    Ok(())
}

fn verify_inputs_packable(inputs: &[Input], _visitor: &ProtocolParameters) -> Result<(), PayloadError> {
    verify_inputs(inputs)?;
    Ok(())
}

fn verify_payload(payload: &OptionalPayload) -> Result<(), PayloadError> {
    match &payload.0 {
        Some(Payload::TaggedData(_)) | None => Ok(()),
        Some(payload) => Err(PayloadError::InvalidPayloadKind(payload.kind())),
    }
}

fn verify_payload_packable(payload: &OptionalPayload, _visitor: &ProtocolParameters) -> Result<(), PayloadError> {
    verify_payload(payload)?;
    Ok(())
}

fn verify_outputs(outputs: &[Output], visitor: &ProtocolParameters) -> Result<(), PayloadError> {
    let mut amount_sum: u64 = 0;
    let mut chain_ids = HashSet::new();

    for output in outputs.iter() {
        let (amount, chain_id) = match output {
            Output::Basic(output) => (output.amount(), None),
            Output::Account(output) => (output.amount(), Some(output.chain_id())),
            Output::Anchor(output) => (output.amount(), Some(output.chain_id())),
            Output::Foundry(output) => (output.amount(), Some(output.chain_id())),
            Output::Nft(output) => (output.amount(), Some(output.chain_id())),
            Output::Delegation(output) => (output.amount(), Some(output.chain_id())),
        };

        amount_sum = amount_sum
            .checked_add(amount)
            .ok_or(PayloadError::InvalidTransactionAmountSum(
                amount_sum as u128 + amount as u128,
            ))?;

        // Accumulated output balance must not exceed the total supply of tokens.
        if amount_sum > visitor.token_supply() {
            return Err(PayloadError::InvalidTransactionAmountSum(amount_sum as u128));
        }

        if let Some(chain_id) = chain_id {
            if !chain_id.is_null() && !chain_ids.insert(chain_id) {
                return Err(PayloadError::DuplicateOutputChain(chain_id));
            }
        }

        output.verify_storage_deposit(visitor.storage_score_parameters())?;
    }

    Ok(())
}

#[derive(Copy, Clone, Eq, PartialEq, Debug)]
#[non_exhaustive]
pub enum TransactionCapabilityFlag {
    BurnNativeTokens,
    BurnMana,
    DestroyAccountOutputs,
    DestroyAnchorOutputs,
    DestroyFoundryOutputs,
    DestroyNftOutputs,
}

impl TransactionCapabilityFlag {
    const BURN_NATIVE_TOKENS: u8 = 0b00000001;
    const BURN_MANA: u8 = 0b00000010;
    const DESTROY_ACCOUNT_OUTPUTS: u8 = 0b00000100;
    const DESTROY_ANCHOR_OUTPUTS: u8 = 0b00001000;
    const DESTROY_FOUNDRY_OUTPUTS: u8 = 0b00010000;
    const DESTROY_NFT_OUTPUTS: u8 = 0b00100000;
}

impl CapabilityFlag for TransactionCapabilityFlag {
    type Iterator = core::array::IntoIter<Self, 6>;

    fn as_byte(&self) -> u8 {
        match self {
            Self::BurnNativeTokens => Self::BURN_NATIVE_TOKENS,
            Self::BurnMana => Self::BURN_MANA,
            Self::DestroyAccountOutputs => Self::DESTROY_ACCOUNT_OUTPUTS,
            Self::DestroyAnchorOutputs => Self::DESTROY_ANCHOR_OUTPUTS,
            Self::DestroyFoundryOutputs => Self::DESTROY_FOUNDRY_OUTPUTS,
            Self::DestroyNftOutputs => Self::DESTROY_NFT_OUTPUTS,
        }
    }

    fn index(&self) -> usize {
        match self {
            Self::BurnNativeTokens
            | Self::BurnMana
            | Self::DestroyAccountOutputs
            | Self::DestroyAnchorOutputs
            | Self::DestroyFoundryOutputs
            | Self::DestroyNftOutputs => 0,
        }
    }

    fn all() -> Self::Iterator {
        [
            Self::BurnNativeTokens,
            Self::BurnMana,
            Self::DestroyAccountOutputs,
            Self::DestroyAnchorOutputs,
            Self::DestroyFoundryOutputs,
            Self::DestroyNftOutputs,
        ]
        .into_iter()
    }
}

pub type TransactionCapabilities = Capabilities<TransactionCapabilityFlag>;

#[cfg(feature = "serde")]
pub(crate) mod dto {
    use alloc::string::{String, ToString};

    use serde::{Deserialize, Serialize};

    use super::*;
    use crate::types::{
        block::payload::{dto::PayloadDto, CandidacyAnnouncementPayload, SignedTransactionPayload},
        TryFromDto,
    };

    #[derive(Clone, Debug, Eq, PartialEq, Serialize, Deserialize)]
    #[serde(rename_all = "camelCase")]
    pub struct TransactionDto {
        pub network_id: String,
        pub creation_slot: SlotIndex,
        #[serde(default, skip_serializing_if = "Vec::is_empty")]
        pub context_inputs: Vec<ContextInput>,
        pub inputs: Vec<Input>,
        #[serde(default, skip_serializing_if = "Vec::is_empty")]
        pub allotments: Vec<ManaAllotment>,
        #[serde(default, skip_serializing_if = "TransactionCapabilities::is_none")]
        pub capabilities: TransactionCapabilities,
        #[serde(default, skip_serializing_if = "Option::is_none")]
        pub payload: Option<PayloadDto>,
        pub outputs: Vec<Output>,
    }

    impl From<&Transaction> for TransactionDto {
        fn from(value: &Transaction) -> Self {
            Self {
                network_id: value.network_id().to_string(),
                creation_slot: value.creation_slot(),
                context_inputs: value.context_inputs().to_vec(),
                inputs: value.inputs().to_vec(),
                allotments: value.allotments().to_vec(),
                capabilities: value.capabilities().clone(),
                payload: match value.payload() {
                    Some(p @ Payload::TaggedData(_)) => Some(p.into()),
                    Some(_) => unimplemented!(),
                    None => None,
                },
                outputs: value.outputs().to_vec(),
            }
        }
    }

    impl TryFromDto<TransactionDto> for Transaction {
        type Error = PayloadError;

        fn try_from_dto_with_params_inner(
            dto: TransactionDto,
            params: Option<&ProtocolParameters>,
        ) -> Result<Self, Self::Error> {
            let network_id = dto
                .network_id
                .parse::<u64>()
                .map_err(|e| PayloadError::InvalidNetworkId(e.to_string()))?;

            let mut builder = Self::builder(network_id)
                .with_creation_slot(dto.creation_slot)
                .with_context_inputs(dto.context_inputs)
                .with_inputs(dto.inputs)
                .with_mana_allotments(dto.allotments)
                .with_capabilities(dto.capabilities)
                .with_outputs(dto.outputs);

            builder = if let Some(p) = dto.payload {
                match p {
                    PayloadDto::TaggedData(i) => builder.with_payload(*i),
                    PayloadDto::SignedTransaction(_) => {
                        return Err(PayloadError::InvalidPayloadKind(SignedTransactionPayload::KIND));
                    }
                    PayloadDto::CandidacyAnnouncement => {
                        return Err(PayloadError::InvalidPayloadKind(CandidacyAnnouncementPayload::KIND));
                    }
                }
            } else {
                builder
            };

            builder.finish_with_params(params).map_err(Into::into)
        }
    }
}<|MERGE_RESOLUTION|>--- conflicted
+++ resolved
@@ -17,11 +17,7 @@
         context_input::{ContextInput, ContextInputs},
         input::{Input, InputError, INPUT_COUNT_RANGE},
         mana::{verify_mana_allotments_sum, ManaAllotment, ManaAllotments},
-<<<<<<< HEAD
-        output::{Output, OutputError, OUTPUT_COUNT_RANGE},
-=======
-        output::{Output, OutputCommitmentProof, OutputIdProof, ProofError, OUTPUT_COUNT_RANGE},
->>>>>>> c09702b6
+        output::{Output, OutputCommitmentProof, OutputError, OutputIdProof, ProofError, OUTPUT_COUNT_RANGE},
         payload::{
             signed_transaction::{TransactionHash, TransactionId, TransactionSigningHash},
             OptionalPayload, Payload, PayloadError,
