// Copyright 2020-2021 IOTA Stiftung
// SPDX-License-Identifier: Apache-2.0

use alloc::{collections::BTreeSet, vec::Vec};

use crypto::hashes::{blake2b::Blake2b256, Digest};
use hashbrown::HashSet;
use packable::{bounded::BoundedU16, prefix::BoxedSlicePrefix, Packable, PackableExt};

use crate::{
    types::{
        block::{
            capabilities::{Capabilities, CapabilityFlag},
            context_input::{ContextInput, CONTEXT_INPUT_COUNT_RANGE},
            input::{Input, INPUT_COUNT_RANGE},
            mana::{verify_mana_allotments_sum, ManaAllotment, ManaAllotments},
            output::{NativeTokens, Output, OUTPUT_COUNT_RANGE},
            payload::{
                signed_transaction::{TransactionHash, TransactionId, TransactionSigningHash},
                OptionalPayload, Payload,
            },
            protocol::ProtocolParameters,
            slot::SlotIndex,
            Error,
        },
        ValidationParams,
    },
    utils::merkle_hasher,
};

/// A builder to build a [`Transaction`].
#[derive(Debug, Clone)]
#[must_use]
pub struct TransactionBuilder {
    network_id: u64,
    creation_slot: Option<SlotIndex>,
    context_inputs: Vec<ContextInput>,
    inputs: Vec<Input>,
    allotments: BTreeSet<ManaAllotment>,
    capabilities: TransactionCapabilities,
    payload: OptionalPayload,
    outputs: Vec<Output>,
}

impl TransactionBuilder {
    /// Creates a new [`TransactionBuilder`].
    pub fn new(network_id: u64) -> Self {
        Self {
            network_id,
            creation_slot: None,
            context_inputs: Vec::new(),
            inputs: Vec::new(),
            allotments: BTreeSet::new(),
            capabilities: Default::default(),
            payload: OptionalPayload::default(),
            outputs: Vec::new(),
        }
    }

    /// Sets the creation slot of a [`TransactionBuilder`].
    pub fn with_creation_slot(mut self, creation_slot: impl Into<Option<SlotIndex>>) -> Self {
        self.creation_slot = creation_slot.into();
        self
    }

    /// Sets the context inputs of a [`TransactionBuilder`].
    pub fn with_context_inputs(mut self, context_inputs: impl Into<Vec<ContextInput>>) -> Self {
        self.context_inputs = context_inputs.into();
        self
    }

    /// Sets the inputs of a [`TransactionBuilder`].
    pub fn with_inputs(mut self, inputs: impl Into<Vec<Input>>) -> Self {
        self.inputs = inputs.into();
        self
    }

    /// Adds an input to a [`TransactionBuilder`].
    pub fn add_input(mut self, input: Input) -> Self {
        self.inputs.push(input);
        self
    }

    /// Sets the [`ManaAllotment`]s of a [`TransactionBuilder`].
    pub fn with_mana_allotments(mut self, allotments: impl IntoIterator<Item = ManaAllotment>) -> Self {
        self.allotments = allotments.into_iter().collect();
        self
    }

    /// Adds a [`ManaAllotment`] to a [`TransactionBuilder`].
    pub fn add_mana_allotment(mut self, allotment: ManaAllotment) -> Self {
        self.allotments.insert(allotment);
        self
    }

    /// Replaces a [`ManaAllotment`] of the [`TransactionBuilder`] with a new one, or adds it.
    pub fn replace_mana_allotment(mut self, allotment: ManaAllotment) -> Self {
        self.allotments.replace(allotment);
        self
    }

    pub fn with_capabilities(mut self, capabilities: TransactionCapabilities) -> Self {
        self.capabilities = capabilities;
        self
    }

    /// Sets the payload of a [`TransactionBuilder`].
    pub fn with_payload(mut self, payload: impl Into<OptionalPayload>) -> Self {
        self.payload = payload.into();
        self
    }

    /// Sets the outputs of a [`TransactionBuilder`].
    pub fn with_outputs(mut self, outputs: impl Into<Vec<Output>>) -> Self {
        self.outputs = outputs.into();
        self
    }

    /// Adds an output to a [`TransactionBuilder`].
    pub fn add_output(mut self, output: Output) -> Self {
        self.outputs.push(output);
        self
    }

    /// Finishes a [`TransactionBuilder`] into a [`Transaction`].
    pub fn finish_with_params<'a>(self, params: impl Into<ValidationParams<'a>> + Send) -> Result<Transaction, Error> {
        let params = params.into();

        if let Some(protocol_parameters) = params.protocol_parameters() {
            if self.network_id != protocol_parameters.network_id() {
                return Err(Error::NetworkIdMismatch {
                    expected: protocol_parameters.network_id(),
                    actual: self.network_id,
                });
            }
        }

        let creation_slot = self
            .creation_slot
            .or_else(|| {
                #[cfg(feature = "std")]
                let creation_slot = params.protocol_parameters().map(|params| {
                    params.slot_index(
                        std::time::SystemTime::now()
                            .duration_since(std::time::UNIX_EPOCH)
                            .unwrap()
                            .as_nanos() as u64,
                    )
                });
                #[cfg(not(feature = "std"))]
                let creation_slot = None;
                creation_slot
            })
            .ok_or(Error::InvalidField("creation slot"))?;

        let context_inputs: BoxedSlicePrefix<ContextInput, ContextInputCount> = self
            .context_inputs
            .into_boxed_slice()
            .try_into()
            .map_err(Error::InvalidContextInputCount)?;

        let inputs: BoxedSlicePrefix<Input, InputCount> = self
            .inputs
            .into_boxed_slice()
            .try_into()
            .map_err(Error::InvalidInputCount)?;

        verify_inputs(&inputs)?;

        let allotments = ManaAllotments::from_set(self.allotments)?;

        if let Some(protocol_parameters) = params.protocol_parameters() {
            verify_mana_allotments_sum(allotments.iter(), protocol_parameters)?;
        }

        verify_payload(&self.payload)?;

        let outputs: BoxedSlicePrefix<Output, OutputCount> = self
            .outputs
            .into_boxed_slice()
            .try_into()
            .map_err(Error::InvalidOutputCount)?;

        if let Some(protocol_parameters) = params.protocol_parameters() {
            verify_outputs::<true>(&outputs, protocol_parameters)?;
        }

        Ok(Transaction {
            network_id: self.network_id,
            creation_slot,
            context_inputs,
            inputs,
            allotments,
            capabilities: self.capabilities,
            payload: self.payload,
            outputs,
        })
    }

    /// Finishes a [`TransactionBuilder`] into a [`Transaction`] without protocol
    /// validation.
    pub fn finish(self) -> Result<Transaction, Error> {
        self.finish_with_params(ValidationParams::default())
    }
}

pub(crate) type ContextInputCount =
    BoundedU16<{ *CONTEXT_INPUT_COUNT_RANGE.start() }, { *CONTEXT_INPUT_COUNT_RANGE.end() }>;
pub(crate) type InputCount = BoundedU16<{ *INPUT_COUNT_RANGE.start() }, { *INPUT_COUNT_RANGE.end() }>;
pub(crate) type OutputCount = BoundedU16<{ *OUTPUT_COUNT_RANGE.start() }, { *OUTPUT_COUNT_RANGE.end() }>;

/// A transaction consuming inputs, creating outputs and carrying an optional payload.
#[derive(Clone, Debug, Eq, PartialEq, Packable)]
#[packable(unpack_error = Error)]
#[packable(unpack_visitor = ProtocolParameters)]
pub struct Transaction {
    /// The unique value denoting whether the block was meant for mainnet, testnet, or a private network.
    #[packable(verify_with = verify_network_id)]
    network_id: u64,
    /// The slot index in which the transaction was created.
    creation_slot: SlotIndex,
    #[packable(verify_with = verify_context_inputs_packable)]
    #[packable(unpack_error_with = |e| e.unwrap_item_err_or_else(|p| Error::InvalidContextInputCount(p.into())))]
    context_inputs: BoxedSlicePrefix<ContextInput, ContextInputCount>,
    #[packable(verify_with = verify_inputs_packable)]
    #[packable(unpack_error_with = |e| e.unwrap_item_err_or_else(|p| Error::InvalidInputCount(p.into())))]
    inputs: BoxedSlicePrefix<Input, InputCount>,
    allotments: ManaAllotments,
    capabilities: TransactionCapabilities,
    #[packable(verify_with = verify_payload_packable)]
    payload: OptionalPayload,
    #[packable(verify_with = verify_outputs)]
    #[packable(unpack_error_with = |e| e.unwrap_item_err_or_else(|p| Error::InvalidOutputCount(p.into())))]
    outputs: BoxedSlicePrefix<Output, OutputCount>,
}

impl Transaction {
    /// Creates a new [`TransactionBuilder`] to build a [`Transaction`].
    pub fn builder(network_id: u64) -> TransactionBuilder {
        TransactionBuilder::new(network_id)
    }

    /// Returns the network ID of a [`Transaction`].
    pub fn network_id(&self) -> u64 {
        self.network_id
    }

    /// Returns the slot index in which the [`Transaction`] was created.
    pub fn creation_slot(&self) -> SlotIndex {
        self.creation_slot
    }

    /// Returns the context inputs of a [`Transaction`].
    pub fn context_inputs(&self) -> &[ContextInput] {
        &self.context_inputs
    }

    /// Returns the inputs of a [`Transaction`].
    pub fn inputs(&self) -> &[Input] {
        &self.inputs
    }

    /// Returns the [`ManaAllotment`]s of a [`Transaction`].
    pub fn mana_allotments(&self) -> &[ManaAllotment] {
        &self.allotments
    }

    pub fn capabilities(&self) -> &TransactionCapabilities {
        &self.capabilities
    }

    /// Returns whether a given [`TransactionCapabilityFlag`] is enabled.
    pub fn has_capability(&self, flag: TransactionCapabilityFlag) -> bool {
        self.capabilities.has_capability(flag)
    }

    /// Returns the optional payload of a [`Transaction`].
    pub fn payload(&self) -> Option<&Payload> {
        self.payload.as_ref()
    }

    /// Returns the outputs of a [`Transaction`].
    pub fn outputs(&self) -> &[Output] {
        &self.outputs
    }

    /// Return the Blake2b hash of the transaction that can be used to create a
    /// [`SignedTransactionPayload`](crate::types::block::payload::SignedTransactionPayload).
    pub fn signing_hash(&self) -> TransactionSigningHash {
        TransactionSigningHash::new(Blake2b256::digest(self.pack_to_vec()).into())
    }

    /// Return the Blake2b hash of the transaction commitment and output commitment.
    fn hash(&self) -> TransactionHash {
        TransactionHash::new(
            Blake2b256::digest([self.transaction_commitment(), self.output_commitment()].concat()).into(),
        )
    }

    /// Returns the transaction commitment.
    /// I.E. The hash of the serialized transaction excluding the outputs.
    fn transaction_commitment(&self) -> [u8; 32] {
        let mut packer = Vec::new();
        self.network_id.pack(&mut packer).unwrap();
        self.creation_slot.pack(&mut packer).unwrap();
        self.context_inputs.pack(&mut packer).unwrap();
        self.inputs.pack(&mut packer).unwrap();
        self.allotments.pack(&mut packer).unwrap();
        self.capabilities.pack(&mut packer).unwrap();
        self.payload.pack(&mut packer).unwrap();
        Blake2b256::digest(packer).into()
    }

    /// Returns the transaction's output commitment, which is the root of the
    /// merkle tree that contains the transaction's serialized outputs as leaves.
    fn output_commitment(&self) -> [u8; 32] {
        let outputs_serialized = self.outputs.iter().map(|o| o.pack_to_vec()).collect::<Vec<_>>();
        merkle_hasher::MerkleHasher::digest::<Blake2b256>(&outputs_serialized).into()
    }

    /// Computes the identifier of a [`Transaction`].
    pub fn id(&self) -> TransactionId {
        self.hash().into_transaction_id(self.creation_slot())
    }
}

fn verify_network_id<const VERIFY: bool>(network_id: &u64, visitor: &ProtocolParameters) -> Result<(), Error> {
    if VERIFY {
        let expected = visitor.network_id();

        if *network_id != expected {
            return Err(Error::NetworkIdMismatch {
                expected,
                actual: *network_id,
            });
        }
    }

    Ok(())
}

fn verify_context_inputs_packable<const VERIFY: bool>(
    context_inputs: &[ContextInput],
    _visitor: &ProtocolParameters,
) -> Result<(), Error> {
    if VERIFY {
        verify_context_inputs(context_inputs)?;
    }
    Ok(())
}

fn verify_context_inputs(context_inputs: &[ContextInput]) -> Result<(), Error> {
    // There must be zero or one Commitment Input.
    if context_inputs
        .iter()
        .filter(|i| matches!(i, ContextInput::Commitment(_)))
        .count()
        > 1
    {
        return Err(Error::TooManyCommitmentInputs);
    }

    let mut reward_index_set = HashSet::new();
    let mut bic_account_id_set = HashSet::new();
    for input in context_inputs.iter() {
        match input {
            ContextInput::BlockIssuanceCredit(bic) => {
                let account_id = bic.account_id();
                // All Block Issuance Credit Inputs must reference a different Account ID.
                if !bic_account_id_set.insert(account_id) {
                    return Err(Error::DuplicateBicAccountId(account_id));
                }
            }
            ContextInput::Reward(r) => {
                let idx = r.index();
                // All Rewards Inputs must reference a different Index
                if !reward_index_set.insert(idx) {
                    return Err(Error::DuplicateRewardInputIndex(idx));
                }
            }
            _ => (),
        }
    }

    Ok(())
}

fn verify_inputs(inputs: &[Input]) -> Result<(), Error> {
    let mut seen_utxos = HashSet::new();

    for input in inputs.iter() {
        let Input::Utxo(utxo) = input;
        if !seen_utxos.insert(utxo) {
            return Err(Error::DuplicateUtxo(*utxo));
        }
    }

    Ok(())
}

fn verify_inputs_packable<const VERIFY: bool>(inputs: &[Input], _visitor: &ProtocolParameters) -> Result<(), Error> {
    if VERIFY {
        verify_inputs(inputs)?;
    }
    Ok(())
}

fn verify_payload(payload: &OptionalPayload) -> Result<(), Error> {
    match &payload.0 {
        Some(Payload::TaggedData(_)) | None => Ok(()),
        Some(payload) => Err(Error::InvalidPayloadKind(payload.kind())),
    }
}

fn verify_payload_packable<const VERIFY: bool>(
    payload: &OptionalPayload,
    _visitor: &ProtocolParameters,
) -> Result<(), Error> {
    if VERIFY {
        verify_payload(payload)?;
    }
    Ok(())
}

fn verify_outputs<const VERIFY: bool>(outputs: &[Output], visitor: &ProtocolParameters) -> Result<(), Error> {
    if VERIFY {
        let mut amount_sum: u64 = 0;
        let mut native_tokens_count: u8 = 0;
        let mut chain_ids = HashSet::new();

        for output in outputs.iter() {
            let (amount, native_tokens, chain_id) = match output {
                Output::Basic(output) => (output.amount(), Some(output.native_tokens()), None),
                Output::Account(output) => (output.amount(), Some(output.native_tokens()), Some(output.chain_id())),
                Output::Anchor(output) => (output.amount(), None, Some(output.chain_id())),
                Output::Foundry(output) => (output.amount(), Some(output.native_tokens()), Some(output.chain_id())),
                Output::Nft(output) => (output.amount(), Some(output.native_tokens()), Some(output.chain_id())),
                Output::Delegation(output) => (output.amount(), None, Some(output.chain_id())),
            };

            amount_sum = amount_sum
                .checked_add(amount)
                .ok_or(Error::InvalidTransactionAmountSum(amount_sum as u128 + amount as u128))?;

            // Accumulated output balance must not exceed the total supply of tokens.
            if amount_sum > visitor.token_supply() {
                return Err(Error::InvalidTransactionAmountSum(amount_sum as u128));
            }

            if let Some(native_tokens) = native_tokens {
                native_tokens_count = native_tokens_count.checked_add(native_tokens.len() as u8).ok_or(
                    Error::InvalidTransactionNativeTokensCount(native_tokens_count as u16 + native_tokens.len() as u16),
                )?;

                if native_tokens_count > NativeTokens::COUNT_MAX {
                    return Err(Error::InvalidTransactionNativeTokensCount(native_tokens_count as u16));
                }
            }

            if let Some(chain_id) = chain_id {
                if !chain_id.is_null() && !chain_ids.insert(chain_id) {
                    return Err(Error::DuplicateOutputChain(chain_id));
                }
            }

            output.verify_storage_deposit(visitor.storage_score_parameters())?;
        }
    }

    Ok(())
}

#[derive(Copy, Clone, Eq, PartialEq, Debug)]
#[non_exhaustive]
pub enum TransactionCapabilityFlag {
    BurnNativeTokens,
    BurnMana,
    DestroyAccountOutputs,
    DestroyAnchorOutputs,
    DestroyFoundryOutputs,
    DestroyNftOutputs,
}

impl TransactionCapabilityFlag {
    const BURN_NATIVE_TOKENS: u8 = 0b00000001;
    const BURN_MANA: u8 = 0b00000010;
    const DESTROY_ACCOUNT_OUTPUTS: u8 = 0b00000100;
    const DESTROY_ANCHOR_OUTPUTS: u8 = 0b00001000;
    const DESTROY_FOUNDRY_OUTPUTS: u8 = 0b00010000;
    const DESTROY_NFT_OUTPUTS: u8 = 0b00100000;
}

impl CapabilityFlag for TransactionCapabilityFlag {
    type Iterator = core::array::IntoIter<Self, 6>;

    fn as_byte(&self) -> u8 {
        match self {
            Self::BurnNativeTokens => Self::BURN_NATIVE_TOKENS,
            Self::BurnMana => Self::BURN_MANA,
            Self::DestroyAccountOutputs => Self::DESTROY_ACCOUNT_OUTPUTS,
            Self::DestroyAnchorOutputs => Self::DESTROY_ANCHOR_OUTPUTS,
            Self::DestroyFoundryOutputs => Self::DESTROY_FOUNDRY_OUTPUTS,
            Self::DestroyNftOutputs => Self::DESTROY_NFT_OUTPUTS,
        }
    }

    fn index(&self) -> usize {
        match self {
            Self::BurnNativeTokens
            | Self::BurnMana
            | Self::DestroyAccountOutputs
            | Self::DestroyAnchorOutputs
            | Self::DestroyFoundryOutputs
            | Self::DestroyNftOutputs => 0,
        }
    }

    fn all() -> Self::Iterator {
        [
            Self::BurnNativeTokens,
            Self::BurnMana,
            Self::DestroyAccountOutputs,
            Self::DestroyAnchorOutputs,
            Self::DestroyFoundryOutputs,
            Self::DestroyNftOutputs,
        ]
        .into_iter()
    }
}

pub type TransactionCapabilities = Capabilities<TransactionCapabilityFlag>;

#[cfg(feature = "serde")]
pub(crate) mod dto {
    use alloc::string::{String, ToString};

    use serde::{Deserialize, Serialize};

    use super::*;
    use crate::types::{
        block::{mana::ManaAllotmentDto, output::dto::OutputDto, payload::dto::PayloadDto, Error},
        TryFromDto,
    };

    #[derive(Clone, Debug, Eq, PartialEq, Serialize, Deserialize)]
    #[serde(rename_all = "camelCase")]
    pub struct TransactionDto {
        pub network_id: String,
        pub creation_slot: SlotIndex,
        pub context_inputs: Vec<ContextInput>,
        pub inputs: Vec<Input>,
        pub allotments: Vec<ManaAllotmentDto>,
        #[serde(default, skip_serializing_if = "TransactionCapabilities::is_none")]
        pub capabilities: TransactionCapabilities,
        #[serde(default, skip_serializing_if = "Option::is_none")]
        pub payload: Option<PayloadDto>,
        pub outputs: Vec<OutputDto>,
    }

    impl From<&Transaction> for TransactionDto {
        fn from(value: &Transaction) -> Self {
            Self {
                network_id: value.network_id().to_string(),
                creation_slot: value.creation_slot(),
                context_inputs: value.context_inputs().to_vec(),
                inputs: value.inputs().to_vec(),
                allotments: value.mana_allotments().iter().map(Into::into).collect(),
                capabilities: value.capabilities().clone(),
                payload: match value.payload() {
                    Some(p @ Payload::TaggedData(_)) => Some(p.into()),
                    Some(_) => unimplemented!(),
                    None => None,
                },
                outputs: value.outputs().iter().map(Into::into).collect(),
            }
        }
    }

    impl TryFromDto for Transaction {
        type Dto = TransactionDto;
        type Error = Error;

        fn try_from_dto_with_params_inner(dto: Self::Dto, params: &ValidationParams<'_>) -> Result<Self, Self::Error> {
            let network_id = dto
                .network_id
                .parse::<u64>()
                .map_err(|_| Error::InvalidField("network_id"))?;
            let mana_allotments = dto
                .allotments
                .into_iter()
                .map(|o| ManaAllotment::try_from_dto_with_params(o, params))
                .collect::<Result<Vec<ManaAllotment>, Error>>()?;
            let outputs = dto
                .outputs
                .into_iter()
<<<<<<< HEAD
                .map(|o| Output::try_from_dto_with_params(o, params))
=======
                .map(Output::try_from)
>>>>>>> bf705a0c
                .collect::<Result<Vec<Output>, Error>>()?;

            let mut builder = Self::builder(network_id)
                .with_creation_slot(dto.creation_slot)
                .with_context_inputs(dto.context_inputs)
                .with_inputs(dto.inputs)
                .with_mana_allotments(mana_allotments)
                .with_capabilities(dto.capabilities)
                .with_outputs(outputs);

            builder = if let Some(p) = dto.payload {
                if let PayloadDto::TaggedData(i) = p {
                    builder.with_payload(*i)
                } else {
                    return Err(Error::InvalidField("payload"));
                }
            } else {
                builder
            };

            builder.finish_with_params(params).map_err(Into::into)
        }
    }
}<|MERGE_RESOLUTION|>--- conflicted
+++ resolved
@@ -593,11 +593,7 @@
             let outputs = dto
                 .outputs
                 .into_iter()
-<<<<<<< HEAD
-                .map(|o| Output::try_from_dto_with_params(o, params))
-=======
                 .map(Output::try_from)
->>>>>>> bf705a0c
                 .collect::<Result<Vec<Output>, Error>>()?;
 
             let mut builder = Self::builder(network_id)
