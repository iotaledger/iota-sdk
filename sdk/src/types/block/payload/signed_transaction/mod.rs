--- conflicted
+++ resolved
@@ -61,13 +61,7 @@
     }
 }
 
-<<<<<<< HEAD
-fn verify_signed_transaction_payload<const VERIFY: bool>(
-    payload: &SignedTransactionPayload,
-) -> Result<(), PayloadError> {
-=======
-fn verify_signed_transaction_payload(payload: &SignedTransactionPayload) -> Result<(), Error> {
->>>>>>> 23623631
+fn verify_signed_transaction_payload(payload: &SignedTransactionPayload) -> Result<(), PayloadError> {
     if payload.transaction.inputs().len() != payload.unlocks.len() {
         return Err(PayloadError::InputUnlockCountMismatch {
             input_count: payload.transaction.inputs().len(),
