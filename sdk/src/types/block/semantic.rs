// Copyright 2022 IOTA Stiftung
// SPDX-License-Identifier: Apache-2.0

use alloc::collections::BTreeMap;

use hashbrown::{HashMap, HashSet};
use primitive_types::U256;

use crate::types::block::{
    address::Address,
    output::{ChainId, FoundryId, InputsCommitment, NativeTokens, Output, OutputId, TokenId},
    payload::transaction::{RegularTransactionEssence, TransactionEssence, TransactionId},
    unlock::Unlocks,
    Error,
};

/// Describes the reason of a transaction failure.
#[repr(u8)]
#[derive(Debug, Copy, Clone, Eq, PartialEq, packable::Packable)]
#[cfg_attr(feature = "serde", derive(serde_repr::Serialize_repr, serde_repr::Deserialize_repr))]
#[packable(unpack_error = Error)]
#[packable(tag_type = u8, with_error = Error::InvalidTransactionFailureReason)]
#[non_exhaustive]
pub enum TransactionFailureReason {
    /// The referenced UTXO was already spent.
    InputUtxoAlreadySpent = 1,
    /// The transaction is conflicting with another transaction. Conflicting specifically means a double spend
    /// situation that both transaction pass all validation rules, eventually losing one(s) should have this reason.
    ConflictingWithAnotherTx = 2,
    /// The referenced UTXO is invalid.
    InvalidReferencedUtxo = 3,
    /// The transaction is invalid.
    InvalidTransaction = 4,
    /// The created amount does not match the consumed amount.
    CreatedConsumedAmountMismatch = 5,
    /// The unlock signature is invalid.
    InvalidSignature = 6,
    /// The configured timelock is not yet expired.
    TimelockNotExpired = 7,
    /// The given native tokens are invalid.
    InvalidNativeTokens = 8,
    /// The return amount in a transaction is not fulfilled by the output side.
    StorageDepositReturnUnfulfilled = 9,
    /// An invalid unlock was used.
    InvalidUnlock = 10,
    /// The inputs commitment is invalid.
    InvalidInputsCommitment = 11,
    /// The sender was not verified.
    SenderNotUnlocked = 12,
    /// The chain state transition is invalid.
    InvalidChainStateTransition = 13,
    /// The referenced input is created after transaction issuing time.
    InvalidTransactionIssuingTime = 14,
    /// The mana amount is invalid.
    InvalidManaAmount = 15,
    /// The Block Issuance Credits amount is invalid.
    InvalidBlockIssuanceCreditsAmount = 16,
    /// Reward Context Input is invalid.
    InvalidRewardContextInput = 17,
    /// Commitment Context Input is invalid.
    InvalidCommitmentContextInput = 18,
    /// Staking Feature is not provided in account output when claiming rewards.
    MissingStakingFeature = 19,
    /// Failed to claim staking reward.
    FailedToClaimStakingReward = 20,
    /// Failed to claim delegation reward.
    FailedToClaimDelegationReward = 21,
    /// The semantic validation failed for a reason not covered by the previous variants.
    SemanticValidationFailed = 255,
}

<<<<<<< HEAD
impl TryFrom<u8> for TransactionFailureReason {
    type Error = Error;
=======
impl fmt::Display for ConflictReason {
    fn fmt(&self, f: &mut fmt::Formatter<'_>) -> fmt::Result {
        match self {
            Self::None => write!(f, "The block has no conflict"),
            Self::InputUtxoAlreadySpent => write!(f, "The referenced UTXO was already spent"),
            Self::InputUtxoAlreadySpentInThisMilestone => write!(
                f,
                "The referenced UTXO was already spent while confirming this milestone"
            ),
            Self::InputUtxoNotFound => write!(f, "The referenced UTXO cannot be found"),
            Self::CreatedConsumedAmountMismatch => {
                write!(f, "The sum of the inputs and output values does not match")
            }
            Self::InvalidSignature => write!(f, "The unlock block signature is invalid"),
            Self::TimelockNotExpired => write!(f, "The configured timelock is not yet expired"),
            Self::InvalidNativeTokens => write!(f, "The native tokens are invalid"),
            Self::StorageDepositReturnUnfulfilled => write!(
                f,
                "The return amount in a transaction is not fulfilled by the output side"
            ),
            Self::InvalidUnlock => write!(f, "The input unlock is invalid"),
            Self::InputsCommitmentsMismatch => write!(f, "The inputs commitment is invalid"),
            Self::UnverifiedSender => write!(
                f,
                " The output contains a Sender with an ident (address) which is not unlocked"
            ),
            Self::InvalidChainStateTransition => write!(f, "The chain state transition is invalid"),
            Self::SemanticValidationFailed => write!(f, "The semantic validation failed"),
        }
    }
}

impl TryFrom<u8> for ConflictReason {
    type Error = ConflictError;
>>>>>>> c3c0cf86

    fn try_from(c: u8) -> Result<Self, Self::Error> {
        Ok(match c {
            1 => Self::InputUtxoAlreadySpent,
            2 => Self::ConflictingWithAnotherTx,
            3 => Self::InvalidReferencedUtxo,
            4 => Self::InvalidTransaction,
            5 => Self::CreatedConsumedAmountMismatch,
            6 => Self::InvalidSignature,
            7 => Self::TimelockNotExpired,
            8 => Self::InvalidNativeTokens,
            9 => Self::StorageDepositReturnUnfulfilled,
            10 => Self::InvalidUnlock,
            11 => Self::InvalidInputsCommitment,
            12 => Self::SenderNotUnlocked,
            13 => Self::InvalidChainStateTransition,
            14 => Self::InvalidTransactionIssuingTime,
            15 => Self::InvalidManaAmount,
            16 => Self::InvalidBlockIssuanceCreditsAmount,
            17 => Self::InvalidRewardContextInput,
            18 => Self::InvalidCommitmentContextInput,
            19 => Self::MissingStakingFeature,
            20 => Self::FailedToClaimStakingReward,
            21 => Self::FailedToClaimDelegationReward,
            255 => Self::SemanticValidationFailed,
            x => return Err(Self::Error::InvalidTransactionFailureReason(x)),
        })
    }
}

impl Default for ConflictReason {
    fn default() -> Self {
        Self::None
    }
}

///
pub struct ValidationContext<'a> {
    ///
    pub essence: &'a RegularTransactionEssence,
    ///
    pub essence_hash: [u8; 32],
    ///
    pub inputs_commitment: InputsCommitment,
    ///
    pub unlocks: &'a Unlocks,
    ///
    pub input_amount: u64,
    ///
    pub input_native_tokens: BTreeMap<TokenId, U256>,
    ///
    pub input_chains: HashMap<ChainId, &'a Output>,
    ///
    pub output_amount: u64,
    ///
    pub output_native_tokens: BTreeMap<TokenId, U256>,
    ///
    pub output_chains: HashMap<ChainId, &'a Output>,
    ///
    pub unlocked_addresses: HashSet<Address>,
    ///
    pub storage_deposit_returns: HashMap<Address, u64>,
    ///
    pub simple_deposits: HashMap<Address, u64>,
}

impl<'a> ValidationContext<'a> {
    ///
    pub fn new(
        transaction_id: &TransactionId,
        essence: &'a RegularTransactionEssence,
        inputs: impl Iterator<Item = (&'a OutputId, &'a Output)> + Clone,
        unlocks: &'a Unlocks,
    ) -> Self {
        Self {
            essence,
            unlocks,
            essence_hash: TransactionEssence::from(essence.clone()).hash(),
            inputs_commitment: InputsCommitment::new(inputs.clone().map(|(_, output)| output)),
            input_amount: 0,
            input_native_tokens: BTreeMap::<TokenId, U256>::new(),
            input_chains: inputs
                .filter_map(|(output_id, input)| {
                    input
                        .chain_id()
                        .map(|chain_id| (chain_id.or_from_output_id(output_id), input))
                })
                .collect(),
            output_amount: 0,
            output_native_tokens: BTreeMap::<TokenId, U256>::new(),
            output_chains: essence
                .outputs()
                .iter()
                .enumerate()
                .filter_map(|(index, output)| {
                    output.chain_id().map(|chain_id| {
                        (
                            chain_id.or_from_output_id(&OutputId::new(*transaction_id, index as u16).unwrap()),
                            output,
                        )
                    })
                })
                .collect(),
            unlocked_addresses: HashSet::new(),
            storage_deposit_returns: HashMap::new(),
            simple_deposits: HashMap::new(),
        }
    }
}

///
pub fn semantic_validation(
    mut context: ValidationContext<'_>,
    inputs: &[(&OutputId, &Output)],
    unlocks: &Unlocks,
) -> Result<Option<TransactionFailureReason>, Error> {
    // Validation of the inputs commitment.
    if context.essence.inputs_commitment() != &context.inputs_commitment {
        return Ok(Some(TransactionFailureReason::InvalidInputsCommitment));
    }

    // Validation of inputs.
    for ((output_id, consumed_output), unlock) in inputs.iter().zip(unlocks.iter()) {
        let (conflict, amount, consumed_native_tokens, unlock_conditions) = match consumed_output {
            Output::Basic(output) => (
                output.unlock(output_id, unlock, inputs, &mut context),
                output.amount(),
                Some(output.native_tokens()),
                output.unlock_conditions(),
            ),
            Output::Account(output) => (
                output.unlock(output_id, unlock, inputs, &mut context),
                output.amount(),
                Some(output.native_tokens()),
                output.unlock_conditions(),
            ),
            Output::Foundry(output) => (
                output.unlock(output_id, unlock, inputs, &mut context),
                output.amount(),
                Some(output.native_tokens()),
                output.unlock_conditions(),
            ),
            Output::Nft(output) => (
                output.unlock(output_id, unlock, inputs, &mut context),
                output.amount(),
                Some(output.native_tokens()),
                output.unlock_conditions(),
            ),
            Output::Delegation(output) => (
                output.unlock(output_id, unlock, inputs, &mut context),
                output.amount(),
                None,
                output.unlock_conditions(),
            ),
        };

        if let Err(conflict) = conflict {
            return Ok(Some(conflict));
        }

        if unlock_conditions.is_time_locked(context.essence.creation_slot()) {
            return Ok(Some(TransactionFailureReason::TimelockNotExpired));
        }

        if !unlock_conditions.is_expired(context.essence.creation_slot()) {
            if let Some(storage_deposit_return) = unlock_conditions.storage_deposit_return() {
                let amount = context
                    .storage_deposit_returns
                    .entry(*storage_deposit_return.return_address())
                    .or_default();

                *amount = amount
                    .checked_add(storage_deposit_return.amount())
                    .ok_or(Error::StorageDepositReturnOverflow)?;
            }
        }

        context.input_amount = context
            .input_amount
            .checked_add(amount)
            .ok_or(Error::ConsumedAmountOverflow)?;

        if let Some(consumed_native_tokens) = consumed_native_tokens {
            for native_token in consumed_native_tokens.iter() {
                let native_token_amount = context.input_native_tokens.entry(*native_token.token_id()).or_default();

                *native_token_amount = native_token_amount
                    .checked_add(native_token.amount())
                    .ok_or(Error::ConsumedNativeTokensAmountOverflow)?;
            }
        }
    }

    // Validation of outputs.
    for created_output in context.essence.outputs() {
        let (amount, created_native_tokens, features) = match created_output {
            Output::Basic(output) => {
                if let Some(address) = output.simple_deposit_address() {
                    let amount = context.simple_deposits.entry(*address).or_default();

                    *amount = amount
                        .checked_add(output.amount())
                        .ok_or(Error::CreatedAmountOverflow)?;
                }

                (output.amount(), Some(output.native_tokens()), Some(output.features()))
            }
            Output::Account(output) => (output.amount(), Some(output.native_tokens()), Some(output.features())),
            Output::Foundry(output) => (output.amount(), Some(output.native_tokens()), Some(output.features())),
            Output::Nft(output) => (output.amount(), Some(output.native_tokens()), Some(output.features())),
            Output::Delegation(output) => (output.amount(), None, None),
        };

        if let Some(sender) = features.and_then(|f| f.sender()) {
            if !context.unlocked_addresses.contains(sender.address()) {
                return Ok(Some(TransactionFailureReason::SenderNotUnlocked));
            }
        }

        context.output_amount = context
            .output_amount
            .checked_add(amount)
            .ok_or(Error::CreatedAmountOverflow)?;

        if let Some(created_native_tokens) = created_native_tokens {
            for native_token in created_native_tokens.iter() {
                let native_token_amount = context
                    .output_native_tokens
                    .entry(*native_token.token_id())
                    .or_default();

                *native_token_amount = native_token_amount
                    .checked_add(native_token.amount())
                    .ok_or(Error::CreatedNativeTokensAmountOverflow)?;
            }
        }
    }

    // Validation of storage deposit returns.
    for (return_address, return_amount) in context.storage_deposit_returns.iter() {
        if let Some(deposit_amount) = context.simple_deposits.get(return_address) {
            if deposit_amount < return_amount {
                return Ok(Some(TransactionFailureReason::StorageDepositReturnUnfulfilled));
            }
        } else {
            return Ok(Some(TransactionFailureReason::StorageDepositReturnUnfulfilled));
        }
    }

    // Validation of amounts.
    if context.input_amount != context.output_amount {
        return Ok(Some(TransactionFailureReason::CreatedConsumedAmountMismatch));
    }

    let mut native_token_ids = HashSet::new();

    // Validation of input native tokens.
    for (token_id, _input_amount) in context.input_native_tokens.iter() {
        native_token_ids.insert(token_id);
    }

    // Validation of output native tokens.
    for (token_id, output_amount) in context.output_native_tokens.iter() {
        let input_amount = context.input_native_tokens.get(token_id).copied().unwrap_or_default();

        if output_amount > &input_amount
            && !context
                .output_chains
                .contains_key(&ChainId::from(FoundryId::from(*token_id)))
        {
            return Ok(Some(TransactionFailureReason::InvalidNativeTokens));
        }

        native_token_ids.insert(token_id);
    }

    if native_token_ids.len() > NativeTokens::COUNT_MAX as usize {
        return Ok(Some(TransactionFailureReason::InvalidNativeTokens));
    }

    // Validation of state transitions and destructions.
    for (chain_id, current_state) in context.input_chains.iter() {
        if Output::verify_state_transition(
            Some(current_state),
            context.output_chains.get(chain_id).map(core::ops::Deref::deref),
            &context,
        )
        .is_err()
        {
            return Ok(Some(TransactionFailureReason::InvalidChainStateTransition));
        }
    }

    // Validation of state creations.
    for (chain_id, next_state) in context.output_chains.iter() {
        if context.input_chains.get(chain_id).is_none()
            && Output::verify_state_transition(None, Some(next_state), &context).is_err()
        {
            return Ok(Some(TransactionFailureReason::InvalidChainStateTransition));
        }
    }

    Ok(None)
}<|MERGE_RESOLUTION|>--- conflicted
+++ resolved
@@ -69,45 +69,41 @@
     SemanticValidationFailed = 255,
 }
 
-<<<<<<< HEAD
+// TODO bring back
+// impl fmt::Display for TransactionFailureReason {
+//     fn fmt(&self, f: &mut fmt::Formatter<'_>) -> fmt::Result {
+//         match self {
+//             Self::None => write!(f, "The block has no conflict"),
+//             Self::InputUtxoAlreadySpent => write!(f, "The referenced UTXO was already spent"),
+//             Self::InputUtxoAlreadySpentInThisMilestone => write!(
+//                 f,
+//                 "The referenced UTXO was already spent while confirming this milestone"
+//             ),
+//             Self::InputUtxoNotFound => write!(f, "The referenced UTXO cannot be found"),
+//             Self::CreatedConsumedAmountMismatch => {
+//                 write!(f, "The sum of the inputs and output values does not match")
+//             }
+//             Self::InvalidSignature => write!(f, "The unlock block signature is invalid"),
+//             Self::TimelockNotExpired => write!(f, "The configured timelock is not yet expired"),
+//             Self::InvalidNativeTokens => write!(f, "The native tokens are invalid"),
+//             Self::StorageDepositReturnUnfulfilled => write!(
+//                 f,
+//                 "The return amount in a transaction is not fulfilled by the output side"
+//             ),
+//             Self::InvalidUnlock => write!(f, "The input unlock is invalid"),
+//             Self::InputsCommitmentsMismatch => write!(f, "The inputs commitment is invalid"),
+//             Self::UnverifiedSender => write!(
+//                 f,
+//                 " The output contains a Sender with an ident (address) which is not unlocked"
+//             ),
+//             Self::InvalidChainStateTransition => write!(f, "The chain state transition is invalid"),
+//             Self::SemanticValidationFailed => write!(f, "The semantic validation failed"),
+//         }
+//     }
+// }
+
 impl TryFrom<u8> for TransactionFailureReason {
     type Error = Error;
-=======
-impl fmt::Display for ConflictReason {
-    fn fmt(&self, f: &mut fmt::Formatter<'_>) -> fmt::Result {
-        match self {
-            Self::None => write!(f, "The block has no conflict"),
-            Self::InputUtxoAlreadySpent => write!(f, "The referenced UTXO was already spent"),
-            Self::InputUtxoAlreadySpentInThisMilestone => write!(
-                f,
-                "The referenced UTXO was already spent while confirming this milestone"
-            ),
-            Self::InputUtxoNotFound => write!(f, "The referenced UTXO cannot be found"),
-            Self::CreatedConsumedAmountMismatch => {
-                write!(f, "The sum of the inputs and output values does not match")
-            }
-            Self::InvalidSignature => write!(f, "The unlock block signature is invalid"),
-            Self::TimelockNotExpired => write!(f, "The configured timelock is not yet expired"),
-            Self::InvalidNativeTokens => write!(f, "The native tokens are invalid"),
-            Self::StorageDepositReturnUnfulfilled => write!(
-                f,
-                "The return amount in a transaction is not fulfilled by the output side"
-            ),
-            Self::InvalidUnlock => write!(f, "The input unlock is invalid"),
-            Self::InputsCommitmentsMismatch => write!(f, "The inputs commitment is invalid"),
-            Self::UnverifiedSender => write!(
-                f,
-                " The output contains a Sender with an ident (address) which is not unlocked"
-            ),
-            Self::InvalidChainStateTransition => write!(f, "The chain state transition is invalid"),
-            Self::SemanticValidationFailed => write!(f, "The semantic validation failed"),
-        }
-    }
-}
-
-impl TryFrom<u8> for ConflictReason {
-    type Error = ConflictError;
->>>>>>> c3c0cf86
 
     fn try_from(c: u8) -> Result<Self, Self::Error> {
         Ok(match c {
@@ -135,12 +131,6 @@
             255 => Self::SemanticValidationFailed,
             x => return Err(Self::Error::InvalidTransactionFailureReason(x)),
         })
-    }
-}
-
-impl Default for ConflictReason {
-    fn default() -> Self {
-        Self::None
     }
 }
 
