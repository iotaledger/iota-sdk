--- conflicted
+++ resolved
@@ -8,15 +8,9 @@
 use primitive_types::U256;
 
 use crate::types::block::{
-<<<<<<< HEAD
     address::{Address, AddressCapabilityFlag},
     output::{ChainId, FoundryId, InputsCommitment, NativeTokens, Output, OutputId, TokenId, UnlockCondition},
-    payload::transaction::{RegularTransactionEssence, TransactionEssence, TransactionId},
-=======
-    address::Address,
-    output::{ChainId, FoundryId, InputsCommitment, NativeTokens, Output, OutputId, TokenId},
     payload::transaction::{RegularTransactionEssence, TransactionCapabilityFlag, TransactionEssence, TransactionId},
->>>>>>> f38f5617
     unlock::Unlocks,
     Error,
 };
@@ -460,11 +454,7 @@
         return Ok(Some(TransactionFailureReason::SumInputsOutputsAmountMismatch));
     }
 
-    if context.input_mana > context.output_mana
-        && !context
-            .essence
-            .capabilities()
-            .has_capability(TransactionCapabilityFlag::BurnMana)
+    if context.input_mana > context.output_mana && !context.essence.has_capability(TransactionCapabilityFlag::BurnMana)
     {
         // TODO: add a variant https://github.com/iotaledger/iota-sdk/issues/1430
         return Ok(Some(TransactionFailureReason::SemanticValidationFailed));
