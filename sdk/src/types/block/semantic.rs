// Copyright 2022 IOTA Stiftung
// SPDX-License-Identifier: Apache-2.0

use alloc::collections::BTreeMap;
use core::fmt;

use hashbrown::{HashMap, HashSet};
use primitive_types::U256;

use crate::types::block::{
<<<<<<< HEAD
    address::Address,
    output::{ChainId, FoundryId, InputsCommitment, NativeTokens, Output, OutputId, TokenId},
    payload::transaction::{RegularTransactionEssence, TransactionEssence, TransactionId},
    protocol::ProtocolParameters,
=======
    address::{Address, AddressCapabilityFlag},
    output::{ChainId, FoundryId, InputsCommitment, NativeTokens, Output, OutputId, TokenId, UnlockCondition},
    payload::transaction::{RegularTransactionEssence, TransactionCapabilityFlag, TransactionEssence, TransactionId},
>>>>>>> 3d1deb92
    unlock::Unlocks,
    Error,
};

/// Describes the reason of a transaction failure.
#[repr(u8)]
#[derive(Debug, Copy, Clone, Eq, PartialEq, packable::Packable)]
#[cfg_attr(feature = "serde", derive(serde_repr::Serialize_repr, serde_repr::Deserialize_repr))]
#[packable(unpack_error = Error)]
#[packable(tag_type = u8, with_error = Error::InvalidTransactionFailureReason)]
#[non_exhaustive]
pub enum TransactionFailureReason {
    /// The referenced UTXO was already spent.
    InputUtxoAlreadySpent = 1,
    /// The transaction is conflicting with another transaction. Conflicting specifically means a double spend
    /// situation that both transaction pass all validation rules, eventually losing one(s) should have this reason.
    ConflictingWithAnotherTx = 2,
    /// The referenced UTXO is invalid.
    InvalidReferencedUtxo = 3,
    /// The transaction is invalid.
    InvalidTransaction = 4,
    /// The sum of the inputs and output base token amount does not match.
    SumInputsOutputsAmountMismatch = 5,
    /// The unlock block signature is invalid.
    InvalidUnlockBlockSignature = 6,
    /// The configured timelock is not yet expired.
    TimelockNotExpired = 7,
    /// The given native tokens are invalid.
    InvalidNativeTokens = 8,
    /// The return amount in a transaction is not fulfilled by the output side.
    StorageDepositReturnUnfulfilled = 9,
    /// An input unlock was invalid.
    InvalidInputUnlock = 10,
    /// The inputs commitment is invalid.
    InvalidInputsCommitment = 11,
    /// The output contains a Sender with an ident (address) which is not unlocked.
    SenderNotUnlocked = 12,
    /// The chain state transition is invalid.
    InvalidChainStateTransition = 13,
    /// The referenced input is created after transaction issuing time.
    InvalidTransactionIssuingTime = 14,
    /// The mana amount is invalid.
    InvalidManaAmount = 15,
    /// The Block Issuance Credits amount is invalid.
    InvalidBlockIssuanceCreditsAmount = 16,
    /// Reward Context Input is invalid.
    InvalidRewardContextInput = 17,
    /// Commitment Context Input is invalid.
    InvalidCommitmentContextInput = 18,
    /// Staking Feature is not provided in account output when claiming rewards.
    MissingStakingFeature = 19,
    /// Failed to claim staking reward.
    FailedToClaimStakingReward = 20,
    /// Failed to claim delegation reward.
    FailedToClaimDelegationReward = 21,
    /// The semantic validation failed for a reason not covered by the previous variants.
    SemanticValidationFailed = 255,
}

impl fmt::Display for TransactionFailureReason {
    fn fmt(&self, f: &mut fmt::Formatter<'_>) -> fmt::Result {
        match self {
            Self::InputUtxoAlreadySpent => write!(f, "The referenced UTXO was already spent."),
            Self::ConflictingWithAnotherTx => write!(
                f,
                "The transaction is conflicting with another transaction. Conflicting specifically means a double spend situation that both transactions pass all validation rules, eventually losing one(s) should have this reason."
            ),
            Self::InvalidReferencedUtxo => write!(f, "The referenced UTXO is invalid."),
            Self::InvalidTransaction => write!(f, "The transaction is invalid."),
            Self::SumInputsOutputsAmountMismatch => {
                write!(f, "The sum of the inputs and output base token amount does not match.")
            }
            Self::InvalidUnlockBlockSignature => write!(f, "The unlock block signature is invalid."),
            Self::TimelockNotExpired => write!(f, "The configured timelock is not yet expired."),
            Self::InvalidNativeTokens => write!(f, "The given native tokens are invalid."),
            Self::StorageDepositReturnUnfulfilled => write!(
                f,
                "The return amount in a transaction is not fulfilled by the output side."
            ),
            Self::InvalidInputUnlock => write!(f, "An input unlock was invalid."),
            Self::InvalidInputsCommitment => write!(f, "The inputs commitment is invalid."),
            Self::SenderNotUnlocked => write!(
                f,
                "The output contains a Sender with an ident (address) which is not unlocked."
            ),
            Self::InvalidChainStateTransition => write!(f, "The chain state transition is invalid."),
            Self::InvalidTransactionIssuingTime => {
                write!(f, "The referenced input is created after transaction issuing time.")
            }
            Self::InvalidManaAmount => write!(f, "The mana amount is invalid."),
            Self::InvalidBlockIssuanceCreditsAmount => write!(f, "The Block Issuance Credits amount is invalid."),
            Self::InvalidRewardContextInput => write!(f, "Reward Context Input is invalid."),
            Self::InvalidCommitmentContextInput => write!(f, "Commitment Context Input is invalid."),
            Self::MissingStakingFeature => write!(
                f,
                "Staking Feature is not provided in account output when claiming rewards."
            ),
            Self::FailedToClaimStakingReward => write!(f, "Failed to claim staking reward."),
            Self::FailedToClaimDelegationReward => write!(f, "Failed to claim delegation reward."),
            Self::SemanticValidationFailed => write!(
                f,
                "The semantic validation failed for a reason not covered by the previous variants."
            ),
        }
    }
}

impl TryFrom<u8> for TransactionFailureReason {
    type Error = Error;

    fn try_from(c: u8) -> Result<Self, Self::Error> {
        Ok(match c {
            1 => Self::InputUtxoAlreadySpent,
            2 => Self::ConflictingWithAnotherTx,
            3 => Self::InvalidReferencedUtxo,
            4 => Self::InvalidTransaction,
            5 => Self::SumInputsOutputsAmountMismatch,
            6 => Self::InvalidUnlockBlockSignature,
            7 => Self::TimelockNotExpired,
            8 => Self::InvalidNativeTokens,
            9 => Self::StorageDepositReturnUnfulfilled,
            10 => Self::InvalidInputUnlock,
            11 => Self::InvalidInputsCommitment,
            12 => Self::SenderNotUnlocked,
            13 => Self::InvalidChainStateTransition,
            14 => Self::InvalidTransactionIssuingTime,
            15 => Self::InvalidManaAmount,
            16 => Self::InvalidBlockIssuanceCreditsAmount,
            17 => Self::InvalidRewardContextInput,
            18 => Self::InvalidCommitmentContextInput,
            19 => Self::MissingStakingFeature,
            20 => Self::FailedToClaimStakingReward,
            21 => Self::FailedToClaimDelegationReward,
            255 => Self::SemanticValidationFailed,
            x => return Err(Self::Error::InvalidTransactionFailureReason(x)),
        })
    }
}

///
pub struct ValidationContext<'a> {
<<<<<<< HEAD
    ///
    pub protocol_parameters: ProtocolParameters,
    ///
    pub essence: &'a RegularTransactionEssence,
    ///
    pub essence_hash: [u8; 32],
    ///
    pub inputs_commitment: InputsCommitment,
    ///
    pub unlocks: &'a Unlocks,
    ///
    pub input_amount: u64,
    ///
    pub input_native_tokens: BTreeMap<TokenId, U256>,
    ///
    pub input_chains: HashMap<ChainId, &'a Output>,
    ///
    pub output_amount: u64,
    ///
    pub output_native_tokens: BTreeMap<TokenId, U256>,
    ///
    pub output_chains: HashMap<ChainId, &'a Output>,
    ///
    pub unlocked_addresses: HashSet<Address>,
    ///
    pub storage_deposit_returns: HashMap<Address, u64>,
    ///
    pub simple_deposits: HashMap<Address, u64>,
=======
    pub(crate) essence: &'a RegularTransactionEssence,
    pub(crate) essence_hash: [u8; 32],
    pub(crate) inputs_commitment: InputsCommitment,
    // TODO
    #[allow(dead_code)]
    pub(crate) unlocks: &'a Unlocks,
    pub(crate) input_amount: u64,
    pub(crate) input_mana: u64,
    pub(crate) input_native_tokens: BTreeMap<TokenId, U256>,
    pub(crate) input_chains: HashMap<ChainId, &'a Output>,
    pub(crate) output_amount: u64,
    pub(crate) output_mana: u64,
    pub(crate) output_native_tokens: BTreeMap<TokenId, U256>,
    pub(crate) output_chains: HashMap<ChainId, &'a Output>,
    pub(crate) unlocked_addresses: HashSet<Address>,
    pub(crate) storage_deposit_returns: HashMap<Address, u64>,
    pub(crate) simple_deposits: HashMap<Address, u64>,
>>>>>>> 3d1deb92
}

impl<'a> ValidationContext<'a> {
    ///
    pub fn new(
        protocol_parameters: ProtocolParameters,
        transaction_id: &TransactionId,
        essence: &'a RegularTransactionEssence,
        inputs: impl Iterator<Item = (&'a OutputId, &'a Output)> + Clone,
        unlocks: &'a Unlocks,
    ) -> Self {
        Self {
            protocol_parameters,
            essence,
            unlocks,
            essence_hash: TransactionEssence::from(essence.clone()).hash(),
            inputs_commitment: InputsCommitment::new(inputs.clone().map(|(_, output)| output)),
            input_amount: 0,
            input_mana: 0,
            input_native_tokens: BTreeMap::<TokenId, U256>::new(),
            input_chains: inputs
                .filter_map(|(output_id, input)| {
                    input
                        .chain_id()
                        .map(|chain_id| (chain_id.or_from_output_id(output_id), input))
                })
                .collect(),
            output_amount: 0,
            output_mana: 0,
            output_native_tokens: BTreeMap::<TokenId, U256>::new(),
            output_chains: essence
                .outputs()
                .iter()
                .enumerate()
                .filter_map(|(index, output)| {
                    output.chain_id().map(|chain_id| {
                        (
                            chain_id.or_from_output_id(&OutputId::new(*transaction_id, index as u16).unwrap()),
                            output,
                        )
                    })
                })
                .collect(),
            unlocked_addresses: HashSet::new(),
            storage_deposit_returns: HashMap::new(),
            simple_deposits: HashMap::new(),
        }
    }
}

///
pub fn semantic_validation(
    mut context: ValidationContext<'_>,
    inputs: &[(&OutputId, &Output)],
    unlocks: &Unlocks,
) -> Result<Option<TransactionFailureReason>, Error> {
    // Validation of the inputs commitment.
    if context.essence.inputs_commitment() != &context.inputs_commitment {
        return Ok(Some(TransactionFailureReason::InvalidInputsCommitment));
    }

    // Validation of inputs.
    for ((output_id, consumed_output), unlock) in inputs.iter().zip(unlocks.iter()) {
        let (conflict, amount, mana, consumed_native_tokens, unlock_conditions) = match consumed_output {
            Output::Basic(output) => (
                output.unlock(output_id, unlock, inputs, &mut context),
                output.amount(),
                output.mana(),
                Some(output.native_tokens()),
                output.unlock_conditions(),
            ),
            Output::Account(output) => (
                output.unlock(output_id, unlock, inputs, &mut context),
                output.amount(),
                output.mana(),
                Some(output.native_tokens()),
                output.unlock_conditions(),
            ),
            Output::Foundry(output) => (
                output.unlock(output_id, unlock, inputs, &mut context),
                output.amount(),
                0,
                Some(output.native_tokens()),
                output.unlock_conditions(),
            ),
            Output::Nft(output) => (
                output.unlock(output_id, unlock, inputs, &mut context),
                output.amount(),
                output.mana(),
                Some(output.native_tokens()),
                output.unlock_conditions(),
            ),
            Output::Delegation(output) => (
                output.unlock(output_id, unlock, inputs, &mut context),
                output.amount(),
                0,
                None,
                output.unlock_conditions(),
            ),
        };

        if let Err(conflict) = conflict {
            return Ok(Some(conflict));
        }

        if let Some(timelock) = unlock_conditions.timelock() {
            if let Some(commitment) = context.essence.context_inputs().iter().find(|c| c.is_commitment()) {
                if timelock.is_timelocked(
                    commitment.as_commitment().slot_index(),
                    context.protocol_parameters.min_committable_age(),
                ) {
                    return Ok(Some(TransactionFailureReason::TimelockNotExpired));
                }
            } else {
                // TODO return an error
            }
        }

        if let Some(expiration) = unlock_conditions.expiration() {
            if let Some(commitment) = context.essence.context_inputs().iter().find(|c| c.is_commitment()) {
                // TODO check is_deadzoned ?
                if !expiration.is_expired(
                    commitment.as_commitment().slot_index(),
                    context.protocol_parameters.min_committable_age(),
                ) {
                    if let Some(storage_deposit_return) = unlock_conditions.storage_deposit_return() {
                        let amount = context
                            .storage_deposit_returns
                            .entry(storage_deposit_return.return_address().clone())
                            .or_default();

                        *amount = amount
                            .checked_add(storage_deposit_return.amount())
                            .ok_or(Error::StorageDepositReturnOverflow)?;
                    }
                }
            } else {
                // TODO return an error
            }
        }

        context.input_amount = context
            .input_amount
            .checked_add(amount)
            .ok_or(Error::ConsumedAmountOverflow)?;

        context.input_mana = context
            .input_mana
            .checked_add(mana)
            .ok_or(Error::ConsumedManaOverflow)?;

        if let Some(consumed_native_tokens) = consumed_native_tokens {
            for native_token in consumed_native_tokens.iter() {
                let native_token_amount = context.input_native_tokens.entry(*native_token.token_id()).or_default();

                *native_token_amount = native_token_amount
                    .checked_add(native_token.amount())
                    .ok_or(Error::ConsumedNativeTokensAmountOverflow)?;
            }
        }
    }

    // Validation of outputs.
    for created_output in context.essence.outputs() {
        let (amount, mana, created_native_tokens, features) = match created_output {
            Output::Basic(output) => {
                if let Some(address) = output.simple_deposit_address() {
                    let amount = context.simple_deposits.entry(address.clone()).or_default();

                    *amount = amount
                        .checked_add(output.amount())
                        .ok_or(Error::CreatedAmountOverflow)?;
                }

                (
                    output.amount(),
                    output.mana(),
                    Some(output.native_tokens()),
                    Some(output.features()),
                )
            }
            Output::Account(output) => (
                output.amount(),
                output.mana(),
                Some(output.native_tokens()),
                Some(output.features()),
            ),
            Output::Foundry(output) => (
                output.amount(),
                0,
                Some(output.native_tokens()),
                Some(output.features()),
            ),
            Output::Nft(output) => (
                output.amount(),
                output.mana(),
                Some(output.native_tokens()),
                Some(output.features()),
            ),
            Output::Delegation(output) => (output.amount(), 0, None, None),
        };

        if let Some(unlock_conditions) = created_output.unlock_conditions() {
            // Check the possibly restricted address-containing conditions
            let addresses = unlock_conditions
                .iter()
                .filter_map(|uc| match uc {
                    UnlockCondition::Address(uc) => Some(uc.address()),
                    UnlockCondition::Expiration(uc) => Some(uc.return_address()),
                    UnlockCondition::StateControllerAddress(uc) => Some(uc.address()),
                    UnlockCondition::GovernorAddress(uc) => Some(uc.address()),
                    _ => None,
                })
                .filter_map(Address::as_restricted_opt);
            for address in addresses {
                if created_output.native_tokens().map(|t| t.len()).unwrap_or_default() > 0
                    && !address.has_capability(AddressCapabilityFlag::OutputsWithNativeTokens)
                {
                    // TODO: add a variant https://github.com/iotaledger/iota-sdk/issues/1430
                    return Ok(Some(TransactionFailureReason::SemanticValidationFailed));
                }

                if created_output.mana() > 0 && !address.has_capability(AddressCapabilityFlag::OutputsWithMana) {
                    // TODO: add a variant https://github.com/iotaledger/iota-sdk/issues/1430
                    return Ok(Some(TransactionFailureReason::SemanticValidationFailed));
                }

                if unlock_conditions.timelock().is_some()
                    && !address.has_capability(AddressCapabilityFlag::OutputsWithTimelock)
                {
                    // TODO: add a variant https://github.com/iotaledger/iota-sdk/issues/1430
                    return Ok(Some(TransactionFailureReason::SemanticValidationFailed));
                }

                if unlock_conditions.expiration().is_some()
                    && !address.has_capability(AddressCapabilityFlag::OutputsWithExpiration)
                {
                    // TODO: add a variant https://github.com/iotaledger/iota-sdk/issues/1430
                    return Ok(Some(TransactionFailureReason::SemanticValidationFailed));
                }

                if unlock_conditions.storage_deposit_return().is_some()
                    && !address.has_capability(AddressCapabilityFlag::OutputsWithStorageDepositReturn)
                {
                    // TODO: add a variant https://github.com/iotaledger/iota-sdk/issues/1430
                    return Ok(Some(TransactionFailureReason::SemanticValidationFailed));
                }

                if match &created_output {
                    Output::Account(_) => !address.has_capability(AddressCapabilityFlag::AccountOutputs),
                    Output::Nft(_) => !address.has_capability(AddressCapabilityFlag::NftOutputs),
                    Output::Delegation(_) => !address.has_capability(AddressCapabilityFlag::DelegationOutputs),
                    _ => false,
                } {
                    // TODO: add a variant https://github.com/iotaledger/iota-sdk/issues/1430
                    return Ok(Some(TransactionFailureReason::SemanticValidationFailed));
                }
            }
        }

        if let Some(sender) = features.and_then(|f| f.sender()) {
            if !context.unlocked_addresses.contains(sender.address()) {
                return Ok(Some(TransactionFailureReason::SenderNotUnlocked));
            }
        }

        context.output_amount = context
            .output_amount
            .checked_add(amount)
            .ok_or(Error::CreatedAmountOverflow)?;

        context.output_mana = context
            .output_mana
            .checked_add(mana)
            .ok_or(Error::CreatedManaOverflow)?;

        if let Some(created_native_tokens) = created_native_tokens {
            for native_token in created_native_tokens.iter() {
                let native_token_amount = context
                    .output_native_tokens
                    .entry(*native_token.token_id())
                    .or_default();

                *native_token_amount = native_token_amount
                    .checked_add(native_token.amount())
                    .ok_or(Error::CreatedNativeTokensAmountOverflow)?;
            }
        }
    }

    // Validation of storage deposit returns.
    for (return_address, return_amount) in context.storage_deposit_returns.iter() {
        if let Some(deposit_amount) = context.simple_deposits.get(return_address) {
            if deposit_amount < return_amount {
                return Ok(Some(TransactionFailureReason::StorageDepositReturnUnfulfilled));
            }
        } else {
            return Ok(Some(TransactionFailureReason::StorageDepositReturnUnfulfilled));
        }
    }

    // Validation of amounts.
    if context.input_amount != context.output_amount {
        return Ok(Some(TransactionFailureReason::SumInputsOutputsAmountMismatch));
    }

    if context.input_mana > context.output_mana && !context.essence.has_capability(TransactionCapabilityFlag::BurnMana)
    {
        // TODO: add a variant https://github.com/iotaledger/iota-sdk/issues/1430
        return Ok(Some(TransactionFailureReason::SemanticValidationFailed));
    }

    let mut native_token_ids = HashSet::new();

    // Validation of input native tokens.
    for (token_id, _input_amount) in context.input_native_tokens.iter() {
        native_token_ids.insert(token_id);
    }

    // Validation of output native tokens.
    for (token_id, output_amount) in context.output_native_tokens.iter() {
        let input_amount = context.input_native_tokens.get(token_id).copied().unwrap_or_default();

        if output_amount > &input_amount
            && !context
                .output_chains
                .contains_key(&ChainId::from(FoundryId::from(*token_id)))
        {
            return Ok(Some(TransactionFailureReason::InvalidNativeTokens));
        }

        native_token_ids.insert(token_id);
    }

    if native_token_ids.len() > NativeTokens::COUNT_MAX as usize {
        return Ok(Some(TransactionFailureReason::InvalidNativeTokens));
    }

    // Validation of state transitions and destructions.
    for (chain_id, current_state) in context.input_chains.iter() {
        if Output::verify_state_transition(
            Some(current_state),
            context.output_chains.get(chain_id).map(core::ops::Deref::deref),
            &context,
        )
        .is_err()
        {
            return Ok(Some(TransactionFailureReason::InvalidChainStateTransition));
        }
    }

    // Validation of state creations.
    for (chain_id, next_state) in context.output_chains.iter() {
        if context.input_chains.get(chain_id).is_none()
            && Output::verify_state_transition(None, Some(next_state), &context).is_err()
        {
            return Ok(Some(TransactionFailureReason::InvalidChainStateTransition));
        }
    }

    Ok(None)
}<|MERGE_RESOLUTION|>--- conflicted
+++ resolved
@@ -8,16 +8,10 @@
 use primitive_types::U256;
 
 use crate::types::block::{
-<<<<<<< HEAD
-    address::Address,
-    output::{ChainId, FoundryId, InputsCommitment, NativeTokens, Output, OutputId, TokenId},
-    payload::transaction::{RegularTransactionEssence, TransactionEssence, TransactionId},
-    protocol::ProtocolParameters,
-=======
     address::{Address, AddressCapabilityFlag},
     output::{ChainId, FoundryId, InputsCommitment, NativeTokens, Output, OutputId, TokenId, UnlockCondition},
     payload::transaction::{RegularTransactionEssence, TransactionCapabilityFlag, TransactionEssence, TransactionId},
->>>>>>> 3d1deb92
+    protocol::ProtocolParameters,
     unlock::Unlocks,
     Error,
 };
@@ -159,36 +153,7 @@
 
 ///
 pub struct ValidationContext<'a> {
-<<<<<<< HEAD
-    ///
-    pub protocol_parameters: ProtocolParameters,
-    ///
-    pub essence: &'a RegularTransactionEssence,
-    ///
-    pub essence_hash: [u8; 32],
-    ///
-    pub inputs_commitment: InputsCommitment,
-    ///
-    pub unlocks: &'a Unlocks,
-    ///
-    pub input_amount: u64,
-    ///
-    pub input_native_tokens: BTreeMap<TokenId, U256>,
-    ///
-    pub input_chains: HashMap<ChainId, &'a Output>,
-    ///
-    pub output_amount: u64,
-    ///
-    pub output_native_tokens: BTreeMap<TokenId, U256>,
-    ///
-    pub output_chains: HashMap<ChainId, &'a Output>,
-    ///
-    pub unlocked_addresses: HashSet<Address>,
-    ///
-    pub storage_deposit_returns: HashMap<Address, u64>,
-    ///
-    pub simple_deposits: HashMap<Address, u64>,
-=======
+    pub(crate) protocol_parameters: ProtocolParameters,
     pub(crate) essence: &'a RegularTransactionEssence,
     pub(crate) essence_hash: [u8; 32],
     pub(crate) inputs_commitment: InputsCommitment,
@@ -206,7 +171,6 @@
     pub(crate) unlocked_addresses: HashSet<Address>,
     pub(crate) storage_deposit_returns: HashMap<Address, u64>,
     pub(crate) simple_deposits: HashMap<Address, u64>,
->>>>>>> 3d1deb92
 }
 
 impl<'a> ValidationContext<'a> {
