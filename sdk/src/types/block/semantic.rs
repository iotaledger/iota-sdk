--- conflicted
+++ resolved
@@ -230,53 +230,33 @@
 
     // Validation of inputs.
     for ((output_id, consumed_output), unlock) in inputs.iter().zip(unlocks.iter()) {
-<<<<<<< HEAD
-        let (conflict, amount, consumed_native_token, unlock_conditions) = match consumed_output {
-            Output::Basic(output) => (
-                output.unlock(output_id, unlock, inputs, &mut context),
-                output.amount(),
-                output.native_token(),
-=======
-        let (conflict, amount, mana, consumed_native_tokens, unlock_conditions) = match consumed_output {
+        let (conflict, amount, mana, consumed_native_token, unlock_conditions) = match consumed_output {
             Output::Basic(output) => (
                 output.unlock(output_id, unlock, inputs, &mut context),
                 output.amount(),
                 output.mana(),
-                Some(output.native_tokens()),
->>>>>>> ea982e1d
+                output.native_token(),
                 output.unlock_conditions(),
             ),
             Output::Account(output) => (
                 output.unlock(output_id, unlock, inputs, &mut context),
                 output.amount(),
-<<<<<<< HEAD
+                output.mana(),
                 None,
-=======
-                output.mana(),
-                Some(output.native_tokens()),
->>>>>>> ea982e1d
                 output.unlock_conditions(),
             ),
             Output::Foundry(output) => (
                 output.unlock(output_id, unlock, inputs, &mut context),
                 output.amount(),
-<<<<<<< HEAD
+                0,
                 output.native_token(),
-=======
-                0,
-                Some(output.native_tokens()),
->>>>>>> ea982e1d
                 output.unlock_conditions(),
             ),
             Output::Nft(output) => (
                 output.unlock(output_id, unlock, inputs, &mut context),
                 output.amount(),
-<<<<<<< HEAD
+                output.mana(),
                 None,
-=======
-                output.mana(),
-                Some(output.native_tokens()),
->>>>>>> ea982e1d
                 output.unlock_conditions(),
             ),
             Output::Delegation(output) => (
@@ -314,22 +294,16 @@
             .checked_add(amount)
             .ok_or(Error::ConsumedAmountOverflow)?;
 
-<<<<<<< HEAD
+        context.input_mana = context
+            .input_mana
+            .checked_add(mana)
+            .ok_or(Error::ConsumedManaOverflow)?;
+
         if let Some(consumed_native_token) = consumed_native_token {
             let native_token_amount = context
                 .input_native_tokens
                 .entry(*consumed_native_token.token_id())
                 .or_default();
-=======
-        context.input_mana = context
-            .input_mana
-            .checked_add(mana)
-            .ok_or(Error::ConsumedManaOverflow)?;
-
-        if let Some(consumed_native_tokens) = consumed_native_tokens {
-            for native_token in consumed_native_tokens.iter() {
-                let native_token_amount = context.input_native_tokens.entry(*native_token.token_id()).or_default();
->>>>>>> ea982e1d
 
             *native_token_amount = native_token_amount
                 .checked_add(consumed_native_token.amount())
@@ -339,11 +313,7 @@
 
     // Validation of outputs.
     for created_output in context.essence.outputs() {
-<<<<<<< HEAD
-        let (amount, created_native_token, features) = match created_output {
-=======
-        let (amount, mana, created_native_tokens, features) = match created_output {
->>>>>>> ea982e1d
+        let (amount, mana, created_native_token, features) = match created_output {
             Output::Basic(output) => {
                 if let Some(address) = output.simple_deposit_address() {
                     let amount = context.simple_deposits.entry(address.clone()).or_default();
@@ -353,41 +323,17 @@
                         .ok_or(Error::CreatedAmountOverflow)?;
                 }
 
-<<<<<<< HEAD
-                (output.amount(), output.native_token(), Some(output.features()))
-            }
-            Output::Account(output) => (output.amount(), None, Some(output.features())),
-            Output::Foundry(output) => (output.amount(), output.native_token(), Some(output.features())),
-            Output::Nft(output) => (output.amount(), None, Some(output.features())),
-            Output::Delegation(output) => (output.amount(), None, None),
-=======
                 (
                     output.amount(),
                     output.mana(),
-                    Some(output.native_tokens()),
+                    output.native_token(),
                     Some(output.features()),
                 )
             }
-            Output::Account(output) => (
-                output.amount(),
-                output.mana(),
-                Some(output.native_tokens()),
-                Some(output.features()),
-            ),
-            Output::Foundry(output) => (
-                output.amount(),
-                0,
-                Some(output.native_tokens()),
-                Some(output.features()),
-            ),
-            Output::Nft(output) => (
-                output.amount(),
-                output.mana(),
-                Some(output.native_tokens()),
-                Some(output.features()),
-            ),
+            Output::Account(output) => (output.amount(), output.mana(), None, Some(output.features())),
+            Output::Foundry(output) => (output.amount(), 0, output.native_token(), Some(output.features())),
+            Output::Nft(output) => (output.amount(), output.mana(), None, Some(output.features())),
             Output::Delegation(output) => (output.amount(), 0, None, None),
->>>>>>> ea982e1d
         };
 
         if let Some(unlock_conditions) = created_output.unlock_conditions() {
@@ -459,25 +405,16 @@
             .checked_add(amount)
             .ok_or(Error::CreatedAmountOverflow)?;
 
-<<<<<<< HEAD
+        context.output_mana = context
+            .output_mana
+            .checked_add(mana)
+            .ok_or(Error::CreatedManaOverflow)?;
+
         if let Some(created_native_token) = created_native_token {
             let native_token_amount = context
                 .output_native_tokens
                 .entry(*created_native_token.token_id())
                 .or_default();
-=======
-        context.output_mana = context
-            .output_mana
-            .checked_add(mana)
-            .ok_or(Error::CreatedManaOverflow)?;
-
-        if let Some(created_native_tokens) = created_native_tokens {
-            for native_token in created_native_tokens.iter() {
-                let native_token_amount = context
-                    .output_native_tokens
-                    .entry(*native_token.token_id())
-                    .or_default();
->>>>>>> ea982e1d
 
             *native_token_amount = native_token_amount
                 .checked_add(created_native_token.amount())
