--- conflicted
+++ resolved
@@ -301,13 +301,8 @@
     }
 
     // Validation of outputs.
-<<<<<<< HEAD
-    for created_output in context.essence.outputs() {
+    for created_output in context.transaction.outputs() {
         let (amount, mana, created_native_token, features) = match created_output {
-=======
-    for created_output in context.transaction.outputs() {
-        let (amount, mana, created_native_tokens, features) = match created_output {
->>>>>>> debd49f9
             Output::Basic(output) => {
                 if let Some(address) = output.simple_deposit_address() {
                     let amount = context.simple_deposits.entry(address.clone()).or_default();
