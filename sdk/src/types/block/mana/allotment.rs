--- conflicted
+++ resolved
@@ -89,11 +89,7 @@
     /// The maximum number of mana allotments of a transaction.
     pub const COUNT_MAX: u16 = 128;
     /// The range of valid numbers of mana allotments of a transaction.
-<<<<<<< HEAD
-    pub const COUNT_RANGE: RangeInclusive<u16> = Self::COUNT_MIN..=Self::COUNT_MAX; // [1..128]
-=======
     pub const COUNT_RANGE: RangeInclusive<u16> = Self::COUNT_MIN..=Self::COUNT_MAX; // [0..128]
->>>>>>> a2cfbe3b
 
     /// Creates a new [`ManaAllotments`] from a vec.
     pub fn from_vec(allotments: Vec<ManaAllotment>) -> Result<Self, Error> {
@@ -106,103 +102,6 @@
                 .map_err(Error::InvalidManaAllotmentCount)?,
         ))
     }
-<<<<<<< HEAD
-
-    /// Creates a new [`ManaAllotments`] from an ordered set.
-    pub fn from_set(allotments: BTreeSet<ManaAllotment>) -> Result<Self, Error> {
-        Ok(Self(
-            allotments
-                .into_iter()
-                .collect::<Box<[_]>>()
-                .try_into()
-                .map_err(Error::InvalidManaAllotmentCount)?,
-        ))
-    }
-
-    /// Gets a reference to an [`ManaAllotment`], if one exists, using an [`AccountId`].
-    #[inline(always)]
-    pub fn get(&self, account_id: &AccountId) -> Option<&ManaAllotment> {
-        self.0.iter().find(|a| a.account_id() == account_id)
-    }
-}
-
-fn verify_mana_allotments<const VERIFY: bool>(
-    allotments: &[ManaAllotment],
-    protocol_params: &ProtocolParameters,
-) -> Result<(), Error> {
-    if VERIFY {
-        verify_mana_allotments_unique_sorted(allotments)?;
-        verify_mana_allotments_sum(allotments, protocol_params)?;
-    }
-
-    Ok(())
-}
-
-fn verify_mana_allotments_unique_sorted<'a>(
-    allotments: impl IntoIterator<Item = &'a ManaAllotment>,
-) -> Result<(), Error> {
-    if !is_unique_sorted(allotments.into_iter()) {
-        return Err(Error::ManaAllotmentsNotUniqueSorted);
-    }
-    Ok(())
-}
-
-pub(crate) fn verify_mana_allotments_sum<'a>(
-    allotments: impl IntoIterator<Item = &'a ManaAllotment>,
-    protocol_params: &ProtocolParameters,
-) -> Result<(), Error> {
-    let mut mana_sum: u64 = 0;
-    let max_mana = protocol_params.mana_parameters().max_mana();
-
-    for ManaAllotment { mana, .. } in allotments {
-        mana_sum = mana_sum.checked_add(*mana).ok_or(Error::InvalidManaAllotmentSum {
-            sum: mana_sum as u128 + *mana as u128,
-            max: max_mana,
-        })?;
-
-        if mana_sum > max_mana {
-            return Err(Error::InvalidManaAllotmentSum {
-                sum: mana_sum as u128,
-                max: max_mana,
-            });
-        }
-    }
-
-    Ok(())
-}
-
-impl TryFrom<Vec<ManaAllotment>> for ManaAllotments {
-    type Error = Error;
-
-    #[inline(always)]
-    fn try_from(allotments: Vec<ManaAllotment>) -> Result<Self, Self::Error> {
-        Self::from_vec(allotments)
-    }
-}
-
-impl TryFrom<BTreeSet<ManaAllotment>> for ManaAllotments {
-    type Error = Error;
-
-    #[inline(always)]
-    fn try_from(allotments: BTreeSet<ManaAllotment>) -> Result<Self, Self::Error> {
-        Self::from_set(allotments)
-    }
-}
-
-impl IntoIterator for ManaAllotments {
-    type Item = ManaAllotment;
-    type IntoIter = alloc::vec::IntoIter<Self::Item>;
-
-    fn into_iter(self) -> Self::IntoIter {
-        Vec::from(Into::<Box<[ManaAllotment]>>::into(self.0)).into_iter()
-    }
-}
-
-#[cfg(feature = "serde")]
-pub(super) mod dto {
-    use serde::{Deserialize, Serialize};
-=======
->>>>>>> a2cfbe3b
 
     /// Creates a new [`ManaAllotments`] from an ordered set.
     pub fn from_set(allotments: BTreeSet<ManaAllotment>) -> Result<Self, Error> {
