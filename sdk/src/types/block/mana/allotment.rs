// Copyright 2023 IOTA Stiftung
// SPDX-License-Identifier: Apache-2.0

use packable::Packable;

use crate::types::block::{output::AccountId, protocol::ProtocolParameters, Error};

/// An allotment of Mana which will be added upon commitment of the slot in which the containing transaction was issued,
/// in the form of Block Issuance Credits to the account.
#[derive(Copy, Clone, Debug, Eq, PartialEq, Packable)]
#[packable(unpack_error = Error)]
#[packable(unpack_visitor = ProtocolParameters)]
pub struct ManaAllotment {
    pub(crate) account_id: AccountId,
    #[packable(verify_with = verify_mana)]
    pub(crate) mana: u64,
}

impl PartialOrd for ManaAllotment {
    fn partial_cmp(&self, other: &Self) -> Option<core::cmp::Ordering> {
        Some(self.cmp(other))
    }
}

impl Ord for ManaAllotment {
    fn cmp(&self, other: &Self) -> core::cmp::Ordering {
        self.account_id.cmp(&other.account_id)
    }
}

impl ManaAllotment {
    pub fn new(account_id: AccountId, mana: u64, protocol_params: &ProtocolParameters) -> Result<Self, Error> {
        verify_mana::<true>(&mana, protocol_params)?;

        Ok(Self { account_id, mana })
    }

    pub fn account_id(&self) -> &AccountId {
        &self.account_id
    }

    pub fn mana(&self) -> u64 {
        self.mana
    }
}

fn verify_mana<const VERIFY: bool>(mana: &u64, params: &ProtocolParameters) -> Result<(), Error> {
    if VERIFY && *mana > params.mana_parameters().max_mana() {
        return Err(Error::InvalidManaValue(*mana));
    }

    Ok(())
}

#[cfg(feature = "serde")]
pub(super) mod dto {
    use serde::{Deserialize, Serialize};

    use super::*;
    use crate::{types::TryFromDto, utils::serde::string};

    #[derive(Copy, Clone, Debug, Eq, PartialEq, Serialize, Deserialize)]
    #[serde(rename_all = "camelCase")]
    pub struct ManaAllotmentDto {
        pub account_id: AccountId,
        #[serde(with = "string")]
        pub mana: u64,
    }

    impl From<&ManaAllotment> for ManaAllotmentDto {
        fn from(value: &ManaAllotment) -> Self {
            Self {
                account_id: value.account_id,
                mana: value.mana,
            }
        }
    }

    impl TryFromDto<ManaAllotmentDto> for ManaAllotment {
        type Error = Error;

        fn try_from_dto_with_params_inner(
<<<<<<< HEAD
            dto: Self::Dto,
            params: &crate::types::ValidationParams<'_>,
=======
            dto: ManaAllotmentDto,
            params: Option<&ProtocolParameters>,
>>>>>>> 7bf364d4
        ) -> Result<Self, Self::Error> {
            Ok(if let Some(params) = params {
                Self::new(dto.account_id, dto.mana, params)?
            } else {
                Self {
                    account_id: dto.account_id,
                    mana: dto.mana,
                }
            })
        }
    }
}<|MERGE_RESOLUTION|>--- conflicted
+++ resolved
@@ -80,13 +80,8 @@
         type Error = Error;
 
         fn try_from_dto_with_params_inner(
-<<<<<<< HEAD
-            dto: Self::Dto,
-            params: &crate::types::ValidationParams<'_>,
-=======
             dto: ManaAllotmentDto,
             params: Option<&ProtocolParameters>,
->>>>>>> 7bf364d4
         ) -> Result<Self, Self::Error> {
             Ok(if let Some(params) = params {
                 Self::new(dto.account_id, dto.mana, params)?
