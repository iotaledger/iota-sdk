--- conflicted
+++ resolved
@@ -1,26 +1,6 @@
 // Copyright 2023 IOTA Stiftung
 // SPDX-License-Identifier: Apache-2.0
 
-<<<<<<< HEAD
-use crate::types::block::slot::SlotIndex;
-
-impl_id!(pub SlotCommitmentId, 40, "Identifier of a slot commitment.");
-
-impl SlotCommitmentId {
-    pub fn index(&self) -> SlotIndex {
-        // PANIC: taking the last 8 bytes of an array of more than 8 bytes is safe.
-        u32::from_le_bytes(
-            self.0[Self::LENGTH - core::mem::size_of::<SlotIndex>()..]
-                .try_into()
-                .unwrap(),
-        )
-        .into()
-    }
-}
-
-#[cfg(feature = "serde")]
-string_serde_impl!(SlotCommitmentId);
-=======
 crate::impl_id!(
     /// The hash of a [`SlotCommitment`](crate::types::block::slot::SlotCommitment).
     pub SlotCommitmentHash {
@@ -28,5 +8,4 @@
     }
     /// A [`SlotCommitment`](crate::types::block::slot::SlotCommitment) identifier.
     pub SlotCommitmentId;
-);
->>>>>>> 93a1152a
+);