// Copyright 2023 IOTA Stiftung
// SPDX-License-Identifier: Apache-2.0

use derive_more::{Deref, Display, From, FromStr};

use super::EpochIndex;
use crate::types::block::Error;

/// The tangle timeline is divided into epochs, and each epoch has a corresponding [`EpochIndex`]. Epochs are further
/// subdivided into slots, each with a slot index.
/// To calculate the slot index of a timestamp, `genesisUnixTimestamp` and the `slotDurationInSeconds` are needed.
/// The slot index of timestamp `ts` is `(ts - genesisTimestamp)/duration + 1`.
///
/// # Examples
///
/// Given `slotDurationInSeconds == 10`
///
/// ## Slots
///
/// | slot<br>index | start timestamp<br>(inclusive) | end timestamp<br>(exclusive) |
/// | :- | :------------ | :------------ |
/// | 0  | -infinity     | genesis       |
/// | 1  | genesis       | genesis + 10s |
/// | 2  | genesis + 10s | genesis + 20s |
#[derive(
    Copy, Clone, Debug, Eq, PartialEq, Ord, PartialOrd, Hash, From, Deref, Display, FromStr, packable::Packable,
)]
#[repr(transparent)]
pub struct SlotIndex(u64);

impl SlotIndex {
    /// Creates a new [`SlotIndex`].
    pub fn new(index: u64) -> Self {
        Self::from(index)
    }

    /// Gets the [`EpochIndex`] of this slot.
    pub fn to_epoch_index(
        self,
        slots_per_epoch_exponent_iter: impl Iterator<Item = (EpochIndex, u8)>,
    ) -> Result<EpochIndex, Error> {
        EpochIndex::from_slot_index(self, slots_per_epoch_exponent_iter)
    }

    /// Gets the slot index of a unix timestamp.
<<<<<<< HEAD
    pub fn from_timestamp(timestamp: u64, genesis_unix_timestamp: u32, slot_duration_in_seconds: u8) -> Self {
        (1 + (timestamp - genesis_unix_timestamp as u64) / slot_duration_in_seconds as u64).into()
=======
    /// Slots are counted starting from `1` with `0` being reserved for times before the genesis.
    pub fn from_timestamp(timestamp: u64, genesis_unix_timestamp: u64, slot_duration_in_seconds: u8) -> SlotIndex {
        timestamp
            .checked_sub(genesis_unix_timestamp as u64)
            .map(|diff| (diff / slot_duration_in_seconds as u64) + 1)
            .unwrap_or_default()
            .into()
>>>>>>> 766f040b
    }

    /// Converts the slot index into the unix timestamp representing the beginning of the slot.
    /// Slot `0` will return the unix epoch.
    pub fn to_timestamp(self, genesis_unix_timestamp: u64, slot_duration_in_seconds: u8) -> u64 {
        self.0
            .checked_sub(1)
            .map(|adjusted_slot| (adjusted_slot * slot_duration_in_seconds as u64) + genesis_unix_timestamp as u64)
            .unwrap_or_default()
    }
}

impl From<SlotIndex> for u64 {
    fn from(slot_index: SlotIndex) -> Self {
        *slot_index
    }
}

#[cfg(feature = "serde")]
string_serde_impl!(SlotIndex);

#[cfg(test)]
mod test {
    use crate::types::block::protocol::ProtocolParameters;

    #[test]
    fn to_from_timestamp() {
        let protocol_params = ProtocolParameters::default();

        // Timestamp before the genesis
        let timestamp = protocol_params.genesis_unix_timestamp() as u64 - 100;
        let slot_index = protocol_params.slot_index(timestamp);
        assert_eq!(*slot_index, 0);
        assert_eq!(
            slot_index.to_timestamp(
                protocol_params.genesis_unix_timestamp(),
                protocol_params.slot_duration_in_seconds()
            ),
            0
        );

        // Genesis timestamp
        let timestamp = protocol_params.genesis_unix_timestamp() as u64;
        let slot_index = protocol_params.slot_index(timestamp);
        assert_eq!(*slot_index, 1);
        assert_eq!(
            slot_index.to_timestamp(
                protocol_params.genesis_unix_timestamp(),
                protocol_params.slot_duration_in_seconds()
            ),
            timestamp
        );

        // Timestamp 5 seconds after slot 100 starts
        let timestamp = protocol_params.genesis_unix_timestamp() as u64
            + (99 * protocol_params.slot_duration_in_seconds() as u64) // Add 99 because the slots are 1-indexed
            + 5;
        let slot_index = protocol_params.slot_index(timestamp);
        assert_eq!(*slot_index, 100);
        assert_eq!(
            slot_index.to_timestamp(
                protocol_params.genesis_unix_timestamp(),
                protocol_params.slot_duration_in_seconds()
            ),
            timestamp - 5
        );
    }
}<|MERGE_RESOLUTION|>--- conflicted
+++ resolved
@@ -43,18 +43,13 @@
     }
 
     /// Gets the slot index of a unix timestamp.
-<<<<<<< HEAD
-    pub fn from_timestamp(timestamp: u64, genesis_unix_timestamp: u32, slot_duration_in_seconds: u8) -> Self {
-        (1 + (timestamp - genesis_unix_timestamp as u64) / slot_duration_in_seconds as u64).into()
-=======
     /// Slots are counted starting from `1` with `0` being reserved for times before the genesis.
-    pub fn from_timestamp(timestamp: u64, genesis_unix_timestamp: u64, slot_duration_in_seconds: u8) -> SlotIndex {
+    pub fn from_timestamp(timestamp: u64, genesis_unix_timestamp: u64, slot_duration_in_seconds: u8) -> Self {
         timestamp
             .checked_sub(genesis_unix_timestamp as u64)
             .map(|diff| (diff / slot_duration_in_seconds as u64) + 1)
             .unwrap_or_default()
             .into()
->>>>>>> 766f040b
     }
 
     /// Converts the slot index into the unix timestamp representing the beginning of the slot.
