--- conflicted
+++ resolved
@@ -63,11 +63,7 @@
     pub fn from_timestamp(timestamp: u64, genesis_unix_timestamp: u64, slot_duration_in_seconds: u8) -> Self {
         timestamp
             .checked_sub(genesis_unix_timestamp)
-<<<<<<< HEAD
-            .map(|diff| (diff / slot_duration_in_seconds as u64) + 1)
-=======
             .map(|elapsed| (elapsed / slot_duration_in_seconds as u64) + 1)
->>>>>>> 1e954c40
             .unwrap_or_default()
             .into()
     }
