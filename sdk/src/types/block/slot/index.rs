--- conflicted
+++ resolved
@@ -8,14 +8,8 @@
 /// Timeline is divided into slots, and each slot has a corresponding slot index.
 /// To calculate the slot index of a timestamp, `genesisTimestamp` and the duration of a slot are needed.
 /// The slot index of timestamp `ts` is `(ts - genesisTimestamp)/duration + 1`.
-<<<<<<< HEAD
-#[derive(Copy, Clone, Debug, Eq, PartialEq, Hash, From, Deref, Display, PartialOrd, Ord, packable::Packable)]
-#[cfg_attr(feature = "serde", derive(serde::Serialize, serde::Deserialize), serde(transparent))]
-pub struct SlotIndex(#[serde(with = "string")] u64);
-=======
 #[derive(Copy, Clone, Debug, Eq, PartialEq, Hash, From, Deref, Display, FromStr, packable::Packable)]
 pub struct SlotIndex(u64);
->>>>>>> 46578d42
 
 impl SlotIndex {
     /// Creates a new [`SlotIndex`].
@@ -24,13 +18,11 @@
     }
 }
 
-<<<<<<< HEAD
 impl From<SlotIndex> for u64 {
     fn from(slot_index: SlotIndex) -> Self {
         *slot_index
     }
 }
-=======
+
 #[cfg(feature = "serde")]
-string_serde_impl!(SlotIndex);
->>>>>>> 46578d42
+string_serde_impl!(SlotIndex);