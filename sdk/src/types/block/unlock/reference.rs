// Copyright 2020-2021 IOTA Stiftung
// SPDX-License-Identifier: Apache-2.0

use crate::types::block::{unlock::UnlockIndex, Error};

/// An [`Unlock`](crate::types::block::unlock::Unlock) that refers to another unlock.
#[derive(Clone, Debug, Eq, PartialEq, Hash, packable::Packable)]
#[packable(unpack_error = Error, with = Error::InvalidReferenceIndex)]
pub struct ReferenceUnlock(UnlockIndex);

impl TryFrom<u16> for ReferenceUnlock {
    type Error = Error;

    fn try_from(index: u16) -> Result<Self, Self::Error> {
        Self::new(index)
    }
}

impl ReferenceUnlock {
    /// The [`Unlock`](crate::types::block::unlock::Unlock) kind of a [`ReferenceUnlock`].
    pub const KIND: u8 = 1;

    /// Creates a new [`ReferenceUnlock`].
    #[inline(always)]
    pub fn new(index: u16) -> Result<Self, Error> {
        index.try_into().map(Self).map_err(Error::InvalidReferenceIndex)
    }

    /// Return the index of a [`ReferenceUnlock`].
    #[inline(always)]
    pub fn index(&self) -> u16 {
        self.0.get()
    }
}

<<<<<<< HEAD
mod dto {
=======
#[cfg(feature = "serde")]
pub(crate) mod dto {
>>>>>>> a8b53902
    use serde::{Deserialize, Serialize};

    use super::*;

    /// References a previous unlock in order to substitute the duplication of the same unlock data for inputs which
    /// unlock through the same data.
    #[derive(Serialize, Deserialize)]
    struct ReferenceUnlockDto {
        #[serde(rename = "type")]
        kind: u8,
        #[serde(rename = "reference")]
        index: u16,
    }

    impl From<&ReferenceUnlock> for ReferenceUnlockDto {
        fn from(value: &ReferenceUnlock) -> Self {
            Self {
                kind: ReferenceUnlock::KIND,
                index: value.0.get(),
            }
        }
    }

    impl TryFrom<ReferenceUnlockDto> for ReferenceUnlock {
        type Error = Error;

        fn try_from(value: ReferenceUnlockDto) -> Result<Self, Self::Error> {
            Self::new(value.index)
        }
    }

    impl_serde_typed_dto!(ReferenceUnlock, ReferenceUnlockDto, "reference unlock");
}<|MERGE_RESOLUTION|>--- conflicted
+++ resolved
@@ -33,12 +33,8 @@
     }
 }
 
-<<<<<<< HEAD
-mod dto {
-=======
 #[cfg(feature = "serde")]
 pub(crate) mod dto {
->>>>>>> a8b53902
     use serde::{Deserialize, Serialize};
 
     use super::*;
