--- conflicted
+++ resolved
@@ -14,15 +14,11 @@
 use hashbrown::HashSet;
 use packable::{bounded::BoundedU16, prefix::BoxedSlicePrefix, Packable};
 
-<<<<<<< HEAD
-pub use self::{account::AccountUnlock, nft::NftUnlock, reference::ReferenceUnlock, signature::SignatureUnlock};
-use super::protocol::{WorkScore, WorkScoreStructure};
-=======
 pub use self::{
     account::AccountUnlock, anchor::AnchorUnlock, nft::NftUnlock, reference::ReferenceUnlock,
     signature::SignatureUnlock,
 };
->>>>>>> 1bf1a534
+use super::protocol::{WorkScore, WorkScoreParameters};
 use crate::types::block::{
     input::{INPUT_COUNT_MAX, INPUT_COUNT_RANGE, INPUT_INDEX_MAX},
     Error,
@@ -126,10 +122,10 @@
 }
 
 impl WorkScore for Unlocks {
-    fn work_score(&self, work_score_params: WorkScoreStructure) -> u32 {
+    fn work_score(&self, work_score_params: WorkScoreParameters) -> u32 {
         let signature_score = self
             .iter()
-            .filter_map(|u| matches!(u, Unlock::Signature(_)).then_some(work_score_params.signature_ed25519))
+            .filter_map(|u| matches!(u, Unlock::Signature(_)).then_some(work_score_params.signature_ed25519()))
             .sum::<u32>();
         signature_score
     }
