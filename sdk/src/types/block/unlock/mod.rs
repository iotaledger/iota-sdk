// Copyright 2020-2021 IOTA Stiftung
// SPDX-License-Identifier: Apache-2.0

mod account;
mod anchor;
mod empty;
mod multi;
mod nft;
mod reference;
mod signature;

use alloc::boxed::Box;
use core::{convert::Infallible, ops::RangeInclusive};

use derive_more::{Deref, From};
use hashbrown::HashSet;
use packable::{bounded::BoundedU16, prefix::BoxedSlicePrefix, Packable};

pub(crate) use self::multi::UnlocksCount;
pub use self::{
    account::AccountUnlock, anchor::AnchorUnlock, empty::EmptyUnlock, multi::MultiUnlock, nft::NftUnlock,
    reference::ReferenceUnlock, signature::SignatureUnlock,
};
use crate::types::block::{
    input::{INPUT_COUNT_MAX, INPUT_COUNT_RANGE, INPUT_INDEX_MAX},
    protocol::{WorkScore, WorkScoreParameters},
    signature::SignatureError,
};

/// The maximum number of unlocks of a transaction.
pub const UNLOCK_COUNT_MAX: u16 = INPUT_COUNT_MAX; // 128
/// The range of valid numbers of unlocks of a transaction.
pub const UNLOCK_COUNT_RANGE: RangeInclusive<u16> = INPUT_COUNT_RANGE; // [1..128]
/// The maximum index of unlocks of a transaction.
pub const UNLOCK_INDEX_MAX: u16 = INPUT_INDEX_MAX - 1; // 126
/// The range of valid indices of unlocks of a transaction that can be referenced in Reference, Alias or NFT unlocks.
pub const UNLOCK_INDEX_RANGE: RangeInclusive<u16> = 0..=UNLOCK_INDEX_MAX; // [0..126]

pub(crate) type UnlockIndex = BoundedU16<{ *UNLOCK_INDEX_RANGE.start() }, { *UNLOCK_INDEX_RANGE.end() }>;

#[derive(Debug, PartialEq, Eq, derive_more::Display, derive_more::From)]
#[allow(missing_docs)]
pub enum UnlockError {
    InvalidUnlockCount(<UnlockCount as TryFrom<usize>>::Error),
    InvalidUnlockKind(u8),
    InvalidUnlockReference(u16),
    InvalidUnlockAccount(u16),
    InvalidUnlockNft(u16),
    InvalidUnlockAnchor(u16),
    DuplicateSignatureUnlock(u16),
    MultiUnlockRecursion,
    InvalidAccountIndex(<UnlockIndex as TryFrom<u16>>::Error),
    InvalidAnchorIndex(<UnlockIndex as TryFrom<u16>>::Error),
    InvalidNftIndex(<UnlockIndex as TryFrom<u16>>::Error),
    InvalidReferenceIndex(<UnlockIndex as TryFrom<u16>>::Error),
    InvalidMultiUnlockCount(<UnlocksCount as TryFrom<usize>>::Error),
    #[from]
    Signature(SignatureError),
}

#[cfg(feature = "std")]
impl std::error::Error for UnlockError {}

impl From<Infallible> for UnlockError {
    fn from(error: Infallible) -> Self {
        match error {}
    }
}

/// Defines the mechanism by which a transaction input is authorized to be consumed.
#[derive(Clone, Eq, PartialEq, Hash, From, Packable)]
#[packable(unpack_error = UnlockError)]
#[packable(tag_type = u8, with_error = UnlockError::InvalidUnlockKind)]
#[cfg_attr(feature = "serde", derive(serde::Serialize), serde(untagged))]
pub enum Unlock {
    /// A signature unlock.
    #[packable(tag = SignatureUnlock::KIND)]
    #[from(ignore)]
    Signature(Box<SignatureUnlock>),
    /// A reference unlock.
    #[packable(tag = ReferenceUnlock::KIND)]
    Reference(ReferenceUnlock),
    /// An account unlock.
    #[packable(tag = AccountUnlock::KIND)]
    Account(AccountUnlock),
    /// An anchor unlock.
    #[packable(tag = AnchorUnlock::KIND)]
    Anchor(AnchorUnlock),
    /// An NFT unlock.
    #[packable(tag = NftUnlock::KIND)]
    Nft(NftUnlock),
    /// A multi unlock.
    #[packable(tag = MultiUnlock::KIND)]
    Multi(MultiUnlock),
    /// An empty unlock.
    #[packable(tag = EmptyUnlock::KIND)]
    Empty(EmptyUnlock),
}

impl Unlock {
    /// Returns the unlock kind of an [`Unlock`].
    pub fn kind(&self) -> u8 {
        match self {
            Self::Signature(_) => SignatureUnlock::KIND,
            Self::Reference(_) => ReferenceUnlock::KIND,
            Self::Account(_) => AccountUnlock::KIND,
            Self::Anchor(_) => AnchorUnlock::KIND,
            Self::Nft(_) => NftUnlock::KIND,
            Self::Multi(_) => MultiUnlock::KIND,
            Self::Empty(_) => EmptyUnlock::KIND,
        }
    }

    crate::def_is_as_opt!(Unlock: Signature, Reference, Account, Anchor, Nft, Multi, Empty);
}

impl WorkScore for Unlock {
    fn work_score(&self, params: WorkScoreParameters) -> u32 {
        match self {
            Self::Signature(unlock) => unlock.work_score(params),
            Self::Reference(unlock) => unlock.work_score(params),
            Self::Account(unlock) => unlock.work_score(params),
            Self::Anchor(unlock) => unlock.work_score(params),
            Self::Nft(unlock) => unlock.work_score(params),
            Self::Multi(unlock) => unlock.work_score(params),
            Self::Empty(unlock) => unlock.work_score(params),
        }
    }
}

impl From<SignatureUnlock> for Unlock {
    fn from(value: SignatureUnlock) -> Self {
        Self::Signature(value.into())
    }
}

impl core::fmt::Debug for Unlock {
    fn fmt(&self, f: &mut core::fmt::Formatter<'_>) -> core::fmt::Result {
        match self {
            Self::Signature(unlock) => unlock.fmt(f),
            Self::Reference(unlock) => unlock.fmt(f),
            Self::Account(unlock) => unlock.fmt(f),
            Self::Anchor(unlock) => unlock.fmt(f),
            Self::Nft(unlock) => unlock.fmt(f),
            Self::Multi(unlock) => unlock.fmt(f),
            Self::Empty(unlock) => unlock.fmt(f),
        }
    }
}

pub(crate) type UnlockCount = BoundedU16<{ *UNLOCK_COUNT_RANGE.start() }, { *UNLOCK_COUNT_RANGE.end() }>;

/// A collection of unlocks.
#[derive(Clone, Debug, Eq, PartialEq, Deref, Packable)]
#[packable(unpack_error = UnlockError, with = |e| e.unwrap_item_err_or_else(|p| UnlockError::InvalidUnlockCount(p.into())))]
pub struct Unlocks(#[packable(verify_with = verify_unlocks)] BoxedSlicePrefix<Unlock, UnlockCount>);

impl Unlocks {
    /// Creates a new [`Unlocks`].
    pub fn new(unlocks: impl Into<Box<[Unlock]>>) -> Result<Self, UnlockError> {
        let unlocks: BoxedSlicePrefix<Unlock, UnlockCount> =
            unlocks.into().try_into().map_err(UnlockError::InvalidUnlockCount)?;

        verify_unlocks(&unlocks)?;

        Ok(Self(unlocks))
    }

    /// Gets an [`Unlock`] from an [`Unlocks`].
    /// Returns the referenced unlock if the requested unlock was a reference.
    pub fn get(&self, index: usize) -> Option<&Unlock> {
        match self.0.get(index) {
            Some(Unlock::Reference(reference)) => self.0.get(reference.index() as usize),
            Some(unlock) => Some(unlock),
            None => None,
        }
    }
}

/// Verifies the consistency of non-multi unlocks.
/// Will error on multi unlocks as they can't be nested.
fn verify_non_multi_unlock<'a>(
    unlocks: &'a [Unlock],
    unlock: &'a Unlock,
    index: u16,
    seen_signatures: &mut HashSet<&'a SignatureUnlock>,
) -> Result<(), UnlockError> {
    match unlock {
        Unlock::Signature(signature) => {
            if !seen_signatures.insert(signature.as_ref()) {
                return Err(UnlockError::DuplicateSignatureUnlock(index));
            }
        }
        Unlock::Reference(reference) => {
            if index == 0
                || reference.index() >= index
                || !matches!(unlocks[reference.index() as usize], Unlock::Signature(_))
            {
                return Err(UnlockError::InvalidUnlockReference(index));
            }
        }
        Unlock::Account(account) => {
            if index == 0 || account.index() >= index {
                return Err(UnlockError::InvalidUnlockAccount(index));
            }
        }
        Unlock::Anchor(anchor) => {
            if index == 0 || anchor.index() >= index {
                return Err(UnlockError::InvalidUnlockAnchor(index));
            }
        }
        Unlock::Nft(nft) => {
            if index == 0 || nft.index() >= index {
                return Err(UnlockError::InvalidUnlockNft(index));
            }
        }
        Unlock::Multi(_) => return Err(UnlockError::MultiUnlockRecursion),
        Unlock::Empty(_) => {}
    }

    Ok(())
}

<<<<<<< HEAD
fn verify_unlocks<const VERIFY: bool>(unlocks: &[Unlock]) -> Result<(), UnlockError> {
    if VERIFY {
        let mut seen_signatures = HashSet::new();
=======
fn verify_unlocks(unlocks: &[Unlock]) -> Result<(), Error> {
    let mut seen_signatures = HashSet::new();
>>>>>>> 23623631

    for (index, unlock) in (0u16..).zip(unlocks.iter()) {
        match unlock {
            Unlock::Multi(multi) => {
                for unlock in multi.unlocks() {
                    verify_non_multi_unlock(unlocks, unlock, index, &mut seen_signatures)?
                }
            }
            _ => verify_non_multi_unlock(unlocks, unlock, index, &mut seen_signatures)?,
        }
    }

    Ok(())
}

#[cfg(feature = "serde")]
crate::impl_deserialize_untagged!(Unlock: Signature, Reference, Account, Anchor, Nft, Multi, Empty);<|MERGE_RESOLUTION|>--- conflicted
+++ resolved
@@ -221,14 +221,8 @@
     Ok(())
 }
 
-<<<<<<< HEAD
-fn verify_unlocks<const VERIFY: bool>(unlocks: &[Unlock]) -> Result<(), UnlockError> {
-    if VERIFY {
-        let mut seen_signatures = HashSet::new();
-=======
-fn verify_unlocks(unlocks: &[Unlock]) -> Result<(), Error> {
+fn verify_unlocks(unlocks: &[Unlock]) -> Result<(), UnlockError> {
     let mut seen_signatures = HashSet::new();
->>>>>>> 23623631
 
     for (index, unlock) in (0u16..).zip(unlocks.iter()) {
         match unlock {
