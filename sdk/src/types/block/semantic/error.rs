// Copyright 2023 IOTA Stiftung
// SPDX-License-Identifier: Apache-2.0

use core::convert::Infallible;

use crate::types::block::output::OutputError;

#[derive(Debug, PartialEq, Eq, derive_more::Display, derive_more::From)]
#[allow(missing_docs)]
pub enum SemanticError {
    #[display(fmt = "consumed amount overflow")]
    ConsumedAmountOverflow,
    #[display(fmt = "created amount overflow")]
    CreatedAmountOverflow,
    #[display(fmt = "consumed mana overflow")]
    ConsumedManaOverflow,
    #[display(fmt = "consumed mana overflow")]
    CreatedManaOverflow,
    #[display(fmt = "storage deposit return overflow")]
    StorageDepositReturnOverflow,
    #[display(fmt = "consumed native tokens amount overflow")]
    ConsumedNativeTokensAmountOverflow,
    #[display(fmt = "created native tokens amount overflow")]
    CreatedNativeTokensAmountOverflow,
    #[display(fmt = "invalid transaction failure reason: {_0}")]
    InvalidTransactionFailureReason(u8),
    #[from]
    Output(OutputError),
    #[from]
    Reason(TransactionFailureReason),
}

impl SemanticError {
    pub fn transaction_failure_reason(&self) -> TransactionFailureReason {
        if let Self::Reason(reason) = self {
            *reason
        } else {
            TransactionFailureReason::SemanticValidationFailed
        }
    }
}

#[cfg(feature = "std")]
impl std::error::Error for SemanticError {}

impl From<Infallible> for SemanticError {
    fn from(error: Infallible) -> Self {
        match error {}
    }
}

/// Describes the reason of a transaction failure.
#[repr(u8)]
#[derive(
    Debug,
    Copy,
    Clone,
    Eq,
    PartialEq,
    packable::Packable,
    strum::FromRepr,
    strum::EnumString,
    derive_more::Display,
    strum::AsRefStr,
)]
#[cfg_attr(feature = "serde", derive(serde_repr::Serialize_repr, serde_repr::Deserialize_repr))]
#[strum(serialize_all = "camelCase")]
#[packable(unpack_error = SemanticError)]
#[packable(tag_type = u8, with_error = SemanticError::InvalidTransactionFailureReason)]
#[non_exhaustive]
pub enum TransactionFailureReason {
    #[display(fmt = "none")]
    None = 0,
    #[display(fmt = "transaction was conflicting and was rejected")]
    ConflictRejected = 1,
    #[display(fmt = "input already spent")]
    InputAlreadySpent = 2,
    #[display(fmt = "input creation slot after tx creation slot")]
    InputCreationAfterTxCreation = 3,
    #[display(fmt = "signature in unlock is invalid")]
    UnlockSignatureInvalid = 4,
    #[display(fmt = "invalid unlock for chain address")]
    ChainAddressUnlockInvalid = 5,
    #[display(fmt = "invalid unlock for direct unlockable address")]
    DirectUnlockableAddressUnlockInvalid = 6,
    #[display(fmt = "invalid unlock for multi address")]
    MultiAddressUnlockInvalid = 7,
    #[display(fmt = "commitment input references an invalid or non-existent commitment")]
    CommitmentInputReferenceInvalid = 8,
    #[display(fmt = "BIC input reference cannot be loaded")]
    BicInputReferenceInvalid = 9,
    #[display(fmt = "reward input does not reference a staking account or a delegation output")]
    RewardInputReferenceInvalid = 10,
    #[display(fmt = "staking rewards could not be calculated due to storage issues or overflow")]
    StakingRewardCalculationFailure = 11,
    #[display(fmt = "delegation rewards could not be calculated due to storage issues or overflow")]
    DelegationRewardCalculationFailure = 12,
    #[display(fmt = "inputs and outputs do not spend/deposit the same amount of base tokens")]
    InputOutputBaseTokenMismatch = 13,
    #[display(fmt = "under- or overflow in Mana calculations")]
    ManaOverflow = 14,
    #[display(fmt = "inputs and outputs do not contain the same amount of mana")]
    InputOutputManaMismatch = 15,
    #[display(fmt = "mana decay creation slot/epoch index exceeds target slot/epoch index")]
    ManaDecayCreationIndexExceedsTargetIndex = 16,
    #[display(fmt = "native token sums are unbalanced")]
    NativeTokenSumUnbalanced = 17,
    #[display(fmt = "simple token scheme's minted or melted tokens decreased")]
    SimpleTokenSchemeMintedMeltedTokenDecrease = 18,
    #[strum(
        to_string = "simple token scheme's minted tokens did not increase by the minted amount or melted tokens changed"
    )]
    SimpleTokenSchemeMintingInvalid = 19,
    #[strum(
        to_string = "simple token scheme's melted tokens did not increase by the melted amount or minted tokens changed"
    )]
    SimpleTokenSchemeMeltingInvalid = 20,
    #[display(fmt = "simple token scheme's maximum supply cannot change during transition")]
    SimpleTokenSchemeMaximumSupplyChanged = 21,
    #[strum(
        to_string = "newly created simple token scheme's melted tokens are not zero or minted tokens do not equal native token amount in transaction"
    )]
    SimpleTokenSchemeGenesisInvalid = 22,
    #[display(fmt = "multi address length and multi unlock length do not match")]
    MultiAddressLengthUnlockLengthMismatch = 23,
    #[display(fmt = "multi address unlock threshold not reached")]
    MultiAddressUnlockThresholdNotReached = 24,
    #[display(fmt = "sender feature is not unlocked")]
    SenderFeatureNotUnlocked = 25,
    #[display(fmt = "issuer feature is not unlocked")]
    IssuerFeatureNotUnlocked = 26,
    #[display(fmt = "staking feature removal or resetting requires a reward input")]
    StakingRewardInputMissing = 27,
    #[display(fmt = "block issuer feature missing for account with staking feature")]
    StakingBlockIssuerFeatureMissing = 28,
    #[display(fmt = "staking feature validation requires a commitment input")]
    StakingCommitmentInputMissing = 29,
    #[display(fmt = "staking feature must be removed or reset in order to claim rewards")]
    StakingRewardClaimingInvalid = 30,
    #[display(fmt = "staking feature can only be removed after the unbonding period")]
    StakingFeatureRemovedBeforeUnbonding = 31,
    #[display(fmt = "staking start epoch, fixed cost and staked amount cannot be modified while bonded")]
    StakingFeatureModifiedBeforeUnbonding = 32,
    #[display(fmt = "staking start epoch must be the epoch of the transaction")]
    StakingStartEpochInvalid = 33,
    #[display(fmt = "staking end epoch must be set to the transaction epoch plus the unbonding period")]
    StakingEndEpochTooEarly = 34,
    #[display(fmt = "commitment input missing for block issuer feature")]
    BlockIssuerCommitmentInputMissing = 35,
    #[display(fmt = "block issuance credit input missing for account with block issuer feature")]
    BlockIssuanceCreditInputMissing = 36,
    #[display(fmt = "block issuer feature has not expired")]
    BlockIssuerNotExpired = 37,
    #[display(fmt = "block issuer feature expiry set too early")]
    BlockIssuerExpiryTooEarly = 38,
    #[display(fmt = "mana cannot be moved off block issuer accounts except with manalocks")]
    ManaMovedOffBlockIssuerAccount = 39,
    #[display(fmt = "account is locked due to negative block issuance credits")]
    AccountLocked = 40,
    #[display(fmt = "transaction's containing a timelock condition require a commitment input")]
    TimelockCommitmentInputMissing = 41,
    #[display(fmt = "timelock not expired")]
    TimelockNotExpired = 42,
    #[display(fmt = "transaction's containing an expiration condition require a commitment input")]
    ExpirationCommitmentInputMissing = 43,
    #[display(fmt = "expiration unlock condition cannot be unlocked")]
    ExpirationNotUnlockable = 44,
    #[display(fmt = "return amount not fulfilled")]
    ReturnAmountNotFulFilled = 45,
    #[display(fmt = "new chain output has non-zeroed ID")]
    NewChainOutputHasNonZeroedId = 46,
    #[display(fmt = "immutable features in chain output modified during transition")]
    ChainOutputImmutableFeaturesChanged = 47,
    #[display(fmt = "cannot destroy implicit account; must be transitioned to account")]
    ImplicitAccountDestructionDisallowed = 48,
    #[display(fmt = "multiple implicit account creation addresses on the input side")]
    MultipleImplicitAccountCreationAddresses = 49,
    #[display(fmt = "foundry counter in account decreased or did not increase by the number of new foundries")]
    AccountInvalidFoundryCounter = 50,
    #[display(fmt = "invalid anchor state transition")]
    AnchorInvalidStateTransition = 51,
    #[display(fmt = "invalid anchor governance transition")]
    AnchorInvalidGovernanceTransition = 52,
    #[display(fmt = "foundry output transitioned without accompanying account on input or output side")]
    FoundryTransitionWithoutAccount = 53,
    #[display(fmt = "foundry output serial number is invalid")]
    FoundrySerialInvalid = 54,
    #[display(fmt = "delegation output validation requires a commitment input")]
    DelegationCommitmentInputMissing = 55,
    #[display(fmt = "delegation output cannot be destroyed without a reward input")]
    DelegationRewardInputMissing = 56,
    #[display(fmt = "invalid delegation mana rewards claiming")]
    DelegationRewardsClaimingInvalid = 57,
    #[display(fmt = "attempted to transition delegation output twice")]
    DelegationOutputTransitionedTwice = 58,
    #[display(fmt = "delegated amount, validator ID and start epoch cannot be modified")]
    DelegationModified = 59,
    #[display(fmt = "delegation output has invalid start epoch")]
    DelegationStartEpochInvalid = 60,
    #[display(fmt = "delegated amount does not match amount")]
    DelegationAmountMismatch = 61,
    #[display(fmt = "end epoch must be set to zero at output genesis")]
    DelegationEndEpochNotZero = 62,
    #[display(fmt = "delegation end epoch does not match current epoch")]
    DelegationEndEpochInvalid = 63,
    #[display(fmt = "native token burning is not allowed by the transaction capabilities")]
    CapabilitiesNativeTokenBurningNotAllowed = 64,
    #[display(fmt = "mana burning is not allowed by the transaction capabilities")]
    CapabilitiesManaBurningNotAllowed = 65,
    #[display(fmt = "account destruction is not allowed by the transaction capabilities")]
    CapabilitiesAccountDestructionNotAllowed = 66,
    #[display(fmt = "anchor destruction is not allowed by the transaction capabilities")]
    CapabilitiesAnchorDestructionNotAllowed = 67,
    #[display(fmt = "foundry destruction is not allowed by the transaction capabilities")]
    CapabilitiesFoundryDestructionNotAllowed = 68,
    #[display(fmt = "NFT destruction is not allowed by the transaction capabilities")]
    CapabilitiesNftDestructionNotAllowed = 69,
    #[display(fmt = "semantic validation failed")]
    SemanticValidationFailed = 255,
}

<<<<<<< HEAD
=======
impl fmt::Display for TransactionFailureReason {
    fn fmt(&self, f: &mut fmt::Formatter<'_>) -> fmt::Result {
        match self {
            Self::None => write!(f, "none."),
            Self::ConflictRejected => write!(f, "transaction was conflicting and was rejected."),
            Self::InputAlreadySpent => write!(f, "input already spent."),
            Self::InputCreationAfterTxCreation => write!(f, "input creation slot after tx creation slot."),
            Self::UnlockSignatureInvalid => write!(f, "signature in unlock is invalid."),
            Self::ChainAddressUnlockInvalid => write!(f, "invalid unlock for chain address."),
            Self::DirectUnlockableAddressUnlockInvalid => write!(f, "invalid unlock for direct unlockable address."),
            Self::MultiAddressUnlockInvalid => write!(f, "invalid unlock for multi address."),
            Self::CommitmentInputReferenceInvalid => {
                write!(f, "commitment input references an invalid or non-existent commitment.")
            }
            Self::BicInputReferenceInvalid => write!(f, "BIC input reference cannot be loaded."),
            Self::RewardInputReferenceInvalid => write!(
                f,
                "reward input does not reference a staking account or a delegation output."
            ),
            Self::StakingRewardCalculationFailure => write!(
                f,
                "staking rewards could not be calculated due to storage issues or overflow."
            ),
            Self::DelegationRewardCalculationFailure => write!(
                f,
                "delegation rewards could not be calculated due to storage issues or overflow."
            ),
            Self::InputOutputBaseTokenMismatch => write!(
                f,
                "inputs and outputs do not spend/deposit the same amount of base tokens."
            ),
            Self::ManaOverflow => write!(f, "under- or overflow in Mana calculations."),
            Self::InputOutputManaMismatch => write!(f, "inputs and outputs do not contain the same amount of Mana."),
            Self::ManaDecayCreationIndexExceedsTargetIndex => write!(
                f,
                "mana decay creation slot/epoch index exceeds target slot/epoch index."
            ),
            Self::NativeTokenSumUnbalanced => write!(f, "native token sums are unbalanced."),
            Self::SimpleTokenSchemeMintedMeltedTokenDecrease => {
                write!(f, "simple token scheme's minted or melted tokens decreased.")
            }
            Self::SimpleTokenSchemeMintingInvalid => write!(
                f,
                "simple token scheme's minted tokens did not increase by the minted amount or melted tokens changed."
            ),
            Self::SimpleTokenSchemeMeltingInvalid => write!(
                f,
                "simple token scheme's melted tokens did not increase by the melted amount or minted tokens changed."
            ),
            Self::SimpleTokenSchemeMaximumSupplyChanged => write!(
                f,
                "simple token scheme's maximum supply cannot change during transition."
            ),
            Self::SimpleTokenSchemeGenesisInvalid => write!(
                f,
                "newly created simple token scheme's melted tokens are not zero or minted tokens do not equal native token amount in transaction."
            ),
            Self::MultiAddressLengthUnlockLengthMismatch => {
                write!(f, "multi address length and multi unlock length do not match.")
            }
            Self::MultiAddressUnlockThresholdNotReached => write!(f, "multi address unlock threshold not reached."),
            Self::SenderFeatureNotUnlocked => write!(f, "sender feature is not unlocked."),
            Self::IssuerFeatureNotUnlocked => write!(f, "issuer feature is not unlocked."),
            Self::StakingRewardInputMissing => {
                write!(f, "staking feature removal or resetting requires a reward input.")
            }
            Self::StakingBlockIssuerFeatureMissing => {
                write!(f, "block issuer feature missing for account with staking feature.")
            }
            Self::StakingCommitmentInputMissing => write!(f, "staking feature validation requires a commitment input."),
            Self::StakingRewardClaimingInvalid => {
                write!(f, "staking feature must be removed or reset in order to claim rewards.")
            }
            Self::StakingFeatureRemovedBeforeUnbonding => {
                write!(f, "staking feature can only be removed after the unbonding period.")
            }
            Self::StakingFeatureModifiedBeforeUnbonding => write!(
                f,
                "staking start epoch, fixed cost and staked amount cannot be modified while bonded."
            ),
            Self::StakingStartEpochInvalid => write!(f, "staking start epoch must be the epoch of the transaction."),
            Self::StakingEndEpochTooEarly => write!(
                f,
                "staking end epoch must be set to the transaction epoch plus the unbonding period."
            ),
            Self::BlockIssuerCommitmentInputMissing => write!(f, "commitment input missing for block issuer feature."),
            Self::BlockIssuanceCreditInputMissing => write!(
                f,
                "block issuance credit input missing for account with block issuer feature."
            ),
            Self::BlockIssuerNotExpired => write!(f, "block issuer feature has not expired."),
            Self::BlockIssuerExpiryTooEarly => write!(f, "block issuer feature expiry set too early."),
            Self::ManaMovedOffBlockIssuerAccount => write!(
                f,
                "mana cannot be moved off block issuer accounts except with manalocks."
            ),
            Self::AccountLocked => write!(f, "account is locked due to negative block issuance credits."),
            Self::TimelockCommitmentInputMissing => write!(
                f,
                "transaction's containing a timelock condition require a commitment input."
            ),
            Self::TimelockNotExpired => write!(f, "timelock not expired."),
            Self::ExpirationCommitmentInputMissing => write!(
                f,
                "transaction's containing an expiration condition require a commitment input."
            ),
            Self::ExpirationNotUnlockable => write!(f, "expiration unlock condition cannot be unlocked."),
            Self::ReturnAmountNotFulFilled => write!(f, "return amount not fulfilled."),
            Self::NewChainOutputHasNonZeroedId => write!(f, "new chain output has non-zeroed ID."),
            Self::ChainOutputImmutableFeaturesChanged => {
                write!(f, "immutable features in chain output modified during transition.")
            }
            Self::ImplicitAccountDestructionDisallowed => {
                write!(f, "cannot destroy implicit account; must be transitioned to account.")
            }
            Self::MultipleImplicitAccountCreationAddresses => {
                write!(f, "multiple implicit account creation addresses on the input side.")
            }
            Self::AccountInvalidFoundryCounter => write!(
                f,
                "foundry counter in account decreased or did not increase by the number of new foundries."
            ),
            Self::AnchorInvalidStateTransition => write!(f, "invalid anchor state transition."),
            Self::AnchorInvalidGovernanceTransition => write!(f, "invalid anchor governance transition."),
            Self::FoundryTransitionWithoutAccount => write!(
                f,
                "foundry output transitioned without accompanying account on input or output side."
            ),
            Self::FoundrySerialInvalid => write!(f, "foundry output serial number is invalid."),
            Self::DelegationCommitmentInputMissing => {
                write!(f, "delegation output validation requires a commitment input.")
            }
            Self::DelegationRewardInputMissing => {
                write!(f, "delegation output cannot be destroyed without a reward input.")
            }
            Self::DelegationRewardsClaimingInvalid => write!(f, "invalid delegation mana rewards claiming."),
            Self::DelegationOutputTransitionedTwice => {
                write!(f, "delegation output attempted to be transitioned twice.")
            }
            Self::DelegationModified => write!(f, "delegated amount, validator ID and start epoch cannot be modified."),
            Self::DelegationStartEpochInvalid => write!(f, "delegation output has invalid start epoch."),
            Self::DelegationAmountMismatch => write!(f, "delegated amount does not match amount."),
            Self::DelegationEndEpochNotZero => write!(f, "end epoch must be set to zero at output genesis."),
            Self::DelegationEndEpochInvalid => write!(f, "delegation end epoch does not match current epoch."),
            Self::CapabilitiesNativeTokenBurningNotAllowed => write!(
                f,
                "native token burning is not allowed by the transaction capabilities."
            ),
            Self::CapabilitiesManaBurningNotAllowed => {
                write!(f, "mana burning is not allowed by the transaction capabilities.")
            }
            Self::CapabilitiesAccountDestructionNotAllowed => {
                write!(f, "account destruction is not allowed by the transaction capabilities.")
            }
            Self::CapabilitiesAnchorDestructionNotAllowed => {
                write!(f, "anchor destruction is not allowed by the transaction capabilities.")
            }
            Self::CapabilitiesFoundryDestructionNotAllowed => {
                write!(f, "foundry destruction is not allowed by the transaction capabilities.")
            }
            Self::CapabilitiesNftDestructionNotAllowed => {
                write!(f, "NFT destruction is not allowed by the transaction capabilities.")
            }
            Self::SemanticValidationFailed => write!(f, "semantic validation failed."),
        }
    }
}

#[cfg(feature = "std")]
impl std::error::Error for TransactionFailureReason {}

>>>>>>> 31bcdf4b
impl TryFrom<u8> for TransactionFailureReason {
    type Error = SemanticError;

    fn try_from(c: u8) -> Result<Self, Self::Error> {
        Self::from_repr(c).ok_or(Self::Error::InvalidTransactionFailureReason(c))
    }
}<|MERGE_RESOLUTION|>--- conflicted
+++ resolved
@@ -3,51 +3,18 @@
 
 use core::convert::Infallible;
 
-use crate::types::block::output::OutputError;
+#[derive(Debug, PartialEq, Eq, derive_more::Display)]
+#[display(fmt = "invalid transaction failure reason: {_0}")]
+pub struct InvalidTransactionFailureReasonError(u8);
 
-#[derive(Debug, PartialEq, Eq, derive_more::Display, derive_more::From)]
-#[allow(missing_docs)]
-pub enum SemanticError {
-    #[display(fmt = "consumed amount overflow")]
-    ConsumedAmountOverflow,
-    #[display(fmt = "created amount overflow")]
-    CreatedAmountOverflow,
-    #[display(fmt = "consumed mana overflow")]
-    ConsumedManaOverflow,
-    #[display(fmt = "consumed mana overflow")]
-    CreatedManaOverflow,
-    #[display(fmt = "storage deposit return overflow")]
-    StorageDepositReturnOverflow,
-    #[display(fmt = "consumed native tokens amount overflow")]
-    ConsumedNativeTokensAmountOverflow,
-    #[display(fmt = "created native tokens amount overflow")]
-    CreatedNativeTokensAmountOverflow,
-    #[display(fmt = "invalid transaction failure reason: {_0}")]
-    InvalidTransactionFailureReason(u8),
-    #[from]
-    Output(OutputError),
-    #[from]
-    Reason(TransactionFailureReason),
-}
-
-impl SemanticError {
-    pub fn transaction_failure_reason(&self) -> TransactionFailureReason {
-        if let Self::Reason(reason) = self {
-            *reason
-        } else {
-            TransactionFailureReason::SemanticValidationFailed
-        }
+impl From<Infallible> for InvalidTransactionFailureReasonError {
+    fn from(value: Infallible) -> Self {
+        match value {}
     }
 }
 
 #[cfg(feature = "std")]
-impl std::error::Error for SemanticError {}
-
-impl From<Infallible> for SemanticError {
-    fn from(error: Infallible) -> Self {
-        match error {}
-    }
-}
+impl std::error::Error for TransactionFailureReason {}
 
 /// Describes the reason of a transaction failure.
 #[repr(u8)]
@@ -65,8 +32,8 @@
 )]
 #[cfg_attr(feature = "serde", derive(serde_repr::Serialize_repr, serde_repr::Deserialize_repr))]
 #[strum(serialize_all = "camelCase")]
-#[packable(unpack_error = SemanticError)]
-#[packable(tag_type = u8, with_error = SemanticError::InvalidTransactionFailureReason)]
+#[packable(unpack_error = InvalidTransactionFailureReasonError)]
+#[packable(tag_type = u8, with_error = InvalidTransactionFailureReasonError)]
 #[non_exhaustive]
 pub enum TransactionFailureReason {
     #[display(fmt = "none")]
@@ -219,184 +186,10 @@
     SemanticValidationFailed = 255,
 }
 
-<<<<<<< HEAD
-=======
-impl fmt::Display for TransactionFailureReason {
-    fn fmt(&self, f: &mut fmt::Formatter<'_>) -> fmt::Result {
-        match self {
-            Self::None => write!(f, "none."),
-            Self::ConflictRejected => write!(f, "transaction was conflicting and was rejected."),
-            Self::InputAlreadySpent => write!(f, "input already spent."),
-            Self::InputCreationAfterTxCreation => write!(f, "input creation slot after tx creation slot."),
-            Self::UnlockSignatureInvalid => write!(f, "signature in unlock is invalid."),
-            Self::ChainAddressUnlockInvalid => write!(f, "invalid unlock for chain address."),
-            Self::DirectUnlockableAddressUnlockInvalid => write!(f, "invalid unlock for direct unlockable address."),
-            Self::MultiAddressUnlockInvalid => write!(f, "invalid unlock for multi address."),
-            Self::CommitmentInputReferenceInvalid => {
-                write!(f, "commitment input references an invalid or non-existent commitment.")
-            }
-            Self::BicInputReferenceInvalid => write!(f, "BIC input reference cannot be loaded."),
-            Self::RewardInputReferenceInvalid => write!(
-                f,
-                "reward input does not reference a staking account or a delegation output."
-            ),
-            Self::StakingRewardCalculationFailure => write!(
-                f,
-                "staking rewards could not be calculated due to storage issues or overflow."
-            ),
-            Self::DelegationRewardCalculationFailure => write!(
-                f,
-                "delegation rewards could not be calculated due to storage issues or overflow."
-            ),
-            Self::InputOutputBaseTokenMismatch => write!(
-                f,
-                "inputs and outputs do not spend/deposit the same amount of base tokens."
-            ),
-            Self::ManaOverflow => write!(f, "under- or overflow in Mana calculations."),
-            Self::InputOutputManaMismatch => write!(f, "inputs and outputs do not contain the same amount of Mana."),
-            Self::ManaDecayCreationIndexExceedsTargetIndex => write!(
-                f,
-                "mana decay creation slot/epoch index exceeds target slot/epoch index."
-            ),
-            Self::NativeTokenSumUnbalanced => write!(f, "native token sums are unbalanced."),
-            Self::SimpleTokenSchemeMintedMeltedTokenDecrease => {
-                write!(f, "simple token scheme's minted or melted tokens decreased.")
-            }
-            Self::SimpleTokenSchemeMintingInvalid => write!(
-                f,
-                "simple token scheme's minted tokens did not increase by the minted amount or melted tokens changed."
-            ),
-            Self::SimpleTokenSchemeMeltingInvalid => write!(
-                f,
-                "simple token scheme's melted tokens did not increase by the melted amount or minted tokens changed."
-            ),
-            Self::SimpleTokenSchemeMaximumSupplyChanged => write!(
-                f,
-                "simple token scheme's maximum supply cannot change during transition."
-            ),
-            Self::SimpleTokenSchemeGenesisInvalid => write!(
-                f,
-                "newly created simple token scheme's melted tokens are not zero or minted tokens do not equal native token amount in transaction."
-            ),
-            Self::MultiAddressLengthUnlockLengthMismatch => {
-                write!(f, "multi address length and multi unlock length do not match.")
-            }
-            Self::MultiAddressUnlockThresholdNotReached => write!(f, "multi address unlock threshold not reached."),
-            Self::SenderFeatureNotUnlocked => write!(f, "sender feature is not unlocked."),
-            Self::IssuerFeatureNotUnlocked => write!(f, "issuer feature is not unlocked."),
-            Self::StakingRewardInputMissing => {
-                write!(f, "staking feature removal or resetting requires a reward input.")
-            }
-            Self::StakingBlockIssuerFeatureMissing => {
-                write!(f, "block issuer feature missing for account with staking feature.")
-            }
-            Self::StakingCommitmentInputMissing => write!(f, "staking feature validation requires a commitment input."),
-            Self::StakingRewardClaimingInvalid => {
-                write!(f, "staking feature must be removed or reset in order to claim rewards.")
-            }
-            Self::StakingFeatureRemovedBeforeUnbonding => {
-                write!(f, "staking feature can only be removed after the unbonding period.")
-            }
-            Self::StakingFeatureModifiedBeforeUnbonding => write!(
-                f,
-                "staking start epoch, fixed cost and staked amount cannot be modified while bonded."
-            ),
-            Self::StakingStartEpochInvalid => write!(f, "staking start epoch must be the epoch of the transaction."),
-            Self::StakingEndEpochTooEarly => write!(
-                f,
-                "staking end epoch must be set to the transaction epoch plus the unbonding period."
-            ),
-            Self::BlockIssuerCommitmentInputMissing => write!(f, "commitment input missing for block issuer feature."),
-            Self::BlockIssuanceCreditInputMissing => write!(
-                f,
-                "block issuance credit input missing for account with block issuer feature."
-            ),
-            Self::BlockIssuerNotExpired => write!(f, "block issuer feature has not expired."),
-            Self::BlockIssuerExpiryTooEarly => write!(f, "block issuer feature expiry set too early."),
-            Self::ManaMovedOffBlockIssuerAccount => write!(
-                f,
-                "mana cannot be moved off block issuer accounts except with manalocks."
-            ),
-            Self::AccountLocked => write!(f, "account is locked due to negative block issuance credits."),
-            Self::TimelockCommitmentInputMissing => write!(
-                f,
-                "transaction's containing a timelock condition require a commitment input."
-            ),
-            Self::TimelockNotExpired => write!(f, "timelock not expired."),
-            Self::ExpirationCommitmentInputMissing => write!(
-                f,
-                "transaction's containing an expiration condition require a commitment input."
-            ),
-            Self::ExpirationNotUnlockable => write!(f, "expiration unlock condition cannot be unlocked."),
-            Self::ReturnAmountNotFulFilled => write!(f, "return amount not fulfilled."),
-            Self::NewChainOutputHasNonZeroedId => write!(f, "new chain output has non-zeroed ID."),
-            Self::ChainOutputImmutableFeaturesChanged => {
-                write!(f, "immutable features in chain output modified during transition.")
-            }
-            Self::ImplicitAccountDestructionDisallowed => {
-                write!(f, "cannot destroy implicit account; must be transitioned to account.")
-            }
-            Self::MultipleImplicitAccountCreationAddresses => {
-                write!(f, "multiple implicit account creation addresses on the input side.")
-            }
-            Self::AccountInvalidFoundryCounter => write!(
-                f,
-                "foundry counter in account decreased or did not increase by the number of new foundries."
-            ),
-            Self::AnchorInvalidStateTransition => write!(f, "invalid anchor state transition."),
-            Self::AnchorInvalidGovernanceTransition => write!(f, "invalid anchor governance transition."),
-            Self::FoundryTransitionWithoutAccount => write!(
-                f,
-                "foundry output transitioned without accompanying account on input or output side."
-            ),
-            Self::FoundrySerialInvalid => write!(f, "foundry output serial number is invalid."),
-            Self::DelegationCommitmentInputMissing => {
-                write!(f, "delegation output validation requires a commitment input.")
-            }
-            Self::DelegationRewardInputMissing => {
-                write!(f, "delegation output cannot be destroyed without a reward input.")
-            }
-            Self::DelegationRewardsClaimingInvalid => write!(f, "invalid delegation mana rewards claiming."),
-            Self::DelegationOutputTransitionedTwice => {
-                write!(f, "delegation output attempted to be transitioned twice.")
-            }
-            Self::DelegationModified => write!(f, "delegated amount, validator ID and start epoch cannot be modified."),
-            Self::DelegationStartEpochInvalid => write!(f, "delegation output has invalid start epoch."),
-            Self::DelegationAmountMismatch => write!(f, "delegated amount does not match amount."),
-            Self::DelegationEndEpochNotZero => write!(f, "end epoch must be set to zero at output genesis."),
-            Self::DelegationEndEpochInvalid => write!(f, "delegation end epoch does not match current epoch."),
-            Self::CapabilitiesNativeTokenBurningNotAllowed => write!(
-                f,
-                "native token burning is not allowed by the transaction capabilities."
-            ),
-            Self::CapabilitiesManaBurningNotAllowed => {
-                write!(f, "mana burning is not allowed by the transaction capabilities.")
-            }
-            Self::CapabilitiesAccountDestructionNotAllowed => {
-                write!(f, "account destruction is not allowed by the transaction capabilities.")
-            }
-            Self::CapabilitiesAnchorDestructionNotAllowed => {
-                write!(f, "anchor destruction is not allowed by the transaction capabilities.")
-            }
-            Self::CapabilitiesFoundryDestructionNotAllowed => {
-                write!(f, "foundry destruction is not allowed by the transaction capabilities.")
-            }
-            Self::CapabilitiesNftDestructionNotAllowed => {
-                write!(f, "NFT destruction is not allowed by the transaction capabilities.")
-            }
-            Self::SemanticValidationFailed => write!(f, "semantic validation failed."),
-        }
-    }
-}
-
-#[cfg(feature = "std")]
-impl std::error::Error for TransactionFailureReason {}
-
->>>>>>> 31bcdf4b
 impl TryFrom<u8> for TransactionFailureReason {
-    type Error = SemanticError;
+    type Error = InvalidTransactionFailureReasonError;
 
     fn try_from(c: u8) -> Result<Self, Self::Error> {
-        Self::from_repr(c).ok_or(Self::Error::InvalidTransactionFailureReason(c))
+        Self::from_repr(c).ok_or(InvalidTransactionFailureReasonError(c))
     }
 }