--- conflicted
+++ resolved
@@ -87,11 +87,7 @@
     fn fmt(&self, f: &mut fmt::Formatter<'_>) -> fmt::Result {
         match self {
             Self::None => write!(f, "none."),
-<<<<<<< HEAD
-            Self::ConflictRejected => write!(f, "transaction is conflicting."),
-=======
             Self::ConflictRejected => write!(f, "transaction was conflicting and was rejected."),
->>>>>>> c3594f39
             Self::InputAlreadySpent => write!(f, "input already spent."),
             Self::InputCreationAfterTxCreation => write!(f, "input creation slot after tx creation slot."),
             Self::UnlockSignatureInvalid => write!(f, "signature in unlock is invalid."),
@@ -123,14 +119,6 @@
             ),
             Self::NativeTokenSumUnbalanced => write!(f, "native token sums are unbalanced."),
             Self::SimpleTokenSchemeMintedMeltedTokenDecrease => {
-<<<<<<< HEAD
-                write!(f, "simple token scheme minted/melted value decreased.")
-            }
-            Self::SimpleTokenSchemeMintingInvalid => write!(f, "simple token scheme minting invalid."),
-            Self::SimpleTokenSchemeMeltingInvalid => write!(f, "simple token scheme melting invalid."),
-            Self::SimpleTokenSchemeMaximumSupplyChanged => write!(f, "simple token scheme maximum supply changed."),
-            Self::SimpleTokenSchemeGenesisInvalid => write!(f, "simple token scheme genesis invalid."),
-=======
                 write!(f, "simple token scheme's minted or melted tokens decreased.")
             }
             Self::SimpleTokenSchemeMintingInvalid => write!(
@@ -149,7 +137,6 @@
                 f,
                 "newly created simple token scheme's melted tokens are not zero or minted tokens do not equal native token amount in transaction."
             ),
->>>>>>> c3594f39
             Self::MultiAddressLengthUnlockLengthMismatch => {
                 write!(f, "multi address length and multi unlock length do not match.")
             }
@@ -215,17 +202,8 @@
                 f,
                 "foundry counter in account decreased or did not increase by the number of new foundries."
             ),
-<<<<<<< HEAD
-            Self::AnchorInvalidStateTransition => {
-                write!(f, "anchor has an invalid state transition.")
-            }
-            Self::AnchorInvalidGovernanceTransition => {
-                write!(f, "anchor has an invalid governance transition.")
-            }
-=======
             Self::AnchorInvalidStateTransition => write!(f, "invalid anchor state transition."),
             Self::AnchorInvalidGovernanceTransition => write!(f, "invalid anchor governance transition."),
->>>>>>> c3594f39
             Self::FoundryTransitionWithoutAccount => write!(
                 f,
                 "foundry output transitioned without accompanying account on input or output side."
