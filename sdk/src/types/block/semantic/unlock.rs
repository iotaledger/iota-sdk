--- conflicted
+++ resolved
@@ -110,11 +110,7 @@
     ) -> Result<(), TransactionFailureReason> {
         match output {
             Output::Basic(output) => {
-<<<<<<< HEAD
                 let slot_index = self.commitment_context_input.map(|c| c.slot_index());
-=======
-                let slot_index = self.transaction.context_inputs().commitment().map(|c| c.slot_index());
->>>>>>> d9d50f31
                 let locked_address = output
                     .unlock_conditions()
                     .locked_address(
@@ -144,11 +140,7 @@
             // Output::Anchor(_) => return Err(Error::UnsupportedOutputKind(AnchorOutput::KIND)),
             Output::Foundry(output) => self.address_unlock(&Address::from(*output.account_address()), unlock)?,
             Output::Nft(output) => {
-<<<<<<< HEAD
                 let slot_index = self.commitment_context_input.map(|c| c.slot_index());
-=======
-                let slot_index = self.transaction.context_inputs().commitment().map(|c| c.slot_index());
->>>>>>> d9d50f31
                 let locked_address = output
                     .unlock_conditions()
                     .locked_address(
