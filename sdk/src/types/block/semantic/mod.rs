// Copyright 2022 IOTA Stiftung
// SPDX-License-Identifier: Apache-2.0

mod error;
mod state_transition;
mod unlock;

use alloc::collections::BTreeMap;

use hashbrown::{HashMap, HashSet};
use primitive_types::U256;

pub use self::{
    error::TransactionFailureReason,
    state_transition::{StateTransitionError, StateTransitionVerifier},
};
use crate::types::block::{
    address::Address,
<<<<<<< HEAD
    context_input::CommitmentContextInput,
    output::{feature::Features, AccountId, AnchorOutput, ChainId, FoundryId, NativeTokens, Output, OutputId, TokenId},
=======
    context_input::{BlockIssuanceCreditContextInput, CommitmentContextInput, RewardContextInput},
    output::{AccountId, AnchorOutput, ChainId, FoundryId, NativeTokens, Output, OutputId, TokenId},
>>>>>>> 1d209fa5
    payload::signed_transaction::{Transaction, TransactionCapabilityFlag, TransactionSigningHash},
    protocol::ProtocolParameters,
    unlock::Unlock,
    Error,
};

///
pub struct SemanticValidationContext<'a> {
    pub(crate) transaction: &'a Transaction,
    pub(crate) transaction_signing_hash: TransactionSigningHash,
    pub(crate) inputs: &'a [(&'a OutputId, &'a Output)],
    pub(crate) commitment_context_input: Option<&'a CommitmentContextInput>,
    pub(crate) unlocks: Option<&'a [Unlock]>,
    pub(crate) input_amount: u64,
    pub(crate) input_mana: u64,
    pub(crate) mana_rewards: BTreeMap<OutputId, u64>,
    pub(crate) reward_context_inputs: HashMap<OutputId, RewardContextInput>,
    pub(crate) commitment_context_input: Option<CommitmentContextInput>,
    pub(crate) bic_context_input: Option<BlockIssuanceCreditContextInput>,
    pub(crate) input_native_tokens: BTreeMap<TokenId, U256>,
    pub(crate) input_chains: HashMap<ChainId, (&'a OutputId, &'a Output)>,
    pub(crate) output_amount: u64,
    pub(crate) output_mana: u64,
    pub(crate) output_native_tokens: BTreeMap<TokenId, U256>,
    pub(crate) output_chains: HashMap<ChainId, (OutputId, &'a Output)>,
    pub(crate) unlocked_addresses: HashSet<Address>,
    pub(crate) storage_deposit_returns: HashMap<Address, u64>,
    pub(crate) simple_deposits: HashMap<Address, u64>,
    pub(crate) protocol_parameters: ProtocolParameters,
}

impl<'a> SemanticValidationContext<'a> {
    ///
    pub fn new(
        transaction: &'a Transaction,
        inputs: &'a [(&'a OutputId, &'a Output)],
        unlocks: Option<&'a [Unlock]>,
        mana_rewards: BTreeMap<OutputId, u64>,
        protocol_parameters: ProtocolParameters,
    ) -> Self {
        let transaction_id = transaction.id();
        let input_chains = inputs
            .iter()
            .filter_map(|(output_id, input)| {
                if input.is_implicit_account() {
                    Some((ChainId::from(AccountId::from(*output_id)), (*output_id, *input)))
                } else {
                    input
                        .chain_id()
                        .map(|chain_id| (chain_id.or_from_output_id(output_id), (*output_id, *input)))
                }
            })
            .collect();
        let output_chains = transaction
            .outputs()
            .iter()
            .enumerate()
            .filter_map(|(index, output)| {
                output.chain_id().map(|chain_id| {
                    let output_id = OutputId::new(transaction_id, index as u16);
                    (chain_id.or_from_output_id(&output_id), (output_id, output))
                })
            })
            .collect();
        let commitment_context_input = transaction.context_inputs().iter().find_map(|c| c.as_commitment_opt());

        Self {
            transaction,
            transaction_signing_hash: transaction.signing_hash(),
            inputs,
            commitment_context_input,
            unlocks,
            input_amount: 0,
            input_mana: 0,
            mana_rewards,
            reward_context_inputs: Default::default(),
            commitment_context_input: None,
            bic_context_input: None,
            input_native_tokens: BTreeMap::<TokenId, U256>::new(),
            input_chains,
            output_amount: 0,
            output_mana: 0,
            output_native_tokens: BTreeMap::<TokenId, U256>::new(),
            output_chains,
            unlocked_addresses: HashSet::new(),
            storage_deposit_returns: HashMap::new(),
            simple_deposits: HashMap::new(),
            protocol_parameters,
        }
    }

    ///
    pub fn validate(mut self) -> Result<Option<TransactionFailureReason>, Error> {
        // Validation of inputs.
        let mut has_implicit_account_creation_address = false;

        self.commitment_context_input = self
            .transaction
            .context_inputs()
            .iter()
            .find_map(|c| c.as_commitment_opt())
            .copied();

        self.bic_context_input = self
            .transaction
            .context_inputs()
            .iter()
            .find_map(|c| c.as_block_issuance_credit_opt())
            .copied();

        for reward_context_input in self
            .transaction
            .context_inputs()
            .iter()
            .filter_map(|c| c.as_reward_opt())
        {
            if let Some(output_id) = self.inputs.get(reward_context_input.index() as usize).map(|v| v.0) {
                self.reward_context_inputs.insert(*output_id, *reward_context_input);
            } else {
                return Ok(Some(TransactionFailureReason::InvalidRewardContextInput));
            }
        }

        for (index, (output_id, consumed_output)) in self.inputs.iter().enumerate() {
            let (amount, consumed_native_token, unlock_conditions, features) = match consumed_output {
                Output::Basic(output) => (
                    output.amount(),
                    output.native_token(),
                    output.unlock_conditions(),
                    Some(output.features()),
                ),
                Output::Account(output) => (
                    output.amount(),
                    None,
                    output.unlock_conditions(),
                    Some(output.features()),
                ),
                Output::Anchor(_) => return Err(Error::UnsupportedOutputKind(AnchorOutput::KIND)),
                Output::Foundry(output) => (
                    output.amount(),
                    output.native_token(),
                    output.unlock_conditions(),
                    Some(output.features()),
                ),
                Output::Nft(output) => (
                    output.amount(),
                    None,
                    output.unlock_conditions(),
                    Some(output.features()),
                ),
                Output::Delegation(output) => (output.amount(), None, output.unlock_conditions(), None),
            };

            if unlock_conditions.addresses().any(Address::is_implicit_account_creation) {
                if has_implicit_account_creation_address {
                    return Ok(Some(TransactionFailureReason::SemanticValidationFailed));
                } else {
                    has_implicit_account_creation_address = true;
                }
            }

            let commitment_slot_index = self.commitment_context_input.map(|c| c.slot_index());

            if let Some(timelock) = unlock_conditions.timelock() {
                if let Some(commitment_slot_index) = commitment_slot_index {
                    if timelock.is_timelocked(commitment_slot_index, self.protocol_parameters.min_committable_age()) {
                        return Ok(Some(TransactionFailureReason::TimelockNotExpired));
                    }
                } else {
                    return Ok(Some(TransactionFailureReason::InvalidCommitmentContextInput));
                }
            }

            if let Some(expiration) = unlock_conditions.expiration() {
                if let Some(commitment_slot_index) = commitment_slot_index {
                    if expiration.is_expired(commitment_slot_index, self.protocol_parameters.committable_age_range())
                        == Some(false)
                    {
                        if let Some(storage_deposit_return) = unlock_conditions.storage_deposit_return() {
                            let amount = self
                                .storage_deposit_returns
                                .entry(storage_deposit_return.return_address().clone())
                                .or_default();

                            *amount = amount
                                .checked_add(storage_deposit_return.amount())
                                .ok_or(Error::StorageDepositReturnOverflow)?;
                        }
                    }
                } else {
                    return Ok(Some(TransactionFailureReason::InvalidCommitmentContextInput));
                }
            }

            if features.and_then(Features::block_issuer).is_some() {
                if self.commitment_context_input.is_none() {
                    return Ok(Some(TransactionFailureReason::InvalidCommitmentContextInput));
                }
            }

            self.input_amount = self
                .input_amount
                .checked_add(amount)
                .ok_or(Error::ConsumedAmountOverflow)?;

            self.input_mana = self
                .input_mana
                .checked_add(consumed_output.available_mana(
                    &self.protocol_parameters,
                    output_id.transaction_id().slot_index(),
                    self.transaction.creation_slot(),
                )?)
                .ok_or(Error::ConsumedManaOverflow)?;

            if let Some(mana_rewards) = self.mana_rewards.get(*output_id) {
                self.input_mana
                    .checked_add(*mana_rewards)
                    .ok_or(Error::ConsumedManaOverflow)?;
            }

            if let Some(consumed_native_token) = consumed_native_token {
                let native_token_amount = self
                    .input_native_tokens
                    .entry(*consumed_native_token.token_id())
                    .or_default();

                *native_token_amount = native_token_amount
                    .checked_add(consumed_native_token.amount())
                    .ok_or(Error::ConsumedNativeTokensAmountOverflow)?;
            }

            if let Some(unlocks) = self.unlocks {
                if unlocks.len() != self.inputs.len() {
                    return Ok(Some(TransactionFailureReason::InvalidInputUnlock));
                }

                if let Err(conflict) = self.output_unlock(consumed_output, output_id, &unlocks[index]) {
                    return Ok(Some(conflict));
                }
            }
        }

        // Validation of outputs.
        for created_output in self.transaction.outputs() {
            let (amount, mana, created_native_token, features) = match created_output {
                Output::Basic(output) => {
                    if let Some(address) = output.simple_deposit_address() {
                        let amount = self.simple_deposits.entry(address.clone()).or_default();

                        *amount = amount
                            .checked_add(output.amount())
                            .ok_or(Error::CreatedAmountOverflow)?;
                    }

                    (
                        output.amount(),
                        output.mana(),
                        output.native_token(),
                        Some(output.features()),
                    )
                }
                Output::Account(output) => (output.amount(), output.mana(), None, Some(output.features())),
                Output::Anchor(_) => return Err(Error::UnsupportedOutputKind(AnchorOutput::KIND)),
                Output::Foundry(output) => (output.amount(), 0, output.native_token(), Some(output.features())),
                Output::Nft(output) => (output.amount(), output.mana(), None, Some(output.features())),
                Output::Delegation(output) => (output.amount(), 0, None, None),
            };

            if let Some(features) = features {
                if let Some(sender) = features.sender() {
                    if !self.unlocked_addresses.contains(sender.address()) {
                        return Ok(Some(TransactionFailureReason::SenderNotUnlocked));
                    }
                }

                if let Some(_) = features.block_issuer() {
                    if self.commitment_context_input.is_none() {
                        return Ok(Some(TransactionFailureReason::InvalidCommitmentContextInput));
                    }
                }
            }

            self.output_amount = self
                .output_amount
                .checked_add(amount)
                .ok_or(Error::CreatedAmountOverflow)?;

            // Add stored mana
            self.output_mana = self.output_mana.checked_add(mana).ok_or(Error::CreatedManaOverflow)?;

            // Add allotted mana
            for mana_allotment in self.transaction.allotments() {
                self.output_mana = self
                    .output_mana
                    .checked_add(mana_allotment.mana())
                    .ok_or(Error::CreatedManaOverflow)?;
            }

            if let Some(created_native_token) = created_native_token {
                let native_token_amount = self
                    .output_native_tokens
                    .entry(*created_native_token.token_id())
                    .or_default();

                *native_token_amount = native_token_amount
                    .checked_add(created_native_token.amount())
                    .ok_or(Error::CreatedNativeTokensAmountOverflow)?;
            }
        }

        // Validation of storage deposit returns.
        for (return_address, return_amount) in self.storage_deposit_returns.iter() {
            if let Some(deposit_amount) = self.simple_deposits.get(return_address) {
                if deposit_amount < return_amount {
                    return Ok(Some(TransactionFailureReason::StorageDepositReturnUnfulfilled));
                }
            } else {
                return Ok(Some(TransactionFailureReason::StorageDepositReturnUnfulfilled));
            }
        }

        // Validation of amounts.
        if self.input_amount != self.output_amount {
            return Ok(Some(TransactionFailureReason::SumInputsOutputsAmountMismatch));
        }

        if self.input_mana != self.output_mana {
            if self.input_mana > self.output_mana {
                if !self.transaction.has_capability(TransactionCapabilityFlag::BurnMana) {
                    return Ok(Some(
                        TransactionFailureReason::TransactionCapabilityManaBurningNotAllowed,
                    ));
                }
            } else {
                return Ok(Some(TransactionFailureReason::InvalidManaAmount));
            }
        }

        // Validation of input native tokens.
        let mut native_token_ids = self.input_native_tokens.keys().collect::<HashSet<_>>();

        // Validation of output native tokens.
        for (token_id, output_amount) in self.output_native_tokens.iter() {
            let input_amount = self.input_native_tokens.get(token_id).copied().unwrap_or_default();

            if output_amount > &input_amount
                && !self
                    .output_chains
                    .contains_key(&ChainId::from(FoundryId::from(*token_id)))
            {
                return Ok(Some(TransactionFailureReason::InvalidNativeTokens));
            }

            native_token_ids.insert(token_id);
        }

        if native_token_ids.len() > NativeTokens::COUNT_MAX as usize {
            return Ok(Some(TransactionFailureReason::InvalidNativeTokens));
        }

        // Validation of state transitions and destructions.
        for (chain_id, current_state) in self.input_chains.iter() {
            match self.verify_state_transition(
                Some(*current_state),
                self.output_chains.get(chain_id).map(|(id, o)| (id, *o)),
            ) {
                Err(StateTransitionError::TransactionFailure(f)) => return Ok(Some(f)),
                Err(_) => {
                    return Ok(Some(TransactionFailureReason::InvalidChainStateTransition));
                }
                _ => {}
            }
        }

        // Validation of state creations.
        for (chain_id, next_state) in self.output_chains.iter() {
            if self.input_chains.get(chain_id).is_none() {
                match self.verify_state_transition(None, Some((&next_state.0, next_state.1))) {
                    Err(StateTransitionError::TransactionFailure(f)) => return Ok(Some(f)),
                    Err(_) => {
                        return Ok(Some(TransactionFailureReason::InvalidChainStateTransition));
                    }
                    _ => {}
                }
            }
        }

        Ok(None)
    }
}<|MERGE_RESOLUTION|>--- conflicted
+++ resolved
@@ -16,13 +16,8 @@
 };
 use crate::types::block::{
     address::Address,
-<<<<<<< HEAD
-    context_input::CommitmentContextInput,
+    context_input::{BlockIssuanceCreditContextInput, CommitmentContextInput, RewardContextInput},
     output::{feature::Features, AccountId, AnchorOutput, ChainId, FoundryId, NativeTokens, Output, OutputId, TokenId},
-=======
-    context_input::{BlockIssuanceCreditContextInput, CommitmentContextInput, RewardContextInput},
-    output::{AccountId, AnchorOutput, ChainId, FoundryId, NativeTokens, Output, OutputId, TokenId},
->>>>>>> 1d209fa5
     payload::signed_transaction::{Transaction, TransactionCapabilityFlag, TransactionSigningHash},
     protocol::ProtocolParameters,
     unlock::Unlock,
@@ -34,7 +29,6 @@
     pub(crate) transaction: &'a Transaction,
     pub(crate) transaction_signing_hash: TransactionSigningHash,
     pub(crate) inputs: &'a [(&'a OutputId, &'a Output)],
-    pub(crate) commitment_context_input: Option<&'a CommitmentContextInput>,
     pub(crate) unlocks: Option<&'a [Unlock]>,
     pub(crate) input_amount: u64,
     pub(crate) input_mana: u64,
@@ -87,13 +81,11 @@
                 })
             })
             .collect();
-        let commitment_context_input = transaction.context_inputs().iter().find_map(|c| c.as_commitment_opt());
 
         Self {
             transaction,
             transaction_signing_hash: transaction.signing_hash(),
             inputs,
-            commitment_context_input,
             unlocks,
             input_amount: 0,
             input_mana: 0,
