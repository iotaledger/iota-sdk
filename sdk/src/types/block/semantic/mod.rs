--- conflicted
+++ resolved
@@ -107,19 +107,7 @@
 
     ///
     pub fn validate(mut self) -> Result<Option<TransactionFailureReason>, Error> {
-<<<<<<< HEAD
-        self.commitment_context_input = self
-            .transaction
-            .context_inputs()
-            .iter()
-            .find_map(|c| c.as_commitment_opt())
-            .copied();
-=======
-        // Validation of inputs.
-        let mut has_implicit_account_creation_address = false;
-
         self.commitment_context_input = self.transaction.context_inputs().commitment().copied();
->>>>>>> d9d50f31
 
         self.bic_context_inputs = self
             .transaction
@@ -181,11 +169,7 @@
                         return Ok(Some(TransactionFailureReason::TimelockNotExpired));
                     }
                 } else {
-<<<<<<< HEAD
-                    return Ok(Some(TransactionFailureReason::InvalidCommitmentContextInput));
-=======
                     return Ok(Some(TransactionFailureReason::TimelockCommitmentInputMissing));
->>>>>>> d9d50f31
                 }
             }
 
@@ -209,11 +193,7 @@
                         _ => {}
                     }
                 } else {
-<<<<<<< HEAD
-                    return Ok(Some(TransactionFailureReason::InvalidCommitmentContextInput));
-=======
                     return Ok(Some(TransactionFailureReason::ExpirationCommitmentInputMissing));
->>>>>>> d9d50f31
                 }
             }
 
