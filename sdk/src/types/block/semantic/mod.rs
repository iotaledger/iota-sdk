--- conflicted
+++ resolved
@@ -167,18 +167,13 @@
                 let min_deposit = consumed_output.minimum_amount(self.protocol_parameters.storage_score_parameters());
                 let generation_amount = consumed_output.amount().saturating_sub(min_deposit);
 
-<<<<<<< HEAD
-                self.protocol_parameters.potential_mana(
-=======
                 self.protocol_parameters.generate_mana_with_decay(
->>>>>>> fe776bdf
                     generation_amount,
                     output_id.transaction_id().slot_index(),
                     self.transaction.creation_slot(),
                 )
             }?;
 
-<<<<<<< HEAD
             println!(
                 "semantic created {}, target {}",
                 output_id.transaction_id().slot_index(),
@@ -187,8 +182,6 @@
 
             println!("potential_mana {potential_mana}");
 
-=======
->>>>>>> fe776bdf
             // Add potential mana
             self.input_mana = self
                 .input_mana
@@ -201,11 +194,8 @@
                 self.transaction.creation_slot(),
             )?;
 
-<<<<<<< HEAD
             println!("stored_mana {stored_mana}");
 
-=======
->>>>>>> fe776bdf
             // Add stored mana
             self.input_mana = self
                 .input_mana
@@ -312,14 +302,11 @@
             return Ok(Some(TransactionFailureReason::SumInputsOutputsAmountMismatch));
         }
 
-<<<<<<< HEAD
         println!(
             "Semantic input_mana {} output_mana {}",
             self.input_mana, self.output_mana
         );
 
-=======
->>>>>>> fe776bdf
         if self.input_mana != self.output_mana {
             if self.input_mana > self.output_mana {
                 if !self.transaction.has_capability(TransactionCapabilityFlag::BurnMana) {
