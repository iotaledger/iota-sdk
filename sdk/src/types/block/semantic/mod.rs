--- conflicted
+++ resolved
@@ -13,15 +13,9 @@
 pub use self::{error::TransactionFailureReason, state_transition::StateTransitionVerifier};
 use crate::types::block::{
     address::Address,
-<<<<<<< HEAD
     context_input::RewardContextInput,
-    output::{feature::Features, AccountId, AnchorOutput, ChainId, FoundryId, NativeTokens, Output, OutputId, TokenId},
+    output::{feature::Features, AccountId, AnchorOutput, ChainId, FoundryId, Output, OutputId, TokenId},
     payload::signed_transaction::{Transaction, TransactionCapabilityFlag, TransactionId, TransactionSigningHash},
-=======
-    context_input::{BlockIssuanceCreditContextInput, CommitmentContextInput, RewardContextInput},
-    output::{AccountId, AnchorOutput, ChainId, FoundryId, Output, OutputId, TokenId},
-    payload::signed_transaction::{Transaction, TransactionCapabilityFlag, TransactionSigningHash},
->>>>>>> 42a6fd30
     protocol::ProtocolParameters,
     slot::SlotCommitmentId,
     unlock::Unlock,
@@ -390,18 +384,12 @@
             }
         }
 
-<<<<<<< HEAD
         for (_, (account_input_mana, account_output_mana)) in &self.block_issuer_mana {
             if self.input_mana - account_input_mana < self.output_mana - account_output_mana {
                 return Ok(Some(TransactionFailureReason::ManaMovedOffBlockIssuerAccount));
             }
         }
 
-        // Validation of input native tokens.
-        let mut native_token_ids = self.input_native_tokens.keys().collect::<HashSet<_>>();
-
-=======
->>>>>>> 42a6fd30
         // Validation of output native tokens.
         for (token_id, output_amount) in self.output_native_tokens.iter() {
             let input_amount = self.input_native_tokens.get(token_id).copied().unwrap_or_default();
