// Copyright 2022 IOTA Stiftung
// SPDX-License-Identifier: Apache-2.0

mod error;
mod state_transition;
mod unlock;

use alloc::collections::BTreeMap;

use hashbrown::{HashMap, HashSet};
use primitive_types::U256;

pub use self::{
    error::{SemanticError, TransactionFailureReason},
    state_transition::StateTransitionVerifier,
};
use crate::types::block::{
    address::Address,
    context_input::RewardContextInput,
<<<<<<< HEAD
    output::{feature::Features, AccountId, AnchorOutput, ChainId, FoundryId, Output, OutputError, OutputId, TokenId},
=======
    output::{feature::Features, AccountId, ChainId, FoundryId, Output, OutputId, TokenId},
>>>>>>> 31bcdf4b
    payload::signed_transaction::{Transaction, TransactionCapabilityFlag, TransactionId, TransactionSigningHash},
    protocol::ProtocolParameters,
    slot::SlotCommitmentId,
    unlock::Unlock,
};

///
pub struct SemanticValidationContext<'a> {
    pub(crate) transaction: &'a Transaction,
    pub(crate) transaction_id: TransactionId,
    pub(crate) transaction_signing_hash: TransactionSigningHash,
    pub(crate) inputs: &'a [(&'a OutputId, &'a Output)],
    pub(crate) unlocks: Option<&'a [Unlock]>,
    pub(crate) input_amount: u64,
    pub(crate) input_mana: u64,
    pub(crate) mana_rewards: BTreeMap<OutputId, u64>,
    pub(crate) commitment_context_input: Option<SlotCommitmentId>,
    pub(crate) reward_context_inputs: HashMap<OutputId, RewardContextInput>,
    pub(crate) input_native_tokens: BTreeMap<TokenId, U256>,
    pub(crate) input_chains: HashMap<ChainId, (&'a OutputId, &'a Output)>,
    pub(crate) output_amount: u64,
    pub(crate) output_mana: u64,
    pub(crate) output_native_tokens: BTreeMap<TokenId, U256>,
    pub(crate) output_chains: HashMap<ChainId, (OutputId, &'a Output)>,
    pub(crate) block_issuer_mana: HashMap<AccountId, (u64, u64)>,
    pub(crate) unlocked_addresses: HashSet<Address>,
    pub(crate) storage_deposit_returns: HashMap<Address, u64>,
    pub(crate) simple_deposits: HashMap<Address, u64>,
    pub(crate) protocol_parameters: ProtocolParameters,
}

impl<'a> SemanticValidationContext<'a> {
    ///
    pub fn new(
        transaction: &'a Transaction,
        inputs: &'a [(&'a OutputId, &'a Output)],
        unlocks: Option<&'a [Unlock]>,
        mana_rewards: BTreeMap<OutputId, u64>,
        protocol_parameters: ProtocolParameters,
    ) -> Self {
        let transaction_id = transaction.id();
        let input_chains = inputs
            .iter()
            .filter_map(|(output_id, input)| {
                if input.is_implicit_account() {
                    Some((ChainId::from(AccountId::from(*output_id)), (*output_id, *input)))
                } else {
                    input
                        .chain_id()
                        .map(|chain_id| (chain_id.or_from_output_id(output_id), (*output_id, *input)))
                }
            })
            .collect();
        let output_chains = transaction
            .outputs()
            .iter()
            .enumerate()
            .filter_map(|(index, output)| {
                output.chain_id().map(|chain_id| {
                    let output_id = OutputId::new(transaction_id, index as u16);
                    (chain_id.or_from_output_id(&output_id), (output_id, output))
                })
            })
            .collect();

        Self {
            transaction,
            transaction_id,
            transaction_signing_hash: transaction.signing_hash(),
            inputs,
            unlocks,
            input_amount: 0,
            input_mana: 0,
            mana_rewards,
            commitment_context_input: None,
            reward_context_inputs: Default::default(),
            input_native_tokens: BTreeMap::<TokenId, U256>::new(),
            input_chains,
            output_amount: 0,
            output_mana: 0,
            output_native_tokens: BTreeMap::<TokenId, U256>::new(),
            output_chains,
            block_issuer_mana: HashMap::new(),
            unlocked_addresses: HashSet::new(),
            storage_deposit_returns: HashMap::new(),
            simple_deposits: HashMap::new(),
            protocol_parameters,
        }
    }

    ///
<<<<<<< HEAD
    pub fn validate(mut self) -> Result<(), SemanticError> {
=======
    pub fn validate(mut self) -> Result<(), TransactionFailureReason> {
>>>>>>> 31bcdf4b
        self.commitment_context_input = self
            .transaction
            .context_inputs()
            .commitment()
            .map(|c| c.slot_commitment_id());

        let bic_context_inputs = self
            .transaction
            .context_inputs()
            .block_issuance_credits()
            .map(|bic| *bic.account_id())
            .collect::<HashSet<_>>();

        for reward_context_input in self.transaction.context_inputs().rewards() {
            if let Some(output_id) = self.inputs.get(reward_context_input.index() as usize).map(|v| v.0) {
                self.reward_context_inputs.insert(*output_id, *reward_context_input);
            } else {
<<<<<<< HEAD
                return Err(TransactionFailureReason::RewardInputReferenceInvalid.into());
=======
                return Err(TransactionFailureReason::RewardInputReferenceInvalid);
>>>>>>> 31bcdf4b
            }
        }

        // Validation of inputs.

        let mut has_implicit_account_creation_address = false;

        for (index, (output_id, consumed_output)) in self.inputs.iter().enumerate() {
            if output_id.transaction_id().slot_index() > self.transaction.creation_slot() {
<<<<<<< HEAD
                return Err(TransactionFailureReason::InputCreationAfterTxCreation.into());
=======
                return Err(TransactionFailureReason::InputCreationAfterTxCreation);
>>>>>>> 31bcdf4b
            }

            let (amount, consumed_native_token, unlock_conditions) = match consumed_output {
                Output::Basic(output) => (output.amount(), output.native_token(), output.unlock_conditions()),
                Output::Account(output) => {
                    if output.features().block_issuer().is_some() {
                        let account_id = output.account_id_non_null(output_id);

                        if self.commitment_context_input.is_none() {
<<<<<<< HEAD
                            return Err(TransactionFailureReason::BlockIssuerCommitmentInputMissing.into());
                        }
                        if !bic_context_inputs.contains(&account_id) {
                            return Err(TransactionFailureReason::BlockIssuanceCreditInputMissing.into());
=======
                            return Err(TransactionFailureReason::BlockIssuerCommitmentInputMissing);
                        }
                        if !bic_context_inputs.contains(&account_id) {
                            return Err(TransactionFailureReason::BlockIssuanceCreditInputMissing);
>>>>>>> 31bcdf4b
                        }
                        let entry = self.block_issuer_mana.entry(account_id).or_default();
                        entry.0 = entry
                            .0
<<<<<<< HEAD
                            .checked_add(consumed_output.available_mana(
                                &self.protocol_parameters,
                                output_id.transaction_id().slot_index(),
                                self.transaction.creation_slot(),
                            )?)
                            .ok_or(SemanticError::ConsumedManaOverflow)?;
                    }
                    if output.features().staking().is_some() && self.commitment_context_input.is_none() {
                        return Err(TransactionFailureReason::StakingCommitmentInputMissing.into());
=======
                            .checked_add(
                                consumed_output
                                    .available_mana(
                                        &self.protocol_parameters,
                                        output_id.transaction_id().slot_index(),
                                        self.transaction.creation_slot(),
                                    )
                                    // Unwrap is fine as we already checked both slot indices against each others.
                                    .unwrap(),
                            )
                            .ok_or(TransactionFailureReason::ManaOverflow)?;
                    }
                    if output.features().staking().is_some() && self.commitment_context_input.is_none() {
                        return Err(TransactionFailureReason::StakingCommitmentInputMissing);
>>>>>>> 31bcdf4b
                    }

                    (output.amount(), None, output.unlock_conditions())
                }
<<<<<<< HEAD
                Output::Anchor(_) => return Err(OutputError::InvalidOutputKind(AnchorOutput::KIND).into()),
=======
                Output::Anchor(_) => return Err(TransactionFailureReason::SemanticValidationFailed),
>>>>>>> 31bcdf4b
                Output::Foundry(output) => (output.amount(), output.native_token(), output.unlock_conditions()),
                Output::Nft(output) => (output.amount(), None, output.unlock_conditions()),
                Output::Delegation(output) => (output.amount(), None, output.unlock_conditions()),
            };

            if unlock_conditions.addresses().any(Address::is_implicit_account_creation) {
                if has_implicit_account_creation_address {
<<<<<<< HEAD
                    return Err(TransactionFailureReason::MultipleImplicitAccountCreationAddresses.into());
=======
                    return Err(TransactionFailureReason::MultipleImplicitAccountCreationAddresses);
>>>>>>> 31bcdf4b
                } else {
                    has_implicit_account_creation_address = true;
                }
            }

            let commitment_slot_index = self.commitment_context_input.map(|c| c.slot_index());

            if let Some(timelock) = unlock_conditions.timelock() {
                if let Some(commitment_slot_index) = commitment_slot_index {
                    if timelock.is_timelocked(commitment_slot_index, self.protocol_parameters.min_committable_age()) {
<<<<<<< HEAD
                        return Err(TransactionFailureReason::TimelockNotExpired.into());
                    }
                } else {
                    return Err(TransactionFailureReason::TimelockCommitmentInputMissing.into());
=======
                        return Err(TransactionFailureReason::TimelockNotExpired);
                    }
                } else {
                    return Err(TransactionFailureReason::TimelockCommitmentInputMissing);
>>>>>>> 31bcdf4b
                }
            }

            if let Some(expiration) = unlock_conditions.expiration() {
                if let Some(commitment_slot_index) = commitment_slot_index {
                    match expiration.is_expired(commitment_slot_index, self.protocol_parameters.committable_age_range())
                    {
                        Some(false) => {
                            if let Some(storage_deposit_return) = unlock_conditions.storage_deposit_return() {
                                let amount = self
                                    .storage_deposit_returns
                                    .entry(storage_deposit_return.return_address().clone())
                                    .or_default();

                                *amount = amount
                                    .checked_add(storage_deposit_return.amount())
<<<<<<< HEAD
                                    .ok_or(SemanticError::StorageDepositReturnOverflow)?;
                            }
                        }
                        None => return Err(TransactionFailureReason::ExpirationNotUnlockable.into()),
                        _ => {}
                    }
                } else {
                    return Err(TransactionFailureReason::ExpirationCommitmentInputMissing.into());
=======
                                    .ok_or(TransactionFailureReason::SemanticValidationFailed)?;
                            }
                        }
                        None => return Err(TransactionFailureReason::ExpirationNotUnlockable),
                        _ => {}
                    }
                } else {
                    return Err(TransactionFailureReason::ExpirationCommitmentInputMissing);
>>>>>>> 31bcdf4b
                }
            }

            self.input_amount = self
                .input_amount
                .checked_add(amount)
<<<<<<< HEAD
                .ok_or(SemanticError::ConsumedAmountOverflow)?;

            self.input_mana = self
                .input_mana
                .checked_add(consumed_output.available_mana(
                    &self.protocol_parameters,
                    output_id.transaction_id().slot_index(),
                    self.transaction.creation_slot(),
                )?)
                .ok_or(SemanticError::ConsumedManaOverflow)?;
=======
                .ok_or(TransactionFailureReason::SemanticValidationFailed)?;

            self.input_mana = self
                .input_mana
                .checked_add(
                    consumed_output
                        .available_mana(
                            &self.protocol_parameters,
                            output_id.transaction_id().slot_index(),
                            self.transaction.creation_slot(),
                        )
                        // Unwrap is fine as we already checked both slot indices against each others.
                        .unwrap(),
                )
                .ok_or(TransactionFailureReason::ManaOverflow)?;
>>>>>>> 31bcdf4b

            if let Some(mana_rewards) = self.mana_rewards.get(*output_id) {
                self.input_mana
                    .checked_add(*mana_rewards)
<<<<<<< HEAD
                    .ok_or(SemanticError::ConsumedManaOverflow)?;
=======
                    .ok_or(TransactionFailureReason::ManaOverflow)?;
>>>>>>> 31bcdf4b
            }

            if let Some(consumed_native_token) = consumed_native_token {
                let native_token_amount = self
                    .input_native_tokens
                    .entry(*consumed_native_token.token_id())
                    .or_default();

                *native_token_amount = native_token_amount
                    .checked_add(consumed_native_token.amount())
<<<<<<< HEAD
                    .ok_or(SemanticError::ConsumedNativeTokensAmountOverflow)?;
=======
                    .ok_or(TransactionFailureReason::SemanticValidationFailed)?;
>>>>>>> 31bcdf4b
            }

            if let Some(unlocks) = self.unlocks {
                if unlocks.len() != self.inputs.len() {
<<<<<<< HEAD
                    return Err(TransactionFailureReason::SemanticValidationFailed.into());
                }

                self.output_unlock(consumed_output, output_id, &unlocks[index])?;
=======
                    return Err(TransactionFailureReason::SemanticValidationFailed);
                }

                if let Err(conflict) = self.output_unlock(consumed_output, output_id, &unlocks[index]) {
                    return Err(conflict);
                }
>>>>>>> 31bcdf4b
            }
        }

        // Add allotted mana
        for mana_allotment in self.transaction.allotments().iter() {
            self.output_mana = self
                .output_mana
                .checked_add(mana_allotment.mana())
<<<<<<< HEAD
                .ok_or(SemanticError::CreatedManaOverflow)?;
=======
                .ok_or(TransactionFailureReason::ManaOverflow)?;
>>>>>>> 31bcdf4b
        }

        // Validation of outputs.
        for (index, created_output) in self.transaction.outputs().iter().enumerate() {
            let (amount, mana, created_native_token, features) = match created_output {
                Output::Basic(output) => {
                    if let Some(address) = output.simple_deposit_address() {
                        let amount = self.simple_deposits.entry(address.clone()).or_default();

                        *amount = amount
                            .checked_add(output.amount())
<<<<<<< HEAD
                            .ok_or(SemanticError::CreatedAmountOverflow)?;
=======
                            .ok_or(TransactionFailureReason::SemanticValidationFailed)?;
>>>>>>> 31bcdf4b
                    }

                    (
                        output.amount(),
                        output.mana(),
                        output.native_token(),
                        Some(output.features()),
                    )
                }
                Output::Account(output) => {
                    if output.features().block_issuer().is_some() {
                        let account_id = output.account_id_non_null(&OutputId::new(self.transaction_id, index as u16));

                        if self.commitment_context_input.is_none() {
<<<<<<< HEAD
                            return Err(TransactionFailureReason::BlockIssuerCommitmentInputMissing.into());
                        }
                        if !bic_context_inputs.contains(&account_id) {
                            return Err(TransactionFailureReason::BlockIssuanceCreditInputMissing.into());
=======
                            return Err(TransactionFailureReason::BlockIssuerCommitmentInputMissing);
                        }
                        if !bic_context_inputs.contains(&account_id) {
                            return Err(TransactionFailureReason::BlockIssuanceCreditInputMissing);
>>>>>>> 31bcdf4b
                        }
                        let entry = self.block_issuer_mana.entry(account_id).or_default();

                        entry.1 = entry
                            .1
                            .checked_add(output.mana())
<<<<<<< HEAD
                            .ok_or(SemanticError::CreatedManaOverflow)?;
=======
                            .ok_or(TransactionFailureReason::ManaOverflow)?;
>>>>>>> 31bcdf4b

                        if let Some(allotment) = self.transaction.allotments().get(&account_id) {
                            entry.1 = entry
                                .1
                                .checked_add(allotment.mana())
<<<<<<< HEAD
                                .ok_or(SemanticError::CreatedManaOverflow)?;
=======
                                .ok_or(TransactionFailureReason::ManaOverflow)?;
>>>>>>> 31bcdf4b
                        }
                    }
                    if output.features().staking().is_some() {
                        if self.commitment_context_input.is_none() {
<<<<<<< HEAD
                            return Err(TransactionFailureReason::StakingCommitmentInputMissing.into());
                        }
                        if output.features().block_issuer().is_none() {
                            return Err(TransactionFailureReason::StakingBlockIssuerFeatureMissing.into());
=======
                            return Err(TransactionFailureReason::StakingCommitmentInputMissing);
                        }
                        if output.features().block_issuer().is_none() {
                            return Err(TransactionFailureReason::StakingBlockIssuerFeatureMissing);
>>>>>>> 31bcdf4b
                        }
                    }

                    (output.amount(), output.mana(), None, Some(output.features()))
                }
<<<<<<< HEAD
                Output::Anchor(_) => return Err(OutputError::InvalidOutputKind(AnchorOutput::KIND).into()),
=======
                Output::Anchor(_) => return Err(TransactionFailureReason::SemanticValidationFailed),
>>>>>>> 31bcdf4b
                Output::Foundry(output) => (output.amount(), 0, output.native_token(), Some(output.features())),
                Output::Nft(output) => (output.amount(), output.mana(), None, Some(output.features())),
                Output::Delegation(output) => (output.amount(), 0, None, None),
            };

            if let Some(sender) = features.and_then(Features::sender) {
                if !self.unlocked_addresses.contains(sender.address()) {
<<<<<<< HEAD
                    return Err(TransactionFailureReason::SenderFeatureNotUnlocked.into());
=======
                    return Err(TransactionFailureReason::SenderFeatureNotUnlocked);
>>>>>>> 31bcdf4b
                }
            }

            if let Some(unlock_conditions) = created_output.unlock_conditions() {
                if let (Some(address), Some(timelock)) = (unlock_conditions.address(), unlock_conditions.timelock()) {
                    if let Address::Account(account_address) = address.address() {
                        if let Some(entry) = self.block_issuer_mana.get_mut(account_address.account_id()) {
                            if let Some(commitment_context_input) = self.commitment_context_input {
                                let past_bounded_slot =
                                    self.protocol_parameters.past_bounded_slot(commitment_context_input);

                                if timelock.slot_index()
                                    >= past_bounded_slot + self.protocol_parameters.max_committable_age()
                                {
                                    entry.1 = entry
                                        .1
                                        .checked_add(created_output.mana())
<<<<<<< HEAD
                                        .ok_or(SemanticError::CreatedAmountOverflow)?;
                                }
                            } else {
                                return Err(TransactionFailureReason::BlockIssuerCommitmentInputMissing.into());
=======
                                        .ok_or(TransactionFailureReason::SemanticValidationFailed)?;
                                }
                            } else {
                                return Err(TransactionFailureReason::BlockIssuerCommitmentInputMissing);
>>>>>>> 31bcdf4b
                            }
                        }
                    }
                }
            }

            self.output_amount = self
                .output_amount
                .checked_add(amount)
<<<<<<< HEAD
                .ok_or(SemanticError::CreatedAmountOverflow)?;
=======
                .ok_or(TransactionFailureReason::SemanticValidationFailed)?;
>>>>>>> 31bcdf4b

            // Add stored mana
            self.output_mana = self
                .output_mana
                .checked_add(mana)
<<<<<<< HEAD
                .ok_or(SemanticError::CreatedManaOverflow)?;
=======
                .ok_or(TransactionFailureReason::ManaOverflow)?;
>>>>>>> 31bcdf4b

            if let Some(created_native_token) = created_native_token {
                let native_token_amount = self
                    .output_native_tokens
                    .entry(*created_native_token.token_id())
                    .or_default();

                *native_token_amount = native_token_amount
                    .checked_add(created_native_token.amount())
<<<<<<< HEAD
                    // TODO should be a tx failure reason ?
                    .ok_or(SemanticError::CreatedNativeTokensAmountOverflow)?;
=======
                    .ok_or(TransactionFailureReason::SemanticValidationFailed)?;
>>>>>>> 31bcdf4b
            }
        }

        // Validation of storage deposit returns.
        for (return_address, return_amount) in self.storage_deposit_returns.iter() {
            if let Some(deposit_amount) = self.simple_deposits.get(return_address) {
                if deposit_amount < return_amount {
<<<<<<< HEAD
                    return Err(TransactionFailureReason::ReturnAmountNotFulFilled.into());
                }
            } else {
                return Err(TransactionFailureReason::ReturnAmountNotFulFilled.into());
=======
                    return Err(TransactionFailureReason::ReturnAmountNotFulFilled);
                }
            } else {
                return Err(TransactionFailureReason::ReturnAmountNotFulFilled);
>>>>>>> 31bcdf4b
            }
        }

        // Validation of amounts.
        if self.input_amount != self.output_amount {
<<<<<<< HEAD
            return Err(TransactionFailureReason::InputOutputBaseTokenMismatch.into());
=======
            return Err(TransactionFailureReason::InputOutputBaseTokenMismatch);
>>>>>>> 31bcdf4b
        }

        if self.input_mana != self.output_mana {
            if self.input_mana > self.output_mana {
                if !self.transaction.has_capability(TransactionCapabilityFlag::BurnMana) {
<<<<<<< HEAD
                    return Err(TransactionFailureReason::CapabilitiesManaBurningNotAllowed.into());
                }
            } else {
                return Err(TransactionFailureReason::InputOutputManaMismatch.into());
=======
                    return Err(TransactionFailureReason::CapabilitiesManaBurningNotAllowed);
                }
            } else {
                return Err(TransactionFailureReason::InputOutputManaMismatch);
>>>>>>> 31bcdf4b
            }
        }

        for (account_input_mana, account_output_mana) in self.block_issuer_mana.values() {
            if self.input_mana - account_input_mana < self.output_mana - account_output_mana {
<<<<<<< HEAD
                return Err(TransactionFailureReason::ManaMovedOffBlockIssuerAccount.into());
=======
                return Err(TransactionFailureReason::ManaMovedOffBlockIssuerAccount);
>>>>>>> 31bcdf4b
            }
        }

        // Validation of output native tokens.
        for (token_id, output_amount) in self.output_native_tokens.iter() {
            let input_amount = self.input_native_tokens.get(token_id).copied().unwrap_or_default();

            if output_amount > &input_amount
                && !self
                    .output_chains
                    .contains_key(&ChainId::from(FoundryId::from(*token_id)))
            {
<<<<<<< HEAD
                return Err(TransactionFailureReason::NativeTokenSumUnbalanced.into());
=======
                return Err(TransactionFailureReason::NativeTokenSumUnbalanced);
>>>>>>> 31bcdf4b
            }
        }

        // Validation of state transitions and destructions.
        for (chain_id, current_state) in self.input_chains.iter() {
            self.verify_state_transition(
                Some(*current_state),
                self.output_chains.get(chain_id).map(|(id, o)| (id, *o)),
            )?;
        }

        // Validation of state creations.
        for (chain_id, next_state) in self.output_chains.iter() {
            if self.input_chains.get(chain_id).is_none() {
                self.verify_state_transition(None, Some((&next_state.0, next_state.1)))?;
            }
        }

        Ok(())
    }
}<|MERGE_RESOLUTION|>--- conflicted
+++ resolved
@@ -10,18 +10,11 @@
 use hashbrown::{HashMap, HashSet};
 use primitive_types::U256;
 
-pub use self::{
-    error::{SemanticError, TransactionFailureReason},
-    state_transition::StateTransitionVerifier,
-};
+pub use self::{error::TransactionFailureReason, state_transition::StateTransitionVerifier};
 use crate::types::block::{
     address::Address,
     context_input::RewardContextInput,
-<<<<<<< HEAD
-    output::{feature::Features, AccountId, AnchorOutput, ChainId, FoundryId, Output, OutputError, OutputId, TokenId},
-=======
     output::{feature::Features, AccountId, ChainId, FoundryId, Output, OutputId, TokenId},
->>>>>>> 31bcdf4b
     payload::signed_transaction::{Transaction, TransactionCapabilityFlag, TransactionId, TransactionSigningHash},
     protocol::ProtocolParameters,
     slot::SlotCommitmentId,
@@ -113,11 +106,7 @@
     }
 
     ///
-<<<<<<< HEAD
-    pub fn validate(mut self) -> Result<(), SemanticError> {
-=======
     pub fn validate(mut self) -> Result<(), TransactionFailureReason> {
->>>>>>> 31bcdf4b
         self.commitment_context_input = self
             .transaction
             .context_inputs()
@@ -135,11 +124,7 @@
             if let Some(output_id) = self.inputs.get(reward_context_input.index() as usize).map(|v| v.0) {
                 self.reward_context_inputs.insert(*output_id, *reward_context_input);
             } else {
-<<<<<<< HEAD
-                return Err(TransactionFailureReason::RewardInputReferenceInvalid.into());
-=======
                 return Err(TransactionFailureReason::RewardInputReferenceInvalid);
->>>>>>> 31bcdf4b
             }
         }
 
@@ -149,11 +134,7 @@
 
         for (index, (output_id, consumed_output)) in self.inputs.iter().enumerate() {
             if output_id.transaction_id().slot_index() > self.transaction.creation_slot() {
-<<<<<<< HEAD
-                return Err(TransactionFailureReason::InputCreationAfterTxCreation.into());
-=======
                 return Err(TransactionFailureReason::InputCreationAfterTxCreation);
->>>>>>> 31bcdf4b
             }
 
             let (amount, consumed_native_token, unlock_conditions) = match consumed_output {
@@ -163,32 +144,14 @@
                         let account_id = output.account_id_non_null(output_id);
 
                         if self.commitment_context_input.is_none() {
-<<<<<<< HEAD
-                            return Err(TransactionFailureReason::BlockIssuerCommitmentInputMissing.into());
-                        }
-                        if !bic_context_inputs.contains(&account_id) {
-                            return Err(TransactionFailureReason::BlockIssuanceCreditInputMissing.into());
-=======
                             return Err(TransactionFailureReason::BlockIssuerCommitmentInputMissing);
                         }
                         if !bic_context_inputs.contains(&account_id) {
                             return Err(TransactionFailureReason::BlockIssuanceCreditInputMissing);
->>>>>>> 31bcdf4b
                         }
                         let entry = self.block_issuer_mana.entry(account_id).or_default();
                         entry.0 = entry
                             .0
-<<<<<<< HEAD
-                            .checked_add(consumed_output.available_mana(
-                                &self.protocol_parameters,
-                                output_id.transaction_id().slot_index(),
-                                self.transaction.creation_slot(),
-                            )?)
-                            .ok_or(SemanticError::ConsumedManaOverflow)?;
-                    }
-                    if output.features().staking().is_some() && self.commitment_context_input.is_none() {
-                        return Err(TransactionFailureReason::StakingCommitmentInputMissing.into());
-=======
                             .checked_add(
                                 consumed_output
                                     .available_mana(
@@ -203,16 +166,11 @@
                     }
                     if output.features().staking().is_some() && self.commitment_context_input.is_none() {
                         return Err(TransactionFailureReason::StakingCommitmentInputMissing);
->>>>>>> 31bcdf4b
                     }
 
                     (output.amount(), None, output.unlock_conditions())
                 }
-<<<<<<< HEAD
-                Output::Anchor(_) => return Err(OutputError::InvalidOutputKind(AnchorOutput::KIND).into()),
-=======
                 Output::Anchor(_) => return Err(TransactionFailureReason::SemanticValidationFailed),
->>>>>>> 31bcdf4b
                 Output::Foundry(output) => (output.amount(), output.native_token(), output.unlock_conditions()),
                 Output::Nft(output) => (output.amount(), None, output.unlock_conditions()),
                 Output::Delegation(output) => (output.amount(), None, output.unlock_conditions()),
@@ -220,11 +178,7 @@
 
             if unlock_conditions.addresses().any(Address::is_implicit_account_creation) {
                 if has_implicit_account_creation_address {
-<<<<<<< HEAD
-                    return Err(TransactionFailureReason::MultipleImplicitAccountCreationAddresses.into());
-=======
                     return Err(TransactionFailureReason::MultipleImplicitAccountCreationAddresses);
->>>>>>> 31bcdf4b
                 } else {
                     has_implicit_account_creation_address = true;
                 }
@@ -235,17 +189,10 @@
             if let Some(timelock) = unlock_conditions.timelock() {
                 if let Some(commitment_slot_index) = commitment_slot_index {
                     if timelock.is_timelocked(commitment_slot_index, self.protocol_parameters.min_committable_age()) {
-<<<<<<< HEAD
-                        return Err(TransactionFailureReason::TimelockNotExpired.into());
-                    }
-                } else {
-                    return Err(TransactionFailureReason::TimelockCommitmentInputMissing.into());
-=======
                         return Err(TransactionFailureReason::TimelockNotExpired);
                     }
                 } else {
                     return Err(TransactionFailureReason::TimelockCommitmentInputMissing);
->>>>>>> 31bcdf4b
                 }
             }
 
@@ -262,16 +209,6 @@
 
                                 *amount = amount
                                     .checked_add(storage_deposit_return.amount())
-<<<<<<< HEAD
-                                    .ok_or(SemanticError::StorageDepositReturnOverflow)?;
-                            }
-                        }
-                        None => return Err(TransactionFailureReason::ExpirationNotUnlockable.into()),
-                        _ => {}
-                    }
-                } else {
-                    return Err(TransactionFailureReason::ExpirationCommitmentInputMissing.into());
-=======
                                     .ok_or(TransactionFailureReason::SemanticValidationFailed)?;
                             }
                         }
@@ -280,25 +217,12 @@
                     }
                 } else {
                     return Err(TransactionFailureReason::ExpirationCommitmentInputMissing);
->>>>>>> 31bcdf4b
                 }
             }
 
             self.input_amount = self
                 .input_amount
                 .checked_add(amount)
-<<<<<<< HEAD
-                .ok_or(SemanticError::ConsumedAmountOverflow)?;
-
-            self.input_mana = self
-                .input_mana
-                .checked_add(consumed_output.available_mana(
-                    &self.protocol_parameters,
-                    output_id.transaction_id().slot_index(),
-                    self.transaction.creation_slot(),
-                )?)
-                .ok_or(SemanticError::ConsumedManaOverflow)?;
-=======
                 .ok_or(TransactionFailureReason::SemanticValidationFailed)?;
 
             self.input_mana = self
@@ -314,16 +238,11 @@
                         .unwrap(),
                 )
                 .ok_or(TransactionFailureReason::ManaOverflow)?;
->>>>>>> 31bcdf4b
 
             if let Some(mana_rewards) = self.mana_rewards.get(*output_id) {
                 self.input_mana
                     .checked_add(*mana_rewards)
-<<<<<<< HEAD
-                    .ok_or(SemanticError::ConsumedManaOverflow)?;
-=======
                     .ok_or(TransactionFailureReason::ManaOverflow)?;
->>>>>>> 31bcdf4b
             }
 
             if let Some(consumed_native_token) = consumed_native_token {
@@ -334,28 +253,17 @@
 
                 *native_token_amount = native_token_amount
                     .checked_add(consumed_native_token.amount())
-<<<<<<< HEAD
-                    .ok_or(SemanticError::ConsumedNativeTokensAmountOverflow)?;
-=======
                     .ok_or(TransactionFailureReason::SemanticValidationFailed)?;
->>>>>>> 31bcdf4b
             }
 
             if let Some(unlocks) = self.unlocks {
                 if unlocks.len() != self.inputs.len() {
-<<<<<<< HEAD
-                    return Err(TransactionFailureReason::SemanticValidationFailed.into());
-                }
-
-                self.output_unlock(consumed_output, output_id, &unlocks[index])?;
-=======
                     return Err(TransactionFailureReason::SemanticValidationFailed);
                 }
 
                 if let Err(conflict) = self.output_unlock(consumed_output, output_id, &unlocks[index]) {
                     return Err(conflict);
                 }
->>>>>>> 31bcdf4b
             }
         }
 
@@ -364,11 +272,7 @@
             self.output_mana = self
                 .output_mana
                 .checked_add(mana_allotment.mana())
-<<<<<<< HEAD
-                .ok_or(SemanticError::CreatedManaOverflow)?;
-=======
                 .ok_or(TransactionFailureReason::ManaOverflow)?;
->>>>>>> 31bcdf4b
         }
 
         // Validation of outputs.
@@ -380,11 +284,7 @@
 
                         *amount = amount
                             .checked_add(output.amount())
-<<<<<<< HEAD
-                            .ok_or(SemanticError::CreatedAmountOverflow)?;
-=======
                             .ok_or(TransactionFailureReason::SemanticValidationFailed)?;
->>>>>>> 31bcdf4b
                     }
 
                     (
@@ -399,63 +299,37 @@
                         let account_id = output.account_id_non_null(&OutputId::new(self.transaction_id, index as u16));
 
                         if self.commitment_context_input.is_none() {
-<<<<<<< HEAD
-                            return Err(TransactionFailureReason::BlockIssuerCommitmentInputMissing.into());
-                        }
-                        if !bic_context_inputs.contains(&account_id) {
-                            return Err(TransactionFailureReason::BlockIssuanceCreditInputMissing.into());
-=======
                             return Err(TransactionFailureReason::BlockIssuerCommitmentInputMissing);
                         }
                         if !bic_context_inputs.contains(&account_id) {
                             return Err(TransactionFailureReason::BlockIssuanceCreditInputMissing);
->>>>>>> 31bcdf4b
                         }
                         let entry = self.block_issuer_mana.entry(account_id).or_default();
 
                         entry.1 = entry
                             .1
                             .checked_add(output.mana())
-<<<<<<< HEAD
-                            .ok_or(SemanticError::CreatedManaOverflow)?;
-=======
                             .ok_or(TransactionFailureReason::ManaOverflow)?;
->>>>>>> 31bcdf4b
 
                         if let Some(allotment) = self.transaction.allotments().get(&account_id) {
                             entry.1 = entry
                                 .1
                                 .checked_add(allotment.mana())
-<<<<<<< HEAD
-                                .ok_or(SemanticError::CreatedManaOverflow)?;
-=======
                                 .ok_or(TransactionFailureReason::ManaOverflow)?;
->>>>>>> 31bcdf4b
                         }
                     }
                     if output.features().staking().is_some() {
                         if self.commitment_context_input.is_none() {
-<<<<<<< HEAD
-                            return Err(TransactionFailureReason::StakingCommitmentInputMissing.into());
-                        }
-                        if output.features().block_issuer().is_none() {
-                            return Err(TransactionFailureReason::StakingBlockIssuerFeatureMissing.into());
-=======
                             return Err(TransactionFailureReason::StakingCommitmentInputMissing);
                         }
                         if output.features().block_issuer().is_none() {
                             return Err(TransactionFailureReason::StakingBlockIssuerFeatureMissing);
->>>>>>> 31bcdf4b
                         }
                     }
 
                     (output.amount(), output.mana(), None, Some(output.features()))
                 }
-<<<<<<< HEAD
-                Output::Anchor(_) => return Err(OutputError::InvalidOutputKind(AnchorOutput::KIND).into()),
-=======
                 Output::Anchor(_) => return Err(TransactionFailureReason::SemanticValidationFailed),
->>>>>>> 31bcdf4b
                 Output::Foundry(output) => (output.amount(), 0, output.native_token(), Some(output.features())),
                 Output::Nft(output) => (output.amount(), output.mana(), None, Some(output.features())),
                 Output::Delegation(output) => (output.amount(), 0, None, None),
@@ -463,11 +337,7 @@
 
             if let Some(sender) = features.and_then(Features::sender) {
                 if !self.unlocked_addresses.contains(sender.address()) {
-<<<<<<< HEAD
-                    return Err(TransactionFailureReason::SenderFeatureNotUnlocked.into());
-=======
                     return Err(TransactionFailureReason::SenderFeatureNotUnlocked);
->>>>>>> 31bcdf4b
                 }
             }
 
@@ -485,17 +355,10 @@
                                     entry.1 = entry
                                         .1
                                         .checked_add(created_output.mana())
-<<<<<<< HEAD
-                                        .ok_or(SemanticError::CreatedAmountOverflow)?;
-                                }
-                            } else {
-                                return Err(TransactionFailureReason::BlockIssuerCommitmentInputMissing.into());
-=======
                                         .ok_or(TransactionFailureReason::SemanticValidationFailed)?;
                                 }
                             } else {
                                 return Err(TransactionFailureReason::BlockIssuerCommitmentInputMissing);
->>>>>>> 31bcdf4b
                             }
                         }
                     }
@@ -505,21 +368,13 @@
             self.output_amount = self
                 .output_amount
                 .checked_add(amount)
-<<<<<<< HEAD
-                .ok_or(SemanticError::CreatedAmountOverflow)?;
-=======
                 .ok_or(TransactionFailureReason::SemanticValidationFailed)?;
->>>>>>> 31bcdf4b
 
             // Add stored mana
             self.output_mana = self
                 .output_mana
                 .checked_add(mana)
-<<<<<<< HEAD
-                .ok_or(SemanticError::CreatedManaOverflow)?;
-=======
                 .ok_or(TransactionFailureReason::ManaOverflow)?;
->>>>>>> 31bcdf4b
 
             if let Some(created_native_token) = created_native_token {
                 let native_token_amount = self
@@ -529,12 +384,7 @@
 
                 *native_token_amount = native_token_amount
                     .checked_add(created_native_token.amount())
-<<<<<<< HEAD
-                    // TODO should be a tx failure reason ?
-                    .ok_or(SemanticError::CreatedNativeTokensAmountOverflow)?;
-=======
                     .ok_or(TransactionFailureReason::SemanticValidationFailed)?;
->>>>>>> 31bcdf4b
             }
         }
 
@@ -542,53 +392,31 @@
         for (return_address, return_amount) in self.storage_deposit_returns.iter() {
             if let Some(deposit_amount) = self.simple_deposits.get(return_address) {
                 if deposit_amount < return_amount {
-<<<<<<< HEAD
-                    return Err(TransactionFailureReason::ReturnAmountNotFulFilled.into());
-                }
-            } else {
-                return Err(TransactionFailureReason::ReturnAmountNotFulFilled.into());
-=======
                     return Err(TransactionFailureReason::ReturnAmountNotFulFilled);
                 }
             } else {
                 return Err(TransactionFailureReason::ReturnAmountNotFulFilled);
->>>>>>> 31bcdf4b
             }
         }
 
         // Validation of amounts.
         if self.input_amount != self.output_amount {
-<<<<<<< HEAD
-            return Err(TransactionFailureReason::InputOutputBaseTokenMismatch.into());
-=======
             return Err(TransactionFailureReason::InputOutputBaseTokenMismatch);
->>>>>>> 31bcdf4b
         }
 
         if self.input_mana != self.output_mana {
             if self.input_mana > self.output_mana {
                 if !self.transaction.has_capability(TransactionCapabilityFlag::BurnMana) {
-<<<<<<< HEAD
-                    return Err(TransactionFailureReason::CapabilitiesManaBurningNotAllowed.into());
-                }
-            } else {
-                return Err(TransactionFailureReason::InputOutputManaMismatch.into());
-=======
                     return Err(TransactionFailureReason::CapabilitiesManaBurningNotAllowed);
                 }
             } else {
                 return Err(TransactionFailureReason::InputOutputManaMismatch);
->>>>>>> 31bcdf4b
             }
         }
 
         for (account_input_mana, account_output_mana) in self.block_issuer_mana.values() {
             if self.input_mana - account_input_mana < self.output_mana - account_output_mana {
-<<<<<<< HEAD
-                return Err(TransactionFailureReason::ManaMovedOffBlockIssuerAccount.into());
-=======
                 return Err(TransactionFailureReason::ManaMovedOffBlockIssuerAccount);
->>>>>>> 31bcdf4b
             }
         }
 
@@ -601,11 +429,7 @@
                     .output_chains
                     .contains_key(&ChainId::from(FoundryId::from(*token_id)))
             {
-<<<<<<< HEAD
-                return Err(TransactionFailureReason::NativeTokenSumUnbalanced.into());
-=======
                 return Err(TransactionFailureReason::NativeTokenSumUnbalanced);
->>>>>>> 31bcdf4b
             }
         }
 
