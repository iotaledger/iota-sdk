--- conflicted
+++ resolved
@@ -252,7 +252,7 @@
         }
 
         // Add allotted mana
-        for mana_allotment in self.transaction.allotments() {
+        for mana_allotment in self.transaction.allotments().iter() {
             self.output_mana = self
                 .output_mana
                 .checked_add(mana_allotment.mana())
@@ -346,17 +346,6 @@
             // Add stored mana
             self.output_mana = self.output_mana.checked_add(mana).ok_or(Error::CreatedManaOverflow)?;
 
-<<<<<<< HEAD
-=======
-            // Add allotted mana
-            for mana_allotment in self.transaction.allotments().iter() {
-                self.output_mana = self
-                    .output_mana
-                    .checked_add(mana_allotment.mana())
-                    .ok_or(Error::CreatedManaOverflow)?;
-            }
-
->>>>>>> 24531a8d
             if let Some(created_native_token) = created_native_token {
                 let native_token_amount = self
                     .output_native_tokens
