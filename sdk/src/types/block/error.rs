// Copyright 2020-2021 IOTA Stiftung
// SPDX-License-Identifier: Apache-2.0

use alloc::string::{FromUtf8Error, String};
use core::{convert::Infallible, fmt};

use crypto::Error as CryptoError;
// use packable::bounded::BoundedU8;
use prefix_hex::Error as HexError;
use primitive_types::U256;

use super::protocol::ProtocolParametersHash;
use crate::types::block::{
    input::UtxoInput,
    output::{
        feature::FeatureCount, unlock_condition::UnlockConditionCount, AccountId, ChainId, MetadataFeatureLength,
        NativeTokenCount, NftId, OutputIndex, StateMetadataLength, TagFeatureLength,
    },
    payload::{InputCount, OutputCount, TagLength, TaggedDataLength},
    unlock::{UnlockCount, UnlockIndex},
};

/// Error occurring when creating/parsing/validating blocks.
#[derive(Debug, PartialEq, Eq)]
#[allow(missing_docs)]
pub enum Error {
    ConsumedAmountOverflow,
    ConsumedNativeTokensAmountOverflow,
    CreatedAmountOverflow,
    CreatedNativeTokensAmountOverflow,
    Crypto(CryptoError),
    DuplicateSignatureUnlock(u16),
    DuplicateUtxo(UtxoInput),
    ExpirationUnlockConditionZero,
    FeaturesNotUniqueSorted,
    InputUnlockCountMismatch {
        input_count: usize,
        unlock_count: usize,
    },
    InvalidAddress,
    InvalidAddressKind(u8),
    InvalidAccountIndex(<UnlockIndex as TryFrom<u16>>::Error),
    InvalidBlockKind(u8),
    InvalidStorageDepositAmount(u64),
    // The above is used by `Packable` to denote out-of-range values. The following denotes the actual amount.
<<<<<<< HEAD
    InsufficientStorageDepositAmount {
        amount: u64,
        required: u64,
    },
    StorageDepositReturnExceedsOutputAmount {
        deposit: u64,
        amount: u64,
    },
    InsufficientStorageDepositReturnAmount {
        deposit: u64,
        required: u64,
    },
=======
    InsufficientStorageDepositAmount { amount: u64, required: u64 },
    StorageDepositReturnExceedsOutputAmount { deposit: u64, amount: u64 },
    InsufficientStorageDepositReturnAmount { deposit: u64, required: u64 },
    InvalidContextInputKind(u8),
>>>>>>> fd5429cf
    InvalidEssenceKind(u8),
    InvalidFeatureCount(<FeatureCount as TryFrom<usize>>::Error),
    InvalidFeatureKind(u8),
    InvalidFoundryOutputSupply {
        minted: U256,
        melted: U256,
        max: U256,
    },
    Hex(HexError),
    InvalidInputKind(u8),
    InvalidInputCount(<InputCount as TryFrom<usize>>::Error),
    InvalidInputOutputIndex(<OutputIndex as TryFrom<u16>>::Error),
    InvalidBech32Hrp(String),
    InvalidBlockLength(usize),
    InvalidStateMetadataLength(<StateMetadataLength as TryFrom<usize>>::Error),
    InvalidMetadataFeatureLength(<MetadataFeatureLength as TryFrom<usize>>::Error),
    InvalidNativeTokenCount(<NativeTokenCount as TryFrom<usize>>::Error),
    InvalidNetworkName(FromUtf8Error),
    InvalidNftIndex(<UnlockIndex as TryFrom<u16>>::Error),
    InvalidOutputAmount(u64),
    InvalidOutputCount(<OutputCount as TryFrom<usize>>::Error),
    InvalidOutputKind(u8),
    // TODO this would now need to be generic, not sure if possible.
    // https://github.com/iotaledger/iota-sdk/issues/647
    // InvalidParentCount(<BoundedU8 as TryFrom<usize>>::Error),
    InvalidParentCount,
    InvalidPayloadKind(u32),
    InvalidPayloadLength {
        expected: usize,
        actual: usize,
    },
    InvalidProtocolParametersHash {
        expected: ProtocolParametersHash,
        actual: ProtocolParametersHash,
    },
    InvalidReferenceIndex(<UnlockIndex as TryFrom<u16>>::Error),
    InvalidSignature,
    InvalidSignatureKind(u8),
    InvalidPublicKeyKind(u8),
    InvalidStringPrefix(<u8 as TryFrom<usize>>::Error),
    InvalidTaggedDataLength(<TaggedDataLength as TryFrom<usize>>::Error),
    InvalidTagFeatureLength(<TagFeatureLength as TryFrom<usize>>::Error),
    InvalidTagLength(<TagLength as TryFrom<usize>>::Error),
    InvalidTailTransactionHash,
    InvalidTokenSchemeKind(u8),
    InvalidTransactionAmountSum(u128),
    InvalidTransactionNativeTokensCount(u16),
    InvalidUnlockCount(<UnlockCount as TryFrom<usize>>::Error),
    InvalidUnlockKind(u8),
    InvalidUnlockReference(u16),
    InvalidUnlockAccount(u16),
    InvalidUnlockNft(u16),
    InvalidUnlockConditionCount(<UnlockConditionCount as TryFrom<usize>>::Error),
    InvalidUnlockConditionKind(u8),
    InvalidFoundryZeroSerialNumber,
    MissingAddressUnlockCondition,
    MissingGovernorUnlockCondition,
    MissingStateControllerUnlockCondition,
    NativeTokensNotUniqueSorted,
    NativeTokensNullAmount,
    NativeTokensOverflow,
    NetworkIdMismatch {
        expected: u64,
        actual: u64,
    },
    NonDisjointParents,
    NonZeroStateIndexOrFoundryCounter,
    ParentsNotUniqueSorted,
    ProtocolVersionMismatch {
        expected: u8,
        actual: u8,
    },
    RemainingBytesAfterBlock,
    SelfControlledAccountOutput(AccountId),
    SelfDepositNft(NftId),
    SignaturePublicKeyMismatch {
        expected: String,
        actual: String,
    },
    StorageDepositReturnOverflow,
    TimelockUnlockConditionZero,
    UnallowedFeature {
        index: usize,
        kind: u8,
    },
    UnallowedUnlockCondition {
        index: usize,
        kind: u8,
    },
    UnlockConditionsNotUniqueSorted,
    UnsupportedOutputKind(u8),
    DuplicateOutputChain(ChainId),
    InvalidField(&'static str),
}

#[cfg(feature = "std")]
impl std::error::Error for Error {}

impl fmt::Display for Error {
    fn fmt(&self, f: &mut fmt::Formatter<'_>) -> fmt::Result {
        match self {
            Self::ConsumedAmountOverflow => write!(f, "consumed amount overflow"),
            Self::ConsumedNativeTokensAmountOverflow => write!(f, "consumed native tokens amount overflow"),
            Self::CreatedAmountOverflow => write!(f, "created amount overflow"),
            Self::CreatedNativeTokensAmountOverflow => write!(f, "created native tokens amount overflow"),
            Self::Crypto(e) => write!(f, "cryptographic error: {e}"),
            Self::DuplicateSignatureUnlock(index) => {
                write!(f, "duplicate signature unlock at index: {index}")
            }
            Self::DuplicateUtxo(utxo) => write!(f, "duplicate UTXO {utxo:?} in inputs"),
            Self::ExpirationUnlockConditionZero => {
                write!(
                    f,
                    "expiration unlock condition with milestone index and timestamp set to 0",
                )
            }
            Self::FeaturesNotUniqueSorted => write!(f, "features are not unique and/or sorted"),
            Self::InputUnlockCountMismatch {
                input_count,
                unlock_count,
            } => {
                write!(
                    f,
                    "input count and unlock count mismatch: {input_count} != {unlock_count}",
                )
            }
            Self::InvalidAddress => write!(f, "invalid address provided"),
            Self::InvalidAddressKind(k) => write!(f, "invalid address kind: {k}"),
            Self::InvalidAccountIndex(index) => write!(f, "invalid account index: {index}"),
            Self::InvalidBech32Hrp(err) => write!(f, "invalid bech32 hrp: {err}"),
            Self::InvalidBlockKind(k) => write!(f, "invalid block kind: {k}"),
            Self::InvalidStorageDepositAmount(amount) => {
                write!(f, "invalid storage deposit amount: {amount}")
            }
            Self::InsufficientStorageDepositAmount { amount, required } => {
                write!(
                    f,
                    "insufficient output amount for storage deposit: {amount} (should be at least {required})"
                )
            }
            Self::InsufficientStorageDepositReturnAmount { deposit, required } => {
                write!(
                    f,
                    "the return deposit ({deposit}) must be greater than the minimum storage deposit ({required})"
                )
            }
            Self::StorageDepositReturnExceedsOutputAmount { deposit, amount } => write!(
                f,
                "storage deposit return of {deposit} exceeds the original output amount of {amount}"
            ),
            Self::InvalidContextInputKind(k) => write!(f, "invalid context input kind: {k}"),
            Self::InvalidEssenceKind(k) => write!(f, "invalid essence kind: {k}"),
            Self::InvalidFeatureCount(count) => write!(f, "invalid feature count: {count}"),
            Self::InvalidFeatureKind(k) => write!(f, "invalid feature kind: {k}"),
            Self::InvalidFoundryOutputSupply { minted, melted, max } => write!(
                f,
                "invalid foundry output supply: minted {minted}, melted {melted} max {max}",
            ),
            Self::Hex(error) => write!(f, "hex error: {error}"),
            Self::InvalidInputKind(k) => write!(f, "invalid input kind: {k}"),
            Self::InvalidInputCount(count) => write!(f, "invalid input count: {count}"),
            Self::InvalidInputOutputIndex(index) => write!(f, "invalid input or output index: {index}"),
            Self::InvalidBlockLength(length) => write!(f, "invalid block length {length}"),
            Self::InvalidStateMetadataLength(length) => write!(f, "invalid state metadata length {length}"),
            Self::InvalidMetadataFeatureLength(length) => {
                write!(f, "invalid metadata feature length {length}")
            }
            Self::InvalidNativeTokenCount(count) => write!(f, "invalid native token count: {count}"),
            Self::InvalidNetworkName(err) => write!(f, "invalid network name: {err}"),
            Self::InvalidNftIndex(index) => write!(f, "invalid nft index: {index}"),
            Self::InvalidOutputAmount(amount) => write!(f, "invalid output amount: {amount}"),
            Self::InvalidOutputCount(count) => write!(f, "invalid output count: {count}"),
            Self::InvalidOutputKind(k) => write!(f, "invalid output kind: {k}"),
            Self::InvalidParentCount => {
                write!(f, "invalid parents count")
            }
            Self::InvalidPayloadKind(k) => write!(f, "invalid payload kind: {k}"),
            Self::InvalidPayloadLength { expected, actual } => {
                write!(f, "invalid payload length: expected {expected} but got {actual}")
            }
            Self::InvalidProtocolParametersHash { expected, actual } => {
                write!(
                    f,
                    "invalid protocol parameters hash: expected {expected} but got {actual}"
                )
            }
            Self::InvalidReferenceIndex(index) => write!(f, "invalid reference index: {index}"),
            Self::InvalidSignature => write!(f, "invalid signature provided"),
            Self::InvalidSignatureKind(k) => write!(f, "invalid signature kind: {k}"),
            Self::InvalidPublicKeyKind(k) => write!(f, "invalid public key kind: {k}"),
            Self::InvalidStringPrefix(p) => write!(f, "invalid string prefix: {p}"),
            Self::InvalidTaggedDataLength(length) => {
                write!(f, "invalid tagged data length {length}")
            }
            Self::InvalidTagFeatureLength(length) => {
                write!(f, "invalid tag feature length {length}")
            }
            Self::InvalidTagLength(length) => {
                write!(f, "invalid tag length {length}")
            }
            Self::InvalidTailTransactionHash => write!(f, "invalid tail transaction hash"),
            Self::InvalidTokenSchemeKind(k) => write!(f, "invalid token scheme kind {k}"),
            Self::InvalidTransactionAmountSum(value) => write!(f, "invalid transaction amount sum: {value}"),
            Self::InvalidTransactionNativeTokensCount(count) => {
                write!(f, "invalid transaction native tokens count: {count}")
            }
            Self::InvalidUnlockCount(count) => write!(f, "invalid unlock count: {count}"),
            Self::InvalidUnlockKind(k) => write!(f, "invalid unlock kind: {k}"),
            Self::InvalidUnlockReference(index) => {
                write!(f, "invalid unlock reference: {index}")
            }
            Self::InvalidUnlockAccount(index) => {
                write!(f, "invalid unlock account: {index}")
            }
            Self::InvalidUnlockNft(index) => {
                write!(f, "invalid unlock nft: {index}")
            }
            Self::InvalidUnlockConditionCount(count) => write!(f, "invalid unlock condition count: {count}"),
            Self::InvalidUnlockConditionKind(k) => write!(f, "invalid unlock condition kind: {k}"),
            Self::InvalidFoundryZeroSerialNumber => write!(f, "invalid foundry zero serial number"),
            Self::MissingAddressUnlockCondition => write!(f, "missing address unlock condition"),
            Self::MissingGovernorUnlockCondition => write!(f, "missing governor unlock condition"),
            Self::MissingStateControllerUnlockCondition => write!(f, "missing state controller unlock condition"),
            Self::NativeTokensNotUniqueSorted => write!(f, "native tokens are not unique and/or sorted"),
            Self::NativeTokensNullAmount => write!(f, "native tokens null amount"),
            Self::NativeTokensOverflow => write!(f, "native tokens overflow"),
            Self::NetworkIdMismatch { expected, actual } => {
                write!(f, "network ID mismatch: expected {expected} but got {actual}")
            }
            Self::NonDisjointParents => {
                write!(f, "weak parents are not disjoint to strong or shallow like parents")
            }
            Self::NonZeroStateIndexOrFoundryCounter => {
                write!(
                    f,
                    "non zero state index or foundry counter while account ID is all zero"
                )
            }
            Self::ParentsNotUniqueSorted => {
                write!(f, "parents are not unique and/or sorted")
            }
            Self::ProtocolVersionMismatch { expected, actual } => {
                write!(f, "protocol version mismatch: expected {expected} but got {actual}")
            }
            Self::RemainingBytesAfterBlock => {
                write!(f, "remaining bytes after block")
            }
            Self::SelfControlledAccountOutput(account_id) => {
                write!(f, "self controlled account output, account ID {account_id}")
            }
            Self::SelfDepositNft(nft_id) => {
                write!(f, "self deposit nft output, NFT ID {nft_id}")
            }
            Self::SignaturePublicKeyMismatch { expected, actual } => {
                write!(f, "signature public key mismatch: expected {expected} but got {actual}",)
            }
            Self::StorageDepositReturnOverflow => {
                write!(f, "storage deposit return overflow",)
            }
            Self::TimelockUnlockConditionZero => {
                write!(
                    f,
                    "timelock unlock condition with milestone index and timestamp set to 0",
                )
            }
            Self::UnallowedFeature { index, kind } => {
                write!(f, "unallowed feature at index {index} with kind {kind}")
            }
            Self::UnallowedUnlockCondition { index, kind } => {
                write!(f, "unallowed unlock condition at index {index} with kind {kind}")
            }
            Self::UnlockConditionsNotUniqueSorted => write!(f, "unlock conditions are not unique and/or sorted"),
            Self::UnsupportedOutputKind(k) => write!(f, "unsupported output kind: {k}"),
            Self::DuplicateOutputChain(chain_id) => write!(f, "duplicate output chain {chain_id}"),
            Self::InvalidField(field) => write!(f, "invalid field: {field}"),
        }
    }
}

impl From<CryptoError> for Error {
    fn from(error: CryptoError) -> Self {
        Self::Crypto(error)
    }
}

impl From<Infallible> for Error {
    fn from(error: Infallible) -> Self {
        match error {}
    }
}<|MERGE_RESOLUTION|>--- conflicted
+++ resolved
@@ -43,7 +43,6 @@
     InvalidBlockKind(u8),
     InvalidStorageDepositAmount(u64),
     // The above is used by `Packable` to denote out-of-range values. The following denotes the actual amount.
-<<<<<<< HEAD
     InsufficientStorageDepositAmount {
         amount: u64,
         required: u64,
@@ -56,12 +55,7 @@
         deposit: u64,
         required: u64,
     },
-=======
-    InsufficientStorageDepositAmount { amount: u64, required: u64 },
-    StorageDepositReturnExceedsOutputAmount { deposit: u64, amount: u64 },
-    InsufficientStorageDepositReturnAmount { deposit: u64, required: u64 },
     InvalidContextInputKind(u8),
->>>>>>> fd5429cf
     InvalidEssenceKind(u8),
     InvalidFeatureCount(<FeatureCount as TryFrom<usize>>::Error),
     InvalidFeatureKind(u8),
