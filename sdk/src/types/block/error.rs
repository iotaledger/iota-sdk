// Copyright 2020-2021 IOTA Stiftung
// SPDX-License-Identifier: Apache-2.0

use alloc::{
    boxed::Box,
    string::{FromUtf8Error, String},
};
use core::{convert::Infallible, fmt};

use crypto::Error as CryptoError;
<<<<<<< HEAD
use packable::prefix::UnpackPrefixError;
=======
>>>>>>> 51087bf5
use prefix_hex::Error as HexError;
use primitive_types::U256;

use super::slot::EpochIndex;
use crate::types::block::{
    context_input::RewardContextInputIndex,
    input::UtxoInput,
    mana::ManaAllotmentCount,
    output::{
        feature::FeatureCount, unlock_condition::UnlockConditionCount, AccountId, ChainId, MetadataFeatureLength,
        NativeTokenCount, NftId, OutputIndex, StateMetadataLength, TagFeatureLength,
    },
    payload::{ContextInputCount, InputCount, OutputCount, TagLength, TaggedDataLength},
    protocol::ProtocolParametersHash,
    public_key::PublicKeyCount,
    unlock::{UnlockCount, UnlockIndex},
};

/// Error occurring when creating/parsing/validating blocks.
#[derive(Debug, PartialEq, Eq)]
#[allow(missing_docs)]
pub enum Error {
    ManaAllotmentsNotUniqueSorted,
    ConsumedAmountOverflow,
    ConsumedNativeTokensAmountOverflow,
    CreatedAmountOverflow,
    CreatedNativeTokensAmountOverflow,
    Crypto(CryptoError),
    DuplicateBicAccountId(AccountId),
    DuplicateRewardInputIndex(u16),
    DuplicateSignatureUnlock(u16),
    DuplicateUtxo(UtxoInput),
    ExpirationUnlockConditionZero,
    FeaturesNotUniqueSorted,
    InputUnlockCountMismatch {
        input_count: usize,
        unlock_count: usize,
    },
    InvalidAddress,
    InvalidAddressKind(u8),
    InvalidAccountIndex(<UnlockIndex as TryFrom<u16>>::Error),
    InvalidBlockKind(u8),
    InvalidRewardInputIndex(<RewardContextInputIndex as TryFrom<u16>>::Error),
    InvalidStorageDepositAmount(u64),
    /// Invalid transaction failure reason byte.
    InvalidTransactionFailureReason(u8),
    // The above is used by `Packable` to denote out-of-range values. The following denotes the actual amount.
    InsufficientStorageDepositAmount {
        amount: u64,
        required: u64,
    },
    StorageDepositReturnExceedsOutputAmount {
        deposit: u64,
        amount: u64,
    },
    InsufficientStorageDepositReturnAmount {
        deposit: u64,
        required: u64,
    },
    InvalidContextInputKind(u8),
    InvalidContextInputCount(<ContextInputCount as TryFrom<usize>>::Error),
    InvalidEssenceKind(u8),
    InvalidFeatureCount(<FeatureCount as TryFrom<usize>>::Error),
    InvalidFeatureKind(u8),
    InvalidFoundryOutputSupply {
        minted: U256,
        melted: U256,
        max: U256,
    },
    Hex(HexError),
    InvalidInputKind(u8),
    InvalidInputCount(<InputCount as TryFrom<usize>>::Error),
    InvalidInputOutputIndex(<OutputIndex as TryFrom<u16>>::Error),
    InvalidBech32Hrp(String),
    InvalidBlockLength(usize),
    InvalidStateMetadataLength(<StateMetadataLength as TryFrom<usize>>::Error),
    InvalidManaValue(u64),
    InvalidMetadataFeatureLength(<MetadataFeatureLength as TryFrom<usize>>::Error),
    InvalidNativeTokenCount(<NativeTokenCount as TryFrom<usize>>::Error),
    InvalidNetworkName(FromUtf8Error),
<<<<<<< HEAD
    InvalidManaDecayFactors(UnpackOptionError<Infallible>),
    InvalidOption(Box<UnpackOptionError<Self>>),
=======
    InvalidManaDecayFactors,
>>>>>>> 51087bf5
    InvalidNftIndex(<UnlockIndex as TryFrom<u16>>::Error),
    InvalidOutputAmount(u64),
    InvalidOutputCount(<OutputCount as TryFrom<usize>>::Error),
    InvalidOutputKind(u8),
    InvalidManaAllotmentCount(<ManaAllotmentCount as TryFrom<usize>>::Error),
    // TODO this would now need to be generic, not sure if possible.
    // https://github.com/iotaledger/iota-sdk/issues/647
    // InvalidParentCount(<BoundedU8 as TryFrom<usize>>::Error),
    InvalidParentCount,
    InvalidPayloadKind(u32),
    InvalidPayloadLength {
        expected: usize,
        actual: usize,
    },
    InvalidProtocolParametersHash {
        expected: ProtocolParametersHash,
        actual: ProtocolParametersHash,
    },
    InvalidPublicKeyCount(<PublicKeyCount as TryFrom<usize>>::Error),
    InvalidReferenceIndex(<UnlockIndex as TryFrom<u16>>::Error),
    InvalidSignature,
    InvalidSignatureKind(u8),
    InvalidPublicKeyKind(u8),
    InvalidStartEpoch(EpochIndex),
    InvalidStringPrefix(<u8 as TryFrom<usize>>::Error),
    InvalidTaggedDataLength(<TaggedDataLength as TryFrom<usize>>::Error),
    InvalidTagFeatureLength(<TagFeatureLength as TryFrom<usize>>::Error),
    InvalidTagLength(<TagLength as TryFrom<usize>>::Error),
    InvalidTailTransactionHash,
    InvalidTokenSchemeKind(u8),
    InvalidTransactionAmountSum(u128),
    InvalidTransactionNativeTokensCount(u16),
    InvalidManaAllotmentSum(u128),
    InvalidUnlockCount(<UnlockCount as TryFrom<usize>>::Error),
    InvalidUnlockKind(u8),
    InvalidUnlockReference(u16),
    InvalidUnlockAccount(u16),
    InvalidUnlockNft(u16),
    InvalidUnlockConditionCount(<UnlockConditionCount as TryFrom<usize>>::Error),
    InvalidUnlockConditionKind(u8),
    InvalidFoundryZeroSerialNumber,
    MissingAddressUnlockCondition,
    MissingGovernorUnlockCondition,
    MissingStateControllerUnlockCondition,
    NativeTokensNotUniqueSorted,
    NativeTokensNullAmount,
    NativeTokensOverflow,
    NetworkIdMismatch {
        expected: u64,
        actual: u64,
    },
    NonDisjointParents,
    NonZeroStateIndexOrFoundryCounter,
    ParentsNotUniqueSorted,
    ProtocolVersionMismatch {
        expected: u8,
        actual: u8,
    },
    PublicKeysNotUniqueSorted,
    RemainingBytesAfterBlock,
    SelfControlledAccountOutput(AccountId),
    SelfDepositNft(NftId),
    SignaturePublicKeyMismatch {
        expected: String,
        actual: String,
    },
    StorageDepositReturnOverflow,
    TimelockUnlockConditionZero,
    TooManyCommitmentInputs,
    UnallowedFeature {
        index: usize,
        kind: u8,
    },
    UnallowedUnlockCondition {
        index: usize,
        kind: u8,
    },
    UnlockConditionsNotUniqueSorted,
    UnsupportedOutputKind(u8),
    DuplicateOutputChain(ChainId),
    InvalidField(&'static str),
}

#[cfg(feature = "std")]
impl std::error::Error for Error {}

impl fmt::Display for Error {
    fn fmt(&self, f: &mut fmt::Formatter<'_>) -> fmt::Result {
        match self {
            Self::ManaAllotmentsNotUniqueSorted => write!(f, "mana allotments are not unique and/or sorted"),
            Self::ConsumedAmountOverflow => write!(f, "consumed amount overflow"),
            Self::ConsumedNativeTokensAmountOverflow => write!(f, "consumed native tokens amount overflow"),
            Self::CreatedAmountOverflow => write!(f, "created amount overflow"),
            Self::CreatedNativeTokensAmountOverflow => write!(f, "created native tokens amount overflow"),
            Self::Crypto(e) => write!(f, "cryptographic error: {e}"),
            Self::DuplicateBicAccountId(account_id) => write!(f, "duplicate BIC account id: {account_id}"),
            Self::DuplicateRewardInputIndex(idx) => write!(f, "duplicate reward input index: {idx}"),
            Self::DuplicateSignatureUnlock(index) => {
                write!(f, "duplicate signature unlock at index: {index}")
            }
            Self::DuplicateUtxo(utxo) => write!(f, "duplicate UTXO {utxo:?} in inputs"),
            Self::ExpirationUnlockConditionZero => {
                write!(
                    f,
                    "expiration unlock condition with milestone index and timestamp set to 0",
                )
            }
            Self::FeaturesNotUniqueSorted => write!(f, "features are not unique and/or sorted"),
            Self::InputUnlockCountMismatch {
                input_count,
                unlock_count,
            } => {
                write!(
                    f,
                    "input count and unlock count mismatch: {input_count} != {unlock_count}",
                )
            }
            Self::InvalidAddress => write!(f, "invalid address provided"),
            Self::InvalidAddressKind(k) => write!(f, "invalid address kind: {k}"),
            Self::InvalidAccountIndex(index) => write!(f, "invalid account index: {index}"),
            Self::InvalidBech32Hrp(err) => write!(f, "invalid bech32 hrp: {err}"),
            Self::InvalidBlockKind(k) => write!(f, "invalid block kind: {k}"),
            Self::InvalidRewardInputIndex(idx) => write!(f, "invalid reward input index: {idx}"),
            Self::InvalidStorageDepositAmount(amount) => {
                write!(f, "invalid storage deposit amount: {amount}")
            }
            Self::InvalidTransactionFailureReason(reason_byte) => {
                write!(f, "invalid transaction failure reason byte: {reason_byte}")
            }
            Self::InsufficientStorageDepositAmount { amount, required } => {
                write!(
                    f,
                    "insufficient output amount for storage deposit: {amount} (should be at least {required})"
                )
            }
            Self::InsufficientStorageDepositReturnAmount { deposit, required } => {
                write!(
                    f,
                    "the return deposit ({deposit}) must be greater than the minimum storage deposit ({required})"
                )
            }
            Self::StorageDepositReturnExceedsOutputAmount { deposit, amount } => write!(
                f,
                "storage deposit return of {deposit} exceeds the original output amount of {amount}"
            ),
            Self::InvalidContextInputCount(count) => write!(f, "invalid context input count: {count}"),
            Self::InvalidContextInputKind(k) => write!(f, "invalid context input kind: {k}"),
            Self::InvalidEssenceKind(k) => write!(f, "invalid essence kind: {k}"),
            Self::InvalidFeatureCount(count) => write!(f, "invalid feature count: {count}"),
            Self::InvalidFeatureKind(k) => write!(f, "invalid feature kind: {k}"),
            Self::InvalidFoundryOutputSupply { minted, melted, max } => write!(
                f,
                "invalid foundry output supply: minted {minted}, melted {melted} max {max}",
            ),
            Self::Hex(error) => write!(f, "hex error: {error}"),
            Self::InvalidInputKind(k) => write!(f, "invalid input kind: {k}"),
            Self::InvalidInputCount(count) => write!(f, "invalid input count: {count}"),
            Self::InvalidInputOutputIndex(index) => write!(f, "invalid input or output index: {index}"),
            Self::InvalidBlockLength(length) => write!(f, "invalid block length {length}"),
            Self::InvalidStateMetadataLength(length) => write!(f, "invalid state metadata length: {length}"),
            Self::InvalidManaValue(mana) => write!(f, "invalid mana value: {mana}"),
            Self::InvalidMetadataFeatureLength(length) => {
                write!(f, "invalid metadata feature length: {length}")
            }
            Self::InvalidNativeTokenCount(count) => write!(f, "invalid native token count: {count}"),
            Self::InvalidNetworkName(err) => write!(f, "invalid network name: {err}"),
<<<<<<< HEAD
            Self::InvalidManaDecayFactors(err) => write!(f, "invalid mana decay factors: {err}"),
            Self::InvalidOption(err) => write!(f, "invalid optional field: {err}"),
=======
            Self::InvalidManaDecayFactors => write!(f, "invalid mana decay factors"),
>>>>>>> 51087bf5
            Self::InvalidNftIndex(index) => write!(f, "invalid nft index: {index}"),
            Self::InvalidOutputAmount(amount) => write!(f, "invalid output amount: {amount}"),
            Self::InvalidOutputCount(count) => write!(f, "invalid output count: {count}"),
            Self::InvalidOutputKind(k) => write!(f, "invalid output kind: {k}"),
            Self::InvalidManaAllotmentCount(count) => write!(f, "invalid mana allotment count: {count}"),
            Self::InvalidParentCount => {
                write!(f, "invalid parents count")
            }
            Self::InvalidPayloadKind(k) => write!(f, "invalid payload kind: {k}"),
            Self::InvalidPayloadLength { expected, actual } => {
                write!(f, "invalid payload length: expected {expected} but got {actual}")
            }
            Self::InvalidProtocolParametersHash { expected, actual } => {
                write!(
                    f,
                    "invalid protocol parameters hash: expected {expected} but got {actual}"
                )
            }
            Self::InvalidPublicKeyCount(count) => write!(f, "invalid public key count: {count}"),
            Self::InvalidReferenceIndex(index) => write!(f, "invalid reference index: {index}"),
            Self::InvalidSignature => write!(f, "invalid signature provided"),
            Self::InvalidSignatureKind(k) => write!(f, "invalid signature kind: {k}"),
            Self::InvalidPublicKeyKind(k) => write!(f, "invalid public key kind: {k}"),
            Self::InvalidStartEpoch(index) => write!(f, "invalid start epoch: {index}"),
            Self::InvalidStringPrefix(p) => write!(f, "invalid string prefix: {p}"),
            Self::InvalidTaggedDataLength(length) => {
                write!(f, "invalid tagged data length {length}")
            }
            Self::InvalidTagFeatureLength(length) => {
                write!(f, "invalid tag feature length {length}")
            }
            Self::InvalidTagLength(length) => {
                write!(f, "invalid tag length {length}")
            }
            Self::InvalidTailTransactionHash => write!(f, "invalid tail transaction hash"),
            Self::InvalidTokenSchemeKind(k) => write!(f, "invalid token scheme kind {k}"),
            Self::InvalidTransactionAmountSum(value) => write!(f, "invalid transaction amount sum: {value}"),
            Self::InvalidTransactionNativeTokensCount(count) => {
                write!(f, "invalid transaction native tokens count: {count}")
            }
            Self::InvalidManaAllotmentSum(value) => write!(f, "invalid mana allotment sum: {value}"),
            Self::InvalidUnlockCount(count) => write!(f, "invalid unlock count: {count}"),
            Self::InvalidUnlockKind(k) => write!(f, "invalid unlock kind: {k}"),
            Self::InvalidUnlockReference(index) => {
                write!(f, "invalid unlock reference: {index}")
            }
            Self::InvalidUnlockAccount(index) => {
                write!(f, "invalid unlock account: {index}")
            }
            Self::InvalidUnlockNft(index) => {
                write!(f, "invalid unlock nft: {index}")
            }
            Self::InvalidUnlockConditionCount(count) => write!(f, "invalid unlock condition count: {count}"),
            Self::InvalidUnlockConditionKind(k) => write!(f, "invalid unlock condition kind: {k}"),
            Self::InvalidFoundryZeroSerialNumber => write!(f, "invalid foundry zero serial number"),
            Self::MissingAddressUnlockCondition => write!(f, "missing address unlock condition"),
            Self::MissingGovernorUnlockCondition => write!(f, "missing governor unlock condition"),
            Self::MissingStateControllerUnlockCondition => write!(f, "missing state controller unlock condition"),
            Self::NativeTokensNotUniqueSorted => write!(f, "native tokens are not unique and/or sorted"),
            Self::NativeTokensNullAmount => write!(f, "native tokens null amount"),
            Self::NativeTokensOverflow => write!(f, "native tokens overflow"),
            Self::NetworkIdMismatch { expected, actual } => {
                write!(f, "network ID mismatch: expected {expected} but got {actual}")
            }
            Self::NonDisjointParents => {
                write!(f, "weak parents are not disjoint to strong or shallow like parents")
            }
            Self::NonZeroStateIndexOrFoundryCounter => {
                write!(
                    f,
                    "non zero state index or foundry counter while account ID is all zero"
                )
            }
            Self::ParentsNotUniqueSorted => {
                write!(f, "parents are not unique and/or sorted")
            }
            Self::ProtocolVersionMismatch { expected, actual } => {
                write!(f, "protocol version mismatch: expected {expected} but got {actual}")
            }
            Self::PublicKeysNotUniqueSorted => write!(f, "public keys are not unique and/or sorted"),
            Self::RemainingBytesAfterBlock => {
                write!(f, "remaining bytes after block")
            }
            Self::SelfControlledAccountOutput(account_id) => {
                write!(f, "self controlled account output, account ID {account_id}")
            }
            Self::SelfDepositNft(nft_id) => {
                write!(f, "self deposit nft output, NFT ID {nft_id}")
            }
            Self::SignaturePublicKeyMismatch { expected, actual } => {
                write!(f, "signature public key mismatch: expected {expected} but got {actual}",)
            }
            Self::StorageDepositReturnOverflow => {
                write!(f, "storage deposit return overflow",)
            }
            Self::TimelockUnlockConditionZero => {
                write!(
                    f,
                    "timelock unlock condition with milestone index and timestamp set to 0",
                )
            }
            Self::TooManyCommitmentInputs => write!(f, "too many commitment inputs"),
            Self::UnallowedFeature { index, kind } => {
                write!(f, "unallowed feature at index {index} with kind {kind}")
            }
            Self::UnallowedUnlockCondition { index, kind } => {
                write!(f, "unallowed unlock condition at index {index} with kind {kind}")
            }
            Self::UnlockConditionsNotUniqueSorted => write!(f, "unlock conditions are not unique and/or sorted"),
            Self::UnsupportedOutputKind(k) => write!(f, "unsupported output kind: {k}"),
            Self::DuplicateOutputChain(chain_id) => write!(f, "duplicate output chain {chain_id}"),
            Self::InvalidField(field) => write!(f, "invalid field: {field}"),
        }
    }
}

#[derive(Debug)]
pub struct UnpackOptionError<E>(packable::option::UnpackOptionError<E>);

impl<E: PartialEq> PartialEq for UnpackOptionError<E> {
    fn eq(&self, other: &Self) -> bool {
        use packable::option::UnpackOptionError as OtherErr;
        match (&self.0, &other.0) {
            (OtherErr::UnknownTag(t1), OtherErr::UnknownTag(t2)) => t1 == t2,
            (OtherErr::Inner(e1), OtherErr::Inner(e2)) => e1 == e2,
            _ => false,
        }
    }
}
impl<E: Eq> Eq for UnpackOptionError<E> {}

impl<E> UnpackOptionError<E> {
    fn map_opt_err<F: Fn(E) -> U, U>(self, f: F) -> UnpackOptionError<U> {
        use packable::option::UnpackOptionError as OtherErr;
        UnpackOptionError(match self.0 {
            OtherErr::UnknownTag(t) => OtherErr::UnknownTag(t),
            OtherErr::Inner(e) => OtherErr::Inner(f(e)),
        })
    }
}

#[cfg(feature = "std")]
impl<E: fmt::Debug + fmt::Display> std::error::Error for UnpackOptionError<E> {}

impl<E: fmt::Display> fmt::Display for UnpackOptionError<E> {
    fn fmt(&self, f: &mut fmt::Formatter<'_>) -> fmt::Result {
        use packable::option::UnpackOptionError as OtherErr;
        match &self.0 {
            OtherErr::UnknownTag(t) => write!(f, "unknown tag: {t}"),
            OtherErr::Inner(e) => write!(f, "{e}"),
        }
    }
}

pub(crate) trait UnpackPrefixOptionErrorExt<E> {
    fn into_opt_error(self) -> UnpackOptionError<E>;
}

impl<E> UnpackPrefixOptionErrorExt<E> for packable::option::UnpackOptionError<E> {
    fn into_opt_error(self) -> UnpackOptionError<E> {
        UnpackOptionError(self)
    }
}

impl<E> UnpackPrefixOptionErrorExt<E> for packable::option::UnpackOptionError<UnpackPrefixError<E, Infallible>> {
    fn into_opt_error(self) -> UnpackOptionError<E> {
        use packable::option::UnpackOptionError as OtherErr;
        UnpackOptionError(match self {
            Self::UnknownTag(t) => OtherErr::UnknownTag(t),
            Self::Inner(e) => OtherErr::Inner(e.into_item_err()),
        })
    }
}

impl<E: Into<Self>> From<packable::option::UnpackOptionError<E>> for Error {
    fn from(value: packable::option::UnpackOptionError<E>) -> Self {
        Self::InvalidOption(value.into_opt_error().map_opt_err(Into::into).into())
    }
}

impl From<CryptoError> for Error {
    fn from(error: CryptoError) -> Self {
        Self::Crypto(error)
    }
}

impl From<Infallible> for Error {
    fn from(error: Infallible) -> Self {
        match error {}
    }
}<|MERGE_RESOLUTION|>--- conflicted
+++ resolved
@@ -8,10 +8,6 @@
 use core::{convert::Infallible, fmt};
 
 use crypto::Error as CryptoError;
-<<<<<<< HEAD
-use packable::prefix::UnpackPrefixError;
-=======
->>>>>>> 51087bf5
 use prefix_hex::Error as HexError;
 use primitive_types::U256;
 
@@ -92,12 +88,7 @@
     InvalidMetadataFeatureLength(<MetadataFeatureLength as TryFrom<usize>>::Error),
     InvalidNativeTokenCount(<NativeTokenCount as TryFrom<usize>>::Error),
     InvalidNetworkName(FromUtf8Error),
-<<<<<<< HEAD
-    InvalidManaDecayFactors(UnpackOptionError<Infallible>),
-    InvalidOption(Box<UnpackOptionError<Self>>),
-=======
     InvalidManaDecayFactors,
->>>>>>> 51087bf5
     InvalidNftIndex(<UnlockIndex as TryFrom<u16>>::Error),
     InvalidOutputAmount(u64),
     InvalidOutputCount(<OutputCount as TryFrom<usize>>::Error),
@@ -264,12 +255,7 @@
             }
             Self::InvalidNativeTokenCount(count) => write!(f, "invalid native token count: {count}"),
             Self::InvalidNetworkName(err) => write!(f, "invalid network name: {err}"),
-<<<<<<< HEAD
-            Self::InvalidManaDecayFactors(err) => write!(f, "invalid mana decay factors: {err}"),
-            Self::InvalidOption(err) => write!(f, "invalid optional field: {err}"),
-=======
             Self::InvalidManaDecayFactors => write!(f, "invalid mana decay factors"),
->>>>>>> 51087bf5
             Self::InvalidNftIndex(index) => write!(f, "invalid nft index: {index}"),
             Self::InvalidOutputAmount(amount) => write!(f, "invalid output amount: {amount}"),
             Self::InvalidOutputCount(count) => write!(f, "invalid output count: {count}"),
@@ -386,70 +372,6 @@
     }
 }
 
-#[derive(Debug)]
-pub struct UnpackOptionError<E>(packable::option::UnpackOptionError<E>);
-
-impl<E: PartialEq> PartialEq for UnpackOptionError<E> {
-    fn eq(&self, other: &Self) -> bool {
-        use packable::option::UnpackOptionError as OtherErr;
-        match (&self.0, &other.0) {
-            (OtherErr::UnknownTag(t1), OtherErr::UnknownTag(t2)) => t1 == t2,
-            (OtherErr::Inner(e1), OtherErr::Inner(e2)) => e1 == e2,
-            _ => false,
-        }
-    }
-}
-impl<E: Eq> Eq for UnpackOptionError<E> {}
-
-impl<E> UnpackOptionError<E> {
-    fn map_opt_err<F: Fn(E) -> U, U>(self, f: F) -> UnpackOptionError<U> {
-        use packable::option::UnpackOptionError as OtherErr;
-        UnpackOptionError(match self.0 {
-            OtherErr::UnknownTag(t) => OtherErr::UnknownTag(t),
-            OtherErr::Inner(e) => OtherErr::Inner(f(e)),
-        })
-    }
-}
-
-#[cfg(feature = "std")]
-impl<E: fmt::Debug + fmt::Display> std::error::Error for UnpackOptionError<E> {}
-
-impl<E: fmt::Display> fmt::Display for UnpackOptionError<E> {
-    fn fmt(&self, f: &mut fmt::Formatter<'_>) -> fmt::Result {
-        use packable::option::UnpackOptionError as OtherErr;
-        match &self.0 {
-            OtherErr::UnknownTag(t) => write!(f, "unknown tag: {t}"),
-            OtherErr::Inner(e) => write!(f, "{e}"),
-        }
-    }
-}
-
-pub(crate) trait UnpackPrefixOptionErrorExt<E> {
-    fn into_opt_error(self) -> UnpackOptionError<E>;
-}
-
-impl<E> UnpackPrefixOptionErrorExt<E> for packable::option::UnpackOptionError<E> {
-    fn into_opt_error(self) -> UnpackOptionError<E> {
-        UnpackOptionError(self)
-    }
-}
-
-impl<E> UnpackPrefixOptionErrorExt<E> for packable::option::UnpackOptionError<UnpackPrefixError<E, Infallible>> {
-    fn into_opt_error(self) -> UnpackOptionError<E> {
-        use packable::option::UnpackOptionError as OtherErr;
-        UnpackOptionError(match self {
-            Self::UnknownTag(t) => OtherErr::UnknownTag(t),
-            Self::Inner(e) => OtherErr::Inner(e.into_item_err()),
-        })
-    }
-}
-
-impl<E: Into<Self>> From<packable::option::UnpackOptionError<E>> for Error {
-    fn from(value: packable::option::UnpackOptionError<E>) -> Self {
-        Self::InvalidOption(value.into_opt_error().map_opt_err(Into::into).into())
-    }
-}
-
 impl From<CryptoError> for Error {
     fn from(error: CryptoError) -> Self {
         Self::Crypto(error)
