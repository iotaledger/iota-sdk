// Copyright 2020-2021 IOTA Stiftung
// SPDX-License-Identifier: Apache-2.0

use alloc::string::{FromUtf8Error, String};
use core::{convert::Infallible, fmt};

use crypto::Error as CryptoError;
// use packable::bounded::BoundedU8;
use prefix_hex::Error as HexError;
use primitive_types::U256;

use super::protocol::ProtocolParametersHash;
use crate::types::block::{
    input::UtxoInput,
    output::{
        feature::FeatureCount, unlock_condition::UnlockConditionCount, AccountId, ChainId, MetadataFeatureLength,
        NativeTokenCount, NftId, OutputIndex, StateMetadataLength, TagFeatureLength,
    },
    payload::{InputCount, OutputCount, TagLength, TaggedDataLength},
    unlock::{UnlockCount, UnlockIndex},
};

/// Error occurring when creating/parsing/validating blocks.
#[derive(Debug, PartialEq, Eq)]
#[allow(missing_docs)]
pub enum Error {
    ConsumedAmountOverflow,
    ConsumedNativeTokensAmountOverflow,
    CreatedAmountOverflow,
    CreatedNativeTokensAmountOverflow,
    Crypto(CryptoError),
    DuplicateSignatureUnlock(u16),
    DuplicateUtxo(UtxoInput),
    ExpirationUnlockConditionZero,
    FeaturesNotUniqueSorted,
    InputUnlockCountMismatch {
        input_count: usize,
        unlock_count: usize,
    },
    InvalidAddress,
    InvalidAddressKind(u8),
    InvalidAccountIndex(<UnlockIndex as TryFrom<u16>>::Error),
    InvalidStorageDepositAmount(u64),
    // The above is used by `Packable` to denote out-of-range values. The following denotes the actual amount.
    InsufficientStorageDepositAmount {
        amount: u64,
        required: u64,
    },
    StorageDepositReturnExceedsOutputAmount {
        deposit: u64,
        amount: u64,
    },
    InsufficientStorageDepositReturnAmount {
        deposit: u64,
        required: u64,
    },
    InvalidEssenceKind(u8),
    InvalidFeatureCount(<FeatureCount as TryFrom<usize>>::Error),
    InvalidFeatureKind(u8),
    InvalidFoundryOutputSupply {
        minted: U256,
        melted: U256,
        max: U256,
    },
    Hex(HexError),
    InvalidInputKind(u8),
    InvalidInputCount(<InputCount as TryFrom<usize>>::Error),
    InvalidInputOutputIndex(<OutputIndex as TryFrom<u16>>::Error),
    InvalidBech32Hrp(String),
    InvalidBlockLength(usize),
    InvalidStateMetadataLength(<StateMetadataLength as TryFrom<usize>>::Error),
    InvalidMetadataFeatureLength(<MetadataFeatureLength as TryFrom<usize>>::Error),
    InvalidNativeTokenCount(<NativeTokenCount as TryFrom<usize>>::Error),
    InvalidNetworkName(FromUtf8Error),
    InvalidNftIndex(<UnlockIndex as TryFrom<u16>>::Error),
    InvalidOutputAmount(u64),
    InvalidOutputCount(<OutputCount as TryFrom<usize>>::Error),
    InvalidOutputKind(u8),
    // TODO this would now need to be generic, not sure if possible.
    // https://github.com/iotaledger/iota-sdk/issues/647
    // InvalidParentCount(<BoundedU8 as TryFrom<usize>>::Error),
    InvalidParentCount,
    InvalidPayloadKind(u32),
<<<<<<< HEAD
    InvalidPayloadLength { expected: usize, actual: usize },
    InvalidProtocolParametersHash { expected: String, actual: String },
=======
    InvalidPayloadLength {
        expected: usize,
        actual: usize,
    },
    InvalidProtocolParametersHash {
        expected: ProtocolParametersHash,
        actual: ProtocolParametersHash,
    },
>>>>>>> aca79620
    InvalidReferenceIndex(<UnlockIndex as TryFrom<u16>>::Error),
    InvalidSignature,
    InvalidSignatureKind(u8),
    InvalidStringPrefix(<u8 as TryFrom<usize>>::Error),
    InvalidTaggedDataLength(<TaggedDataLength as TryFrom<usize>>::Error),
    InvalidTagFeatureLength(<TagFeatureLength as TryFrom<usize>>::Error),
    InvalidTagLength(<TagLength as TryFrom<usize>>::Error),
    InvalidTailTransactionHash,
    InvalidTokenSchemeKind(u8),
    InvalidTransactionAmountSum(u128),
    InvalidTransactionNativeTokensCount(u16),
    InvalidUnlockCount(<UnlockCount as TryFrom<usize>>::Error),
    InvalidUnlockKind(u8),
    InvalidUnlockReference(u16),
    InvalidUnlockAccount(u16),
    InvalidUnlockNft(u16),
    InvalidUnlockConditionCount(<UnlockConditionCount as TryFrom<usize>>::Error),
    InvalidUnlockConditionKind(u8),
    InvalidFoundryZeroSerialNumber,
    MissingAddressUnlockCondition,
    MissingGovernorUnlockCondition,
    MissingStateControllerUnlockCondition,
    NativeTokensNotUniqueSorted,
    NativeTokensNullAmount,
    NativeTokensOverflow,
    NetworkIdMismatch {
        expected: u64,
        actual: u64,
    },
    NonDisjointParents,
    NonZeroStateIndexOrFoundryCounter,
    ParentsNotUniqueSorted,
    ProtocolVersionMismatch {
        expected: u8,
        actual: u8,
    },
    RemainingBytesAfterBlock,
    SelfControlledAccountOutput(AccountId),
    SelfDepositNft(NftId),
    SignaturePublicKeyMismatch {
        expected: String,
        actual: String,
    },
    StorageDepositReturnOverflow,
    TimelockUnlockConditionZero,
    UnallowedFeature {
        index: usize,
        kind: u8,
    },
    UnallowedUnlockCondition {
        index: usize,
        kind: u8,
    },
    UnlockConditionsNotUniqueSorted,
    UnsupportedOutputKind(u8),
    DuplicateOutputChain(ChainId),
    InvalidField(&'static str),
}

#[cfg(feature = "std")]
impl std::error::Error for Error {}

impl fmt::Display for Error {
    fn fmt(&self, f: &mut fmt::Formatter<'_>) -> fmt::Result {
        match self {
            Self::ConsumedAmountOverflow => write!(f, "consumed amount overflow"),
            Self::ConsumedNativeTokensAmountOverflow => write!(f, "consumed native tokens amount overflow"),
            Self::CreatedAmountOverflow => write!(f, "created amount overflow"),
            Self::CreatedNativeTokensAmountOverflow => write!(f, "created native tokens amount overflow"),
            Self::Crypto(e) => write!(f, "cryptographic error: {e}"),
            Self::DuplicateSignatureUnlock(index) => {
                write!(f, "duplicate signature unlock at index: {index}")
            }
            Self::DuplicateUtxo(utxo) => write!(f, "duplicate UTXO {utxo:?} in inputs"),
            Self::ExpirationUnlockConditionZero => {
                write!(
                    f,
                    "expiration unlock condition with milestone index and timestamp set to 0",
                )
            }
            Self::FeaturesNotUniqueSorted => write!(f, "features are not unique and/or sorted"),
            Self::InputUnlockCountMismatch {
                input_count,
                unlock_count,
            } => {
                write!(
                    f,
                    "input count and unlock count mismatch: {input_count} != {unlock_count}",
                )
            }
            Self::InvalidAddress => write!(f, "invalid address provided"),
            Self::InvalidAddressKind(k) => write!(f, "invalid address kind: {k}"),
            Self::InvalidAccountIndex(index) => write!(f, "invalid account index: {index}"),
            Self::InvalidBech32Hrp(err) => write!(f, "invalid bech32 hrp: {err}"),
            Self::InvalidStorageDepositAmount(amount) => {
                write!(f, "invalid storage deposit amount: {amount}")
            }
            Self::InsufficientStorageDepositAmount { amount, required } => {
                write!(
                    f,
                    "insufficient output amount for storage deposit: {amount} (should be at least {required})"
                )
            }
            Self::InsufficientStorageDepositReturnAmount { deposit, required } => {
                write!(
                    f,
                    "the return deposit ({deposit}) must be greater than the minimum storage deposit ({required})"
                )
            }
            Self::StorageDepositReturnExceedsOutputAmount { deposit, amount } => write!(
                f,
                "storage deposit return of {deposit} exceeds the original output amount of {amount}"
            ),
            Self::InvalidEssenceKind(k) => write!(f, "invalid essence kind: {k}"),
            Self::InvalidFeatureCount(count) => write!(f, "invalid feature count: {count}"),
            Self::InvalidFeatureKind(k) => write!(f, "invalid feature kind: {k}"),
            Self::InvalidFoundryOutputSupply { minted, melted, max } => write!(
                f,
                "invalid foundry output supply: minted {minted}, melted {melted} max {max}",
            ),
            Self::Hex(error) => write!(f, "hex error: {error}"),
            Self::InvalidInputKind(k) => write!(f, "invalid input kind: {k}"),
            Self::InvalidInputCount(count) => write!(f, "invalid input count: {count}"),
            Self::InvalidInputOutputIndex(index) => write!(f, "invalid input or output index: {index}"),
            Self::InvalidBlockLength(length) => write!(f, "invalid block length {length}"),
            Self::InvalidStateMetadataLength(length) => write!(f, "invalid state metadata length {length}"),
            Self::InvalidMetadataFeatureLength(length) => {
                write!(f, "invalid metadata feature length {length}")
            }
            Self::InvalidNativeTokenCount(count) => write!(f, "invalid native token count: {count}"),
            Self::InvalidNetworkName(err) => write!(f, "invalid network name: {err}"),
            Self::InvalidNftIndex(index) => write!(f, "invalid nft index: {index}"),
            Self::InvalidOutputAmount(amount) => write!(f, "invalid output amount: {amount}"),
            Self::InvalidOutputCount(count) => write!(f, "invalid output count: {count}"),
            Self::InvalidOutputKind(k) => write!(f, "invalid output kind: {k}"),
            Self::InvalidParentCount => {
                write!(f, "invalid parents count")
            }
            Self::InvalidPayloadKind(k) => write!(f, "invalid payload kind: {k}"),
            Self::InvalidPayloadLength { expected, actual } => {
                write!(f, "invalid payload length: expected {expected} but got {actual}")
            }
            Self::InvalidProtocolParametersHash { expected, actual } => {
                write!(
                    f,
                    "invalid protocol parameters hash: expected {expected} but got {actual}"
                )
            }
            Self::InvalidReferenceIndex(index) => write!(f, "invalid reference index: {index}"),
            Self::InvalidSignature => write!(f, "invalid signature provided"),
            Self::InvalidSignatureKind(k) => write!(f, "invalid signature kind: {k}"),
            Self::InvalidStringPrefix(p) => write!(f, "invalid string prefix: {p}"),
            Self::InvalidTaggedDataLength(length) => {
                write!(f, "invalid tagged data length {length}")
            }
            Self::InvalidTagFeatureLength(length) => {
                write!(f, "invalid tag feature length {length}")
            }
            Self::InvalidTagLength(length) => {
                write!(f, "invalid tag length {length}")
            }
            Self::InvalidTailTransactionHash => write!(f, "invalid tail transaction hash"),
            Self::InvalidTokenSchemeKind(k) => write!(f, "invalid token scheme kind {k}"),
            Self::InvalidTransactionAmountSum(value) => write!(f, "invalid transaction amount sum: {value}"),
            Self::InvalidTransactionNativeTokensCount(count) => {
                write!(f, "invalid transaction native tokens count: {count}")
            }
            Self::InvalidUnlockCount(count) => write!(f, "invalid unlock count: {count}"),
            Self::InvalidUnlockKind(k) => write!(f, "invalid unlock kind: {k}"),
            Self::InvalidUnlockReference(index) => {
                write!(f, "invalid unlock reference: {index}")
            }
            Self::InvalidUnlockAccount(index) => {
                write!(f, "invalid unlock account: {index}")
            }
            Self::InvalidUnlockNft(index) => {
                write!(f, "invalid unlock nft: {index}")
            }
            Self::InvalidUnlockConditionCount(count) => write!(f, "invalid unlock condition count: {count}"),
            Self::InvalidUnlockConditionKind(k) => write!(f, "invalid unlock condition kind: {k}"),
            Self::InvalidFoundryZeroSerialNumber => write!(f, "invalid foundry zero serial number"),
            Self::MissingAddressUnlockCondition => write!(f, "missing address unlock condition"),
            Self::MissingGovernorUnlockCondition => write!(f, "missing governor unlock condition"),
            Self::MissingStateControllerUnlockCondition => write!(f, "missing state controller unlock condition"),
            Self::NativeTokensNotUniqueSorted => write!(f, "native tokens are not unique and/or sorted"),
            Self::NativeTokensNullAmount => write!(f, "native tokens null amount"),
            Self::NativeTokensOverflow => write!(f, "native tokens overflow"),
            Self::NetworkIdMismatch { expected, actual } => {
                write!(f, "network ID mismatch: expected {expected} but got {actual}")
            }
            Self::NonDisjointParents => {
                write!(f, "weak parents are not disjoint to strong or shallow like parents")
            }
            Self::NonZeroStateIndexOrFoundryCounter => {
                write!(
                    f,
                    "non zero state index or foundry counter while account ID is all zero"
                )
            }
            Self::ParentsNotUniqueSorted => {
                write!(f, "parents are not unique and/or sorted")
            }
            Self::ProtocolVersionMismatch { expected, actual } => {
                write!(f, "protocol version mismatch: expected {expected} but got {actual}")
            }
            Self::RemainingBytesAfterBlock => {
                write!(f, "remaining bytes after block")
            }
            Self::SelfControlledAccountOutput(account_id) => {
                write!(f, "self controlled account output, account ID {account_id}")
            }
            Self::SelfDepositNft(nft_id) => {
                write!(f, "self deposit nft output, NFT ID {nft_id}")
            }
            Self::SignaturePublicKeyMismatch { expected, actual } => {
                write!(f, "signature public key mismatch: expected {expected} but got {actual}",)
            }
            Self::StorageDepositReturnOverflow => {
                write!(f, "storage deposit return overflow",)
            }
            Self::TimelockUnlockConditionZero => {
                write!(
                    f,
                    "timelock unlock condition with milestone index and timestamp set to 0",
                )
            }
            Self::UnallowedFeature { index, kind } => {
                write!(f, "unallowed feature at index {index} with kind {kind}")
            }
            Self::UnallowedUnlockCondition { index, kind } => {
                write!(f, "unallowed unlock condition at index {index} with kind {kind}")
            }
            Self::UnlockConditionsNotUniqueSorted => write!(f, "unlock conditions are not unique and/or sorted"),
            Self::UnsupportedOutputKind(k) => write!(f, "unsupported output kind: {k}"),
            Self::DuplicateOutputChain(chain_id) => write!(f, "duplicate output chain {chain_id}"),
            Self::InvalidField(field) => write!(f, "invalid field: {field}"),
        }
    }
}

impl From<CryptoError> for Error {
    fn from(error: CryptoError) -> Self {
        Self::Crypto(error)
    }
}

impl From<Infallible> for Error {
    fn from(error: Infallible) -> Self {
        match error {}
    }
}<|MERGE_RESOLUTION|>--- conflicted
+++ resolved
@@ -81,10 +81,6 @@
     // InvalidParentCount(<BoundedU8 as TryFrom<usize>>::Error),
     InvalidParentCount,
     InvalidPayloadKind(u32),
-<<<<<<< HEAD
-    InvalidPayloadLength { expected: usize, actual: usize },
-    InvalidProtocolParametersHash { expected: String, actual: String },
-=======
     InvalidPayloadLength {
         expected: usize,
         actual: usize,
@@ -93,7 +89,6 @@
         expected: ProtocolParametersHash,
         actual: ProtocolParametersHash,
     },
->>>>>>> aca79620
     InvalidReferenceIndex(<UnlockIndex as TryFrom<u16>>::Error),
     InvalidSignature,
     InvalidSignatureKind(u8),
