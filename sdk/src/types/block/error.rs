// Copyright 2024 IOTA Stiftung
// SPDX-License-Identifier: Apache-2.0

use core::convert::Infallible;

use derive_more::{Display, From};

#[derive(Debug, PartialEq, Eq, Display, From)]
#[allow(missing_docs)]
pub struct IdentifierError(pub prefix_hex::Error);

#[cfg(feature = "std")]
<<<<<<< HEAD
impl std::error::Error for Error {}

impl fmt::Display for Error {
    fn fmt(&self, f: &mut fmt::Formatter<'_>) -> fmt::Result {
        match self {
            Self::ManaAllotmentsNotUniqueSorted => write!(f, "mana allotments are not unique and/or sorted"),
            Self::ConsumedAmountOverflow => write!(f, "consumed amount overflow"),
            Self::ConsumedManaOverflow => write!(f, "consumed mana overflow"),
            Self::ConsumedNativeTokensAmountOverflow => write!(f, "consumed native tokens amount overflow"),
            Self::ContextInputsNotUniqueSorted => write!(f, "context inputs are not unique and/or sorted"),
            Self::CreatedAmountOverflow => write!(f, "created amount overflow"),
            Self::CreatedManaOverflow => write!(f, "created mana overflow"),
            Self::CreatedNativeTokensAmountOverflow => write!(f, "created native tokens amount overflow"),
            Self::Crypto(e) => write!(f, "cryptographic error: {e}"),
            Self::DuplicateSignatureUnlock(index) => {
                write!(f, "duplicate signature unlock at index: {index}")
            }
            Self::DuplicateUtxo(utxo) => write!(f, "duplicate UTXO {utxo:?} in inputs"),
            Self::ExpirationUnlockConditionZero => {
                write!(f, "expiration unlock condition with slot index set to 0",)
            }
            Self::FeaturesNotUniqueSorted => write!(f, "features are not unique and/or sorted"),
            Self::InputUnlockCountMismatch {
                input_count,
                unlock_count,
            } => {
                write!(
                    f,
                    "input count and unlock count mismatch: {input_count} != {unlock_count}",
                )
            }
            Self::InvalidAddress => write!(f, "invalid address provided"),
            Self::InvalidAddressKind(k) => write!(f, "invalid address kind: {k}"),
            Self::InvalidAccountIndex(index) => write!(f, "invalid account index: {index}"),
            Self::InvalidAnchorIndex(index) => write!(f, "invalid anchor index: {index}"),
            Self::InvalidBech32Hrp(e) => write!(f, "invalid bech32 hrp: {e}"),
            Self::InvalidCapabilitiesCount(e) => write!(f, "invalid capabilities count: {e}"),
            Self::InvalidCapabilityByte { index, byte } => {
                write!(f, "invalid capability byte at index {index}: {byte:x}")
            }
            Self::InvalidBlockBodyKind(k) => write!(f, "invalid block body kind: {k}"),
            Self::NonGraphicAsciiMetadataKey(b) => write!(f, "non graphic ASCII key: {b:?}"),
            Self::InvalidRewardInputIndex(idx) => write!(f, "invalid reward input index: {idx}"),
            Self::InvalidStorageDepositAmount(amount) => {
                write!(f, "invalid storage deposit amount: {amount}")
            }
            Self::InvalidTransactionFailureReason(reason_byte) => {
                write!(f, "invalid transaction failure reason byte: {reason_byte}")
            }
            Self::InsufficientStorageDepositAmount { amount, required } => {
                write!(
                    f,
                    "insufficient output amount for storage deposit: {amount} (should be at least {required})"
                )
            }
            Self::InsufficientStorageDepositReturnAmount { deposit, required } => {
                write!(
                    f,
                    "the return deposit ({deposit}) must be greater than the minimum output amount ({required})"
                )
            }
            Self::StorageDepositReturnExceedsOutputAmount { deposit, amount } => write!(
                f,
                "storage deposit return of {deposit} exceeds the original output amount of {amount}"
            ),
            Self::InvalidContextInputCount(count) => write!(f, "invalid context input count: {count}"),
            Self::InvalidAddressWeight(w) => write!(f, "invalid address weight: {w}"),
            Self::InvalidMultiAddressThreshold(t) => write!(f, "invalid multi address threshold: {t}"),
            Self::InvalidMultiAddressCumulativeWeight {
                cumulative_weight,
                threshold,
            } => {
                write!(
                    f,
                    "invalid multi address cumulative weight {cumulative_weight} < threshold {threshold}"
                )
            }
            Self::InvalidWeightedAddressCount(count) => write!(f, "invalid weighted address count: {count}"),
            Self::InvalidMultiUnlockCount(count) => write!(f, "invalid multi unlock count: {count}"),
            Self::MultiUnlockRecursion => write!(f, "multi unlock recursion"),
            Self::WeightedAddressesNotUniqueSorted => {
                write!(f, "weighted addresses are not unique and/or sorted")
            }
            Self::InvalidContextInputKind(k) => write!(f, "invalid context input kind: {k}"),
            Self::InvalidFeatureCount(count) => write!(f, "invalid feature count: {count}"),
            Self::InvalidFeatureKind(k) => write!(f, "invalid feature kind: {k}"),
            Self::InvalidFoundryOutputSupply { minted, melted, max } => write!(
                f,
                "invalid foundry output supply: minted {minted}, melted {melted} max {max}",
            ),
            Self::Hex(error) => write!(f, "hex error: {error}"),
            Self::InvalidInputKind(k) => write!(f, "invalid input kind: {k}"),
            Self::InvalidInputCount(count) => write!(f, "invalid input count: {count}"),
            Self::InvalidInputOutputIndex(index) => write!(f, "invalid input or output index: {index}"),
            Self::InvalidBlockLength(length) => write!(f, "invalid block length {length}"),
            Self::InvalidManaValue(mana) => write!(f, "invalid mana value: {mana}"),
            Self::InvalidMetadataFeature(e) => {
                write!(f, "invalid metadata feature: {e}")
            }
            Self::InvalidMetadataFeatureEntryCount(count) => {
                write!(f, "invalid metadata feature entry count: {count}")
            }
            Self::InvalidMetadataFeatureKeyLength(length) => {
                write!(f, "invalid metadata feature key length: {length}")
            }
            Self::InvalidMetadataFeatureValueLength(length) => {
                write!(f, "invalid metadata feature value length: {length}")
            }
            Self::InvalidNativeTokenCount(count) => write!(f, "invalid native token count: {count}"),
            Self::InvalidNetworkName(err) => write!(f, "invalid network name: {err}"),
            Self::InvalidManaDecayFactors => write!(f, "invalid mana decay factors"),
            Self::InvalidNftIndex(index) => write!(f, "invalid nft index: {index}"),
            Self::InvalidOutputAmount(amount) => write!(f, "invalid output amount: {amount}"),
            Self::InvalidOutputCount(count) => write!(f, "invalid output count: {count}"),
            Self::InvalidOutputKind(k) => write!(f, "invalid output kind: {k}"),
            Self::InvalidManaAllotmentCount(count) => write!(f, "invalid mana allotment count: {count}"),
            Self::InvalidParentCount => {
                write!(f, "invalid parents count")
            }
            Self::InvalidPayloadKind(k) => write!(f, "invalid payload kind: {k}"),
            Self::InvalidPayloadLength { expected, actual } => {
                write!(f, "invalid payload length: expected {expected} but got {actual}")
            }
            Self::InvalidProtocolParametersHash { expected, actual } => {
                write!(
                    f,
                    "invalid protocol parameters hash: expected {expected} but got {actual}"
                )
            }
            Self::InvalidBlockIssuerKeyCount(count) => write!(f, "invalid block issuer key count: {count}"),
            Self::InvalidReferenceIndex(index) => write!(f, "invalid reference index: {index}"),
            Self::InvalidSignature => write!(f, "invalid signature provided"),
            Self::InvalidSignatureKind(k) => write!(f, "invalid signature kind: {k}"),
            Self::InvalidBlockIssuerKeyKind(k) => write!(f, "invalid block issuer key kind: {k}"),
            Self::InvalidStartEpoch(index) => write!(f, "invalid start epoch: {index}"),
            Self::InvalidStringPrefix(p) => write!(f, "invalid string prefix: {p}"),
            Self::InvalidTaggedDataLength(length) => {
                write!(f, "invalid tagged data length {length}")
            }
            Self::InvalidTagFeatureLength(length) => {
                write!(f, "invalid tag feature length {length}")
            }
            Self::InvalidTagLength(length) => {
                write!(f, "invalid tag length {length}")
            }
            Self::InvalidTokenSchemeKind(k) => write!(f, "invalid token scheme kind {k}"),
            Self::InvalidTransactionAmountSum(value) => write!(f, "invalid transaction amount sum: {value}"),
            Self::InvalidManaAllotmentSum { max, sum } => {
                write!(f, "invalid mana allotment sum: {sum} greater than max of {max}")
            }
            Self::InvalidUnlockCount(count) => write!(f, "invalid unlock count: {count}"),
            Self::InvalidUnlockKind(k) => write!(f, "invalid unlock kind: {k}"),
            Self::InvalidUnlockReference(index) => {
                write!(f, "invalid unlock reference: {index}")
            }
            Self::InvalidUnlockAccount(index) => {
                write!(f, "invalid unlock account: {index}")
            }
            Self::InvalidUnlockNft(index) => {
                write!(f, "invalid unlock nft: {index}")
            }
            Self::InvalidUnlockAnchor(index) => {
                write!(f, "invalid unlock anchor: {index}")
            }
            Self::InvalidUnlockConditionCount(count) => write!(f, "invalid unlock condition count: {count}"),
            Self::InvalidUnlockConditionKind(k) => write!(f, "invalid unlock condition kind: {k}"),
            Self::InvalidFoundryZeroSerialNumber => write!(f, "invalid foundry zero serial number"),
            Self::InvalidStakedAmount => write!(f, "invalid staked amount"),
            Self::MissingAddressUnlockCondition => write!(f, "missing address unlock condition"),
            Self::MissingGovernorUnlockCondition => write!(f, "missing governor unlock condition"),
            Self::MissingStateControllerUnlockCondition => write!(f, "missing state controller unlock condition"),
            Self::MissingSlotIndex => write!(f, "missing slot index"),
            Self::NativeTokensNotUniqueSorted => write!(f, "native tokens are not unique and/or sorted"),
            Self::NativeTokensNullAmount => write!(f, "native tokens null amount"),
            Self::NativeTokensOverflow => write!(f, "native tokens overflow"),
            Self::NetworkIdMismatch { expected, actual } => {
                write!(f, "network ID mismatch: expected {expected} but got {actual}")
            }
            Self::NonDisjointParents => {
                write!(f, "weak parents are not disjoint to strong or shallow like parents")
            }
            Self::NonZeroStateIndexOrFoundryCounter => {
                write!(
                    f,
                    "non zero state index or foundry counter while account ID is all zero"
                )
            }
            Self::ParentsNotUniqueSorted => {
                write!(f, "parents are not unique and/or sorted")
            }
            Self::ProtocolVersionMismatch { expected, actual } => {
                write!(f, "protocol version mismatch: expected {expected} but got {actual}")
            }
            Self::BlockIssuerKeysNotUniqueSorted => write!(f, "block issuer keys are not unique and/or sorted"),
            Self::RemainingBytesAfterBlock => {
                write!(f, "remaining bytes after block")
            }
            Self::SelfControlledAnchorOutput(anchor_id) => {
                write!(f, "self controlled anchor output, anchor ID {anchor_id}")
            }
            Self::SelfDepositNft(nft_id) => {
                write!(f, "self deposit nft output, NFT ID {nft_id}")
            }
            Self::SelfDepositAccount(account_id) => {
                write!(f, "self deposit account output, account ID {account_id}")
            }
            Self::SignaturePublicKeyMismatch { expected, actual } => {
                write!(f, "signature public key mismatch: expected {expected} but got {actual}",)
            }
            Self::StorageDepositReturnOverflow => {
                write!(f, "storage deposit return overflow",)
            }
            Self::TimelockUnlockConditionZero => {
                write!(f, "timelock unlock condition with slot index set to 0",)
            }
            Self::UnallowedFeature { index, kind } => {
                write!(f, "unallowed feature at index {index} with kind {kind}")
            }
            Self::UnallowedUnlockCondition { index, kind } => {
                write!(f, "unallowed unlock condition at index {index} with kind {kind}")
            }
            Self::UnlockConditionsNotUniqueSorted => write!(f, "unlock conditions are not unique and/or sorted"),
            Self::UnsupportedOutputKind(k) => write!(f, "unsupported output kind: {k}"),
            Self::UnsupportedAddressKind(k) => write!(f, "unsupported address kind: {k}"),
            Self::DuplicateOutputChain(chain_id) => write!(f, "duplicate output chain {chain_id}"),
            Self::InvalidField(field) => write!(f, "invalid field: {field}"),
            Self::NullDelegationValidatorId => write!(f, "null delegation validator ID"),
            Self::InvalidEpochDiff { created, target } => {
                write!(f, "invalid epoch diff: created {created}, target {target}")
            }
            Self::TrailingCapabilityBytes => write!(f, "capability bytes have trailing zeroes"),
            Self::RestrictedAddressCapability(cap) => write!(f, "restricted address capability: {cap:?}"),
            Self::BlockSlotBeforeTransactionCreationSlot => {
                write!(f, "the block slot is before its contained transaction creation slot")
            }
            Self::TransactionCommitmentSlotNotInBlockSlotInterval => write!(
                f,
                "the transaction commitment slot is not in the allowed block slot interval"
            ),
            Self::TransactionCommitmentSlotAfterBlockCommitmentSlot => {
                write!(f, "the transaction commitment slot is after the block commitment slot")
            }
            Self::TransactionFailureReason(r) => {
                write!(f, "transaction failure reason: {r}")
            }
        }
    }
}

impl From<Bech32HrpError> for Error {
    fn from(error: Bech32HrpError) -> Self {
        Self::InvalidBech32Hrp(error)
    }
}

impl From<CryptoError> for Error {
    fn from(error: CryptoError) -> Self {
        Self::Crypto(error)
    }
}

impl From<TransactionFailureReason> for Error {
    fn from(error: TransactionFailureReason) -> Self {
        Self::TransactionFailureReason(error)
    }
}
=======
impl std::error::Error for IdentifierError {}
>>>>>>> d2dc74d0

impl From<Infallible> for IdentifierError {
    fn from(error: Infallible) -> Self {
        match error {}
    }
}<|MERGE_RESOLUTION|>--- conflicted
+++ resolved
@@ -10,276 +10,7 @@
 pub struct IdentifierError(pub prefix_hex::Error);
 
 #[cfg(feature = "std")]
-<<<<<<< HEAD
-impl std::error::Error for Error {}
-
-impl fmt::Display for Error {
-    fn fmt(&self, f: &mut fmt::Formatter<'_>) -> fmt::Result {
-        match self {
-            Self::ManaAllotmentsNotUniqueSorted => write!(f, "mana allotments are not unique and/or sorted"),
-            Self::ConsumedAmountOverflow => write!(f, "consumed amount overflow"),
-            Self::ConsumedManaOverflow => write!(f, "consumed mana overflow"),
-            Self::ConsumedNativeTokensAmountOverflow => write!(f, "consumed native tokens amount overflow"),
-            Self::ContextInputsNotUniqueSorted => write!(f, "context inputs are not unique and/or sorted"),
-            Self::CreatedAmountOverflow => write!(f, "created amount overflow"),
-            Self::CreatedManaOverflow => write!(f, "created mana overflow"),
-            Self::CreatedNativeTokensAmountOverflow => write!(f, "created native tokens amount overflow"),
-            Self::Crypto(e) => write!(f, "cryptographic error: {e}"),
-            Self::DuplicateSignatureUnlock(index) => {
-                write!(f, "duplicate signature unlock at index: {index}")
-            }
-            Self::DuplicateUtxo(utxo) => write!(f, "duplicate UTXO {utxo:?} in inputs"),
-            Self::ExpirationUnlockConditionZero => {
-                write!(f, "expiration unlock condition with slot index set to 0",)
-            }
-            Self::FeaturesNotUniqueSorted => write!(f, "features are not unique and/or sorted"),
-            Self::InputUnlockCountMismatch {
-                input_count,
-                unlock_count,
-            } => {
-                write!(
-                    f,
-                    "input count and unlock count mismatch: {input_count} != {unlock_count}",
-                )
-            }
-            Self::InvalidAddress => write!(f, "invalid address provided"),
-            Self::InvalidAddressKind(k) => write!(f, "invalid address kind: {k}"),
-            Self::InvalidAccountIndex(index) => write!(f, "invalid account index: {index}"),
-            Self::InvalidAnchorIndex(index) => write!(f, "invalid anchor index: {index}"),
-            Self::InvalidBech32Hrp(e) => write!(f, "invalid bech32 hrp: {e}"),
-            Self::InvalidCapabilitiesCount(e) => write!(f, "invalid capabilities count: {e}"),
-            Self::InvalidCapabilityByte { index, byte } => {
-                write!(f, "invalid capability byte at index {index}: {byte:x}")
-            }
-            Self::InvalidBlockBodyKind(k) => write!(f, "invalid block body kind: {k}"),
-            Self::NonGraphicAsciiMetadataKey(b) => write!(f, "non graphic ASCII key: {b:?}"),
-            Self::InvalidRewardInputIndex(idx) => write!(f, "invalid reward input index: {idx}"),
-            Self::InvalidStorageDepositAmount(amount) => {
-                write!(f, "invalid storage deposit amount: {amount}")
-            }
-            Self::InvalidTransactionFailureReason(reason_byte) => {
-                write!(f, "invalid transaction failure reason byte: {reason_byte}")
-            }
-            Self::InsufficientStorageDepositAmount { amount, required } => {
-                write!(
-                    f,
-                    "insufficient output amount for storage deposit: {amount} (should be at least {required})"
-                )
-            }
-            Self::InsufficientStorageDepositReturnAmount { deposit, required } => {
-                write!(
-                    f,
-                    "the return deposit ({deposit}) must be greater than the minimum output amount ({required})"
-                )
-            }
-            Self::StorageDepositReturnExceedsOutputAmount { deposit, amount } => write!(
-                f,
-                "storage deposit return of {deposit} exceeds the original output amount of {amount}"
-            ),
-            Self::InvalidContextInputCount(count) => write!(f, "invalid context input count: {count}"),
-            Self::InvalidAddressWeight(w) => write!(f, "invalid address weight: {w}"),
-            Self::InvalidMultiAddressThreshold(t) => write!(f, "invalid multi address threshold: {t}"),
-            Self::InvalidMultiAddressCumulativeWeight {
-                cumulative_weight,
-                threshold,
-            } => {
-                write!(
-                    f,
-                    "invalid multi address cumulative weight {cumulative_weight} < threshold {threshold}"
-                )
-            }
-            Self::InvalidWeightedAddressCount(count) => write!(f, "invalid weighted address count: {count}"),
-            Self::InvalidMultiUnlockCount(count) => write!(f, "invalid multi unlock count: {count}"),
-            Self::MultiUnlockRecursion => write!(f, "multi unlock recursion"),
-            Self::WeightedAddressesNotUniqueSorted => {
-                write!(f, "weighted addresses are not unique and/or sorted")
-            }
-            Self::InvalidContextInputKind(k) => write!(f, "invalid context input kind: {k}"),
-            Self::InvalidFeatureCount(count) => write!(f, "invalid feature count: {count}"),
-            Self::InvalidFeatureKind(k) => write!(f, "invalid feature kind: {k}"),
-            Self::InvalidFoundryOutputSupply { minted, melted, max } => write!(
-                f,
-                "invalid foundry output supply: minted {minted}, melted {melted} max {max}",
-            ),
-            Self::Hex(error) => write!(f, "hex error: {error}"),
-            Self::InvalidInputKind(k) => write!(f, "invalid input kind: {k}"),
-            Self::InvalidInputCount(count) => write!(f, "invalid input count: {count}"),
-            Self::InvalidInputOutputIndex(index) => write!(f, "invalid input or output index: {index}"),
-            Self::InvalidBlockLength(length) => write!(f, "invalid block length {length}"),
-            Self::InvalidManaValue(mana) => write!(f, "invalid mana value: {mana}"),
-            Self::InvalidMetadataFeature(e) => {
-                write!(f, "invalid metadata feature: {e}")
-            }
-            Self::InvalidMetadataFeatureEntryCount(count) => {
-                write!(f, "invalid metadata feature entry count: {count}")
-            }
-            Self::InvalidMetadataFeatureKeyLength(length) => {
-                write!(f, "invalid metadata feature key length: {length}")
-            }
-            Self::InvalidMetadataFeatureValueLength(length) => {
-                write!(f, "invalid metadata feature value length: {length}")
-            }
-            Self::InvalidNativeTokenCount(count) => write!(f, "invalid native token count: {count}"),
-            Self::InvalidNetworkName(err) => write!(f, "invalid network name: {err}"),
-            Self::InvalidManaDecayFactors => write!(f, "invalid mana decay factors"),
-            Self::InvalidNftIndex(index) => write!(f, "invalid nft index: {index}"),
-            Self::InvalidOutputAmount(amount) => write!(f, "invalid output amount: {amount}"),
-            Self::InvalidOutputCount(count) => write!(f, "invalid output count: {count}"),
-            Self::InvalidOutputKind(k) => write!(f, "invalid output kind: {k}"),
-            Self::InvalidManaAllotmentCount(count) => write!(f, "invalid mana allotment count: {count}"),
-            Self::InvalidParentCount => {
-                write!(f, "invalid parents count")
-            }
-            Self::InvalidPayloadKind(k) => write!(f, "invalid payload kind: {k}"),
-            Self::InvalidPayloadLength { expected, actual } => {
-                write!(f, "invalid payload length: expected {expected} but got {actual}")
-            }
-            Self::InvalidProtocolParametersHash { expected, actual } => {
-                write!(
-                    f,
-                    "invalid protocol parameters hash: expected {expected} but got {actual}"
-                )
-            }
-            Self::InvalidBlockIssuerKeyCount(count) => write!(f, "invalid block issuer key count: {count}"),
-            Self::InvalidReferenceIndex(index) => write!(f, "invalid reference index: {index}"),
-            Self::InvalidSignature => write!(f, "invalid signature provided"),
-            Self::InvalidSignatureKind(k) => write!(f, "invalid signature kind: {k}"),
-            Self::InvalidBlockIssuerKeyKind(k) => write!(f, "invalid block issuer key kind: {k}"),
-            Self::InvalidStartEpoch(index) => write!(f, "invalid start epoch: {index}"),
-            Self::InvalidStringPrefix(p) => write!(f, "invalid string prefix: {p}"),
-            Self::InvalidTaggedDataLength(length) => {
-                write!(f, "invalid tagged data length {length}")
-            }
-            Self::InvalidTagFeatureLength(length) => {
-                write!(f, "invalid tag feature length {length}")
-            }
-            Self::InvalidTagLength(length) => {
-                write!(f, "invalid tag length {length}")
-            }
-            Self::InvalidTokenSchemeKind(k) => write!(f, "invalid token scheme kind {k}"),
-            Self::InvalidTransactionAmountSum(value) => write!(f, "invalid transaction amount sum: {value}"),
-            Self::InvalidManaAllotmentSum { max, sum } => {
-                write!(f, "invalid mana allotment sum: {sum} greater than max of {max}")
-            }
-            Self::InvalidUnlockCount(count) => write!(f, "invalid unlock count: {count}"),
-            Self::InvalidUnlockKind(k) => write!(f, "invalid unlock kind: {k}"),
-            Self::InvalidUnlockReference(index) => {
-                write!(f, "invalid unlock reference: {index}")
-            }
-            Self::InvalidUnlockAccount(index) => {
-                write!(f, "invalid unlock account: {index}")
-            }
-            Self::InvalidUnlockNft(index) => {
-                write!(f, "invalid unlock nft: {index}")
-            }
-            Self::InvalidUnlockAnchor(index) => {
-                write!(f, "invalid unlock anchor: {index}")
-            }
-            Self::InvalidUnlockConditionCount(count) => write!(f, "invalid unlock condition count: {count}"),
-            Self::InvalidUnlockConditionKind(k) => write!(f, "invalid unlock condition kind: {k}"),
-            Self::InvalidFoundryZeroSerialNumber => write!(f, "invalid foundry zero serial number"),
-            Self::InvalidStakedAmount => write!(f, "invalid staked amount"),
-            Self::MissingAddressUnlockCondition => write!(f, "missing address unlock condition"),
-            Self::MissingGovernorUnlockCondition => write!(f, "missing governor unlock condition"),
-            Self::MissingStateControllerUnlockCondition => write!(f, "missing state controller unlock condition"),
-            Self::MissingSlotIndex => write!(f, "missing slot index"),
-            Self::NativeTokensNotUniqueSorted => write!(f, "native tokens are not unique and/or sorted"),
-            Self::NativeTokensNullAmount => write!(f, "native tokens null amount"),
-            Self::NativeTokensOverflow => write!(f, "native tokens overflow"),
-            Self::NetworkIdMismatch { expected, actual } => {
-                write!(f, "network ID mismatch: expected {expected} but got {actual}")
-            }
-            Self::NonDisjointParents => {
-                write!(f, "weak parents are not disjoint to strong or shallow like parents")
-            }
-            Self::NonZeroStateIndexOrFoundryCounter => {
-                write!(
-                    f,
-                    "non zero state index or foundry counter while account ID is all zero"
-                )
-            }
-            Self::ParentsNotUniqueSorted => {
-                write!(f, "parents are not unique and/or sorted")
-            }
-            Self::ProtocolVersionMismatch { expected, actual } => {
-                write!(f, "protocol version mismatch: expected {expected} but got {actual}")
-            }
-            Self::BlockIssuerKeysNotUniqueSorted => write!(f, "block issuer keys are not unique and/or sorted"),
-            Self::RemainingBytesAfterBlock => {
-                write!(f, "remaining bytes after block")
-            }
-            Self::SelfControlledAnchorOutput(anchor_id) => {
-                write!(f, "self controlled anchor output, anchor ID {anchor_id}")
-            }
-            Self::SelfDepositNft(nft_id) => {
-                write!(f, "self deposit nft output, NFT ID {nft_id}")
-            }
-            Self::SelfDepositAccount(account_id) => {
-                write!(f, "self deposit account output, account ID {account_id}")
-            }
-            Self::SignaturePublicKeyMismatch { expected, actual } => {
-                write!(f, "signature public key mismatch: expected {expected} but got {actual}",)
-            }
-            Self::StorageDepositReturnOverflow => {
-                write!(f, "storage deposit return overflow",)
-            }
-            Self::TimelockUnlockConditionZero => {
-                write!(f, "timelock unlock condition with slot index set to 0",)
-            }
-            Self::UnallowedFeature { index, kind } => {
-                write!(f, "unallowed feature at index {index} with kind {kind}")
-            }
-            Self::UnallowedUnlockCondition { index, kind } => {
-                write!(f, "unallowed unlock condition at index {index} with kind {kind}")
-            }
-            Self::UnlockConditionsNotUniqueSorted => write!(f, "unlock conditions are not unique and/or sorted"),
-            Self::UnsupportedOutputKind(k) => write!(f, "unsupported output kind: {k}"),
-            Self::UnsupportedAddressKind(k) => write!(f, "unsupported address kind: {k}"),
-            Self::DuplicateOutputChain(chain_id) => write!(f, "duplicate output chain {chain_id}"),
-            Self::InvalidField(field) => write!(f, "invalid field: {field}"),
-            Self::NullDelegationValidatorId => write!(f, "null delegation validator ID"),
-            Self::InvalidEpochDiff { created, target } => {
-                write!(f, "invalid epoch diff: created {created}, target {target}")
-            }
-            Self::TrailingCapabilityBytes => write!(f, "capability bytes have trailing zeroes"),
-            Self::RestrictedAddressCapability(cap) => write!(f, "restricted address capability: {cap:?}"),
-            Self::BlockSlotBeforeTransactionCreationSlot => {
-                write!(f, "the block slot is before its contained transaction creation slot")
-            }
-            Self::TransactionCommitmentSlotNotInBlockSlotInterval => write!(
-                f,
-                "the transaction commitment slot is not in the allowed block slot interval"
-            ),
-            Self::TransactionCommitmentSlotAfterBlockCommitmentSlot => {
-                write!(f, "the transaction commitment slot is after the block commitment slot")
-            }
-            Self::TransactionFailureReason(r) => {
-                write!(f, "transaction failure reason: {r}")
-            }
-        }
-    }
-}
-
-impl From<Bech32HrpError> for Error {
-    fn from(error: Bech32HrpError) -> Self {
-        Self::InvalidBech32Hrp(error)
-    }
-}
-
-impl From<CryptoError> for Error {
-    fn from(error: CryptoError) -> Self {
-        Self::Crypto(error)
-    }
-}
-
-impl From<TransactionFailureReason> for Error {
-    fn from(error: TransactionFailureReason) -> Self {
-        Self::TransactionFailureReason(error)
-    }
-}
-=======
 impl std::error::Error for IdentifierError {}
->>>>>>> d2dc74d0
 
 impl From<Infallible> for IdentifierError {
     fn from(error: Infallible) -> Self {
