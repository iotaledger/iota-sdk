// Copyright 2020-2021 IOTA Stiftung
// SPDX-License-Identifier: Apache-2.0

use alloc::{
    string::{FromUtf8Error, String},
    vec::Vec,
};
use core::{convert::Infallible, fmt, num::TryFromIntError};

use bech32::primitives::hrp::Error as Bech32HrpError;
use crypto::Error as CryptoError;
use prefix_hex::Error as HexError;
use primitive_types::U256;

use super::slot::EpochIndex;
use crate::types::block::{
    address::{AddressCapabilityFlag, WeightedAddressCount},
    context_input::RewardContextInputIndex,
    input::UtxoInput,
    mana::ManaAllotmentCount,
    output::{
        feature::{BlockIssuerKeyCount, FeatureCount},
        unlock_condition::UnlockConditionCount,
<<<<<<< HEAD
        AccountId, AnchorId, ChainId, MetadataFeatureKeyLength, MetadataFeatureValueLength, NativeTokenCount, NftId,
        OutputIndex, TagFeatureLength,
=======
        AccountId, AnchorId, ChainId, MetadataFeatureEntryCount, MetadataFeatureKeyLength, MetadataFeatureValueLength,
        NativeTokenCount, NftId, OutputIndex, TagFeatureLength,
>>>>>>> 8be46b77
    },
    payload::{
        tagged_data::{TagLength, TaggedDataLength},
        ContextInputCount, InputCount, OutputCount,
    },
    protocol::ProtocolParametersHash,
    unlock::{UnlockCount, UnlockIndex, UnlocksCount},
};

/// Error occurring when creating/parsing/validating blocks.
#[derive(Debug, PartialEq, Eq)]
#[allow(missing_docs)]
#[non_exhaustive]
pub enum Error {
    ManaAllotmentsNotUniqueSorted,
    ConsumedAmountOverflow,
    ConsumedManaOverflow,
    ConsumedNativeTokensAmountOverflow,
    CreatedAmountOverflow,
    CreatedManaOverflow,
    CreatedNativeTokensAmountOverflow,
    Crypto(CryptoError),
    DuplicateBicAccountId(AccountId),
    DuplicateRewardInputIndex(u16),
    DuplicateSignatureUnlock(u16),
    DuplicateUtxo(UtxoInput),
    ExpirationUnlockConditionZero,
    FeaturesNotUniqueSorted,
    InputUnlockCountMismatch {
        input_count: usize,
        unlock_count: usize,
    },
    InvalidAddress,
    InvalidAddressKind(u8),
    InvalidAccountIndex(<UnlockIndex as TryFrom<u16>>::Error),
    InvalidAnchorIndex(<UnlockIndex as TryFrom<u16>>::Error),
    InvalidBlockBodyKind(u8),
    NonGraphicAsciiMetadataKey(Vec<u8>),
    InvalidRewardInputIndex(<RewardContextInputIndex as TryFrom<u16>>::Error),
    InvalidStorageDepositAmount(u64),
    /// Invalid transaction failure reason byte.
    InvalidTransactionFailureReason(u8),
    // The above is used by `Packable` to denote out-of-range values. The following denotes the actual amount.
    InsufficientStorageDepositAmount {
        amount: u64,
        required: u64,
    },
    StorageDepositReturnExceedsOutputAmount {
        deposit: u64,
        amount: u64,
    },
    InsufficientStorageDepositReturnAmount {
        deposit: u64,
        required: u64,
    },
    InvalidAddressWeight(u8),
    InvalidMultiAddressThreshold(u16),
    InvalidMultiAddressCumulativeWeight {
        cumulative_weight: u16,
        threshold: u16,
    },
    InvalidWeightedAddressCount(<WeightedAddressCount as TryFrom<usize>>::Error),
    InvalidMultiUnlockCount(<UnlocksCount as TryFrom<usize>>::Error),
    MultiUnlockRecursion,
    WeightedAddressesNotUniqueSorted,
    InvalidContextInputKind(u8),
    InvalidContextInputCount(<ContextInputCount as TryFrom<usize>>::Error),
    InvalidFeatureCount(<FeatureCount as TryFrom<usize>>::Error),
    InvalidFeatureKind(u8),
    InvalidFoundryOutputSupply {
        minted: U256,
        melted: U256,
        max: U256,
    },
    Hex(HexError),
    InvalidInputKind(u8),
    InvalidInputCount(<InputCount as TryFrom<usize>>::Error),
    InvalidInputOutputIndex(<OutputIndex as TryFrom<u16>>::Error),
    InvalidBech32Hrp(Bech32HrpError),
    InvalidCapabilitiesCount(<u8 as TryFrom<usize>>::Error),
    InvalidCapabilityByte {
        index: usize,
        byte: u8,
    },
    InvalidBlockLength(usize),
    InvalidManaValue(u64),
    InvalidMetadataFeature(String),
<<<<<<< HEAD
    InvalidMetadataFeatureLength(TryFromIntError),
=======
    InvalidMetadataFeatureEntryCount(<MetadataFeatureEntryCount as TryFrom<usize>>::Error),
>>>>>>> 8be46b77
    InvalidMetadataFeatureKeyLength(<MetadataFeatureKeyLength as TryFrom<usize>>::Error),
    InvalidMetadataFeatureValueLength(<MetadataFeatureValueLength as TryFrom<usize>>::Error),
    InvalidNativeTokenCount(<NativeTokenCount as TryFrom<usize>>::Error),
    InvalidNetworkName(FromUtf8Error),
    InvalidManaDecayFactors,
    InvalidNftIndex(<UnlockIndex as TryFrom<u16>>::Error),
    InvalidOutputAmount(u64),
    InvalidOutputCount(<OutputCount as TryFrom<usize>>::Error),
    InvalidOutputKind(u8),
    InvalidManaAllotmentCount(<ManaAllotmentCount as TryFrom<usize>>::Error),
    // TODO this would now need to be generic, not sure if possible.
    // https://github.com/iotaledger/iota-sdk/issues/647
    // InvalidParentCount(<BoundedU8 as TryFrom<usize>>::Error),
    InvalidParentCount,
    InvalidPayloadKind(u8),
    InvalidPayloadLength {
        expected: usize,
        actual: usize,
    },
    InvalidProtocolParametersHash {
        expected: ProtocolParametersHash,
        actual: ProtocolParametersHash,
    },
    InvalidBlockIssuerKeyCount(<BlockIssuerKeyCount as TryFrom<usize>>::Error),
    InvalidReferenceIndex(<UnlockIndex as TryFrom<u16>>::Error),
    InvalidSignature,
    InvalidSignatureKind(u8),
    InvalidBlockIssuerKeyKind(u8),
    InvalidStartEpoch(EpochIndex),
    InvalidStringPrefix(<u8 as TryFrom<usize>>::Error),
    InvalidTaggedDataLength(<TaggedDataLength as TryFrom<usize>>::Error),
    InvalidTagFeatureLength(<TagFeatureLength as TryFrom<usize>>::Error),
    InvalidTagLength(<TagLength as TryFrom<usize>>::Error),
    InvalidTokenSchemeKind(u8),
    InvalidTransactionAmountSum(u128),
    InvalidManaAllotmentSum {
        max: u64,
        sum: u128,
    },
    InvalidUnlockCount(<UnlockCount as TryFrom<usize>>::Error),
    InvalidUnlockKind(u8),
    InvalidUnlockReference(u16),
    InvalidUnlockAccount(u16),
    InvalidUnlockNft(u16),
    InvalidUnlockAnchor(u16),
    InvalidUnlockConditionCount(<UnlockConditionCount as TryFrom<usize>>::Error),
    InvalidUnlockConditionKind(u8),
    InvalidFoundryZeroSerialNumber,
    MissingAddressUnlockCondition,
    MissingGovernorUnlockCondition,
    MissingStateControllerUnlockCondition,
    MissingSlotIndex,
    NativeTokensNotUniqueSorted,
    NativeTokensNullAmount,
    NativeTokensOverflow,
    NetworkIdMismatch {
        expected: u64,
        actual: u64,
    },
    NonDisjointParents,
    NonZeroStateIndexOrFoundryCounter,
    ParentsNotUniqueSorted,
    ProtocolVersionMismatch {
        expected: u8,
        actual: u8,
    },
    BlockIssuerKeysNotUniqueSorted,
    RemainingBytesAfterBlock,
    SelfControlledAnchorOutput(AnchorId),
    SelfDepositAccount(AccountId),
    SelfDepositNft(NftId),
    SignaturePublicKeyMismatch {
        expected: String,
        actual: String,
    },
    StorageDepositReturnOverflow,
    TimelockUnlockConditionZero,
    TooManyCommitmentInputs,
    UnallowedFeature {
        index: usize,
        kind: u8,
    },
    UnallowedUnlockCondition {
        index: usize,
        kind: u8,
    },
    UnlockConditionsNotUniqueSorted,
    UnsupportedOutputKind(u8),
    // TODO use Address::kind_str when available in 2.0 ?
    UnsupportedAddressKind(u8),
    DuplicateOutputChain(ChainId),
    InvalidField(&'static str),
    NullDelegationValidatorId,
    InvalidEpochDiff {
        created: EpochIndex,
        target: EpochIndex,
    },
    TrailingCapabilityBytes,
    RestrictedAddressCapability(AddressCapabilityFlag),
}

#[cfg(feature = "std")]
impl std::error::Error for Error {}

impl fmt::Display for Error {
    fn fmt(&self, f: &mut fmt::Formatter<'_>) -> fmt::Result {
        match self {
            Self::ManaAllotmentsNotUniqueSorted => write!(f, "mana allotments are not unique and/or sorted"),
            Self::ConsumedAmountOverflow => write!(f, "consumed amount overflow"),
            Self::ConsumedManaOverflow => write!(f, "consumed mana overflow"),
            Self::ConsumedNativeTokensAmountOverflow => write!(f, "consumed native tokens amount overflow"),
            Self::CreatedAmountOverflow => write!(f, "created amount overflow"),
            Self::CreatedManaOverflow => write!(f, "created mana overflow"),
            Self::CreatedNativeTokensAmountOverflow => write!(f, "created native tokens amount overflow"),
            Self::Crypto(e) => write!(f, "cryptographic error: {e}"),
            Self::DuplicateBicAccountId(account_id) => write!(f, "duplicate BIC account id: {account_id}"),
            Self::DuplicateRewardInputIndex(idx) => write!(f, "duplicate reward input index: {idx}"),
            Self::DuplicateSignatureUnlock(index) => {
                write!(f, "duplicate signature unlock at index: {index}")
            }
            Self::DuplicateUtxo(utxo) => write!(f, "duplicate UTXO {utxo:?} in inputs"),
            Self::ExpirationUnlockConditionZero => {
                write!(
                    f,
                    "expiration unlock condition with milestone index and timestamp set to 0",
                )
            }
            Self::FeaturesNotUniqueSorted => write!(f, "features are not unique and/or sorted"),
            Self::InputUnlockCountMismatch {
                input_count,
                unlock_count,
            } => {
                write!(
                    f,
                    "input count and unlock count mismatch: {input_count} != {unlock_count}",
                )
            }
            Self::InvalidAddress => write!(f, "invalid address provided"),
            Self::InvalidAddressKind(k) => write!(f, "invalid address kind: {k}"),
            Self::InvalidAccountIndex(index) => write!(f, "invalid account index: {index}"),
            Self::InvalidAnchorIndex(index) => write!(f, "invalid anchor index: {index}"),
            Self::InvalidBech32Hrp(e) => write!(f, "invalid bech32 hrp: {e}"),
            Self::InvalidCapabilitiesCount(e) => write!(f, "invalid capabilities count: {e}"),
            Self::InvalidCapabilityByte { index, byte } => {
                write!(f, "invalid capability byte at index {index}: {byte:x}")
            }
            Self::InvalidBlockBodyKind(k) => write!(f, "invalid block body kind: {k}"),
            Self::NonGraphicAsciiMetadataKey(b) => write!(f, "non graphic ASCII key: {b:?}"),
            Self::InvalidRewardInputIndex(idx) => write!(f, "invalid reward input index: {idx}"),
            Self::InvalidStorageDepositAmount(amount) => {
                write!(f, "invalid storage deposit amount: {amount}")
            }
            Self::InvalidTransactionFailureReason(reason_byte) => {
                write!(f, "invalid transaction failure reason byte: {reason_byte}")
            }
            Self::InsufficientStorageDepositAmount { amount, required } => {
                write!(
                    f,
                    "insufficient output amount for storage deposit: {amount} (should be at least {required})"
                )
            }
            Self::InsufficientStorageDepositReturnAmount { deposit, required } => {
                write!(
                    f,
                    "the return deposit ({deposit}) must be greater than the minimum output amount ({required})"
                )
            }
            Self::StorageDepositReturnExceedsOutputAmount { deposit, amount } => write!(
                f,
                "storage deposit return of {deposit} exceeds the original output amount of {amount}"
            ),
            Self::InvalidContextInputCount(count) => write!(f, "invalid context input count: {count}"),
            Self::InvalidAddressWeight(w) => write!(f, "invalid address weight: {w}"),
            Self::InvalidMultiAddressThreshold(t) => write!(f, "invalid multi address threshold: {t}"),
            Self::InvalidMultiAddressCumulativeWeight {
                cumulative_weight,
                threshold,
            } => {
                write!(
                    f,
                    "invalid multi address cumulative weight {cumulative_weight} < threshold {threshold}"
                )
            }
            Self::InvalidWeightedAddressCount(count) => write!(f, "invalid weighted address count: {count}"),
            Self::InvalidMultiUnlockCount(count) => write!(f, "invalid multi unlock count: {count}"),
            Self::MultiUnlockRecursion => write!(f, "multi unlock recursion"),
            Self::WeightedAddressesNotUniqueSorted => {
                write!(f, "weighted addresses are not unique and/or sorted")
            }
            Self::InvalidContextInputKind(k) => write!(f, "invalid context input kind: {k}"),
            Self::InvalidFeatureCount(count) => write!(f, "invalid feature count: {count}"),
            Self::InvalidFeatureKind(k) => write!(f, "invalid feature kind: {k}"),
            Self::InvalidFoundryOutputSupply { minted, melted, max } => write!(
                f,
                "invalid foundry output supply: minted {minted}, melted {melted} max {max}",
            ),
            Self::Hex(error) => write!(f, "hex error: {error}"),
            Self::InvalidInputKind(k) => write!(f, "invalid input kind: {k}"),
            Self::InvalidInputCount(count) => write!(f, "invalid input count: {count}"),
            Self::InvalidInputOutputIndex(index) => write!(f, "invalid input or output index: {index}"),
            Self::InvalidBlockLength(length) => write!(f, "invalid block length {length}"),
            Self::InvalidManaValue(mana) => write!(f, "invalid mana value: {mana}"),
            Self::InvalidMetadataFeature(e) => {
                write!(f, "invalid metadata feature: {e}")
            }
            Self::InvalidMetadataFeatureEntryCount(count) => {
                write!(f, "invalid metadata feature entry count: {count}")
            }
            Self::InvalidMetadataFeatureKeyLength(length) => {
                write!(f, "invalid metadata feature key length: {length}")
            }
            Self::InvalidMetadataFeatureValueLength(length) => {
                write!(f, "invalid metadata feature value length: {length}")
            }
            Self::InvalidNativeTokenCount(count) => write!(f, "invalid native token count: {count}"),
            Self::InvalidNetworkName(err) => write!(f, "invalid network name: {err}"),
            Self::InvalidManaDecayFactors => write!(f, "invalid mana decay factors"),
            Self::InvalidNftIndex(index) => write!(f, "invalid nft index: {index}"),
            Self::InvalidOutputAmount(amount) => write!(f, "invalid output amount: {amount}"),
            Self::InvalidOutputCount(count) => write!(f, "invalid output count: {count}"),
            Self::InvalidOutputKind(k) => write!(f, "invalid output kind: {k}"),
            Self::InvalidManaAllotmentCount(count) => write!(f, "invalid mana allotment count: {count}"),
            Self::InvalidParentCount => {
                write!(f, "invalid parents count")
            }
            Self::InvalidPayloadKind(k) => write!(f, "invalid payload kind: {k}"),
            Self::InvalidPayloadLength { expected, actual } => {
                write!(f, "invalid payload length: expected {expected} but got {actual}")
            }
            Self::InvalidProtocolParametersHash { expected, actual } => {
                write!(
                    f,
                    "invalid protocol parameters hash: expected {expected} but got {actual}"
                )
            }
            Self::InvalidBlockIssuerKeyCount(count) => write!(f, "invalid block issuer key count: {count}"),
            Self::InvalidReferenceIndex(index) => write!(f, "invalid reference index: {index}"),
            Self::InvalidSignature => write!(f, "invalid signature provided"),
            Self::InvalidSignatureKind(k) => write!(f, "invalid signature kind: {k}"),
            Self::InvalidBlockIssuerKeyKind(k) => write!(f, "invalid block issuer key kind: {k}"),
            Self::InvalidStartEpoch(index) => write!(f, "invalid start epoch: {index}"),
            Self::InvalidStringPrefix(p) => write!(f, "invalid string prefix: {p}"),
            Self::InvalidTaggedDataLength(length) => {
                write!(f, "invalid tagged data length {length}")
            }
            Self::InvalidTagFeatureLength(length) => {
                write!(f, "invalid tag feature length {length}")
            }
            Self::InvalidTagLength(length) => {
                write!(f, "invalid tag length {length}")
            }
            Self::InvalidTokenSchemeKind(k) => write!(f, "invalid token scheme kind {k}"),
            Self::InvalidTransactionAmountSum(value) => write!(f, "invalid transaction amount sum: {value}"),
            Self::InvalidManaAllotmentSum { max, sum } => {
                write!(f, "invalid mana allotment sum: {sum} greater than max of {max}")
            }
            Self::InvalidUnlockCount(count) => write!(f, "invalid unlock count: {count}"),
            Self::InvalidUnlockKind(k) => write!(f, "invalid unlock kind: {k}"),
            Self::InvalidUnlockReference(index) => {
                write!(f, "invalid unlock reference: {index}")
            }
            Self::InvalidUnlockAccount(index) => {
                write!(f, "invalid unlock account: {index}")
            }
            Self::InvalidUnlockNft(index) => {
                write!(f, "invalid unlock nft: {index}")
            }
            Self::InvalidUnlockAnchor(index) => {
                write!(f, "invalid unlock anchor: {index}")
            }
            Self::InvalidUnlockConditionCount(count) => write!(f, "invalid unlock condition count: {count}"),
            Self::InvalidUnlockConditionKind(k) => write!(f, "invalid unlock condition kind: {k}"),
            Self::InvalidFoundryZeroSerialNumber => write!(f, "invalid foundry zero serial number"),
            Self::MissingAddressUnlockCondition => write!(f, "missing address unlock condition"),
            Self::MissingGovernorUnlockCondition => write!(f, "missing governor unlock condition"),
            Self::MissingStateControllerUnlockCondition => write!(f, "missing state controller unlock condition"),
            Self::MissingSlotIndex => write!(f, "missing slot index"),
            Self::NativeTokensNotUniqueSorted => write!(f, "native tokens are not unique and/or sorted"),
            Self::NativeTokensNullAmount => write!(f, "native tokens null amount"),
            Self::NativeTokensOverflow => write!(f, "native tokens overflow"),
            Self::NetworkIdMismatch { expected, actual } => {
                write!(f, "network ID mismatch: expected {expected} but got {actual}")
            }
            Self::NonDisjointParents => {
                write!(f, "weak parents are not disjoint to strong or shallow like parents")
            }
            Self::NonZeroStateIndexOrFoundryCounter => {
                write!(
                    f,
                    "non zero state index or foundry counter while account ID is all zero"
                )
            }
            Self::ParentsNotUniqueSorted => {
                write!(f, "parents are not unique and/or sorted")
            }
            Self::ProtocolVersionMismatch { expected, actual } => {
                write!(f, "protocol version mismatch: expected {expected} but got {actual}")
            }
            Self::BlockIssuerKeysNotUniqueSorted => write!(f, "block issuer keys are not unique and/or sorted"),
            Self::RemainingBytesAfterBlock => {
                write!(f, "remaining bytes after block")
            }
            Self::SelfControlledAnchorOutput(anchor_id) => {
                write!(f, "self controlled anchor output, anchor ID {anchor_id}")
            }
            Self::SelfDepositNft(nft_id) => {
                write!(f, "self deposit nft output, NFT ID {nft_id}")
            }
            Self::SelfDepositAccount(account_id) => {
                write!(f, "self deposit account output, account ID {account_id}")
            }
            Self::SignaturePublicKeyMismatch { expected, actual } => {
                write!(f, "signature public key mismatch: expected {expected} but got {actual}",)
            }
            Self::StorageDepositReturnOverflow => {
                write!(f, "storage deposit return overflow",)
            }
            Self::TimelockUnlockConditionZero => {
                write!(
                    f,
                    "timelock unlock condition with milestone index and timestamp set to 0",
                )
            }
            Self::TooManyCommitmentInputs => write!(f, "too many commitment inputs"),
            Self::UnallowedFeature { index, kind } => {
                write!(f, "unallowed feature at index {index} with kind {kind}")
            }
            Self::UnallowedUnlockCondition { index, kind } => {
                write!(f, "unallowed unlock condition at index {index} with kind {kind}")
            }
            Self::UnlockConditionsNotUniqueSorted => write!(f, "unlock conditions are not unique and/or sorted"),
            Self::UnsupportedOutputKind(k) => write!(f, "unsupported output kind: {k}"),
            Self::UnsupportedAddressKind(k) => write!(f, "unsupported address kind: {k}"),
            Self::DuplicateOutputChain(chain_id) => write!(f, "duplicate output chain {chain_id}"),
            Self::InvalidField(field) => write!(f, "invalid field: {field}"),
            Self::NullDelegationValidatorId => write!(f, "null delegation validator ID"),
            Self::InvalidEpochDiff { created, target } => {
                write!(f, "invalid epoch diff: created {created}, target {target}")
            }
            Self::TrailingCapabilityBytes => write!(f, "capability bytes have trailing zeroes"),
            Self::RestrictedAddressCapability(cap) => write!(f, "restricted address capability: {cap:?}"),
        }
    }
}

impl From<Bech32HrpError> for Error {
    fn from(error: Bech32HrpError) -> Self {
        Self::InvalidBech32Hrp(error)
    }
}

impl From<CryptoError> for Error {
    fn from(error: CryptoError) -> Self {
        Self::Crypto(error)
    }
}

impl From<Infallible> for Error {
    fn from(error: Infallible) -> Self {
        match error {}
    }
}<|MERGE_RESOLUTION|>--- conflicted
+++ resolved
@@ -21,13 +21,8 @@
     output::{
         feature::{BlockIssuerKeyCount, FeatureCount},
         unlock_condition::UnlockConditionCount,
-<<<<<<< HEAD
-        AccountId, AnchorId, ChainId, MetadataFeatureKeyLength, MetadataFeatureValueLength, NativeTokenCount, NftId,
-        OutputIndex, TagFeatureLength,
-=======
         AccountId, AnchorId, ChainId, MetadataFeatureEntryCount, MetadataFeatureKeyLength, MetadataFeatureValueLength,
         NativeTokenCount, NftId, OutputIndex, TagFeatureLength,
->>>>>>> 8be46b77
     },
     payload::{
         tagged_data::{TagLength, TaggedDataLength},
@@ -115,11 +110,7 @@
     InvalidBlockLength(usize),
     InvalidManaValue(u64),
     InvalidMetadataFeature(String),
-<<<<<<< HEAD
-    InvalidMetadataFeatureLength(TryFromIntError),
-=======
     InvalidMetadataFeatureEntryCount(<MetadataFeatureEntryCount as TryFrom<usize>>::Error),
->>>>>>> 8be46b77
     InvalidMetadataFeatureKeyLength(<MetadataFeatureKeyLength as TryFrom<usize>>::Error),
     InvalidMetadataFeatureValueLength(<MetadataFeatureValueLength as TryFrom<usize>>::Error),
     InvalidNativeTokenCount(<NativeTokenCount as TryFrom<usize>>::Error),
