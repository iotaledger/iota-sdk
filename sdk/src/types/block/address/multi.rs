--- conflicted
+++ resolved
@@ -30,13 +30,8 @@
 impl WeightedAddress {
     /// Creates a new [`WeightedAddress`].
     pub fn new(address: Address, weight: u8) -> Result<Self, Error> {
-<<<<<<< HEAD
-        verify_address::<true>(&address, &())?;
-        verify_weight::<true>(&weight, &())?;
-=======
         verify_address::<true>(&address)?;
         verify_weight::<true>(&weight)?;
->>>>>>> 2d13dc0a
 
         Ok(Self { address, weight })
     }
