--- conflicted
+++ resolved
@@ -125,13 +125,8 @@
 
     fn from_str(address: &str) -> Result<Self, Self::Err> {
         match bech32::decode(address) {
-<<<<<<< HEAD
-            Ok((hrp, bytes)) => Address::unpack_verified(bytes.as_slice(), &())
+            Ok((hrp, bytes)) => Address::unpack_bytes_verified(bytes.as_slice(), &())
                 .map_err(|_| AddressError::InvalidAddress)
-=======
-            Ok((hrp, bytes)) => Address::unpack_bytes_verified(bytes.as_slice(), &())
-                .map_err(|_| Error::InvalidAddress)
->>>>>>> 23623631
                 .map(|address| Self {
                     hrp: Hrp(hrp),
                     inner: address,
