--- conflicted
+++ resolved
@@ -10,11 +10,7 @@
 mod nft;
 mod restricted;
 
-<<<<<<< HEAD
 use alloc::boxed::Box;
-=======
-use derive_more::{Display, From};
->>>>>>> 24f1057a
 
 use derive_more::{Display, From};
 use packable::Packable;
@@ -42,11 +38,7 @@
 };
 
 /// A generic address supporting different address kinds.
-<<<<<<< HEAD
 #[derive(Clone, Eq, PartialEq, Ord, PartialOrd, Hash, From, Display, Packable)]
-=======
-#[derive(Clone, Copy, Eq, PartialEq, Ord, PartialOrd, Hash, From, Display, packable::Packable)]
->>>>>>> 24f1057a
 #[packable(tag_type = u8, with_error = Error::InvalidAddressKind)]
 #[packable(unpack_error = Error)]
 #[cfg_attr(feature = "serde", derive(serde::Serialize, serde::Deserialize), serde(untagged))]
@@ -109,63 +101,20 @@
         }
     }
 
-<<<<<<< HEAD
-    crate::def_is_as_opt!(Address: Ed25519, Account, Nft, Anchor, ImplicitAccountCreation, Multi, Restricted);
-=======
     /// Returns the address kind of an [`Address`] as a string.
     pub fn kind_str(&self) -> &str {
         match self {
             Self::Ed25519(_) => "Ed25519",
-            Self::Alias(_) => "Alias",
+            Self::Account(_) => "Account",
             Self::Nft(_) => "Nft",
-        }
-    }
-
-    /// Checks whether the address is an [`Ed25519Address`].
-    pub fn is_ed25519(&self) -> bool {
-        matches!(self, Self::Ed25519(_))
-    }
-
-    /// Gets the address as an actual [`Ed25519Address`].
-    /// PANIC: do not call on a non-ed25519 address.
-    pub fn as_ed25519(&self) -> &Ed25519Address {
-        if let Self::Ed25519(address) = self {
-            address
-        } else {
-            panic!("as_ed25519 called on a non-ed25519 address");
-        }
-    }
-
-    /// Checks whether the address is an [`AliasAddress`].
-    pub fn is_alias(&self) -> bool {
-        matches!(self, Self::Alias(_))
-    }
-
-    /// Gets the address as an actual [`AliasAddress`].
-    /// PANIC: do not call on a non-alias address.
-    pub fn as_alias(&self) -> &AliasAddress {
-        if let Self::Alias(address) = self {
-            address
-        } else {
-            panic!("as_alias called on a non-alias address");
-        }
-    }
-
-    /// Checks whether the address is an [`NftAddress`].
-    pub fn is_nft(&self) -> bool {
-        matches!(self, Self::Nft(_))
-    }
-
-    /// Gets the address as an actual [`NftAddress`].
-    /// PANIC: do not call on a non-nft address.
-    pub fn as_nft(&self) -> &NftAddress {
-        if let Self::Nft(address) = self {
-            address
-        } else {
-            panic!("as_nft called on a non-nft address");
-        }
-    }
->>>>>>> 24f1057a
+            Self::Anchor(_) => "Anchor",
+            Self::ImplicitAccountCreation(_) => "ImplicitAccountCreation",
+            Self::Multi(_) => "Multi",
+            Self::Restricted(_) => "Restricted",
+        }
+    }
+
+    crate::def_is_as_opt!(Address: Ed25519, Account, Nft, Anchor, ImplicitAccountCreation, Multi, Restricted);
 
     /// Tries to create an [`Address`] from a bech32 encoded string.
     pub fn try_from_bech32(address: impl AsRef<str>) -> Result<Self, Error> {
