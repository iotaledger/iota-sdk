// Copyright 2020-2021 IOTA Stiftung
// SPDX-License-Identifier: Apache-2.0

mod account;
mod anchor;
mod bech32;
mod ed25519;
mod implicit_account_creation;
mod nft;
mod restricted;

use alloc::boxed::Box;

use derive_more::From;
use packable::Packable;

pub use self::{
    account::AccountAddress,
    anchor::AnchorAddress,
    bech32::{Bech32Address, Hrp},
    ed25519::Ed25519Address,
    implicit_account_creation::ImplicitAccountCreationAddress,
    nft::NftAddress,
    restricted::{AddressCapabilities, AddressCapabilityFlag, RestrictedAddress},
};
use crate::types::block::{
    output::{Output, OutputId},
    semantic::{TransactionFailureReason, ValidationContext},
    signature::Signature,
    unlock::Unlock,
    ConvertTo, Error,
};

/// A generic address supporting different address kinds.
#[derive(Clone, Eq, PartialEq, Ord, PartialOrd, Hash, From, Packable)]
#[packable(tag_type = u8, with_error = Error::InvalidAddressKind)]
#[packable(unpack_error = Error)]
#[cfg_attr(feature = "serde", derive(serde::Serialize, serde::Deserialize), serde(untagged))]
pub enum Address {
    /// An Ed25519 address.
    #[packable(tag = Ed25519Address::KIND)]
    Ed25519(Ed25519Address),
    /// An account address.
    #[packable(tag = AccountAddress::KIND)]
    Account(AccountAddress),
    /// An NFT address.
    #[packable(tag = NftAddress::KIND)]
    Nft(NftAddress),
    /// An implicit account creation address.
    #[packable(tag = ImplicitAccountCreationAddress::KIND)]
    ImplicitAccountCreation(ImplicitAccountCreationAddress),
    /// An address with restricted capabilities.
    #[packable(tag = RestrictedAddress::KIND)]
    #[from(ignore)]
    Restricted(Box<RestrictedAddress>),
    /// An anchor address.
    #[packable(tag = AnchorAddress::KIND)]
    Anchor(AnchorAddress),
}

impl From<RestrictedAddress> for Address {
    fn from(value: RestrictedAddress) -> Self {
        Self::Restricted(value.into())
    }
}

impl core::fmt::Debug for Address {
    fn fmt(&self, f: &mut core::fmt::Formatter<'_>) -> core::fmt::Result {
        match self {
            Self::Ed25519(address) => address.fmt(f),
            Self::Account(address) => address.fmt(f),
            Self::Nft(address) => address.fmt(f),
            Self::ImplicitAccountCreation(address) => address.fmt(f),
            Self::Restricted(address) => address.fmt(f),
            Self::Anchor(address) => address.fmt(f),
        }
    }
}

impl Address {
    /// Returns the address kind of an [`Address`].
    pub fn kind(&self) -> u8 {
        match self {
            Self::Ed25519(_) => Ed25519Address::KIND,
            Self::Account(_) => AccountAddress::KIND,
            Self::Nft(_) => NftAddress::KIND,
            Self::ImplicitAccountCreation(_) => ImplicitAccountCreationAddress::KIND,
            Self::Restricted(_) => RestrictedAddress::KIND,
            Self::Anchor(_) => AnchorAddress::KIND,
        }
    }

<<<<<<< HEAD
    def_is_as_opt!(Address: Ed25519, Account, Nft, ImplicitAccountCreation, Restricted, Anchor);
=======
    crate::def_is_as_opt!(Address: Ed25519, Account, Nft, ImplicitAccountCreation, Restricted);
>>>>>>> 26823684

    /// Tries to create an [`Address`] from a bech32 encoded string.
    pub fn try_from_bech32(address: impl AsRef<str>) -> Result<Self, Error> {
        Bech32Address::try_from_str(address).map(|res| res.inner)
    }

    /// Checks if an string is a valid bech32 encoded address.
    #[must_use]
    pub fn is_valid_bech32(address: &str) -> bool {
        Self::try_from_bech32(address).is_ok()
    }

    ///
    pub fn unlock(
        &self,
        unlock: &Unlock,
        inputs: &[(&OutputId, &Output)],
        context: &mut ValidationContext<'_>,
    ) -> Result<(), TransactionFailureReason> {
        match (self, unlock) {
            (Self::Ed25519(ed25519_address), Unlock::Signature(unlock)) => {
                if context.unlocked_addresses.contains(self) {
                    return Err(TransactionFailureReason::InvalidInputUnlock);
                }

                let Signature::Ed25519(signature) = unlock.signature();

                if signature.is_valid(&context.essence_hash, ed25519_address).is_err() {
                    return Err(TransactionFailureReason::InvalidUnlockBlockSignature);
                }

                context.unlocked_addresses.insert(self.clone());
            }
            (Self::Ed25519(_ed25519_address), Unlock::Reference(_unlock)) => {
                // TODO actually check that it was unlocked by the same signature.
                if !context.unlocked_addresses.contains(self) {
                    return Err(TransactionFailureReason::InvalidInputUnlock);
                }
            }
            (Self::Account(account_address), Unlock::Account(unlock)) => {
                // PANIC: indexing is fine as it is already syntactically verified that indexes reference below.
                if let (output_id, Output::Account(account_output)) = inputs[unlock.index() as usize] {
                    if &account_output.account_id_non_null(output_id) != account_address.account_id() {
                        return Err(TransactionFailureReason::InvalidInputUnlock);
                    }
                    if !context.unlocked_addresses.contains(self) {
                        return Err(TransactionFailureReason::InvalidInputUnlock);
                    }
                } else {
                    return Err(TransactionFailureReason::InvalidInputUnlock);
                }
            }
            (Self::Nft(nft_address), Unlock::Nft(unlock)) => {
                // PANIC: indexing is fine as it is already syntactically verified that indexes reference below.
                if let (output_id, Output::Nft(nft_output)) = inputs[unlock.index() as usize] {
                    if &nft_output.nft_id_non_null(output_id) != nft_address.nft_id() {
                        return Err(TransactionFailureReason::InvalidInputUnlock);
                    }
                    if !context.unlocked_addresses.contains(self) {
                        return Err(TransactionFailureReason::InvalidInputUnlock);
                    }
                } else {
                    return Err(TransactionFailureReason::InvalidInputUnlock);
                }
            }
            (Self::Anchor(_), Unlock::Anchor(_)) => todo!(),
            _ => return Err(TransactionFailureReason::InvalidInputUnlock),
        }

        Ok(())
    }
}

pub trait ToBech32Ext: Sized {
    /// Try to encode this address to a bech32 string with the given Human Readable Part as prefix.
    fn try_to_bech32(self, hrp: impl ConvertTo<Hrp>) -> Result<Bech32Address, Error>;

    /// Encodes this address to a bech32 string with the given Human Readable Part as prefix.
    fn to_bech32(self, hrp: Hrp) -> Bech32Address;

    /// Encodes this address to a bech32 string with the given Human Readable Part as prefix without checking
    /// validity.
    fn to_bech32_unchecked(self, hrp: impl ConvertTo<Hrp>) -> Bech32Address;
}

impl<T: Into<Address>> ToBech32Ext for T {
    fn try_to_bech32(self, hrp: impl ConvertTo<Hrp>) -> Result<Bech32Address, Error> {
        Bech32Address::try_new(hrp, self)
    }

    fn to_bech32(self, hrp: Hrp) -> Bech32Address {
        Bech32Address::new(hrp, self)
    }

    fn to_bech32_unchecked(self, hrp: impl ConvertTo<Hrp>) -> Bech32Address {
        Bech32Address::new(hrp.convert_unchecked(), self)
    }
}<|MERGE_RESOLUTION|>--- conflicted
+++ resolved
@@ -90,11 +90,7 @@
         }
     }
 
-<<<<<<< HEAD
-    def_is_as_opt!(Address: Ed25519, Account, Nft, ImplicitAccountCreation, Restricted, Anchor);
-=======
-    crate::def_is_as_opt!(Address: Ed25519, Account, Nft, ImplicitAccountCreation, Restricted);
->>>>>>> 26823684
+    crate::def_is_as_opt!(Address: Ed25519, Account, Nft, ImplicitAccountCreation, Restricted, Anchor);
 
     /// Tries to create an [`Address`] from a bech32 encoded string.
     pub fn try_from_bech32(address: impl AsRef<str>) -> Result<Self, Error> {
