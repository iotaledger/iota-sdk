// Copyright 2020-2021 IOTA Stiftung
// SPDX-License-Identifier: Apache-2.0

mod account;
mod anchor;
mod bech32;
mod ed25519;
mod implicit_account_creation;
mod multi;
mod nft;
mod restricted;

use alloc::boxed::Box;

use derive_more::{Display, From};
use packable::Packable;

pub(crate) use self::multi::WeightedAddressCount;
pub use self::{
    account::AccountAddress,
    anchor::AnchorAddress,
    bech32::{Bech32Address, Hrp},
    ed25519::Ed25519Address,
    implicit_account_creation::ImplicitAccountCreationAddress,
    multi::{MultiAddress, WeightedAddress},
    nft::NftAddress,
    restricted::{AddressCapabilities, AddressCapabilityFlag, RestrictedAddress},
};
<<<<<<< HEAD
use crate::types::block::{
    output::{Output, StorageScore, StorageScoreParameters},
    semantic::{SemanticValidationContext, TransactionFailureReason},
    signature::Signature,
    unlock::Unlock,
    ConvertTo, Error,
=======
use crate::{
    types::block::{
        output::Output,
        semantic::{SemanticValidationContext, TransactionFailureReason},
        signature::Signature,
        unlock::Unlock,
        Error,
    },
    utils::ConvertTo,
>>>>>>> 5ca64a3e
};

/// A generic address supporting different address kinds.
#[derive(Clone, Eq, PartialEq, Ord, PartialOrd, Hash, From, Display, Packable)]
#[packable(tag_type = u8, with_error = Error::InvalidAddressKind)]
#[packable(unpack_error = Error)]
#[cfg_attr(feature = "serde", derive(serde::Serialize, serde::Deserialize), serde(untagged))]
pub enum Address {
    /// An Ed25519 address.
    #[packable(tag = Ed25519Address::KIND)]
    Ed25519(Ed25519Address),
    /// An account address.
    #[packable(tag = AccountAddress::KIND)]
    Account(AccountAddress),
    /// An NFT address.
    #[packable(tag = NftAddress::KIND)]
    Nft(NftAddress),
    /// An anchor address.
    #[packable(tag = AnchorAddress::KIND)]
    Anchor(AnchorAddress),
    /// An implicit account creation address.
    #[packable(tag = ImplicitAccountCreationAddress::KIND)]
    ImplicitAccountCreation(ImplicitAccountCreationAddress),
    /// A multi address.
    #[packable(tag = MultiAddress::KIND)]
    Multi(MultiAddress),
    /// An address with restricted capabilities.
    #[packable(tag = RestrictedAddress::KIND)]
    #[from(ignore)]
    Restricted(Box<RestrictedAddress>),
}

impl From<RestrictedAddress> for Address {
    fn from(value: RestrictedAddress) -> Self {
        Self::Restricted(value.into())
    }
}

impl core::fmt::Debug for Address {
    fn fmt(&self, f: &mut core::fmt::Formatter<'_>) -> core::fmt::Result {
        match self {
            Self::Ed25519(address) => address.fmt(f),
            Self::Account(address) => address.fmt(f),
            Self::Nft(address) => address.fmt(f),
            Self::Anchor(address) => address.fmt(f),
            Self::ImplicitAccountCreation(address) => address.fmt(f),
            Self::Multi(address) => address.fmt(f),
            Self::Restricted(address) => address.fmt(f),
        }
    }
}

impl Address {
    /// Returns the address kind of an [`Address`].
    pub fn kind(&self) -> u8 {
        match self {
            Self::Ed25519(_) => Ed25519Address::KIND,
            Self::Account(_) => AccountAddress::KIND,
            Self::Nft(_) => NftAddress::KIND,
            Self::Anchor(_) => AnchorAddress::KIND,
            Self::ImplicitAccountCreation(_) => ImplicitAccountCreationAddress::KIND,
            Self::Multi(_) => MultiAddress::KIND,
            Self::Restricted(_) => RestrictedAddress::KIND,
        }
    }

    crate::def_is_as_opt!(Address: Ed25519, Account, Nft, Anchor, ImplicitAccountCreation, Multi, Restricted);

    /// Tries to create an [`Address`] from a bech32 encoded string.
    pub fn try_from_bech32(address: impl AsRef<str>) -> Result<Self, Error> {
        Bech32Address::try_from_str(address).map(|res| res.inner)
    }

    /// Checks if an string is a valid bech32 encoded address.
    #[must_use]
    pub fn is_valid_bech32(address: &str) -> bool {
        Self::try_from_bech32(address).is_ok()
    }

    ///
    pub fn unlock(
        &self,
        unlock: &Unlock,
        context: &mut SemanticValidationContext<'_>,
    ) -> Result<(), TransactionFailureReason> {
        match (self, unlock) {
            (Self::Ed25519(ed25519_address), Unlock::Signature(unlock)) => {
                if context.unlocked_addresses.contains(self) {
                    return Err(TransactionFailureReason::InvalidInputUnlock);
                }

                let Signature::Ed25519(signature) = unlock.signature();

                if signature
                    .is_valid(context.transaction_signing_hash.as_ref(), ed25519_address)
                    .is_err()
                {
                    return Err(TransactionFailureReason::InvalidUnlockBlockSignature);
                }

                context.unlocked_addresses.insert(self.clone());
            }
            (Self::Ed25519(_), Unlock::Reference(_)) => {
                // TODO actually check that it was unlocked by the same signature.
                if !context.unlocked_addresses.contains(self) {
                    return Err(TransactionFailureReason::InvalidInputUnlock);
                }
            }
            (Self::Account(account_address), Unlock::Account(unlock)) => {
                // PANIC: indexing is fine as it is already syntactically verified that indexes reference below.
                if let (output_id, Output::Account(account_output)) = context.inputs[unlock.index() as usize] {
                    if &account_output.account_id_non_null(output_id) != account_address.account_id() {
                        return Err(TransactionFailureReason::InvalidInputUnlock);
                    }
                    if !context.unlocked_addresses.contains(self) {
                        return Err(TransactionFailureReason::InvalidInputUnlock);
                    }
                } else {
                    return Err(TransactionFailureReason::InvalidInputUnlock);
                }
            }
            (Self::Nft(nft_address), Unlock::Nft(unlock)) => {
                // PANIC: indexing is fine as it is already syntactically verified that indexes reference below.
                if let (output_id, Output::Nft(nft_output)) = context.inputs[unlock.index() as usize] {
                    if &nft_output.nft_id_non_null(output_id) != nft_address.nft_id() {
                        return Err(TransactionFailureReason::InvalidInputUnlock);
                    }
                    if !context.unlocked_addresses.contains(self) {
                        return Err(TransactionFailureReason::InvalidInputUnlock);
                    }
                } else {
                    return Err(TransactionFailureReason::InvalidInputUnlock);
                }
            }
            // TODO maybe shouldn't be a semantic error but this function currently returns a TransactionFailureReason.
            (Self::Anchor(_), _) => return Err(TransactionFailureReason::SemanticValidationFailed),
            (Self::ImplicitAccountCreation(implicit_account_creation_address), _) => {
                return Self::from(*implicit_account_creation_address.ed25519_address()).unlock(unlock, context);
            }
            (Self::Multi(multi_address), Unlock::Multi(unlock)) => {
                if multi_address.len() != unlock.len() {
                    return Err(TransactionFailureReason::InvalidInputUnlock);
                }

                let mut cumulative_unlocked_weight = 0u16;

                for (address, unlock) in multi_address.addresses().iter().zip(unlock.unlocks()) {
                    if !unlock.is_empty() {
                        address.unlock(unlock, context)?;
                        cumulative_unlocked_weight += address.weight() as u16;
                    }
                }

                if cumulative_unlocked_weight < multi_address.threshold() {
                    return Err(TransactionFailureReason::InvalidInputUnlock);
                }
            }
            _ => return Err(TransactionFailureReason::InvalidInputUnlock),
        }

        Ok(())
    }
}

impl StorageScore for Address {
    fn storage_score(&self, params: StorageScoreParameters) -> u64 {
        match self {
            Address::Ed25519(address) => address.storage_score(params),
            Address::Account(address) => address.storage_score(params),
            Address::Nft(address) => address.storage_score(params),
            Address::Anchor(address) => address.storage_score(params),
            Address::ImplicitAccountCreation(address) => address.storage_score(params),
            Address::Multi(address) => address.storage_score(params),
            Address::Restricted(address) => address.storage_score(params),
        }
    }
}

pub trait ToBech32Ext: Sized {
    /// Try to encode this address to a bech32 string with the given Human Readable Part as prefix.
    fn try_to_bech32(self, hrp: impl ConvertTo<Hrp>) -> Result<Bech32Address, Error>;

    /// Encodes this address to a bech32 string with the given Human Readable Part as prefix.
    fn to_bech32(self, hrp: Hrp) -> Bech32Address;

    /// Encodes this address to a bech32 string with the given Human Readable Part as prefix without checking
    /// validity.
    fn to_bech32_unchecked(self, hrp: impl ConvertTo<Hrp>) -> Bech32Address;
}

impl<T: Into<Address>> ToBech32Ext for T {
    fn try_to_bech32(self, hrp: impl ConvertTo<Hrp>) -> Result<Bech32Address, Error> {
        Bech32Address::try_new(hrp, self)
    }

    fn to_bech32(self, hrp: Hrp) -> Bech32Address {
        Bech32Address::new(hrp, self)
    }

    fn to_bech32_unchecked(self, hrp: impl ConvertTo<Hrp>) -> Bech32Address {
        Bech32Address::new(hrp.convert_unchecked(), self)
    }
}<|MERGE_RESOLUTION|>--- conflicted
+++ resolved
@@ -26,24 +26,15 @@
     nft::NftAddress,
     restricted::{AddressCapabilities, AddressCapabilityFlag, RestrictedAddress},
 };
-<<<<<<< HEAD
-use crate::types::block::{
-    output::{Output, StorageScore, StorageScoreParameters},
-    semantic::{SemanticValidationContext, TransactionFailureReason},
-    signature::Signature,
-    unlock::Unlock,
-    ConvertTo, Error,
-=======
 use crate::{
     types::block::{
-        output::Output,
+        output::{Output, StorageScore, StorageScoreParameters},
         semantic::{SemanticValidationContext, TransactionFailureReason},
         signature::Signature,
         unlock::Unlock,
         Error,
     },
     utils::ConvertTo,
->>>>>>> 5ca64a3e
 };
 
 /// A generic address supporting different address kinds.
