// Copyright 2023 IOTA Stiftung
// SPDX-License-Identifier: Apache-2.0

use getset::Getters;
use packable::{Packable, PackableExt};

use super::Address;
<<<<<<< HEAD
use crate::types::block::{output::StorageScore, Error};
=======
use crate::types::block::{
    capabilities::{Capabilities, CapabilityFlag},
    Error,
};
>>>>>>> f38f5617

#[derive(Clone, Debug, Eq, PartialEq, Ord, PartialOrd, Hash, Getters, Packable)]
#[getset(get = "pub")]
pub struct RestrictedAddress {
    address: Address,
    allowed_capabilities: AddressCapabilities,
}

impl RestrictedAddress {
    /// The [`Address`](crate::types::block::address::Address) kind of a [`RestrictedAddress`].
    pub const KIND: u8 = 40;

    /// Creates a new [`RestrictedAddress`] address from an [`Address`] with default allowed capabilities.
    #[inline(always)]
    pub fn new(address: impl Into<Address>) -> Result<Self, Error> {
        let address = address.into();
        if matches!(address, Address::Restricted(_)) {
            return Err(Error::InvalidAddressKind(Self::KIND));
        }
        Ok(Self {
            address,
            allowed_capabilities: Default::default(),
        })
    }

    /// Sets the allowed capabilities flags.
    #[inline(always)]
    pub fn with_allowed_capabilities(mut self, allowed_capabilities: impl Into<AddressCapabilities>) -> Self {
        self.allowed_capabilities = allowed_capabilities.into();
        self
    }

    /// Sets the allowed capabilities flags.
    #[inline(always)]
    pub fn set_allowed_capabilities(&mut self, allowed_capabilities: impl Into<AddressCapabilities>) -> &mut Self {
        self.allowed_capabilities = allowed_capabilities.into();
        self
    }
}

impl StorageScore for RestrictedAddress {}

impl TryFrom<Address> for RestrictedAddress {
    type Error = Error;

    fn try_from(value: Address) -> Result<Self, Self::Error> {
        Self::new(value)
    }
}

impl core::fmt::Display for RestrictedAddress {
    fn fmt(&self, f: &mut core::fmt::Formatter<'_>) -> core::fmt::Result {
        write!(f, "{}", prefix_hex::encode(self.pack_to_vec()))
    }
}

/// All possible capabilities that an [`Address`] can have.
#[derive(Copy, Clone, Eq, PartialEq, Debug)]
#[non_exhaustive]
pub enum AddressCapabilityFlag {
    /// Can receive Outputs with Native Tokens.
    OutputsWithNativeTokens,
    /// Can receive Outputs with Mana.
    OutputsWithMana,
    /// Can receive Outputs with a Timelock Unlock Condition.
    OutputsWithTimelock,
    /// Can receive Outputs with an Expiration Unlock Condition.
    OutputsWithExpiration,
    /// Can receive Outputs with a Storage Deposit Return Unlock Condition.
    OutputsWithStorageDepositReturn,
    /// Can receive Account Outputs.
    AccountOutputs,
    /// Can receive NFT Outputs.
    NftOutputs,
    /// Can receive Delegation Outputs.
    DelegationOutputs,
}

impl AddressCapabilityFlag {
    const OUTPUTS_WITH_NATIVE_TOKENS: u8 = 0b00000001;
    const OUTPUTS_WITH_MANA: u8 = 0b00000010;
    const OUTPUTS_WITH_TIMELOCK: u8 = 0b00000100;
    const OUTPUTS_WITH_EXPIRATION: u8 = 0b00001000;
    const OUTPUTS_WITH_STORAGE_DEPOSIT_RETURN: u8 = 0b00010000;
    const ACCOUNT_OUTPUTS: u8 = 0b00100000;
    const NFT_OUTPUTS: u8 = 0b01000000;
    const DELEGATION_OUTPUTS: u8 = 0b10000000;
}

impl CapabilityFlag for AddressCapabilityFlag {
    type Iterator = core::array::IntoIter<Self, 8>;

    fn as_byte(&self) -> u8 {
        match self {
            Self::OutputsWithNativeTokens => Self::OUTPUTS_WITH_NATIVE_TOKENS,
            Self::OutputsWithMana => Self::OUTPUTS_WITH_MANA,
            Self::OutputsWithTimelock => Self::OUTPUTS_WITH_TIMELOCK,
            Self::OutputsWithExpiration => Self::OUTPUTS_WITH_EXPIRATION,
            Self::OutputsWithStorageDepositReturn => Self::OUTPUTS_WITH_STORAGE_DEPOSIT_RETURN,
            Self::AccountOutputs => Self::ACCOUNT_OUTPUTS,
            Self::NftOutputs => Self::NFT_OUTPUTS,
            Self::DelegationOutputs => Self::DELEGATION_OUTPUTS,
        }
    }

    fn index(&self) -> usize {
        match self {
            Self::OutputsWithNativeTokens
            | Self::OutputsWithMana
            | Self::OutputsWithTimelock
            | Self::OutputsWithExpiration
            | Self::OutputsWithStorageDepositReturn
            | Self::AccountOutputs
            | Self::NftOutputs
            | Self::DelegationOutputs => 0,
        }
    }

    fn all() -> Self::Iterator {
        [
            Self::OutputsWithNativeTokens,
            Self::OutputsWithMana,
            Self::OutputsWithTimelock,
            Self::OutputsWithExpiration,
            Self::OutputsWithStorageDepositReturn,
            Self::AccountOutputs,
            Self::NftOutputs,
            Self::DelegationOutputs,
        ]
        .into_iter()
    }
}

pub type AddressCapabilities = Capabilities<AddressCapabilityFlag>;

#[cfg(feature = "serde")]
pub(crate) mod dto {
    use alloc::boxed::Box;

    use serde::{Deserialize, Serialize};

    use super::*;
    use crate::utils::serde::prefix_hex_bytes;

    #[derive(Serialize, Deserialize)]
    #[serde(rename_all = "camelCase")]
    pub struct RestrictedAddressDto {
        #[serde(rename = "type")]
        kind: u8,
        pub address: Address,
        #[serde(with = "prefix_hex_bytes")]
        pub allowed_capabilities: Box<[u8]>,
    }

    impl core::ops::Deref for RestrictedAddressDto {
        type Target = Address;

        fn deref(&self) -> &Self::Target {
            &self.address
        }
    }

    impl From<&RestrictedAddress> for RestrictedAddressDto {
        fn from(value: &RestrictedAddress) -> Self {
            Self {
                kind: RestrictedAddress::KIND,
                address: value.address.clone(),
                allowed_capabilities: value.allowed_capabilities.iter().copied().collect(),
            }
        }
    }

    impl TryFrom<RestrictedAddressDto> for RestrictedAddress {
        type Error = Error;

        fn try_from(value: RestrictedAddressDto) -> Result<Self, Self::Error> {
            Ok(
                Self::new(value.address)?.with_allowed_capabilities(AddressCapabilities::from_bytes(
                    value
                        .allowed_capabilities
                        .try_into()
                        .map_err(Error::InvalidCapabilitiesCount)?,
                )),
            )
        }
    }

    impl_serde_typed_dto!(RestrictedAddress, RestrictedAddressDto, "restricted address");
}<|MERGE_RESOLUTION|>--- conflicted
+++ resolved
@@ -5,14 +5,11 @@
 use packable::{Packable, PackableExt};
 
 use super::Address;
-<<<<<<< HEAD
-use crate::types::block::{output::StorageScore, Error};
-=======
 use crate::types::block::{
     capabilities::{Capabilities, CapabilityFlag},
+    output::StorageScore,
     Error,
 };
->>>>>>> f38f5617
 
 #[derive(Clone, Debug, Eq, PartialEq, Ord, PartialOrd, Hash, Getters, Packable)]
 #[getset(get = "pub")]
