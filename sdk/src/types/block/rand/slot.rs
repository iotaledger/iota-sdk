// Copyright 2023 IOTA Stiftung
// SPDX-License-Identifier: Apache-2.0

use crate::types::block::{
    rand::{bytes::rand_bytes_array, number::rand_number},
    slot::{EpochIndex, SlotCommitmentId, SlotIndex},
};

/// Generates a random slot commitment id.
pub fn rand_slot_commitment_id() -> SlotCommitmentId {
    SlotCommitmentId::new(rand_bytes_array())
}

/// Generates a random slot index.
pub fn rand_slot_index() -> SlotIndex {
<<<<<<< HEAD
    SlotIndex(rand_number())
=======
    SlotIndex::new(rand_number())
}

/// Generates a random epoch index.
pub fn rand_epoch_index() -> EpochIndex {
    EpochIndex::new(rand_number())
>>>>>>> 994defa2
}<|MERGE_RESOLUTION|>--- conflicted
+++ resolved
@@ -13,14 +13,10 @@
 
 /// Generates a random slot index.
 pub fn rand_slot_index() -> SlotIndex {
-<<<<<<< HEAD
     SlotIndex(rand_number())
-=======
-    SlotIndex::new(rand_number())
 }
 
 /// Generates a random epoch index.
 pub fn rand_epoch_index() -> EpochIndex {
-    EpochIndex::new(rand_number())
->>>>>>> 994defa2
+    EpochIndex(rand_number())
 }