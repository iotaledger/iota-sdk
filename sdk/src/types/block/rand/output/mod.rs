// Copyright 2020-2021 IOTA Stiftung
// SPDX-License-Identifier: Apache-2.0

/// Module providing random feature generation utilities.
pub mod feature;
/// Module providing random output metadata generation utilities.
pub mod metadata;
/// Module providing random native token generation utilities.
pub mod native_token;
/// Module providing random unlock condition generation utilities.
pub mod unlock_condition;

use primitive_types::U256;

pub use self::{metadata::rand_output_metadata, native_token::rand_native_token};
use crate::types::block::{
    output::{
        unlock_condition::ImmutableAccountAddressUnlockCondition, AccountId, AccountOutput, AnchorId, AnchorOutput,
        BasicOutput, FoundryOutput, NftId, NftOutput, Output, OutputId, SimpleTokenScheme, TokenScheme,
        OUTPUT_INDEX_RANGE,
    },
    rand::{
        address::rand_account_address,
        bytes::rand_bytes_array,
        number::{rand_number, rand_number_range},
        output::{
            feature::rand_allowed_features,
            unlock_condition::{
                rand_address_unlock_condition, rand_address_unlock_condition_different_from,
                rand_address_unlock_condition_different_from_account_id,
                rand_governor_address_unlock_condition_different_from,
                rand_state_controller_address_unlock_condition_different_from,
            },
        },
        transaction::rand_transaction_id,
    },
};

/// Generates a random [`OutputId`].
pub fn rand_output_id() -> OutputId {
    OutputId::new(rand_transaction_id(), rand_number_range(OUTPUT_INDEX_RANGE))
}

/// Generates a random [`BasicOutput`].
pub fn rand_basic_output(token_supply: u64) -> BasicOutput {
    BasicOutput::build_with_amount(rand_number_range(0..token_supply))
        .with_features(rand_allowed_features(BasicOutput::ALLOWED_FEATURES))
        .add_unlock_condition(rand_address_unlock_condition())
        .finish()
        .unwrap()
}

<<<<<<< HEAD
/// Generates a random [`AccountId`](AccountId).
pub fn rand_account_id() -> AccountId {
    AccountId::from(rand_bytes_array())
}

/// Generates a random [`AnchorId`](AnchorId).
pub fn rand_anchor_id() -> AnchorId {
    AnchorId::from(rand_bytes_array())
}

/// Generates a random [`AccountOutput`](AccountOutput).
pub fn rand_account_output(token_supply: u64) -> AccountOutput {
    // We need to make sure that `AccountId` and `Address` don't match.
    let account_id = rand_account_id();

    AccountOutput::build_with_amount(rand_number_range(0..token_supply), account_id)
        .with_features(rand_allowed_features(AccountOutput::ALLOWED_FEATURES))
        .add_unlock_condition(rand_address_unlock_condition_different_from_account_id(&account_id))
        .finish()
        .unwrap()
}
=======
/// Generates a random [`AliasId`].
pub fn rand_alias_id() -> AliasId {
    AliasId::from(rand_bytes_array())
}

/// Generates a random [`AliasOutput`].
pub fn rand_alias_output(token_supply: u64) -> AliasOutput {
    // We need to make sure that `AliasId` and `Address` don't match.
    let alias_id = rand_alias_id();
>>>>>>> 24f1057a

/// Generates a random [`AnchorOutput`](AnchorOutput).
pub fn rand_anchor_output(token_supply: u64) -> AnchorOutput {
    // We need to make sure that `AnchorId` and `Address` don't match.
    let anchor_id = rand_anchor_id();

    AnchorOutput::build_with_amount(rand_number_range(0..token_supply), anchor_id)
        .with_features(rand_allowed_features(AnchorOutput::ALLOWED_FEATURES))
        .add_unlock_condition(rand_state_controller_address_unlock_condition_different_from(
            &anchor_id,
        ))
        .add_unlock_condition(rand_governor_address_unlock_condition_different_from(&anchor_id))
        .add_unlock_condition(rand_state_controller_address_unlock_condition_different_from(
            &anchor_id,
        ))
        .finish()
        .unwrap()
}

/// Generates a random [`TokenScheme`].
pub fn rand_token_scheme() -> TokenScheme {
    let max = U256::from(rand_bytes_array()).saturating_add(U256::one());
    let minted = U256::from(rand_bytes_array()) % max.saturating_add(U256::one());
    let melted = U256::from(rand_bytes_array()) % minted.saturating_add(U256::one());

    TokenScheme::Simple(SimpleTokenScheme::new(minted, melted, max).unwrap())
}

/// Generates a random [`FoundryOutput`].
pub fn rand_foundry_output(token_supply: u64) -> FoundryOutput {
    FoundryOutput::build_with_amount(rand_number_range(0..token_supply), rand_number(), rand_token_scheme())
        .with_features(rand_allowed_features(FoundryOutput::ALLOWED_FEATURES))
        .add_unlock_condition(ImmutableAccountAddressUnlockCondition::new(rand_account_address()))
        .finish()
        .unwrap()
}

/// Generates a random [`NftOutput`].
pub fn rand_nft_output(token_supply: u64) -> NftOutput {
    // We need to make sure that `NftId` and `Address` don't match.
    let nft_id = NftId::from(rand_bytes_array());

    NftOutput::build_with_amount(rand_number_range(0..token_supply), nft_id)
        .with_features(rand_allowed_features(NftOutput::ALLOWED_FEATURES))
        .add_unlock_condition(rand_address_unlock_condition_different_from(&nft_id))
        .finish()
        .unwrap()
}

/// Generates a random [`Output`].
pub fn rand_output(token_supply: u64) -> Output {
    match rand_number::<u64>() % 5 {
        1 => rand_basic_output(token_supply).into(),
        2 => rand_account_output(token_supply).into(),
        3 => rand_foundry_output(token_supply).into(),
        4 => rand_nft_output(token_supply).into(),
        _ => unreachable!(),
    }
}<|MERGE_RESOLUTION|>--- conflicted
+++ resolved
@@ -50,18 +50,17 @@
         .unwrap()
 }
 
-<<<<<<< HEAD
-/// Generates a random [`AccountId`](AccountId).
+/// Generates a random [`AccountId`].
 pub fn rand_account_id() -> AccountId {
     AccountId::from(rand_bytes_array())
 }
 
-/// Generates a random [`AnchorId`](AnchorId).
+/// Generates a random [`AnchorId`].
 pub fn rand_anchor_id() -> AnchorId {
     AnchorId::from(rand_bytes_array())
 }
 
-/// Generates a random [`AccountOutput`](AccountOutput).
+/// Generates a random [`AccountOutput`].
 pub fn rand_account_output(token_supply: u64) -> AccountOutput {
     // We need to make sure that `AccountId` and `Address` don't match.
     let account_id = rand_account_id();
@@ -72,17 +71,6 @@
         .finish()
         .unwrap()
 }
-=======
-/// Generates a random [`AliasId`].
-pub fn rand_alias_id() -> AliasId {
-    AliasId::from(rand_bytes_array())
-}
-
-/// Generates a random [`AliasOutput`].
-pub fn rand_alias_output(token_supply: u64) -> AliasOutput {
-    // We need to make sure that `AliasId` and `Address` don't match.
-    let alias_id = rand_alias_id();
->>>>>>> 24f1057a
 
 /// Generates a random [`AnchorOutput`](AnchorOutput).
 pub fn rand_anchor_output(token_supply: u64) -> AnchorOutput {
