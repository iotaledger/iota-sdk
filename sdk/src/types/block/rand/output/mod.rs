--- conflicted
+++ resolved
@@ -100,23 +100,11 @@
 
 /// Generates a random [`FoundryOutput`](FoundryOutput).
 pub fn rand_foundry_output(token_supply: u64) -> FoundryOutput {
-<<<<<<< HEAD
     FoundryOutput::build_with_amount(rand_number_range(0..token_supply), rand_number(), rand_token_scheme())
         .with_features(rand_allowed_features(FoundryOutput::ALLOWED_FEATURES))
         .add_unlock_condition(ImmutableAccountAddressUnlockCondition::new(rand_account_address()))
-        .finish_with_params(token_supply)
+        .finish()
         .unwrap()
-=======
-    FoundryOutput::build_with_amount(
-        rand_number_range(Output::AMOUNT_MIN..token_supply),
-        rand_number(),
-        rand_token_scheme(),
-    )
-    .with_features(rand_allowed_features(FoundryOutput::ALLOWED_FEATURES))
-    .add_unlock_condition(ImmutableAccountAddressUnlockCondition::new(rand_account_address()))
-    .finish()
-    .unwrap()
->>>>>>> 544311a9
 }
 
 /// Generates a random [`NftOutput`](NftOutput).
