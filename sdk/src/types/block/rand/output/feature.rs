// Copyright 2021 IOTA Stiftung
// SPDX-License-Identifier: Apache-2.0

use alloc::{
    collections::{BTreeMap, BTreeSet},
    vec::Vec,
};
use core::ops::Range;

use rand::distributions::{Alphanumeric, DistString};

use crate::types::block::{
    output::feature::{
        BlockIssuerFeature, BlockIssuerKey, BlockIssuerKeys, Ed25519BlockIssuerKey, Feature, FeatureFlags,
        IssuerFeature, MetadataFeature, NativeTokenFeature, SenderFeature, StakingFeature, TagFeature,
    },
    rand::{
        address::rand_address,
        bytes::rand_bytes,
        number::{rand_number, rand_number_range},
        output::rand_native_token,
        slot::{rand_epoch_index, rand_slot_index},
    },
};

/// Generates a random [`SenderFeature`].
pub fn rand_sender_feature() -> SenderFeature {
    SenderFeature::new(rand_address())
}

/// Generates a random [`IssuerFeature`].
pub fn rand_issuer_feature() -> IssuerFeature {
    IssuerFeature::new(rand_address())
}

/// Generates a random [`MetadataFeature`].
pub fn rand_metadata_feature() -> MetadataFeature {
    let mut map = BTreeMap::new();
    // Starting at 2 for type + entries count bytes
    let mut total_size = 2;
    let max_size = *MetadataFeature::LENGTH_RANGE.end() as usize;
    let key_prefix_length = 1;
    let value_prefix_length = 2;

    for _ in 0..10 {
<<<<<<< HEAD
        if total_size >= (*MetadataFeature::BYTE_LENGTH_RANGE.end() - 1) as usize - u8::MAX as usize {
=======
        // +1 since min key size is 1
        if total_size > (max_size - (key_prefix_length + value_prefix_length + 1)) as usize {
>>>>>>> 8be46b77
            break;
        }

        // Key length
        total_size += key_prefix_length;
        let max_val = if max_size - total_size - value_prefix_length < u8::MAX as usize {
            max_size - total_size - value_prefix_length
        } else {
            u8::MAX.into()
        };

        let key = if max_val == 1 {
            "a".to_string()
        } else {
            Alphanumeric.sample_string(
                &mut rand::thread_rng(),
                rand_number_range(Range { start: 1, end: max_val }),
            )
        };
        total_size += key.as_bytes().len();

<<<<<<< HEAD
        if total_size >= *MetadataFeature::BYTE_LENGTH_RANGE.end() as usize - 2 {
=======
        if total_size > max_size - value_prefix_length {
            // println!("breaking before adding more");
>>>>>>> 8be46b77
            break;
        }

        // Value length
<<<<<<< HEAD
        total_size += 2;
        let bytes = rand_bytes(rand_number_range(Range {
            start: 0,
            end: *MetadataFeature::BYTE_LENGTH_RANGE.end() as usize - total_size,
        }) as usize);
=======
        total_size += value_prefix_length;
        let bytes = if max_size - total_size == 0 {
            vec![]
        } else {
            rand_bytes(rand_number_range(Range {
                start: 0,
                end: max_size - total_size,
            }))
        };
>>>>>>> 8be46b77
        total_size += bytes.len();

        map.insert(key.into(), bytes);
    }

    MetadataFeature::new(map).unwrap()
}

/// Generates a random [`TagFeature`].
pub fn rand_tag_feature() -> TagFeature {
    let bytes = rand_bytes(rand_number_range(TagFeature::LENGTH_RANGE) as usize);
    TagFeature::new(bytes).unwrap()
}

/// Generates a valid random Ed25519 block issuer key.
pub fn rand_ed25519_block_issuer_key() -> Ed25519BlockIssuerKey {
    crypto::signatures::ed25519::SecretKey::generate()
        .unwrap()
        .public_key()
        .into()
}

/// Generates a valid random block issuer key.
pub fn rand_block_issuer_key() -> BlockIssuerKey {
    rand_ed25519_block_issuer_key().into()
}

/// Generates a vector of random valid block issuer keys of a given length.
pub fn rand_block_issuer_keys(len: usize) -> BTreeSet<BlockIssuerKey> {
    let mut block_issuer_keys: BTreeSet<BlockIssuerKey> = BTreeSet::new();

    while block_issuer_keys.len() < len {
        block_issuer_keys.insert(rand_block_issuer_key());
    }

    block_issuer_keys
}

/// Generates a random [`NativeTokenFeature`].
pub fn rand_native_token_feature() -> NativeTokenFeature {
    NativeTokenFeature::new(rand_native_token())
}

/// Generates a random [`BlockIssuerFeature`].
pub fn rand_block_issuer_feature() -> BlockIssuerFeature {
    BlockIssuerFeature::new(
        rand_slot_index(),
        rand_block_issuer_keys(rand_number_range(
            BlockIssuerKeys::COUNT_MIN as usize..=BlockIssuerKeys::COUNT_MAX as usize,
        )),
    )
    .unwrap()
}

/// Generates a random [`StakingFeature`].
pub fn rand_staking_feature() -> StakingFeature {
    StakingFeature::new(rand_number(), rand_number(), rand_epoch_index(), rand_epoch_index())
}

fn rand_feature_from_flag(flag: &FeatureFlags) -> Feature {
    match *flag {
        FeatureFlags::SENDER => Feature::Sender(rand_sender_feature()),
        FeatureFlags::ISSUER => Feature::Issuer(rand_issuer_feature()),
        FeatureFlags::METADATA => Feature::Metadata(rand_metadata_feature()),
        FeatureFlags::TAG => Feature::Tag(rand_tag_feature()),
        FeatureFlags::NATIVE_TOKEN => Feature::NativeToken(rand_native_token_feature()),
        FeatureFlags::BLOCK_ISSUER => Feature::BlockIssuer(rand_block_issuer_feature()),
        FeatureFlags::STAKING => Feature::Staking(rand_staking_feature()),
        _ => unreachable!(),
    }
}

/// Generates a [`Vec`] of random [`Feature`]s given a set of allowed [`FeatureFlags`].
pub fn rand_allowed_features(allowed_features: FeatureFlags) -> Vec<Feature> {
    let mut all_features = FeatureFlags::ALL_FLAGS
        .iter()
        .map(rand_feature_from_flag)
        .collect::<Vec<_>>();
    all_features.retain(|feature| allowed_features.contains(feature.flag()));
    all_features
}<|MERGE_RESOLUTION|>--- conflicted
+++ resolved
@@ -38,17 +38,13 @@
     let mut map = BTreeMap::new();
     // Starting at 2 for type + entries count bytes
     let mut total_size = 2;
-    let max_size = *MetadataFeature::LENGTH_RANGE.end() as usize;
+    let max_size = *MetadataFeature::BYTE_LENGTH_RANGE.end() as usize;
     let key_prefix_length = 1;
     let value_prefix_length = 2;
 
     for _ in 0..10 {
-<<<<<<< HEAD
-        if total_size >= (*MetadataFeature::BYTE_LENGTH_RANGE.end() - 1) as usize - u8::MAX as usize {
-=======
         // +1 since min key size is 1
         if total_size > (max_size - (key_prefix_length + value_prefix_length + 1)) as usize {
->>>>>>> 8be46b77
             break;
         }
 
@@ -70,23 +66,12 @@
         };
         total_size += key.as_bytes().len();
 
-<<<<<<< HEAD
-        if total_size >= *MetadataFeature::BYTE_LENGTH_RANGE.end() as usize - 2 {
-=======
         if total_size > max_size - value_prefix_length {
             // println!("breaking before adding more");
->>>>>>> 8be46b77
             break;
         }
 
         // Value length
-<<<<<<< HEAD
-        total_size += 2;
-        let bytes = rand_bytes(rand_number_range(Range {
-            start: 0,
-            end: *MetadataFeature::BYTE_LENGTH_RANGE.end() as usize - total_size,
-        }) as usize);
-=======
         total_size += value_prefix_length;
         let bytes = if max_size - total_size == 0 {
             vec![]
@@ -96,7 +81,6 @@
                 end: max_size - total_size,
             }))
         };
->>>>>>> 8be46b77
         total_size += bytes.len();
 
         map.insert(key.into(), bytes);
