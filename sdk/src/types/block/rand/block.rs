--- conflicted
+++ resolved
@@ -3,15 +3,9 @@
 
 use alloc::vec::Vec;
 
-<<<<<<< HEAD
 use super::signature::rand_sign_ed25519;
 use crate::types::block::{
-    basic::BasicBlockData,
-    core::Block,
-=======
-use crate::types::block::{
-    core::{BasicBlockBuilder, Block, BlockWrapper},
->>>>>>> 56c624bc
+    core::{BasicBlockBuilder, BlockBuilder, BlockWrapper},
     parent::StrongParents,
     protocol::ProtocolParameters,
     rand::{
@@ -20,7 +14,6 @@
         number::rand_number,
         parents::rand_strong_parents,
         payload::rand_payload_for_block,
-        signature::rand_signature,
         slot::{rand_slot_commitment_id, rand_slot_index},
     },
     BlockId,
@@ -38,72 +31,51 @@
     parents
 }
 
-<<<<<<< HEAD
-/// Generates a random basic block with given parents.
+/// Generates a random basic block with given strong parents.
 pub fn rand_basic_block_with_strong_parents(
     protocol_params: ProtocolParameters,
     strong_parents: StrongParents,
-) -> Block {
-    rand_basic_block_builder_with_strong_parents(protocol_params, strong_parents)
-        .with_payload(rand_payload_for_block())
-        .sign_random()
+) -> BlockWrapper {
+    BlockWrapper::build_basic(
+        protocol_params,
+        rand_slot_commitment_id(),
+        rand_slot_index(),
+        rand_issuer_id(),
+        strong_parents,
+        rand_number(),
+    )
+    .with_payload(rand_payload_for_block())
+    .sign_random()
 }
 
-/// Generates a random basic block builder with given parents.
+/// Generates a random basic block builder with given strong parents.
 pub fn rand_basic_block_builder_with_strong_parents(
     protocol_params: ProtocolParameters,
     strong_parents: StrongParents,
-) -> BlockBuilder<BasicBlockData> {
-    Block::build_basic(
+) -> BlockBuilder<BasicBlockBuilder> {
+    BlockWrapper::build_basic(
         protocol_params,
+        rand_slot_commitment_id(),
+        rand_slot_index(),
+        rand_issuer_id(),
+        strong_parents,
         rand_number(),
-        rand_bytes_array().into(),
-        rand_number::<u64>().into(),
-        rand_bytes_array().into(),
-        strong_parents,
     )
+    .with_payload(rand_payload_for_block())
 }
 
-/// Generates a random block.
-pub fn rand_block(protocol_params: ProtocolParameters) -> Block {
+/// Generates a random block wrapper.
+pub fn rand_block_wrapper(protocol_params: ProtocolParameters) -> BlockWrapper {
     rand_basic_block_with_strong_parents(protocol_params, rand_strong_parents())
 }
 
 pub trait SignBlockRandom {
-    fn sign_random(self) -> Block;
+    fn sign_random(self) -> BlockWrapper;
 }
 
-impl SignBlockRandom for BlockBuilder<BasicBlockData> {
-    fn sign_random(self) -> Block {
+impl SignBlockRandom for BlockBuilder<BasicBlockBuilder> {
+    fn sign_random(self) -> BlockWrapper {
         let signing_input = self.signing_input();
         self.finish(rand_sign_ed25519(&signing_input)).unwrap()
     }
-=======
-/// Generates a random basic block with given strong parents.
-pub fn rand_basic_block_builder_with_strong_parents(strong_parents: StrongParents) -> BasicBlockBuilder {
-    Block::build_basic(strong_parents, rand_number()).with_payload(rand_payload_for_block())
-}
-
-/// Generates a random block wrapper.
-pub fn rand_block_wrapper_with_block(protocol_params: ProtocolParameters, block: impl Into<Block>) -> BlockWrapper {
-    BlockWrapper::new(
-        protocol_params,
-        rand_number(),
-        rand_slot_commitment_id(),
-        rand_slot_index(),
-        rand_issuer_id(),
-        block,
-        rand_signature(),
-    )
-}
-
-/// Generates a random block wrapper.
-pub fn rand_block_wrapper(protocol_params: ProtocolParameters) -> BlockWrapper {
-    rand_block_wrapper_with_block(
-        protocol_params,
-        rand_basic_block_builder_with_strong_parents(rand_strong_parents())
-            .finish_block()
-            .unwrap(),
-    )
->>>>>>> 56c624bc
 }