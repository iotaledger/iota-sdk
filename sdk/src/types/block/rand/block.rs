// Copyright 2020-2021 IOTA Stiftung
// SPDX-License-Identifier: Apache-2.0

use alloc::vec::Vec;

use super::signature::rand_ed25519_signature;
use crate::types::block::{
    parent::StrongParents,
<<<<<<< HEAD
    rand::{
        bytes::rand_bytes_array, number::rand_number, parents::rand_strong_parents, payload::rand_payload_for_block,
    },
    Block, BlockId,
=======
    rand::{bytes::rand_bytes_array, parents::rand_strong_parents, payload::rand_payload_for_block},
    Block, BlockBuilder, BlockId,
>>>>>>> ce2fea19
};

/// Generates a random block id.
pub fn rand_block_id() -> BlockId {
    BlockId::new(rand_bytes_array())
}

/// Generates a vector of random block ids of a given length.
pub fn rand_block_ids(len: usize) -> Vec<BlockId> {
    let mut parents = (0..len).map(|_| rand_block_id()).collect::<Vec<_>>();
    parents.sort_by(|a, b| a.as_ref().cmp(b.as_ref()));
    parents
}

<<<<<<< HEAD
/// Generates a random basic block with given parents.
pub fn rand_basic_block_with_strong_parents(strong_parents: StrongParents) -> Block {
    Block::build_basic(
        0,
        0,
        rand_bytes_array().into(),
        0.into(),
        rand_bytes_array().into(),
        strong_parents,
        rand_ed25519_signature(),
    )
    .with_payload(rand_payload_for_block())
    .with_nonce(rand_number::<u64>())
    .finish()
    .unwrap()
=======
/// Generates a random block with given parents.
pub fn rand_block_with_strong_parents(strong_parents: StrongParents) -> Block {
    BlockBuilder::new(strong_parents)
        .with_payload(rand_payload_for_block())
        .finish()
        .unwrap()
>>>>>>> ce2fea19
}

/// Generates a random block.
pub fn rand_block() -> Block {
    rand_basic_block_with_strong_parents(rand_strong_parents())
}<|MERGE_RESOLUTION|>--- conflicted
+++ resolved
@@ -5,16 +5,12 @@
 
 use super::signature::rand_ed25519_signature;
 use crate::types::block::{
+    basic::BasicBlock,
     parent::StrongParents,
-<<<<<<< HEAD
     rand::{
         bytes::rand_bytes_array, number::rand_number, parents::rand_strong_parents, payload::rand_payload_for_block,
     },
-    Block, BlockId,
-=======
-    rand::{bytes::rand_bytes_array, parents::rand_strong_parents, payload::rand_payload_for_block},
     Block, BlockBuilder, BlockId,
->>>>>>> ce2fea19
 };
 
 /// Generates a random block id.
@@ -29,30 +25,25 @@
     parents
 }
 
-<<<<<<< HEAD
 /// Generates a random basic block with given parents.
 pub fn rand_basic_block_with_strong_parents(strong_parents: StrongParents) -> Block {
+    rand_basic_block_builder_with_strong_parents(strong_parents)
+        .with_payload(rand_payload_for_block())
+        .finish()
+        .unwrap()
+}
+
+/// Generates a random basic block builder with given parents.
+pub fn rand_basic_block_builder_with_strong_parents(strong_parents: StrongParents) -> BlockBuilder<BasicBlock> {
     Block::build_basic(
-        0,
-        0,
+        rand_number(),
+        rand_number(),
         rand_bytes_array().into(),
-        0.into(),
+        rand_number::<u64>().into(),
         rand_bytes_array().into(),
         strong_parents,
         rand_ed25519_signature(),
     )
-    .with_payload(rand_payload_for_block())
-    .with_nonce(rand_number::<u64>())
-    .finish()
-    .unwrap()
-=======
-/// Generates a random block with given parents.
-pub fn rand_block_with_strong_parents(strong_parents: StrongParents) -> Block {
-    BlockBuilder::new(strong_parents)
-        .with_payload(rand_payload_for_block())
-        .finish()
-        .unwrap()
->>>>>>> ce2fea19
 }
 
 /// Generates a random block.
