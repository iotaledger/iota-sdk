--- conflicted
+++ resolved
@@ -39,22 +39,14 @@
     rand_basic_block_builder_with_strong_parents(protocol_params, strong_parents).sign_random()
 }
 
-<<<<<<< HEAD
 /// Generates a random basic block builder with given strong parents.
 pub fn rand_basic_block_builder_with_strong_parents(
     protocol_params: ProtocolParameters,
     strong_parents: StrongParents,
 ) -> BlockBuilder<BasicBlockBuilder> {
     BlockWrapper::build_basic(
-        protocol_params,
-=======
-/// Generates a random block wrapper.
-pub fn rand_block_wrapper_with_block(protocol_params: &ProtocolParameters, block: impl Into<Block>) -> BlockWrapper {
-    BlockWrapper::new(
         protocol_params.version(),
         protocol_params.network_id(),
-        rand_number(),
->>>>>>> 1e954c40
         rand_slot_commitment_id(),
         rand_slot_index(),
         rand_issuer_id(),
