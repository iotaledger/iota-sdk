// Copyright 2020-2021 IOTA Stiftung
// SPDX-License-Identifier: Apache-2.0

use alloc::vec::Vec;

use super::signature::rand_sign_ed25519;
use crate::types::block::{
    basic::BasicBlockData,
    core::Block,
    parent::StrongParents,
    protocol::ProtocolParameters,
    rand::{
        bytes::rand_bytes_array, number::rand_number, parents::rand_strong_parents, payload::rand_payload_for_block,
    },
    BlockBuilder, BlockId,
};

/// Generates a random block id.
pub fn rand_block_id() -> BlockId {
    BlockId::new(rand_bytes_array())
}

/// Generates a vector of random block ids of a given length.
pub fn rand_block_ids(len: usize) -> Vec<BlockId> {
    let mut parents = (0..len).map(|_| rand_block_id()).collect::<Vec<_>>();
    parents.sort_by(|a, b| a.as_ref().cmp(b.as_ref()));
    parents
}

/// Generates a random basic block with given parents.
pub fn rand_basic_block_with_strong_parents(
    protocol_params: ProtocolParameters,
    strong_parents: StrongParents,
) -> Block {
    rand_basic_block_builder_with_strong_parents(protocol_params, strong_parents)
        .with_payload(rand_payload_for_block())
        .sign_random()
}

/// Generates a random basic block builder with given parents.
<<<<<<< HEAD
pub fn rand_basic_block_builder_with_strong_parents(strong_parents: StrongParents) -> BlockBuilder<BasicBlockData> {
=======
pub fn rand_basic_block_builder_with_strong_parents(
    protocol_params: ProtocolParameters,
    strong_parents: StrongParents,
) -> BlockBuilder<BasicBlock> {
>>>>>>> d2689ba9
    Block::build_basic(
        protocol_params,
        rand_number(),
        rand_bytes_array().into(),
        rand_number::<u64>().into(),
        rand_bytes_array().into(),
        strong_parents,
    )
}

/// Generates a random block.
<<<<<<< HEAD
pub fn rand_block() -> Block {
    rand_basic_block_with_strong_parents(rand_strong_parents())
}

pub trait SignBlockRandom {
    fn sign_random(self) -> Block;
}

impl SignBlockRandom for BlockBuilder<BasicBlockData> {
    fn sign_random(self) -> Block {
        let signing_input = self.signing_input();
        self.finish(rand_sign_ed25519(&signing_input)).unwrap()
    }
=======
pub fn rand_block(protocol_params: ProtocolParameters) -> Block {
    rand_basic_block_with_strong_parents(protocol_params, rand_strong_parents())
>>>>>>> d2689ba9
}<|MERGE_RESOLUTION|>--- conflicted
+++ resolved
@@ -38,14 +38,10 @@
 }
 
 /// Generates a random basic block builder with given parents.
-<<<<<<< HEAD
-pub fn rand_basic_block_builder_with_strong_parents(strong_parents: StrongParents) -> BlockBuilder<BasicBlockData> {
-=======
 pub fn rand_basic_block_builder_with_strong_parents(
     protocol_params: ProtocolParameters,
     strong_parents: StrongParents,
-) -> BlockBuilder<BasicBlock> {
->>>>>>> d2689ba9
+) -> BlockBuilder<BasicBlockData> {
     Block::build_basic(
         protocol_params,
         rand_number(),
@@ -57,9 +53,8 @@
 }
 
 /// Generates a random block.
-<<<<<<< HEAD
-pub fn rand_block() -> Block {
-    rand_basic_block_with_strong_parents(rand_strong_parents())
+pub fn rand_block(protocol_params: ProtocolParameters) -> Block {
+    rand_basic_block_with_strong_parents(protocol_params, rand_strong_parents())
 }
 
 pub trait SignBlockRandom {
@@ -71,8 +66,4 @@
         let signing_input = self.signing_input();
         self.finish(rand_sign_ed25519(&signing_input)).unwrap()
     }
-=======
-pub fn rand_block(protocol_params: ProtocolParameters) -> Block {
-    rand_basic_block_with_strong_parents(protocol_params, rand_strong_parents())
->>>>>>> d2689ba9
 }