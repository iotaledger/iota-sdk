--- conflicted
+++ resolved
@@ -49,7 +49,7 @@
 }
 
 /// Generates a random block wrapper with given block.
-pub fn rand_block_wrapper_with_block(protocol_params: ProtocolParameters, block: Block) -> BlockWrapper {
+pub fn rand_block_wrapper_with_block(protocol_params: &ProtocolParameters, block: Block) -> BlockWrapper {
     BlockWrapper::build(
         BlockHeader::new(
             protocol_params.version(),
@@ -66,24 +66,15 @@
 
 /// Generates a random block wrapper with given strong parents.
 pub fn rand_block_wrapper_with_strong_parents(
-    protocol_params: ProtocolParameters,
+    protocol_params: &ProtocolParameters,
     strong_parents: basic::StrongParents,
 ) -> BlockWrapper {
     rand_block_wrapper_with_block(protocol_params, rand_basic_block_with_strong_parents(strong_parents))
 }
 
 /// Generates a random block wrapper.
-<<<<<<< HEAD
 pub fn rand_block_wrapper(protocol_params: &ProtocolParameters) -> BlockWrapper {
-    rand_block_wrapper_with_block(
-        protocol_params,
-        rand_basic_block_builder_with_strong_parents(rand_parents())
-            .finish_block()
-            .unwrap(),
-    )
-=======
-pub fn rand_block_wrapper(protocol_params: ProtocolParameters) -> BlockWrapper {
-    rand_block_wrapper_with_strong_parents(protocol_params, rand_strong_parents())
+    rand_block_wrapper_with_strong_parents(protocol_params, rand_parents())
 }
 
 pub trait SignBlockRandom {
@@ -95,5 +86,4 @@
         let signing_input = self.signing_input();
         self.finish(rand_sign_ed25519(&signing_input)).unwrap()
     }
->>>>>>> 60efd78b
 }