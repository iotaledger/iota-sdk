--- conflicted
+++ resolved
@@ -13,62 +13,78 @@
     parent::{ShallowLikeParents, StrongParents, WeakParents},
     payload::{OptionalPayload, Payload},
     protocol::ProtocolParameters,
-<<<<<<< HEAD
     signature::Ed25519Signature,
     slot::{SlotCommitmentId, SlotIndex},
-    Block, Error, IssuerId,
+    Block, BlockBuilder, Error, IssuerId, PROTOCOL_VERSION,
 };
 
 pub type BasicBlock = BlockWrapper<BasicBlockData>;
-=======
-    BlockBuilder, Error,
-};
 
 impl BlockBuilder<BasicBlock> {
     /// Creates a new [`BlockBuilder`] for a [`BasicBlock`].
     #[inline(always)]
-    pub fn new(strong_parents: StrongParents) -> Self {
-        Self {
-            protocol_version: None,
-            inner: BasicBlock {
+    pub fn new(
+        network_id: u64,
+        issuing_time: u64,
+        slot_commitment_id: SlotCommitmentId,
+        latest_finalized_slot: SlotIndex,
+        issuer_id: IssuerId,
+        strong_parents: StrongParents,
+        signature: Ed25519Signature,
+    ) -> Self {
+        Self(BlockWrapper {
+            protocol_version: PROTOCOL_VERSION,
+            network_id,
+            issuing_time,
+            slot_commitment_id,
+            latest_finalized_slot,
+            issuer_id,
+            data: BasicBlockData {
                 strong_parents,
                 weak_parents: Default::default(),
                 shallow_like_parents: Default::default(),
                 payload: OptionalPayload::default(),
                 burned_mana: Default::default(),
             },
-        }
+            signature,
+        })
+    }
+
+    /// Adds a protocol version to a [`BlockBuilder`].
+    #[inline(always)]
+    pub fn with_protocol_version(mut self, protocol_version: u8) -> Self {
+        self.0.protocol_version = protocol_version;
+        self
     }
 
     /// Adds weak parents to a [`BlockBuilder`].
     #[inline(always)]
     pub fn with_weak_parents(mut self, weak_parents: impl Into<WeakParents>) -> Self {
-        self.inner.weak_parents = weak_parents.into();
+        self.0.data.weak_parents = weak_parents.into();
         self
     }
 
     /// Adds shallow like parents to a [`BlockBuilder`].
     #[inline(always)]
     pub fn with_shallow_like_parents(mut self, shallow_like_parents: impl Into<ShallowLikeParents>) -> Self {
-        self.inner.shallow_like_parents = shallow_like_parents.into();
+        self.0.data.shallow_like_parents = shallow_like_parents.into();
         self
     }
 
     /// Adds a payload to a [`BlockBuilder`].
     #[inline(always)]
     pub fn with_payload(mut self, payload: impl Into<OptionalPayload>) -> Self {
-        self.inner.payload = payload.into();
+        self.0.data.payload = payload.into();
         self
     }
 
     /// Adds burned mana to a [`BlockBuilder`].
     #[inline(always)]
     pub fn with_burned_mana(mut self, burned_mana: u64) -> Self {
-        self.inner.burned_mana = burned_mana;
-        self
-    }
-}
->>>>>>> 2ec174d2
+        self.0.data.burned_mana = burned_mana;
+        self
+    }
+}
 
 #[derive(Clone, Debug, Eq, PartialEq)]
 pub struct BasicBlockData {
