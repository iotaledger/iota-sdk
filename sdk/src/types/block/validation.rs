--- conflicted
+++ resolved
@@ -35,14 +35,8 @@
         highest_supported_version: u8,
         protocol_parameters: &ProtocolParameters,
     ) -> Self {
-<<<<<<< HEAD
         Self {
-            protocol_version: PROTOCOL_VERSION,
-            network_id,
-=======
-        Self(BlockWrapper {
             protocol_params,
->>>>>>> d2689ba9
             issuing_time,
             slot_commitment_id,
             latest_finalized_slot,
@@ -54,12 +48,7 @@
                 highest_supported_version,
                 protocol_parameters_hash: protocol_parameters.hash(),
             },
-<<<<<<< HEAD
-        }
-=======
-            signature,
-        })
->>>>>>> d2689ba9
+        }
     }
 
     /// Adds weak parents to a [`BlockBuilder`].
