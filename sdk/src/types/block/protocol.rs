--- conflicted
+++ resolved
@@ -159,11 +159,7 @@
 impl_id!(
     pub ProtocolParametersHash,
     32,
-<<<<<<< HEAD
-    "The hash of the protocol parameters for the Highest Supported Version."
-=======
     "The hash of the protocol parameters."
->>>>>>> aca79620
 );
 
 #[cfg(feature = "serde")]
