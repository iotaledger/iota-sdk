--- conflicted
+++ resolved
@@ -8,21 +8,17 @@
 use getset::{CopyGetters, Getters};
 use packable::{prefix::StringPrefix, Packable, PackableExt};
 
-use crate::types::block::{
-    address::Hrp,
-    helper::network_name_to_id,
-    mana::{ManaParameters, RewardsParameters},
-    output::StorageScoreParameters,
-    slot::{EpochIndex, SlotIndex},
-    ConvertTo, Error, PROTOCOL_VERSION,
-};
-<<<<<<< HEAD
-=======
 use crate::{
-    types::block::{helper::network_name_to_id, output::RentStructure, Error, PROTOCOL_VERSION},
+    types::block::{
+        address::Hrp,
+        helper::network_name_to_id,
+        mana::{ManaParameters, RewardsParameters},
+        output::StorageScoreParameters,
+        slot::{EpochIndex, SlotIndex},
+        Error, PROTOCOL_VERSION,
+    },
     utils::ConvertTo,
 };
->>>>>>> 5ca64a3e
 
 /// Defines the parameters of the protocol at a particular version.
 #[derive(Clone, Debug, Eq, PartialEq, Ord, PartialOrd, Packable, Getters, CopyGetters)]
