--- conflicted
+++ resolved
@@ -39,17 +39,10 @@
     pub(crate) network_name: StringPrefix<u8>,
     /// The HRP prefix used for Bech32 addresses in the network.
     pub(crate) bech32_hrp: Hrp,
-<<<<<<< HEAD
     /// The storage store parameters used by given node/network.
     pub(crate) storage_score_parameters: StorageScoreParameters,
-    /// The work score structure used by the node/network.
-    pub(crate) work_score_structure: WorkScoreStructure,
-=======
-    /// The rent structure used by given node/network.
-    pub(crate) rent_structure: RentStructure,
     /// The work score parameters used by the node/network.
     pub(crate) work_score_parameters: WorkScoreParameters,
->>>>>>> f7252f62
     /// TokenSupply defines the current token supply on the network.
     #[cfg_attr(feature = "serde", serde(with = "crate::utils::serde::string"))]
     pub(crate) token_supply: u64,
@@ -103,13 +96,8 @@
             // Unwrap: Known to be valid
             network_name: String::from("iota-core-testnet").try_into().unwrap(),
             bech32_hrp: Hrp::from_str_unchecked("smr"),
-<<<<<<< HEAD
             storage_score_parameters: Default::default(),
-            work_score_structure: Default::default(),
-=======
-            rent_structure: Default::default(),
             work_score_parameters: Default::default(),
->>>>>>> f7252f62
             token_supply: 1_813_620_509_061_365,
             genesis_unix_timestamp: 1582328545,
             slot_duration_in_seconds: 10,
