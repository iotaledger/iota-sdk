// Copyright 2020-2023 IOTA Stiftung
// SPDX-License-Identifier: Apache-2.0

use core::str::FromStr;

use derive_more::From;

use crate::types::block::{output::OutputId, payload::transaction::TransactionId, Error};

/// Represents an input referencing an output.
#[derive(Clone, Copy, Eq, PartialEq, Hash, Ord, PartialOrd, From, packable::Packable)]
pub struct UtxoInput(OutputId);

impl UtxoInput {
    /// The input kind of a [`UtxoInput`].
    pub const KIND: u8 = 0;

    /// Creates a new [`UtxoInput`].
    pub fn new(id: TransactionId, index: u16) -> Result<Self, Error> {
        Ok(Self(OutputId::new(id, index)?))
    }

    /// Returns the output id of a [`UtxoInput`].
    pub fn output_id(&self) -> &OutputId {
        &self.0
    }
}

impl FromStr for UtxoInput {
    type Err = Error;

    fn from_str(s: &str) -> Result<Self, Self::Err> {
        Ok(Self(OutputId::from_str(s)?))
    }
}

impl core::fmt::Display for UtxoInput {
    fn fmt(&self, f: &mut core::fmt::Formatter<'_>) -> core::fmt::Result {
        write!(f, "{}", self.0)
    }
}

impl core::fmt::Debug for UtxoInput {
    fn fmt(&self, f: &mut core::fmt::Formatter<'_>) -> core::fmt::Result {
        write!(f, "UtxoInput({})", self.0)
    }
}

<<<<<<< HEAD
mod dto {
=======
#[cfg(feature = "serde")]
pub(crate) mod dto {
    use alloc::string::{String, ToString};

>>>>>>> a8b53902
    use serde::{Deserialize, Serialize};

    use super::*;
    use crate::types::block::Error;

    /// Describes an input which references an unspent transaction output to consume.
    #[derive(Serialize, Deserialize)]
    #[serde(rename_all = "camelCase")]
    struct UtxoInputDto {
        #[serde(rename = "type")]
        kind: u8,
        transaction_id: TransactionId,
        transaction_output_index: u16,
    }

    impl From<&UtxoInput> for UtxoInputDto {
        fn from(value: &UtxoInput) -> Self {
            Self {
                kind: UtxoInput::KIND,
                transaction_id: *value.output_id().transaction_id(),
                transaction_output_index: value.output_id().index(),
            }
        }
    }

    impl TryFrom<UtxoInputDto> for UtxoInput {
        type Error = Error;

        fn try_from(value: UtxoInputDto) -> Result<Self, Self::Error> {
            Self::new(value.transaction_id, value.transaction_output_index)
        }
    }

    impl_serde_typed_dto!(UtxoInput, UtxoInputDto, "UTXO input");
}<|MERGE_RESOLUTION|>--- conflicted
+++ resolved
@@ -46,14 +46,8 @@
     }
 }
 
-<<<<<<< HEAD
-mod dto {
-=======
 #[cfg(feature = "serde")]
 pub(crate) mod dto {
-    use alloc::string::{String, ToString};
-
->>>>>>> a8b53902
     use serde::{Deserialize, Serialize};
 
     use super::*;
