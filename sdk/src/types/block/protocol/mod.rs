--- conflicted
+++ resolved
@@ -5,12 +5,8 @@
 mod samples;
 mod work_score;
 
-<<<<<<< HEAD
-use alloc::string::{FromUtf8Error, String};
+use alloc::string::FromUtf8Error;
 use core::{borrow::Borrow, convert::Infallible};
-=======
-use core::borrow::Borrow;
->>>>>>> 23623631
 
 use crypto::hashes::{blake2b::Blake2b256, Digest};
 use getset::{CopyGetters, Getters};
@@ -19,26 +15,12 @@
 pub use samples::{iota_mainnet_protocol_parameters, shimmer_mainnet_protocol_parameters};
 
 pub use self::work_score::{WorkScore, WorkScoreParameters};
-<<<<<<< HEAD
-use crate::{
-    types::block::{
-        address::{AddressError, Hrp},
-        helper::network_name_to_id,
-        mana::{ManaError, ManaParameters, RewardsParameters},
-        output::{StorageScore, StorageScoreParameters},
-        slot::{EpochIndex, SlotCommitmentId, SlotIndex},
-        PROTOCOL_VERSION,
-    },
-    utils::ConvertTo,
-=======
 use crate::types::block::{
-    address::Hrp,
+    address::{AddressError, Hrp},
     helper::network_name_to_id,
-    mana::{ManaParameters, RewardsParameters},
+    mana::{ManaError, ManaParameters, RewardsParameters},
     output::{StorageScore, StorageScoreParameters},
     slot::{EpochIndex, SlotCommitmentId, SlotIndex},
-    Error,
->>>>>>> 23623631
 };
 
 #[derive(Debug, PartialEq, Eq, derive_more::Display, derive_more::From)]
@@ -144,35 +126,6 @@
 }
 
 impl ProtocolParameters {
-<<<<<<< HEAD
-    /// Creates a new [`ProtocolParameters`].
-    #[allow(clippy::too_many_arguments)]
-    pub fn new(
-        version: u8,
-        network_name: impl Into<String>,
-        bech32_hrp: impl ConvertTo<Hrp>,
-        storage_score_parameters: StorageScoreParameters,
-        token_supply: u64,
-        genesis_unix_timestamp: u64,
-        slot_duration_in_seconds: u8,
-        epoch_nearing_threshold: u32,
-    ) -> Result<Self, ProtocolParametersError> {
-        Ok(Self {
-            version,
-            network_name: <StringPrefix<u8>>::try_from(network_name.into())
-                .map_err(ProtocolParametersError::InvalidStringPrefix)?,
-            bech32_hrp: bech32_hrp.convert().map_err(AddressError::Convert)?,
-            storage_score_parameters,
-            token_supply,
-            genesis_unix_timestamp,
-            slot_duration_in_seconds,
-            epoch_nearing_threshold,
-            ..Default::default()
-        })
-    }
-
-=======
->>>>>>> 23623631
     /// Returns the network name of the [`ProtocolParameters`].
     pub fn network_name(&self) -> &str {
         &self.network_name
