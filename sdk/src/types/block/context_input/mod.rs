// Copyright 2023 IOTA Stiftung
// SPDX-License-Identifier: Apache-2.0

mod block_issuance_credit;
mod commitment;
mod reward;

use core::ops::RangeInclusive;

use derive_more::{Display, From};

pub(crate) use self::reward::RewardContextInputIndex;
pub use self::{
    block_issuance_credit::BlockIssuanceCreditContextInput, commitment::CommitmentContextInput,
    reward::RewardContextInput,
};
use crate::types::block::Error;

/// The maximum number of context inputs of a transaction.
pub const CONTEXT_INPUT_COUNT_MAX: u16 = 128;
/// The range of valid numbers of context inputs of a transaction.
pub const CONTEXT_INPUT_COUNT_RANGE: RangeInclusive<u16> = 0..=CONTEXT_INPUT_COUNT_MAX; // [0..128]

/// A Context Input provides additional contextual information for the execution of a transaction, such as for different
/// functionality related to accounts, commitments, or Mana rewards. A Context Input does not need to be unlocked.
#[derive(Clone, Eq, Display, PartialEq, Hash, Ord, PartialOrd, From, packable::Packable)]
#[packable(unpack_error = Error)]
#[packable(tag_type = u8, with_error = Error::InvalidContextInputKind)]
#[cfg_attr(feature = "serde", derive(serde::Serialize, serde::Deserialize), serde(untagged))]
pub enum ContextInput {
    /// A [`CommitmentContextInput`].
    #[packable(tag = CommitmentContextInput::KIND)]
    Commitment(CommitmentContextInput),
    /// A [`BlockIssuanceCreditContextInput`].
    #[packable(tag = BlockIssuanceCreditContextInput::KIND)]
    BlockIssuanceCredit(BlockIssuanceCreditContextInput),
    /// A [`RewardContextInput`].
    #[packable(tag = RewardContextInput::KIND)]
    Reward(RewardContextInput),
}

impl core::fmt::Debug for ContextInput {
    fn fmt(&self, f: &mut core::fmt::Formatter<'_>) -> core::fmt::Result {
        match self {
            Self::Commitment(input) => input.fmt(f),
            Self::BlockIssuanceCredit(input) => input.fmt(f),
            Self::Reward(input) => input.fmt(f),
        }
    }
}

impl ContextInput {
    /// Returns the context input kind of a `ContextInput`.
    pub fn kind(&self) -> u8 {
        match self {
            Self::Commitment(_) => CommitmentContextInput::KIND,
            Self::BlockIssuanceCredit(_) => BlockIssuanceCreditContextInput::KIND,
            Self::Reward(_) => RewardContextInput::KIND,
        }
    }

    crate::def_is_as_opt!(ContextInput: Commitment, BlockIssuanceCredit, Reward);
}

#[cfg(test)]
mod tests {
    use pretty_assertions::assert_eq;

    use super::ContextInput;

    #[test]
    fn test_commitment() {
        let commitment: ContextInput = serde_json::from_value(serde_json::json!(
            {
                "type": 0,
                "commitmentId": "0xedf5f572c58ddf4b4f9567d82bf96689cc68b730df796d822b4b9fb643f5efda4f9567d8"
            }
        ))
        .unwrap();
        assert!(commitment.is_commitment());
        assert_eq!(
<<<<<<< HEAD
            commitment.as_commitment().slot_commitment_id().to_string(),
            "0xedf5f572c58ddf4b4f9567d82bf96689cc68b730df796d822b4b9fb643f5efda4f9567d82bf96689"
=======
            commitment.as_commitment().commitment_id().to_string(),
            "0xedf5f572c58ddf4b4f9567d82bf96689cc68b730df796d822b4b9fb643f5efda4f9567d8"
>>>>>>> 93a1152a
        );

        // Test wrong type returns error.
        let commitment_deserialization_result: Result<ContextInput, _> = serde_json::from_value(serde_json::json!(
            {
                "type": 2,
                "commitmentId": "0xedf5f572c58ddf4b4f9567d82bf96689cc68b730df796d822b4b9fb643f5efda4f9567d8"
            }
        ));
        assert!(commitment_deserialization_result.is_err());
    }

    #[test]
    fn test_block_issuance_credit() {
        let bic: ContextInput = serde_json::from_str(
            r#"
            {
                "type": 1,
                "accountId": "0x52fdfc072182654f163f5f0f9a621d729566c74d10037c4d7bbb0407d1e2c649"
            }
            "#,
        )
        .unwrap();
        assert!(bic.is_block_issuance_credit());
        assert_eq!(
            bic.as_block_issuance_credit().account_id().to_string(),
            "0x52fdfc072182654f163f5f0f9a621d729566c74d10037c4d7bbb0407d1e2c649"
        );

        // Test wrong type returns error.
        let bic_deserialization_result: Result<ContextInput, _> = serde_json::from_str(
            r#"
            {
                "type": 2,
                "accountId": "0x52fdfc072182654f163f5f0f9a621d729566c74d10037c4d7bbb0407d1e2c649"
            }
            "#,
        );
        assert!(bic_deserialization_result.is_err());
    }

    #[test]
    fn test_reward() {
        let reward: ContextInput = serde_json::from_str(
            r#"
            {
                "type": 2,
                "index": 10 
            }
            "#,
        )
        .unwrap();
        assert!(reward.is_reward());
        assert_eq!(reward.as_reward().index(), 10);

        // Test wrong type returns error.
        let reward_serialization_result: Result<ContextInput, _> = serde_json::from_str(
            r#"
            {
                "type": 0,
                "index": 10 
            }
            "#,
        );
        assert!(reward_serialization_result.is_err())
    }
}<|MERGE_RESOLUTION|>--- conflicted
+++ resolved
@@ -79,13 +79,8 @@
         .unwrap();
         assert!(commitment.is_commitment());
         assert_eq!(
-<<<<<<< HEAD
             commitment.as_commitment().slot_commitment_id().to_string(),
-            "0xedf5f572c58ddf4b4f9567d82bf96689cc68b730df796d822b4b9fb643f5efda4f9567d82bf96689"
-=======
-            commitment.as_commitment().commitment_id().to_string(),
             "0xedf5f572c58ddf4b4f9567d82bf96689cc68b730df796d822b4b9fb643f5efda4f9567d8"
->>>>>>> 93a1152a
         );
 
         // Test wrong type returns error.
