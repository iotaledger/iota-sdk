--- conflicted
+++ resolved
@@ -5,13 +5,9 @@
 mod commitment;
 mod reward;
 
-<<<<<<< HEAD
 use core::ops::RangeInclusive;
 
-use derive_more::From;
-=======
 use derive_more::{Display, From};
->>>>>>> 471763ad
 
 pub use self::{
     block_issuance_credit::BlockIssuanceCreditContextInput, commitment::CommitmentContextInput,
