--- conflicted
+++ resolved
@@ -78,10 +78,9 @@
     }
 }
 
-<<<<<<< HEAD
 #[cfg(feature = "serde")]
 crate::impl_deserialize_untagged!(ContextInput: Commitment, BlockIssuanceCredit, Reward);
-=======
+
 pub(crate) type ContextInputCount =
     BoundedU16<{ *CONTEXT_INPUT_COUNT_RANGE.start() }, { *CONTEXT_INPUT_COUNT_RANGE.end() }>;
 
@@ -165,7 +164,6 @@
 
     Ok(())
 }
->>>>>>> 812ca892
 
 #[cfg(test)]
 mod tests {
