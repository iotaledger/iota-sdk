--- conflicted
+++ resolved
@@ -12,13 +12,10 @@
 
 /// A module that provides types and syntactic validations of addresses.
 pub mod address;
-<<<<<<< HEAD
 /// A module that provides types and syntactic validations of basic blocks.
 pub mod basic;
-=======
 /// A module that provides types and syntactic validations of context inputs.
 pub mod context_input;
->>>>>>> fd5429cf
 /// A module that provides types and syntactic validations of blocks.
 pub mod core;
 /// A module that contains helper functions and types.
