--- conflicted
+++ resolved
@@ -41,12 +41,7 @@
 pub mod unlock;
 
 #[cfg(feature = "serde")]
-<<<<<<< HEAD
-pub use self::core::dto::{BlockDto, SignedBlockDto, UnsignedBlockDto};
-=======
 pub use self::core::dto::{BlockBodyDto, BlockDto, UnsignedBlockDto};
-pub(crate) use self::r#macro::*;
->>>>>>> 066cbd67
 pub use self::{
     block_id::{BlockHash, BlockId},
     core::{Block, BlockBody, UnsignedBlock},
