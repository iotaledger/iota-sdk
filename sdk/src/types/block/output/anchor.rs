--- conflicted
+++ resolved
@@ -754,11 +754,7 @@
     impl TryFrom<AnchorOutputDto> for AnchorOutput {
         type Error = Error;
 
-<<<<<<< HEAD
-        fn try_from_dto_with_params_inner(dto: Self::Dto, params: &ValidationParams<'_>) -> Result<Self, Self::Error> {
-=======
         fn try_from(dto: AnchorOutputDto) -> Result<Self, Self::Error> {
->>>>>>> bf705a0c
             let mut builder = AnchorOutputBuilder::new_with_amount(dto.amount, dto.anchor_id)
                 .with_mana(dto.mana)
                 .with_state_index(dto.state_index)
@@ -768,11 +764,7 @@
                 .with_state_metadata(dto.state_metadata);
 
             for u in dto.unlock_conditions {
-<<<<<<< HEAD
-                builder = builder.add_unlock_condition(UnlockCondition::try_from_dto_with_params(u, params)?);
-=======
                 builder = builder.add_unlock_condition(UnlockCondition::from(u));
->>>>>>> bf705a0c
             }
 
             builder.finish()
