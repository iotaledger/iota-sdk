// Copyright 2023 IOTA Stiftung
// SPDX-License-Identifier: Apache-2.0

use alloc::{collections::BTreeSet, vec::Vec};

use hashbrown::HashMap;
use packable::{
    bounded::BoundedU16,
    error::{UnpackError, UnpackErrorExt},
    packer::Packer,
    prefix::BoxedSlicePrefix,
    unpacker::Unpacker,
    Packable, PackableExt,
};

<<<<<<< HEAD
use crate::types::{
    block::{
        address::{Address, AnchorAddress},
        output::{
            feature::{verify_allowed_features, Feature, FeatureFlags, Features},
            unlock_condition::{
                verify_allowed_unlock_conditions, UnlockCondition, UnlockConditionFlags, UnlockConditions,
            },
            verify_output_amount_min, verify_output_amount_packable, ChainId, NativeToken, NativeTokens, Output,
            OutputBuilderAmount, OutputId, Rent, RentStructure, StateTransitionError, StateTransitionVerifier,
        },
        payload::signed_transaction::TransactionCapabilityFlag,
        protocol::{ProtocolParameters, WorkScore, WorkScoreParameters},
        semantic::{SemanticValidationContext, TransactionFailureReason},
        unlock::Unlock,
        Error,
=======
use crate::types::block::{
    address::{Address, AnchorAddress},
    output::{
        feature::{verify_allowed_features, Feature, FeatureFlags, Features},
        unlock_condition::{verify_allowed_unlock_conditions, UnlockCondition, UnlockConditionFlags, UnlockConditions},
        ChainId, MinimumOutputAmount, NativeToken, NativeTokens, Output, OutputBuilderAmount, OutputId,
        StateTransitionError, StateTransitionVerifier, StorageScore, StorageScoreParameters,
>>>>>>> 51d6e8e1
    },
    payload::signed_transaction::TransactionCapabilityFlag,
    protocol::ProtocolParameters,
    semantic::{SemanticValidationContext, TransactionFailureReason},
    unlock::Unlock,
    Error,
};

crate::impl_id!(
    /// A unique identifier of an anchor.
    pub AnchorId {
        pub const LENGTH: usize = 32;
    }
);

impl From<&OutputId> for AnchorId {
    fn from(output_id: &OutputId) -> Self {
        Self::from(output_id.hash())
    }
}

impl AnchorId {
    ///
    pub fn or_from_output_id(self, output_id: &OutputId) -> Self {
        if self.is_null() { Self::from(output_id) } else { self }
    }
}

impl From<AnchorId> for Address {
    fn from(value: AnchorId) -> Self {
        Self::Anchor(AnchorAddress::new(value))
    }
}

/// Types of anchor transition.
#[derive(Copy, Clone, Debug, Eq, PartialEq)]
#[cfg_attr(feature = "serde", derive(serde::Serialize, serde::Deserialize))]
pub enum AnchorTransition {
    /// State transition.
    State,
    /// Governance transition.
    Governance,
}

impl AnchorTransition {
    /// Checks whether the anchor transition is a state one.
    pub fn is_state(&self) -> bool {
        matches!(self, Self::State)
    }

    /// Checks whether the anchor transition is a governance one.
    pub fn is_governance(&self) -> bool {
        matches!(self, Self::Governance)
    }
}

impl core::fmt::Display for AnchorTransition {
    fn fmt(&self, f: &mut core::fmt::Formatter<'_>) -> core::fmt::Result {
        match self {
            Self::State => write!(f, "state"),
            Self::Governance => write!(f, "governance"),
        }
    }
}

///
#[derive(Clone)]
#[must_use]
pub struct AnchorOutputBuilder {
    amount: OutputBuilderAmount,
    mana: u64,
    native_tokens: BTreeSet<NativeToken>,
    anchor_id: AnchorId,
    state_index: u32,
    state_metadata: Vec<u8>,
    unlock_conditions: BTreeSet<UnlockCondition>,
    features: BTreeSet<Feature>,
    immutable_features: BTreeSet<Feature>,
}

impl AnchorOutputBuilder {
    /// Creates an [`AnchorOutputBuilder`] with a provided amount.
    pub fn new_with_amount(amount: u64, anchor_id: AnchorId) -> Self {
        Self::new(OutputBuilderAmount::Amount(amount), anchor_id)
    }

    /// Creates an [`AnchorOutputBuilder`] with provided storage score parameters.
    /// The amount will be set to the minimum required amount of the resulting output.
    #[inline(always)]
    pub fn new_with_minimum_amount(params: StorageScoreParameters, anchor_id: AnchorId) -> Self {
        Self::new(OutputBuilderAmount::MinimumAmount(params), anchor_id)
    }

    fn new(amount: OutputBuilderAmount, anchor_id: AnchorId) -> Self {
        Self {
            amount,
            mana: Default::default(),
            native_tokens: BTreeSet::new(),
            anchor_id,
            state_index: 0,
            state_metadata: Vec::new(),
            unlock_conditions: BTreeSet::new(),
            features: BTreeSet::new(),
            immutable_features: BTreeSet::new(),
        }
    }

    /// Sets the amount to the provided value.
    #[inline(always)]
    pub fn with_amount(mut self, amount: u64) -> Self {
        self.amount = OutputBuilderAmount::Amount(amount);
        self
    }

    /// Sets the amount to the minimum required amount.
    #[inline(always)]
    pub fn with_minimum_amount(mut self, params: StorageScoreParameters) -> Self {
        self.amount = OutputBuilderAmount::MinimumAmount(params);
        self
    }

    /// Sets the mana to the provided value.
    #[inline(always)]
    pub fn with_mana(mut self, mana: u64) -> Self {
        self.mana = mana;
        self
    }

    ///
    #[inline(always)]
    pub fn add_native_token(mut self, native_token: NativeToken) -> Self {
        self.native_tokens.insert(native_token);
        self
    }

    ///
    #[inline(always)]
    pub fn with_native_tokens(mut self, native_tokens: impl IntoIterator<Item = NativeToken>) -> Self {
        self.native_tokens = native_tokens.into_iter().collect();
        self
    }

    /// Sets the anchor ID to the provided value.
    #[inline(always)]
    pub fn with_anchor_id(mut self, anchor_id: AnchorId) -> Self {
        self.anchor_id = anchor_id;
        self
    }

    ///
    #[inline(always)]
    pub fn with_state_index(mut self, state_index: u32) -> Self {
        self.state_index = state_index;
        self
    }

    ///
    #[inline(always)]
    pub fn with_state_metadata(mut self, state_metadata: impl Into<Vec<u8>>) -> Self {
        self.state_metadata = state_metadata.into();
        self
    }

    /// Adds an [`UnlockCondition`] to the builder, if one does not already exist of that type.
    #[inline(always)]
    pub fn add_unlock_condition(mut self, unlock_condition: impl Into<UnlockCondition>) -> Self {
        self.unlock_conditions.insert(unlock_condition.into());
        self
    }

    /// Sets the [`UnlockConditions`]s in the builder, overwriting any existing values.
    #[inline(always)]
    pub fn with_unlock_conditions(
        mut self,
        unlock_conditions: impl IntoIterator<Item = impl Into<UnlockCondition>>,
    ) -> Self {
        self.unlock_conditions = unlock_conditions.into_iter().map(Into::into).collect();
        self
    }

    /// Replaces an [`UnlockCondition`] of the builder with a new one, or adds it.
    pub fn replace_unlock_condition(mut self, unlock_condition: impl Into<UnlockCondition>) -> Self {
        self.unlock_conditions.replace(unlock_condition.into());
        self
    }

    /// Clears all [`UnlockConditions`]s from the builder.
    #[inline(always)]
    pub fn clear_unlock_conditions(mut self) -> Self {
        self.unlock_conditions.clear();
        self
    }

    /// Adds a [`Feature`] to the builder, if one does not already exist of that type.
    #[inline(always)]
    pub fn add_feature(mut self, feature: impl Into<Feature>) -> Self {
        self.features.insert(feature.into());
        self
    }

    /// Sets the [`Feature`]s in the builder, overwriting any existing values.
    #[inline(always)]
    pub fn with_features(mut self, features: impl IntoIterator<Item = impl Into<Feature>>) -> Self {
        self.features = features.into_iter().map(Into::into).collect();
        self
    }

    /// Replaces a [`Feature`] of the builder with a new one, or adds it.
    pub fn replace_feature(mut self, feature: impl Into<Feature>) -> Self {
        self.features.replace(feature.into());
        self
    }

    /// Clears all [`Feature`]s from the builder.
    #[inline(always)]
    pub fn clear_features(mut self) -> Self {
        self.features.clear();
        self
    }

    /// Adds an immutable [`Feature`] to the builder, if one does not already exist of that type.
    #[inline(always)]
    pub fn add_immutable_feature(mut self, immutable_feature: impl Into<Feature>) -> Self {
        self.immutable_features.insert(immutable_feature.into());
        self
    }

    /// Sets the immutable [`Feature`]s in the builder, overwriting any existing values.
    #[inline(always)]
    pub fn with_immutable_features(mut self, immutable_features: impl IntoIterator<Item = impl Into<Feature>>) -> Self {
        self.immutable_features = immutable_features.into_iter().map(Into::into).collect();
        self
    }

    /// Replaces an immutable [`Feature`] of the builder with a new one, or adds it.
    pub fn replace_immutable_feature(mut self, immutable_feature: impl Into<Feature>) -> Self {
        self.immutable_features.replace(immutable_feature.into());
        self
    }

    /// Clears all immutable [`Feature`]s from the builder.
    #[inline(always)]
    pub fn clear_immutable_features(mut self) -> Self {
        self.immutable_features.clear();
        self
    }

    ///
    pub fn finish(self) -> Result<AnchorOutput, Error> {
        let state_metadata = self
            .state_metadata
            .into_boxed_slice()
            .try_into()
            .map_err(Error::InvalidStateMetadataLength)?;

        verify_index_counter(&self.anchor_id, self.state_index)?;

        let unlock_conditions = UnlockConditions::from_set(self.unlock_conditions)?;

        verify_unlock_conditions(&unlock_conditions, &self.anchor_id)?;

        let features = Features::from_set(self.features)?;

        verify_allowed_features(&features, AnchorOutput::ALLOWED_FEATURES)?;

        let immutable_features = Features::from_set(self.immutable_features)?;

        verify_allowed_features(&immutable_features, AnchorOutput::ALLOWED_IMMUTABLE_FEATURES)?;

        let mut output = AnchorOutput {
            amount: 0,
            mana: self.mana,
            native_tokens: NativeTokens::from_set(self.native_tokens)?,
            anchor_id: self.anchor_id,
            state_index: self.state_index,
            state_metadata,
            unlock_conditions,
            features,
            immutable_features,
        };

        output.amount = match self.amount {
            OutputBuilderAmount::Amount(amount) => amount,
            OutputBuilderAmount::MinimumAmount(params) => output.minimum_amount(params),
        };

        Ok(output)
    }

    /// Finishes the [`AnchorOutputBuilder`] into an [`Output`].
    pub fn finish_output(self) -> Result<Output, Error> {
        Ok(Output::Anchor(self.finish()?))
    }
}

impl From<&AnchorOutput> for AnchorOutputBuilder {
    fn from(output: &AnchorOutput) -> Self {
        Self {
            amount: OutputBuilderAmount::Amount(output.amount),
            mana: output.mana,
            native_tokens: output.native_tokens.iter().copied().collect(),
            anchor_id: output.anchor_id,
            state_index: output.state_index,
            state_metadata: output.state_metadata.to_vec(),
            unlock_conditions: output.unlock_conditions.iter().cloned().collect(),
            features: output.features.iter().cloned().collect(),
            immutable_features: output.immutable_features.iter().cloned().collect(),
        }
    }
}

pub(crate) type StateMetadataLength = BoundedU16<0, { AnchorOutput::STATE_METADATA_LENGTH_MAX }>;

/// Describes an anchor in the ledger that can be controlled by the state and governance controllers.
#[derive(Clone, Debug, Eq, PartialEq, Ord, PartialOrd, Hash)]
pub struct AnchorOutput {
    /// Amount of IOTA coins held by the output.
    amount: u64,
    mana: u64,
    /// Native tokens held by the output.
    native_tokens: NativeTokens,
    /// Unique identifier of the anchor.
    anchor_id: AnchorId,
    /// A counter that must increase by 1 every time the anchor is state transitioned.
    state_index: u32,
    /// Metadata that can only be changed by the state controller.
    state_metadata: BoxedSlicePrefix<u8, StateMetadataLength>,
    /// Define how the output can be unlocked in a transaction.
    unlock_conditions: UnlockConditions,
    /// Features of the output.
    features: Features,
    /// Immutable features of the output.
    immutable_features: Features,
}

impl AnchorOutput {
    /// The [`Output`](crate::types::block::output::Output) kind of an [`AnchorOutput`].
    pub const KIND: u8 = 2;
    /// Maximum possible length in bytes of the state metadata.
    pub const STATE_METADATA_LENGTH_MAX: u16 = 8192;
    /// The set of allowed [`UnlockCondition`]s for an [`AnchorOutput`].
    pub const ALLOWED_UNLOCK_CONDITIONS: UnlockConditionFlags =
        UnlockConditionFlags::STATE_CONTROLLER_ADDRESS.union(UnlockConditionFlags::GOVERNOR_ADDRESS);
    /// The set of allowed [`Feature`]s for an [`AnchorOutput`].
    pub const ALLOWED_FEATURES: FeatureFlags = FeatureFlags::METADATA;
    /// The set of allowed immutable [`Feature`]s for an [`AnchorOutput`].
    pub const ALLOWED_IMMUTABLE_FEATURES: FeatureFlags = FeatureFlags::ISSUER.union(FeatureFlags::METADATA);

    /// Creates a new [`AnchorOutputBuilder`] with a provided amount.
    #[inline(always)]
    pub fn build_with_amount(amount: u64, anchor_id: AnchorId) -> AnchorOutputBuilder {
        AnchorOutputBuilder::new_with_amount(amount, anchor_id)
    }

    /// Creates a new [`AnchorOutputBuilder`] with provided storage score parameters.
    /// The amount will be set to the minimum required amount.
    #[inline(always)]
    pub fn build_with_minimum_amount(params: StorageScoreParameters, anchor_id: AnchorId) -> AnchorOutputBuilder {
        AnchorOutputBuilder::new_with_minimum_amount(params, anchor_id)
    }

    ///
    #[inline(always)]
    pub fn amount(&self) -> u64 {
        self.amount
    }

    #[inline(always)]
    pub fn mana(&self) -> u64 {
        self.mana
    }

    ///
    #[inline(always)]
    pub fn native_tokens(&self) -> &NativeTokens {
        &self.native_tokens
    }

    ///
    #[inline(always)]
    pub fn anchor_id(&self) -> &AnchorId {
        &self.anchor_id
    }

    /// Returns the anchor ID if not null, or creates it from the output ID.
    #[inline(always)]
    pub fn anchor_id_non_null(&self, output_id: &OutputId) -> AnchorId {
        self.anchor_id.or_from_output_id(output_id)
    }

    ///
    #[inline(always)]
    pub fn state_index(&self) -> u32 {
        self.state_index
    }

    ///
    #[inline(always)]
    pub fn state_metadata(&self) -> &[u8] {
        &self.state_metadata
    }

    ///
    #[inline(always)]
    pub fn unlock_conditions(&self) -> &UnlockConditions {
        &self.unlock_conditions
    }

    ///
    #[inline(always)]
    pub fn features(&self) -> &Features {
        &self.features
    }

    ///
    #[inline(always)]
    pub fn immutable_features(&self) -> &Features {
        &self.immutable_features
    }

    ///
    #[inline(always)]
    pub fn state_controller_address(&self) -> &Address {
        // An AnchorOutput must have a StateControllerAddressUnlockCondition.
        self.unlock_conditions
            .state_controller_address()
            .map(|unlock_condition| unlock_condition.address())
            .unwrap()
    }

    ///
    #[inline(always)]
    pub fn governor_address(&self) -> &Address {
        // An AnchorOutput must have a GovernorAddressUnlockCondition.
        self.unlock_conditions
            .governor_address()
            .map(|unlock_condition| unlock_condition.address())
            .unwrap()
    }

    ///
    #[inline(always)]
    pub fn chain_id(&self) -> ChainId {
        ChainId::Anchor(self.anchor_id)
    }

    /// Returns the anchor address for this output.
    pub fn anchor_address(&self, output_id: &OutputId) -> AnchorAddress {
        AnchorAddress::new(self.anchor_id_non_null(output_id))
    }

    ///
    pub fn unlock(
        &self,
        output_id: &OutputId,
        unlock: &Unlock,
        context: &mut SemanticValidationContext<'_>,
    ) -> Result<(), TransactionFailureReason> {
        let anchor_id = if self.anchor_id().is_null() {
            AnchorId::from(output_id)
        } else {
            *self.anchor_id()
        };
        let next_state = context.output_chains.get(&ChainId::from(anchor_id));

        match next_state {
            Some(Output::Anchor(next_state)) => {
                if self.state_index() == next_state.state_index() {
                    self.governor_address().unlock(unlock, context)?;
                } else {
                    self.state_controller_address().unlock(unlock, context)?;
                    // Only a state transition can be used to consider the anchor address for output unlocks and
                    // sender/issuer validations.
                    context
                        .unlocked_addresses
                        .insert(Address::from(AnchorAddress::from(anchor_id)));
                }
            }
            None => self.governor_address().unlock(unlock, context)?,
            // The next state can only be an anchor output since it is identified by an anchor chain identifier.
            Some(_) => unreachable!(),
        };

        Ok(())
    }

    // Transition, just without full ValidationContext
    pub(crate) fn transition_inner(
        current_state: &Self,
        next_state: &Self,
        _input_chains: &HashMap<ChainId, &Output>,
        _outputs: &[Output],
    ) -> Result<(), StateTransitionError> {
        if current_state.immutable_features != next_state.immutable_features {
            return Err(StateTransitionError::MutatedImmutableField);
        }

        if next_state.state_index == current_state.state_index + 1 {
            // State transition.
            if current_state.state_controller_address() != next_state.state_controller_address()
                || current_state.governor_address() != next_state.governor_address()
                || current_state.features.metadata() != next_state.features.metadata()
            {
                return Err(StateTransitionError::MutatedFieldWithoutRights);
            }
        } else if next_state.state_index == current_state.state_index {
            // Governance transition.
            if current_state.amount != next_state.amount
                || current_state.native_tokens != next_state.native_tokens
                || current_state.state_metadata != next_state.state_metadata
            {
                return Err(StateTransitionError::MutatedFieldWithoutRights);
            }
        } else {
            return Err(StateTransitionError::UnsupportedStateIndexOperation {
                current_state: current_state.state_index,
                next_state: next_state.state_index,
            });
        }

        Ok(())
    }
}

impl StorageScore for AnchorOutput {
    fn storage_score(&self, params: StorageScoreParameters) -> u64 {
        params.output_offset()
            // Type byte
            + (1 + self.packed_len() as u64) * params.data_factor() as u64
            + self.unlock_conditions.storage_score(params)
            + self.features.storage_score(params)
            + self.immutable_features.storage_score(params)
    }
}

impl MinimumOutputAmount for AnchorOutput {}

impl StateTransitionVerifier for AnchorOutput {
    fn creation(next_state: &Self, context: &SemanticValidationContext<'_>) -> Result<(), StateTransitionError> {
        if !next_state.anchor_id.is_null() {
            return Err(StateTransitionError::NonZeroCreatedId);
        }

        if let Some(issuer) = next_state.immutable_features().issuer() {
            if !context.unlocked_addresses.contains(issuer.address()) {
                return Err(StateTransitionError::IssuerNotUnlocked);
            }
        }

        Ok(())
    }

    fn transition(
        current_state: &Self,
        next_state: &Self,
        context: &SemanticValidationContext<'_>,
    ) -> Result<(), StateTransitionError> {
        Self::transition_inner(
            current_state,
            next_state,
            &context.input_chains,
            context.transaction.outputs(),
        )
    }

    fn destruction(_current_state: &Self, context: &SemanticValidationContext<'_>) -> Result<(), StateTransitionError> {
        if !context
            .transaction
            .capabilities()
            .has_capability(TransactionCapabilityFlag::DestroyAnchorOutputs)
        {
            return Err(TransactionFailureReason::TransactionCapabilityAccountDestructionNotAllowed)?;
        }
        Ok(())
    }
}

impl WorkScore for AnchorOutput {
    fn work_score(&self, work_score_params: WorkScoreParameters) -> u32 {
        let native_tokens_score = self.native_tokens().work_score(work_score_params);
        let features_score = self.features().work_score(work_score_params);
        let immutable_features_score = self.immutable_features().work_score(work_score_params);
        work_score_params.output() + native_tokens_score + features_score + immutable_features_score
    }
}

impl Packable for AnchorOutput {
    type UnpackError = Error;
    type UnpackVisitor = ProtocolParameters;

    fn pack<P: Packer>(&self, packer: &mut P) -> Result<(), P::Error> {
        self.amount.pack(packer)?;
        self.mana.pack(packer)?;
        self.native_tokens.pack(packer)?;
        self.anchor_id.pack(packer)?;
        self.state_index.pack(packer)?;
        self.state_metadata.pack(packer)?;
        self.unlock_conditions.pack(packer)?;
        self.features.pack(packer)?;
        self.immutable_features.pack(packer)?;

        Ok(())
    }

    fn unpack<U: Unpacker, const VERIFY: bool>(
        unpacker: &mut U,
        visitor: &Self::UnpackVisitor,
    ) -> Result<Self, UnpackError<Self::UnpackError, U::Error>> {
        let amount = u64::unpack::<_, VERIFY>(unpacker, &()).coerce()?;

        let mana = u64::unpack::<_, VERIFY>(unpacker, &()).coerce()?;

        let native_tokens = NativeTokens::unpack::<_, VERIFY>(unpacker, &())?;
        let anchor_id = AnchorId::unpack::<_, VERIFY>(unpacker, &()).coerce()?;
        let state_index = u32::unpack::<_, VERIFY>(unpacker, &()).coerce()?;
        let state_metadata = BoxedSlicePrefix::<u8, StateMetadataLength>::unpack::<_, VERIFY>(unpacker, &())
            .map_packable_err(|err| Error::InvalidStateMetadataLength(err.into_prefix_err().into()))?;

        if VERIFY {
            verify_index_counter(&anchor_id, state_index).map_err(UnpackError::Packable)?;
        }

        let unlock_conditions = UnlockConditions::unpack::<_, VERIFY>(unpacker, visitor)?;

        if VERIFY {
            verify_unlock_conditions(&unlock_conditions, &anchor_id).map_err(UnpackError::Packable)?;
        }

        let features = Features::unpack::<_, VERIFY>(unpacker, &())?;

        if VERIFY {
            verify_allowed_features(&features, Self::ALLOWED_FEATURES).map_err(UnpackError::Packable)?;
        }

        let immutable_features = Features::unpack::<_, VERIFY>(unpacker, &())?;

        if VERIFY {
            verify_allowed_features(&immutable_features, Self::ALLOWED_IMMUTABLE_FEATURES)
                .map_err(UnpackError::Packable)?;
        }

        Ok(Self {
            amount,
            mana,
            native_tokens,
            anchor_id,
            state_index,
            state_metadata,
            unlock_conditions,
            features,
            immutable_features,
        })
    }
}

#[inline]
fn verify_index_counter(anchor_id: &AnchorId, state_index: u32) -> Result<(), Error> {
    if anchor_id.is_null() && state_index != 0 {
        Err(Error::NonZeroStateIndexOrFoundryCounter)
    } else {
        Ok(())
    }
}

fn verify_unlock_conditions(unlock_conditions: &UnlockConditions, anchor_id: &AnchorId) -> Result<(), Error> {
    if let Some(unlock_condition) = unlock_conditions.state_controller_address() {
        if let Address::Anchor(anchor_address) = unlock_condition.address() {
            if anchor_address.anchor_id() == anchor_id {
                return Err(Error::SelfControlledAnchorOutput(*anchor_id));
            }
        }
    } else {
        return Err(Error::MissingStateControllerUnlockCondition);
    }

    if let Some(unlock_condition) = unlock_conditions.governor_address() {
        if let Address::Anchor(anchor_address) = unlock_condition.address() {
            if anchor_address.anchor_id() == anchor_id {
                return Err(Error::SelfControlledAnchorOutput(*anchor_id));
            }
        }
    } else {
        return Err(Error::MissingGovernorUnlockCondition);
    }

    verify_allowed_unlock_conditions(unlock_conditions, AnchorOutput::ALLOWED_UNLOCK_CONDITIONS)
}

#[cfg(feature = "serde")]
pub(crate) mod dto {
    use alloc::boxed::Box;

    use serde::{Deserialize, Serialize};

    use super::*;
    use crate::{
        types::block::{output::unlock_condition::dto::UnlockConditionDto, Error},
        utils::serde::{prefix_hex_bytes, string},
    };

    /// Describes an anchor in the ledger that can be controlled by the state and governance controllers.
    #[derive(Clone, Debug, Eq, PartialEq, Serialize, Deserialize)]
    #[serde(rename_all = "camelCase")]
    pub struct AnchorOutputDto {
        #[serde(rename = "type")]
        pub kind: u8,
        #[serde(with = "string")]
        pub amount: u64,
        #[serde(with = "string")]
        pub mana: u64,
        #[serde(skip_serializing_if = "Vec::is_empty", default)]
        pub native_tokens: Vec<NativeToken>,
        pub anchor_id: AnchorId,
        pub state_index: u32,
        #[serde(skip_serializing_if = "<[_]>::is_empty", default, with = "prefix_hex_bytes")]
        pub state_metadata: Box<[u8]>,
        pub unlock_conditions: Vec<UnlockConditionDto>,
        #[serde(skip_serializing_if = "Vec::is_empty", default)]
        pub features: Vec<Feature>,
        #[serde(skip_serializing_if = "Vec::is_empty", default)]
        pub immutable_features: Vec<Feature>,
    }

    impl From<&AnchorOutput> for AnchorOutputDto {
        fn from(value: &AnchorOutput) -> Self {
            Self {
                kind: AnchorOutput::KIND,
                amount: value.amount(),
                mana: value.mana(),
                native_tokens: value.native_tokens().to_vec(),
                anchor_id: *value.anchor_id(),
                state_index: value.state_index(),
                state_metadata: value.state_metadata().into(),
                unlock_conditions: value.unlock_conditions().iter().map(Into::into).collect::<_>(),
                features: value.features().to_vec(),
                immutable_features: value.immutable_features().to_vec(),
            }
        }
    }

    impl TryFrom<AnchorOutputDto> for AnchorOutput {
        type Error = Error;

        fn try_from(dto: AnchorOutputDto) -> Result<Self, Self::Error> {
            let mut builder = AnchorOutputBuilder::new_with_amount(dto.amount, dto.anchor_id)
                .with_mana(dto.mana)
                .with_state_index(dto.state_index)
                .with_native_tokens(dto.native_tokens)
                .with_features(dto.features)
                .with_immutable_features(dto.immutable_features)
                .with_state_metadata(dto.state_metadata);

            for u in dto.unlock_conditions {
                builder = builder.add_unlock_condition(UnlockCondition::from(u));
            }

            builder.finish()
        }
    }

    impl AnchorOutput {
        #[allow(clippy::too_many_arguments)]
        pub fn try_from_dtos(
            amount: OutputBuilderAmount,
            mana: u64,
            native_tokens: Option<Vec<NativeToken>>,
            anchor_id: &AnchorId,
            state_index: u32,
            state_metadata: Option<Vec<u8>>,
            unlock_conditions: Vec<UnlockConditionDto>,
            features: Option<Vec<Feature>>,
            immutable_features: Option<Vec<Feature>>,
        ) -> Result<Self, Error> {
            let mut builder = match amount {
                OutputBuilderAmount::Amount(amount) => AnchorOutputBuilder::new_with_amount(amount, *anchor_id),
                OutputBuilderAmount::MinimumAmount(params) => {
                    AnchorOutputBuilder::new_with_minimum_amount(params, *anchor_id)
                }
            }
            .with_mana(mana)
            .with_state_index(state_index);

            if let Some(native_tokens) = native_tokens {
                builder = builder.with_native_tokens(native_tokens);
            }

            if let Some(state_metadata) = state_metadata {
                builder = builder.with_state_metadata(state_metadata);
            }

            let unlock_conditions = unlock_conditions
                .into_iter()
                .map(UnlockCondition::from)
                .collect::<Vec<UnlockCondition>>();
            builder = builder.with_unlock_conditions(unlock_conditions);

            if let Some(features) = features {
                builder = builder.with_features(features);
            }

            if let Some(immutable_features) = immutable_features {
                builder = builder.with_immutable_features(immutable_features);
            }

            builder.finish()
        }
    }
}

#[cfg(test)]
mod tests {
    use super::*;
    use crate::types::block::{
        output::dto::OutputDto,
        protocol::protocol_parameters,
        rand::output::{
            feature::rand_allowed_features,
            rand_anchor_id, rand_anchor_output,
            unlock_condition::{
                rand_governor_address_unlock_condition_different_from,
                rand_state_controller_address_unlock_condition_different_from,
            },
        },
    };

    #[test]
    fn to_from_dto() {
        let protocol_parameters = protocol_parameters();
        let output = rand_anchor_output(protocol_parameters.token_supply());
        let dto = OutputDto::Anchor((&output).into());
        let output_unver = Output::try_from(dto.clone()).unwrap();
        assert_eq!(&output, output_unver.as_anchor());
        let output_ver = Output::try_from(dto).unwrap();
        assert_eq!(&output, output_ver.as_anchor());

        let output_split = AnchorOutput::try_from_dtos(
            OutputBuilderAmount::Amount(output.amount()),
            output.mana(),
            Some(output.native_tokens().to_vec()),
            output.anchor_id(),
            output.state_index(),
            output.state_metadata().to_owned().into(),
            output.unlock_conditions().iter().map(Into::into).collect(),
            Some(output.features().to_vec()),
            Some(output.immutable_features().to_vec()),
        )
        .unwrap();
        assert_eq!(output, output_split);

        let anchor_id = rand_anchor_id();
        let gov_address = rand_governor_address_unlock_condition_different_from(&anchor_id);
        let state_address = rand_state_controller_address_unlock_condition_different_from(&anchor_id);

        let test_split_dto = |builder: AnchorOutputBuilder| {
            let output_split = AnchorOutput::try_from_dtos(
                builder.amount,
                builder.mana,
                Some(builder.native_tokens.iter().copied().collect()),
                &builder.anchor_id,
                builder.state_index,
                builder.state_metadata.to_owned().into(),
                builder.unlock_conditions.iter().map(Into::into).collect(),
                Some(builder.features.iter().cloned().collect()),
                Some(builder.immutable_features.iter().cloned().collect()),
            )
            .unwrap();
            assert_eq!(builder.finish().unwrap(), output_split);
        };

        let builder = AnchorOutput::build_with_amount(100, anchor_id)
            .add_unlock_condition(gov_address.clone())
            .add_unlock_condition(state_address.clone())
            .with_features(rand_allowed_features(AnchorOutput::ALLOWED_FEATURES))
            .with_immutable_features(rand_allowed_features(AnchorOutput::ALLOWED_IMMUTABLE_FEATURES));
        test_split_dto(builder);

        let builder =
            AnchorOutput::build_with_minimum_amount(protocol_parameters.storage_score_parameters(), anchor_id)
                .add_unlock_condition(gov_address)
                .add_unlock_condition(state_address)
                .with_features(rand_allowed_features(AnchorOutput::ALLOWED_FEATURES))
                .with_immutable_features(rand_allowed_features(AnchorOutput::ALLOWED_IMMUTABLE_FEATURES));
        test_split_dto(builder);
    }
}<|MERGE_RESOLUTION|>--- conflicted
+++ resolved
@@ -13,24 +13,6 @@
     Packable, PackableExt,
 };
 
-<<<<<<< HEAD
-use crate::types::{
-    block::{
-        address::{Address, AnchorAddress},
-        output::{
-            feature::{verify_allowed_features, Feature, FeatureFlags, Features},
-            unlock_condition::{
-                verify_allowed_unlock_conditions, UnlockCondition, UnlockConditionFlags, UnlockConditions,
-            },
-            verify_output_amount_min, verify_output_amount_packable, ChainId, NativeToken, NativeTokens, Output,
-            OutputBuilderAmount, OutputId, Rent, RentStructure, StateTransitionError, StateTransitionVerifier,
-        },
-        payload::signed_transaction::TransactionCapabilityFlag,
-        protocol::{ProtocolParameters, WorkScore, WorkScoreParameters},
-        semantic::{SemanticValidationContext, TransactionFailureReason},
-        unlock::Unlock,
-        Error,
-=======
 use crate::types::block::{
     address::{Address, AnchorAddress},
     output::{
@@ -38,10 +20,9 @@
         unlock_condition::{verify_allowed_unlock_conditions, UnlockCondition, UnlockConditionFlags, UnlockConditions},
         ChainId, MinimumOutputAmount, NativeToken, NativeTokens, Output, OutputBuilderAmount, OutputId,
         StateTransitionError, StateTransitionVerifier, StorageScore, StorageScoreParameters,
->>>>>>> 51d6e8e1
     },
     payload::signed_transaction::TransactionCapabilityFlag,
-    protocol::ProtocolParameters,
+    protocol::{ProtocolParameters, WorkScore, WorkScoreParameters},
     semantic::{SemanticValidationContext, TransactionFailureReason},
     unlock::Unlock,
     Error,
