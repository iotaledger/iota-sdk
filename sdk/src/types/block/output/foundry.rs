--- conflicted
+++ resolved
@@ -64,17 +64,10 @@
             native_tokens: BTreeSet::new(),
             serial_number,
             token_scheme,
-<<<<<<< HEAD
             unlock_conditions: BTreeSet::new(),
             features: BTreeSet::new(),
             immutable_features: BTreeSet::new(),
-        })
-=======
-            unlock_conditions: Vec::new(),
-            features: Vec::new(),
-            immutable_features: Vec::new(),
-        }
->>>>>>> a837245f
+        }
     }
 
     /// Sets the amount to the provided value.
