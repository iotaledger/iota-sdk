--- conflicted
+++ resolved
@@ -25,14 +25,9 @@
             NativeTokens, Output, OutputBuilderAmount, OutputId, Rent, RentStructure, StateTransitionError,
             StateTransitionVerifier, TokenId, TokenScheme,
         },
-<<<<<<< HEAD
-        protocol::{ProtocolParameters, WorkScore, WorkScoreStructure},
-        semantic::{TransactionFailureReason, ValidationContext},
-=======
         payload::signed_transaction::{TransactionCapabilities, TransactionCapabilityFlag},
-        protocol::ProtocolParameters,
+        protocol::{ProtocolParameters, WorkScore, WorkScoreParameters},
         semantic::{SemanticValidationContext, TransactionFailureReason},
->>>>>>> 1bf1a534
         unlock::Unlock,
         Error,
     },
@@ -622,16 +617,20 @@
 }
 
 impl WorkScore for FoundryOutput {
-    fn work_score(&self, work_score_params: WorkScoreStructure) -> u32 {
+    fn work_score(&self, work_score_params: WorkScoreParameters) -> u32 {
         let native_tokens_score = self.native_tokens().work_score(work_score_params);
         let features_score = self.features().work_score(work_score_params);
         let immutable_features_score = self.immutable_features().work_score(work_score_params);
         let token_scheme_score = self
             .token_scheme()
             .is_simple()
-            .then_some(work_score_params.native_token)
+            .then_some(work_score_params.native_token())
             .unwrap_or(0);
-        work_score_params.output + native_tokens_score + features_score + immutable_features_score + token_scheme_score
+        work_score_params.output()
+            + native_tokens_score
+            + features_score
+            + immutable_features_score
+            + token_scheme_score
     }
 }
 
