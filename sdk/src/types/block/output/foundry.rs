// Copyright 2021 IOTA Stiftung
// SPDX-License-Identifier: Apache-2.0

use alloc::collections::{BTreeMap, BTreeSet};
use core::cmp::Ordering;

use packable::{
    error::{UnpackError, UnpackErrorExt},
    packer::{Packer, SlicePacker},
    unpacker::Unpacker,
    Packable, PackableExt,
};
use primitive_types::U256;

<<<<<<< HEAD
use crate::types::{
    block::{
        address::{AccountAddress, Address},
        output::{
            account::AccountId,
            feature::{verify_allowed_features, Feature, FeatureFlags, Features},
            unlock_condition::{
                verify_allowed_unlock_conditions, UnlockCondition, UnlockConditionFlags, UnlockConditions,
            },
            verify_output_amount_min, verify_output_amount_packable, ChainId, NativeToken, NativeTokens, Output,
            OutputBuilderAmount, OutputId, Rent, RentStructure, StateTransitionError, StateTransitionVerifier, TokenId,
            TokenScheme,
        },
        payload::signed_transaction::{TransactionCapabilities, TransactionCapabilityFlag},
        protocol::{ProtocolParameters, WorkScore, WorkScoreParameters},
        semantic::{SemanticValidationContext, TransactionFailureReason},
        unlock::Unlock,
        Error,
=======
use crate::types::block::{
    address::{AccountAddress, Address},
    output::{
        account::AccountId,
        feature::{verify_allowed_features, Feature, FeatureFlags, Features, NativeTokenFeature},
        unlock_condition::{verify_allowed_unlock_conditions, UnlockCondition, UnlockConditionFlags, UnlockConditions},
        ChainId, MinimumOutputAmount, NativeToken, Output, OutputBuilderAmount, OutputId, StateTransitionError,
        StateTransitionVerifier, StorageScore, StorageScoreParameters, TokenId, TokenScheme,
>>>>>>> 51d6e8e1
    },
    payload::signed_transaction::{TransactionCapabilities, TransactionCapabilityFlag},
    protocol::ProtocolParameters,
    semantic::{SemanticValidationContext, TransactionFailureReason},
    unlock::Unlock,
    Error,
};

crate::impl_id!(
    /// Unique identifier of the [`FoundryOutput`](crate::types::block::output::FoundryOutput),
    /// which is the BLAKE2b-256 hash of the [`OutputId`](crate::types::block::output::OutputId) that created it.
    pub FoundryId {
        pub const LENGTH: usize = 38;
    }
);

impl From<TokenId> for FoundryId {
    fn from(token_id: TokenId) -> Self {
        Self::new(*token_id)
    }
}

impl FoundryId {
    /// Builds a new [`FoundryId`] from its components.
    pub fn build(account_address: &AccountAddress, serial_number: u32, token_scheme_kind: u8) -> Self {
        let mut bytes = [0u8; Self::LENGTH];
        let mut packer = SlicePacker::new(&mut bytes);

        // PANIC: packing to an array of the correct length can't fail.
        Address::Account(*account_address).pack(&mut packer).unwrap();
        serial_number.pack(&mut packer).unwrap();
        token_scheme_kind.pack(&mut packer).unwrap();

        Self::new(bytes)
    }

    /// Returns the [`AccountAddress`] of the [`FoundryId`].
    pub fn account_address(&self) -> AccountAddress {
        // PANIC: the lengths are known.
        AccountAddress::from(AccountId::new(self.0[1..AccountId::LENGTH + 1].try_into().unwrap()))
    }

    /// Returns the serial number of the [`FoundryId`].
    pub fn serial_number(&self) -> u32 {
        // PANIC: the lengths are known.
        u32::from_le_bytes(
            self.0[AccountId::LENGTH + 1..AccountId::LENGTH + 1 + core::mem::size_of::<u32>()]
                .try_into()
                .unwrap(),
        )
    }

    /// Returns the [`TokenScheme`](crate::types::block::output::TokenScheme) kind of the [`FoundryId`].
    pub fn token_scheme_kind(&self) -> u8 {
        // PANIC: the length is known.
        *self.0.last().unwrap()
    }
}

/// Builder for a [`FoundryOutput`].
#[derive(Clone)]
#[must_use]
pub struct FoundryOutputBuilder {
    amount: OutputBuilderAmount,
    serial_number: u32,
    token_scheme: TokenScheme,
    unlock_conditions: BTreeSet<UnlockCondition>,
    features: BTreeSet<Feature>,
    immutable_features: BTreeSet<Feature>,
}

impl FoundryOutputBuilder {
    /// Creates a [`FoundryOutputBuilder`] with a provided amount.
    pub fn new_with_amount(amount: u64, serial_number: u32, token_scheme: TokenScheme) -> Self {
        Self::new(OutputBuilderAmount::Amount(amount), serial_number, token_scheme)
    }

    /// Creates a [`FoundryOutputBuilder`] with provided storage score parameters.
    /// The amount will be set to the minimum required amount of the resulting output.
    pub fn new_with_minimum_amount(
        params: StorageScoreParameters,
        serial_number: u32,
        token_scheme: TokenScheme,
    ) -> Self {
        Self::new(OutputBuilderAmount::MinimumAmount(params), serial_number, token_scheme)
    }

    fn new(amount: OutputBuilderAmount, serial_number: u32, token_scheme: TokenScheme) -> Self {
        Self {
            amount,
            serial_number,
            token_scheme,
            unlock_conditions: BTreeSet::new(),
            features: BTreeSet::new(),
            immutable_features: BTreeSet::new(),
        }
    }

    /// Sets the amount to the provided value.
    #[inline(always)]
    pub fn with_amount(mut self, amount: u64) -> Self {
        self.amount = OutputBuilderAmount::Amount(amount);
        self
    }

    /// Sets the amount to the minimum required amount.
    #[inline(always)]
    pub fn with_minimum_amount(mut self, params: StorageScoreParameters) -> Self {
        self.amount = OutputBuilderAmount::MinimumAmount(params);
        self
    }

    /// Sets the serial number to the provided value.
    #[inline(always)]
    pub fn with_serial_number(mut self, serial_number: u32) -> Self {
        self.serial_number = serial_number;
        self
    }

    /// Sets the token scheme to the provided value.
    #[inline(always)]
    pub fn with_token_scheme(mut self, token_scheme: TokenScheme) -> Self {
        self.token_scheme = token_scheme;
        self
    }

    /// Adds an [`UnlockCondition`] to the builder, if one does not already exist of that type.
    #[inline(always)]
    pub fn add_unlock_condition(mut self, unlock_condition: impl Into<UnlockCondition>) -> Self {
        self.unlock_conditions.insert(unlock_condition.into());
        self
    }

    /// Sets the [`UnlockConditions`]s in the builder, overwriting any existing values.
    #[inline(always)]
    pub fn with_unlock_conditions(
        mut self,
        unlock_conditions: impl IntoIterator<Item = impl Into<UnlockCondition>>,
    ) -> Self {
        self.unlock_conditions = unlock_conditions.into_iter().map(Into::into).collect();
        self
    }

    /// Replaces an [`UnlockCondition`] of the builder with a new one, or adds it.
    pub fn replace_unlock_condition(mut self, unlock_condition: impl Into<UnlockCondition>) -> Self {
        self.unlock_conditions.replace(unlock_condition.into());
        self
    }

    /// Clears all [`UnlockConditions`]s from the builder.
    #[inline(always)]
    pub fn clear_unlock_conditions(mut self) -> Self {
        self.unlock_conditions.clear();
        self
    }

    /// Adds a [`Feature`] to the builder, if one does not already exist of that type.
    #[inline(always)]
    pub fn add_feature(mut self, feature: impl Into<Feature>) -> Self {
        self.features.insert(feature.into());
        self
    }

    /// Sets the [`Feature`]s in the builder, overwriting any existing values.
    #[inline(always)]
    pub fn with_features(mut self, features: impl IntoIterator<Item = impl Into<Feature>>) -> Self {
        self.features = features.into_iter().map(Into::into).collect();
        self
    }

    /// Replaces a [`Feature`] of the builder with a new one, or adds it.
    pub fn replace_feature(mut self, feature: impl Into<Feature>) -> Self {
        self.features.replace(feature.into());
        self
    }

    /// Clears all [`Feature`]s from the builder.
    #[inline(always)]
    pub fn clear_features(mut self) -> Self {
        self.features.clear();
        self
    }

    /// Sets the native token of the builder.
    #[inline(always)]
    pub fn with_native_token(self, native_token: impl Into<NativeToken>) -> Self {
        self.add_feature(NativeTokenFeature::from(native_token.into()))
    }

    /// Adds an immutable [`Feature`] to the builder, if one does not already exist of that type.
    #[inline(always)]
    pub fn add_immutable_feature(mut self, immutable_feature: impl Into<Feature>) -> Self {
        self.immutable_features.insert(immutable_feature.into());
        self
    }

    /// Sets the immutable [`Feature`]s in the builder, overwriting any existing values.
    #[inline(always)]
    pub fn with_immutable_features(mut self, immutable_features: impl IntoIterator<Item = impl Into<Feature>>) -> Self {
        self.immutable_features = immutable_features.into_iter().map(Into::into).collect();
        self
    }

    /// Replaces an immutable [`Feature`] of the builder with a new one, or adds it.
    pub fn replace_immutable_feature(mut self, immutable_feature: impl Into<Feature>) -> Self {
        self.immutable_features.replace(immutable_feature.into());
        self
    }

    /// Clears all immutable [`Feature`]s from the builder.
    #[inline(always)]
    pub fn clear_immutable_features(mut self) -> Self {
        self.immutable_features.clear();
        self
    }

    ///
    pub fn finish(self) -> Result<FoundryOutput, Error> {
        if self.serial_number == 0 {
            return Err(Error::InvalidFoundryZeroSerialNumber);
        }

        let unlock_conditions = UnlockConditions::from_set(self.unlock_conditions)?;

        verify_unlock_conditions(&unlock_conditions)?;

        let features = Features::from_set(self.features)?;

        verify_allowed_features(&features, FoundryOutput::ALLOWED_FEATURES)?;

        let immutable_features = Features::from_set(self.immutable_features)?;

        verify_allowed_features(&immutable_features, FoundryOutput::ALLOWED_IMMUTABLE_FEATURES)?;

        let mut output = FoundryOutput {
            amount: 0,
            serial_number: self.serial_number,
            token_scheme: self.token_scheme,
            unlock_conditions,
            features,
            immutable_features,
        };

        output.amount = match self.amount {
            OutputBuilderAmount::Amount(amount) => amount,
            OutputBuilderAmount::MinimumAmount(params) => output.minimum_amount(params),
        };

        Ok(output)
    }

    /// Finishes the [`FoundryOutputBuilder`] into an [`Output`].
    pub fn finish_output(self) -> Result<Output, Error> {
        Ok(Output::Foundry(self.finish()?))
    }
}

impl From<&FoundryOutput> for FoundryOutputBuilder {
    fn from(output: &FoundryOutput) -> Self {
        Self {
            amount: OutputBuilderAmount::Amount(output.amount),
            serial_number: output.serial_number,
            token_scheme: output.token_scheme.clone(),
            unlock_conditions: output.unlock_conditions.iter().cloned().collect(),
            features: output.features.iter().cloned().collect(),
            immutable_features: output.immutable_features.iter().cloned().collect(),
        }
    }
}

/// Describes a foundry output that is controlled by an account.
#[derive(Clone, Debug, Eq, PartialEq, Ord, PartialOrd, Hash)]
pub struct FoundryOutput {
    /// Amount of IOTA coins to deposit with this output.
    amount: u64,
    /// The serial number of the foundry with respect to the controlling account.
    serial_number: u32,
    /// Define the supply control scheme of the native tokens controlled by the foundry.
    token_scheme: TokenScheme,
    /// Define how the output can be unlocked in a transaction.
    unlock_conditions: UnlockConditions,
    /// Features of the output.
    features: Features,
    /// Immutable features of the output.
    immutable_features: Features,
}

impl FoundryOutput {
    /// The [`Output`](crate::types::block::output::Output) kind of a [`FoundryOutput`].
    pub const KIND: u8 = 3;
    /// The set of allowed [`UnlockCondition`]s for a [`FoundryOutput`].
    pub const ALLOWED_UNLOCK_CONDITIONS: UnlockConditionFlags = UnlockConditionFlags::IMMUTABLE_ACCOUNT_ADDRESS;
    /// The set of allowed [`Feature`]s for a [`FoundryOutput`].
    pub const ALLOWED_FEATURES: FeatureFlags = FeatureFlags::METADATA.union(FeatureFlags::NATIVE_TOKEN);
    /// The set of allowed immutable [`Feature`]s for a [`FoundryOutput`].
    pub const ALLOWED_IMMUTABLE_FEATURES: FeatureFlags = FeatureFlags::METADATA;

    /// Creates a new [`FoundryOutputBuilder`] with a provided amount.
    #[inline(always)]
    pub fn build_with_amount(amount: u64, serial_number: u32, token_scheme: TokenScheme) -> FoundryOutputBuilder {
        FoundryOutputBuilder::new_with_amount(amount, serial_number, token_scheme)
    }

    /// Creates a new [`FoundryOutputBuilder`] with provided storage score parameters.
    /// The amount will be set to the minimum required amount of the resulting output.
    #[inline(always)]
    pub fn build_with_minimum_amount(
        params: StorageScoreParameters,
        serial_number: u32,
        token_scheme: TokenScheme,
    ) -> FoundryOutputBuilder {
        FoundryOutputBuilder::new_with_minimum_amount(params, serial_number, token_scheme)
    }

    ///
    #[inline(always)]
    pub fn amount(&self) -> u64 {
        self.amount
    }

    ///
    #[inline(always)]
    pub fn serial_number(&self) -> u32 {
        self.serial_number
    }

    ///
    #[inline(always)]
    pub fn token_scheme(&self) -> &TokenScheme {
        &self.token_scheme
    }

    ///
    #[inline(always)]
    pub fn unlock_conditions(&self) -> &UnlockConditions {
        &self.unlock_conditions
    }

    ///
    #[inline(always)]
    pub fn features(&self) -> &Features {
        &self.features
    }

    ///
    #[inline(always)]
    pub fn native_token(&self) -> Option<&NativeToken> {
        self.features.native_token().map(|f| f.native_token())
    }

    ///
    #[inline(always)]
    pub fn immutable_features(&self) -> &Features {
        &self.immutable_features
    }

    ///
    #[inline(always)]
    pub fn account_address(&self) -> &AccountAddress {
        // A FoundryOutput must have an ImmutableAccountAddressUnlockCondition.
        self.unlock_conditions
            .immutable_account_address()
            .map(|unlock_condition| unlock_condition.address())
            .unwrap()
    }

    /// Returns the [`FoundryId`] of the [`FoundryOutput`].
    pub fn id(&self) -> FoundryId {
        FoundryId::build(self.account_address(), self.serial_number, self.token_scheme.kind())
    }

    /// Returns the [`TokenId`] of the [`FoundryOutput`].
    pub fn token_id(&self) -> TokenId {
        TokenId::from(self.id())
    }

    ///
    #[inline(always)]
    pub fn chain_id(&self) -> ChainId {
        ChainId::Foundry(self.id())
    }

    ///
    pub fn unlock(
        &self,
        _output_id: &OutputId,
        unlock: &Unlock,
        context: &mut SemanticValidationContext<'_>,
    ) -> Result<(), TransactionFailureReason> {
        Address::from(*self.account_address()).unlock(unlock, context)
    }

    // Transition, just without full SemanticValidationContext
    pub(crate) fn transition_inner(
        current_state: &Self,
        next_state: &Self,
        input_native_tokens: &BTreeMap<TokenId, U256>,
        output_native_tokens: &BTreeMap<TokenId, U256>,
        capabilities: &TransactionCapabilities,
    ) -> Result<(), StateTransitionError> {
        if current_state.account_address() != next_state.account_address()
            || current_state.serial_number != next_state.serial_number
            || current_state.immutable_features != next_state.immutable_features
        {
            return Err(StateTransitionError::MutatedImmutableField);
        }

        let token_id = next_state.token_id();
        let input_tokens = input_native_tokens.get(&token_id).copied().unwrap_or_default();
        let output_tokens = output_native_tokens.get(&token_id).copied().unwrap_or_default();
        let TokenScheme::Simple(ref current_token_scheme) = current_state.token_scheme;
        let TokenScheme::Simple(ref next_token_scheme) = next_state.token_scheme;

        if current_token_scheme.maximum_supply() != next_token_scheme.maximum_supply() {
            return Err(StateTransitionError::MutatedImmutableField);
        }

        if current_token_scheme.minted_tokens() > next_token_scheme.minted_tokens()
            || current_token_scheme.melted_tokens() > next_token_scheme.melted_tokens()
        {
            return Err(StateTransitionError::NonMonotonicallyIncreasingNativeTokens);
        }

        match input_tokens.cmp(&output_tokens) {
            Ordering::Less => {
                // Mint

                // This can't underflow as it is known that current_minted_tokens <= next_minted_tokens.
                let minted_diff = next_token_scheme.minted_tokens() - current_token_scheme.minted_tokens();
                // This can't underflow as it is known that input_tokens < output_tokens (Ordering::Less).
                let token_diff = output_tokens - input_tokens;

                if minted_diff != token_diff {
                    return Err(StateTransitionError::InconsistentNativeTokensMint);
                }

                if current_token_scheme.melted_tokens() != next_token_scheme.melted_tokens() {
                    return Err(StateTransitionError::InconsistentNativeTokensMint);
                }
            }
            Ordering::Equal => {
                // Transition

                if current_token_scheme.minted_tokens() != next_token_scheme.minted_tokens()
                    || current_token_scheme.melted_tokens() != next_token_scheme.melted_tokens()
                {
                    return Err(StateTransitionError::InconsistentNativeTokensTransition);
                }
            }
            Ordering::Greater => {
                // Melt / Burn

                if current_token_scheme.melted_tokens() != next_token_scheme.melted_tokens()
                    && current_token_scheme.minted_tokens() != next_token_scheme.minted_tokens()
                {
                    return Err(StateTransitionError::InconsistentNativeTokensMeltBurn);
                }

                // This can't underflow as it is known that current_melted_tokens <= next_melted_tokens.
                let melted_diff = next_token_scheme.melted_tokens() - current_token_scheme.melted_tokens();
                // This can't underflow as it is known that input_tokens > output_tokens (Ordering::Greater).
                let token_diff = input_tokens - output_tokens;

                if melted_diff > token_diff {
                    return Err(StateTransitionError::InconsistentNativeTokensMeltBurn);
                }

                let burned_diff = token_diff - melted_diff;

                if !burned_diff.is_zero() && !capabilities.has_capability(TransactionCapabilityFlag::BurnNativeTokens) {
                    return Err(TransactionFailureReason::TransactionCapabilityManaBurningNotAllowed)?;
                }
            }
        }

        Ok(())
    }
}

impl StorageScore for FoundryOutput {
    fn storage_score(&self, params: StorageScoreParameters) -> u64 {
        params.output_offset()
            // Type byte
            + (1 + self.packed_len() as u64) * params.data_factor() as u64
            + self.unlock_conditions.storage_score(params)
            + self.features.storage_score(params)
            + self.immutable_features.storage_score(params)
    }
}

impl MinimumOutputAmount for FoundryOutput {}

impl StateTransitionVerifier for FoundryOutput {
    fn creation(next_state: &Self, context: &SemanticValidationContext<'_>) -> Result<(), StateTransitionError> {
        let account_chain_id = ChainId::from(*next_state.account_address().account_id());

        if let (Some(Output::Account(input_account)), Some(Output::Account(output_account))) = (
            context.input_chains.get(&account_chain_id),
            context.output_chains.get(&account_chain_id),
        ) {
            if input_account.foundry_counter() >= next_state.serial_number()
                || next_state.serial_number() > output_account.foundry_counter()
            {
                return Err(StateTransitionError::InconsistentFoundrySerialNumber);
            }
        } else {
            return Err(StateTransitionError::MissingAccountForFoundry);
        }

        let token_id = next_state.token_id();
        let output_tokens = context.output_native_tokens.get(&token_id).copied().unwrap_or_default();
        let TokenScheme::Simple(ref next_token_scheme) = next_state.token_scheme;

        // No native tokens should be referenced prior to the foundry creation.
        if context.input_native_tokens.contains_key(&token_id) {
            return Err(StateTransitionError::InconsistentNativeTokensFoundryCreation);
        }

        if output_tokens != next_token_scheme.minted_tokens() || !next_token_scheme.melted_tokens().is_zero() {
            return Err(StateTransitionError::InconsistentNativeTokensFoundryCreation);
        }

        Ok(())
    }

    fn transition(
        current_state: &Self,
        next_state: &Self,
        context: &SemanticValidationContext<'_>,
    ) -> Result<(), StateTransitionError> {
        Self::transition_inner(
            current_state,
            next_state,
            &context.input_native_tokens,
            &context.output_native_tokens,
            context.transaction.capabilities(),
        )
    }

    fn destruction(current_state: &Self, context: &SemanticValidationContext<'_>) -> Result<(), StateTransitionError> {
        if !context
            .transaction
            .has_capability(TransactionCapabilityFlag::DestroyFoundryOutputs)
        {
            return Err(TransactionFailureReason::TransactionCapabilityFoundryDestructionNotAllowed)?;
        }

        let token_id = current_state.token_id();
        let input_tokens = context.input_native_tokens.get(&token_id).copied().unwrap_or_default();
        let TokenScheme::Simple(ref current_token_scheme) = current_state.token_scheme;

        // No native tokens should be referenced after the foundry destruction.
        if context.output_native_tokens.contains_key(&token_id) {
            return Err(StateTransitionError::InconsistentNativeTokensFoundryDestruction);
        }

        // This can't underflow as it is known that minted_tokens >= melted_tokens (syntactic rule).
        let minted_melted_diff = current_token_scheme.minted_tokens() - current_token_scheme.melted_tokens();

        if minted_melted_diff != input_tokens {
            return Err(StateTransitionError::InconsistentNativeTokensFoundryDestruction);
        }

        Ok(())
    }
}

impl WorkScore for FoundryOutput {
    fn work_score(&self, work_score_params: WorkScoreParameters) -> u32 {
        let native_tokens_score = self.native_tokens().work_score(work_score_params);
        let features_score = self.features().work_score(work_score_params);
        let immutable_features_score = self.immutable_features().work_score(work_score_params);
        let token_scheme_score = self
            .token_scheme()
            .is_simple()
            .then_some(work_score_params.native_token())
            .unwrap_or(0);
        work_score_params.output()
            + native_tokens_score
            + features_score
            + immutable_features_score
            + token_scheme_score
    }
}

impl Packable for FoundryOutput {
    type UnpackError = Error;
    type UnpackVisitor = ProtocolParameters;

    fn pack<P: Packer>(&self, packer: &mut P) -> Result<(), P::Error> {
        self.amount.pack(packer)?;
        self.serial_number.pack(packer)?;
        self.token_scheme.pack(packer)?;
        self.unlock_conditions.pack(packer)?;
        self.features.pack(packer)?;
        self.immutable_features.pack(packer)?;

        Ok(())
    }

    fn unpack<U: Unpacker, const VERIFY: bool>(
        unpacker: &mut U,
        visitor: &Self::UnpackVisitor,
    ) -> Result<Self, UnpackError<Self::UnpackError, U::Error>> {
        let amount = u64::unpack::<_, VERIFY>(unpacker, &()).coerce()?;

        let serial_number = u32::unpack::<_, VERIFY>(unpacker, &()).coerce()?;
        let token_scheme = TokenScheme::unpack::<_, VERIFY>(unpacker, &())?;

        let unlock_conditions = UnlockConditions::unpack::<_, VERIFY>(unpacker, visitor)?;

        if VERIFY {
            verify_unlock_conditions(&unlock_conditions).map_err(UnpackError::Packable)?;
        }

        let features = Features::unpack::<_, VERIFY>(unpacker, &())?;

        if VERIFY {
            verify_allowed_features(&features, Self::ALLOWED_FEATURES).map_err(UnpackError::Packable)?;
        }

        let immutable_features = Features::unpack::<_, VERIFY>(unpacker, &())?;

        if VERIFY {
            verify_allowed_features(&immutable_features, Self::ALLOWED_IMMUTABLE_FEATURES)
                .map_err(UnpackError::Packable)?;
        }

        Ok(Self {
            amount,
            serial_number,
            token_scheme,
            unlock_conditions,
            features,
            immutable_features,
        })
    }
}

fn verify_unlock_conditions(unlock_conditions: &UnlockConditions) -> Result<(), Error> {
    if unlock_conditions.immutable_account_address().is_none() {
        Err(Error::MissingAddressUnlockCondition)
    } else {
        verify_allowed_unlock_conditions(unlock_conditions, FoundryOutput::ALLOWED_UNLOCK_CONDITIONS)
    }
}

#[cfg(feature = "serde")]
pub(crate) mod dto {
    use alloc::vec::Vec;

    use serde::{Deserialize, Serialize};

    use super::*;
    use crate::{
        types::block::{output::unlock_condition::dto::UnlockConditionDto, Error},
        utils::serde::string,
    };

    #[derive(Clone, Debug, Eq, PartialEq, Serialize, Deserialize)]
    #[serde(rename_all = "camelCase")]
    pub struct FoundryOutputDto {
        #[serde(rename = "type")]
        pub kind: u8,
        #[serde(with = "string")]
        pub amount: u64,
        pub serial_number: u32,
        pub token_scheme: TokenScheme,
        pub unlock_conditions: Vec<UnlockConditionDto>,
        #[serde(skip_serializing_if = "Vec::is_empty", default)]
        pub features: Vec<Feature>,
        #[serde(skip_serializing_if = "Vec::is_empty", default)]
        pub immutable_features: Vec<Feature>,
    }

    impl From<&FoundryOutput> for FoundryOutputDto {
        fn from(value: &FoundryOutput) -> Self {
            Self {
                kind: FoundryOutput::KIND,
                amount: value.amount(),
                serial_number: value.serial_number(),
                token_scheme: value.token_scheme().clone(),
                unlock_conditions: value.unlock_conditions().iter().map(Into::into).collect::<_>(),
                features: value.features().to_vec(),
                immutable_features: value.immutable_features().to_vec(),
            }
        }
    }

    impl TryFrom<FoundryOutputDto> for FoundryOutput {
        type Error = Error;

        fn try_from(dto: FoundryOutputDto) -> Result<Self, Self::Error> {
            let mut builder: FoundryOutputBuilder =
                FoundryOutputBuilder::new_with_amount(dto.amount, dto.serial_number, dto.token_scheme);

            for b in dto.features {
                builder = builder.add_feature(b);
            }

            for b in dto.immutable_features {
                builder = builder.add_immutable_feature(b);
            }

            for u in dto.unlock_conditions {
                builder = builder.add_unlock_condition(UnlockCondition::from(u));
            }

            builder.finish()
        }
    }

    impl FoundryOutput {
        #[allow(clippy::too_many_arguments)]
        pub fn try_from_dtos(
            amount: OutputBuilderAmount,
            serial_number: u32,
            token_scheme: TokenScheme,
            unlock_conditions: Vec<UnlockConditionDto>,
            features: Option<Vec<Feature>>,
            immutable_features: Option<Vec<Feature>>,
        ) -> Result<Self, Error> {
            let mut builder = match amount {
                OutputBuilderAmount::Amount(amount) => {
                    FoundryOutputBuilder::new_with_amount(amount, serial_number, token_scheme)
                }
                OutputBuilderAmount::MinimumAmount(params) => {
                    FoundryOutputBuilder::new_with_minimum_amount(params, serial_number, token_scheme)
                }
            };

            let unlock_conditions = unlock_conditions
                .into_iter()
                .map(UnlockCondition::from)
                .collect::<Vec<UnlockCondition>>();
            builder = builder.with_unlock_conditions(unlock_conditions);

            if let Some(features) = features {
                builder = builder.with_features(features);
            }

            if let Some(immutable_features) = immutable_features {
                builder = builder.with_immutable_features(immutable_features);
            }

            builder.finish()
        }
    }
}

#[cfg(test)]
mod tests {
    use pretty_assertions::assert_eq;

    use super::*;
    use crate::types::block::{
        output::{
            dto::OutputDto, unlock_condition::ImmutableAccountAddressUnlockCondition, FoundryId, SimpleTokenScheme,
            TokenId,
        },
        protocol::protocol_parameters,
        rand::{
            address::rand_account_address,
            output::{
                feature::{rand_allowed_features, rand_metadata_feature},
                rand_foundry_output, rand_token_scheme,
            },
        },
    };

    #[test]
    fn to_from_dto() {
        let protocol_parameters = protocol_parameters();
        let output = rand_foundry_output(protocol_parameters.token_supply());
        let dto = OutputDto::Foundry((&output).into());
        let output_unver = Output::try_from(dto.clone()).unwrap();
        assert_eq!(&output, output_unver.as_foundry());
        let output_ver = Output::try_from(dto).unwrap();
        assert_eq!(&output, output_ver.as_foundry());

        let foundry_id = FoundryId::build(&rand_account_address(), 0, SimpleTokenScheme::KIND);

        let test_split_dto = |builder: FoundryOutputBuilder| {
            let output_split = FoundryOutput::try_from_dtos(
                builder.amount,
                builder.serial_number,
                builder.token_scheme.clone(),
                builder.unlock_conditions.iter().map(Into::into).collect(),
                Some(builder.features.iter().cloned().collect()),
                Some(builder.immutable_features.iter().cloned().collect()),
            )
            .unwrap();
            assert_eq!(builder.finish().unwrap(), output_split);
        };

        let builder = FoundryOutput::build_with_amount(100, 123, rand_token_scheme())
            .with_native_token(NativeToken::new(TokenId::from(foundry_id), 1000).unwrap())
            .add_unlock_condition(ImmutableAccountAddressUnlockCondition::new(rand_account_address()))
            .add_immutable_feature(rand_metadata_feature())
            .with_features(rand_allowed_features(FoundryOutput::ALLOWED_FEATURES));
        test_split_dto(builder);

        let builder = FoundryOutput::build_with_minimum_amount(
            protocol_parameters.storage_score_parameters(),
            123,
            rand_token_scheme(),
        )
        .with_native_token(NativeToken::new(TokenId::from(foundry_id), 1000).unwrap())
        .add_unlock_condition(ImmutableAccountAddressUnlockCondition::new(rand_account_address()))
        .add_immutable_feature(rand_metadata_feature())
        .with_features(rand_allowed_features(FoundryOutput::ALLOWED_FEATURES));
        test_split_dto(builder);
    }
}<|MERGE_RESOLUTION|>--- conflicted
+++ resolved
@@ -12,26 +12,6 @@
 };
 use primitive_types::U256;
 
-<<<<<<< HEAD
-use crate::types::{
-    block::{
-        address::{AccountAddress, Address},
-        output::{
-            account::AccountId,
-            feature::{verify_allowed_features, Feature, FeatureFlags, Features},
-            unlock_condition::{
-                verify_allowed_unlock_conditions, UnlockCondition, UnlockConditionFlags, UnlockConditions,
-            },
-            verify_output_amount_min, verify_output_amount_packable, ChainId, NativeToken, NativeTokens, Output,
-            OutputBuilderAmount, OutputId, Rent, RentStructure, StateTransitionError, StateTransitionVerifier, TokenId,
-            TokenScheme,
-        },
-        payload::signed_transaction::{TransactionCapabilities, TransactionCapabilityFlag},
-        protocol::{ProtocolParameters, WorkScore, WorkScoreParameters},
-        semantic::{SemanticValidationContext, TransactionFailureReason},
-        unlock::Unlock,
-        Error,
-=======
 use crate::types::block::{
     address::{AccountAddress, Address},
     output::{
@@ -40,10 +20,9 @@
         unlock_condition::{verify_allowed_unlock_conditions, UnlockCondition, UnlockConditionFlags, UnlockConditions},
         ChainId, MinimumOutputAmount, NativeToken, Output, OutputBuilderAmount, OutputId, StateTransitionError,
         StateTransitionVerifier, StorageScore, StorageScoreParameters, TokenId, TokenScheme,
->>>>>>> 51d6e8e1
     },
     payload::signed_transaction::{TransactionCapabilities, TransactionCapabilityFlag},
-    protocol::ProtocolParameters,
+    protocol::{ProtocolParameters, WorkScore, WorkScoreParameters},
     semantic::{SemanticValidationContext, TransactionFailureReason},
     unlock::Unlock,
     Error,
@@ -610,7 +589,6 @@
 
 impl WorkScore for FoundryOutput {
     fn work_score(&self, work_score_params: WorkScoreParameters) -> u32 {
-        let native_tokens_score = self.native_tokens().work_score(work_score_params);
         let features_score = self.features().work_score(work_score_params);
         let immutable_features_score = self.immutable_features().work_score(work_score_params);
         let token_scheme_score = self
@@ -618,11 +596,7 @@
             .is_simple()
             .then_some(work_score_params.native_token())
             .unwrap_or(0);
-        work_score_params.output()
-            + native_tokens_score
-            + features_score
-            + immutable_features_score
-            + token_scheme_score
+        work_score_params.output() + features_score + immutable_features_score + token_scheme_score
     }
 }
 
