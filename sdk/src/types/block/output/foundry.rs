--- conflicted
+++ resolved
@@ -12,35 +12,14 @@
 };
 use primitive_types::U256;
 
-<<<<<<< HEAD
-use crate::types::{
-    block::{
-        address::{AccountAddress, Address},
-        output::{
-            account::AccountId,
-            feature::{verify_allowed_features, Feature, FeatureFlags, Features, NativeTokenFeature},
-            unlock_condition::{
-                verify_allowed_unlock_conditions, UnlockCondition, UnlockConditionFlags, UnlockConditions,
-            },
-            verify_output_amount_min, verify_output_amount_packable, verify_output_amount_supply, ChainId, NativeToken,
-            Output, OutputBuilderAmount, OutputId, Rent, RentStructure, StateTransitionError, StateTransitionVerifier,
-            TokenId, TokenScheme,
-        },
-        payload::signed_transaction::{TransactionCapabilities, TransactionCapabilityFlag},
-        protocol::ProtocolParameters,
-        semantic::{SemanticValidationContext, TransactionFailureReason},
-        unlock::Unlock,
-        Error,
-=======
 use crate::types::block::{
     address::{AccountAddress, Address},
     output::{
         account::AccountId,
-        feature::{verify_allowed_features, Feature, FeatureFlags, Features},
+        feature::{verify_allowed_features, Feature, FeatureFlags, Features, NativeTokenFeature},
         unlock_condition::{verify_allowed_unlock_conditions, UnlockCondition, UnlockConditionFlags, UnlockConditions},
-        ChainId, MinimumOutputAmount, NativeToken, NativeTokens, Output, OutputBuilderAmount, OutputId,
-        StateTransitionError, StateTransitionVerifier, StorageScore, StorageScoreParameters, TokenId, TokenScheme,
->>>>>>> 383b8a72
+        ChainId, MinimumOutputAmount, NativeToken, Output, OutputBuilderAmount, OutputId, StateTransitionError,
+        StateTransitionVerifier, StorageScore, StorageScoreParameters, TokenId, TokenScheme,
     },
     payload::signed_transaction::{TransactionCapabilities, TransactionCapabilityFlag},
     protocol::ProtocolParameters,
@@ -276,12 +255,7 @@
         verify_allowed_features(&immutable_features, FoundryOutput::ALLOWED_IMMUTABLE_FEATURES)?;
 
         let mut output = FoundryOutput {
-<<<<<<< HEAD
             amount: 1u64,
-=======
-            amount: 0,
-            native_tokens: NativeTokens::from_set(self.native_tokens)?,
->>>>>>> 383b8a72
             serial_number: self.serial_number,
             token_scheme: self.token_scheme,
             unlock_conditions,
@@ -634,12 +608,6 @@
     ) -> Result<Self, UnpackError<Self::UnpackError, U::Error>> {
         let amount = u64::unpack::<_, VERIFY>(unpacker, &()).coerce()?;
 
-<<<<<<< HEAD
-        verify_output_amount_packable::<VERIFY>(&amount, visitor).map_err(UnpackError::Packable)?;
-
-=======
-        let native_tokens = NativeTokens::unpack::<_, VERIFY>(unpacker, &())?;
->>>>>>> 383b8a72
         let serial_number = u32::unpack::<_, VERIFY>(unpacker, &()).coerce()?;
         let token_scheme = TokenScheme::unpack::<_, VERIFY>(unpacker, &())?;
 
