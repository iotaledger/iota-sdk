// Copyright 2021 IOTA Stiftung
// SPDX-License-Identifier: Apache-2.0

use alloc::collections::{BTreeMap, BTreeSet};
use core::cmp::Ordering;

use packable::{
    error::{UnpackError, UnpackErrorExt},
    packer::Packer,
    unpacker::Unpacker,
    Packable,
};
use primitive_types::U256;

<<<<<<< HEAD
use super::{
    rent::{RentBuilder, RentCost},
    verify_output_amount_packable,
};
=======
>>>>>>> 0c748964
use crate::types::{
    block::{
        address::{AccountAddress, Address},
        output::{
            feature::{verify_allowed_features, Feature, FeatureFlags, Features},
            unlock_condition::{
                verify_allowed_unlock_conditions, UnlockCondition, UnlockConditionFlags, UnlockConditions,
            },
            verify_output_amount_min, verify_output_amount_packable, verify_output_amount_supply, ChainId, FoundryId,
            NativeToken, NativeTokens, Output, OutputBuilderAmount, OutputId, Rent, RentStructure,
            StateTransitionError, StateTransitionVerifier, TokenId, TokenScheme,
        },
        protocol::ProtocolParameters,
        semantic::{TransactionFailureReason, ValidationContext},
        unlock::Unlock,
        Error,
    },
    ValidationParams,
};

///
#[derive(Clone)]
#[must_use]
pub struct FoundryOutputBuilder {
    amount: OutputBuilderAmount,
    native_tokens: BTreeSet<NativeToken>,
    serial_number: u32,
    token_scheme: TokenScheme,
    unlock_conditions: BTreeSet<UnlockCondition>,
    features: BTreeSet<Feature>,
    immutable_features: BTreeSet<Feature>,
}

impl FoundryOutputBuilder {
    /// Creates a [`FoundryOutputBuilder`] with a provided amount.
    pub fn new_with_amount(amount: u64, serial_number: u32, token_scheme: TokenScheme) -> Self {
        Self::new(OutputBuilderAmount::Amount(amount), serial_number, token_scheme)
    }

    /// Creates a [`FoundryOutputBuilder`] with a provided rent structure.
    /// The amount will be set to the minimum storage deposit.
    pub fn new_with_minimum_storage_deposit(
        rent_structure: RentStructure,
        serial_number: u32,
        token_scheme: TokenScheme,
    ) -> Self {
        Self::new(
            OutputBuilderAmount::MinimumStorageDeposit(rent_structure),
            serial_number,
            token_scheme,
        )
    }

    fn new(amount: OutputBuilderAmount, serial_number: u32, token_scheme: TokenScheme) -> Self {
        Self {
            amount,
            native_tokens: BTreeSet::new(),
            serial_number,
            token_scheme,
            unlock_conditions: BTreeSet::new(),
            features: BTreeSet::new(),
            immutable_features: BTreeSet::new(),
        }
    }

    /// Sets the amount to the provided value.
    #[inline(always)]
    pub fn with_amount(mut self, amount: u64) -> Self {
        self.amount = OutputBuilderAmount::Amount(amount);
        self
    }

    /// Sets the amount to the minimum storage deposit.
    #[inline(always)]
    pub fn with_minimum_storage_deposit(mut self, rent_structure: RentStructure) -> Self {
        self.amount = OutputBuilderAmount::MinimumStorageDeposit(rent_structure);
        self
    }

    ///
    #[inline(always)]
    pub fn add_native_token(mut self, native_token: NativeToken) -> Self {
        self.native_tokens.insert(native_token);
        self
    }

    ///
    #[inline(always)]
    pub fn with_native_tokens(mut self, native_tokens: impl IntoIterator<Item = NativeToken>) -> Self {
        self.native_tokens = native_tokens.into_iter().collect();
        self
    }

    /// Sets the serial number to the provided value.
    #[inline(always)]
    pub fn with_serial_number(mut self, serial_number: u32) -> Self {
        self.serial_number = serial_number;
        self
    }

    /// Sets the token scheme to the provided value.
    #[inline(always)]
    pub fn with_token_scheme(mut self, token_scheme: TokenScheme) -> Self {
        self.token_scheme = token_scheme;
        self
    }

    /// Adds an [`UnlockCondition`] to the builder, if one does not already exist of that type.
    #[inline(always)]
    pub fn add_unlock_condition(mut self, unlock_condition: impl Into<UnlockCondition>) -> Self {
        self.unlock_conditions.insert(unlock_condition.into());
        self
    }

    /// Sets the [`UnlockConditions`]s in the builder, overwriting any existing values.
    #[inline(always)]
    pub fn with_unlock_conditions(
        mut self,
        unlock_conditions: impl IntoIterator<Item = impl Into<UnlockCondition>>,
    ) -> Self {
        self.unlock_conditions = unlock_conditions.into_iter().map(Into::into).collect();
        self
    }

    /// Replaces an [`UnlockCondition`] of the builder with a new one, or adds it.
    pub fn replace_unlock_condition(mut self, unlock_condition: impl Into<UnlockCondition>) -> Self {
        self.unlock_conditions.replace(unlock_condition.into());
        self
    }

    /// Clears all [`UnlockConditions`]s from the builder.
    #[inline(always)]
    pub fn clear_unlock_conditions(mut self) -> Self {
        self.unlock_conditions.clear();
        self
    }

    /// Adds a [`Feature`] to the builder, if one does not already exist of that type.
    #[inline(always)]
    pub fn add_feature(mut self, feature: impl Into<Feature>) -> Self {
        self.features.insert(feature.into());
        self
    }

    /// Sets the [`Feature`]s in the builder, overwriting any existing values.
    #[inline(always)]
    pub fn with_features(mut self, features: impl IntoIterator<Item = impl Into<Feature>>) -> Self {
        self.features = features.into_iter().map(Into::into).collect();
        self
    }

    /// Replaces a [`Feature`] of the builder with a new one, or adds it.
    pub fn replace_feature(mut self, feature: impl Into<Feature>) -> Self {
        self.features.replace(feature.into());
        self
    }

    /// Clears all [`Feature`]s from the builder.
    #[inline(always)]
    pub fn clear_features(mut self) -> Self {
        self.features.clear();
        self
    }

    /// Adds an immutable [`Feature`] to the builder, if one does not already exist of that type.
    #[inline(always)]
    pub fn add_immutable_feature(mut self, immutable_feature: impl Into<Feature>) -> Self {
        self.immutable_features.insert(immutable_feature.into());
        self
    }

    /// Sets the immutable [`Feature`]s in the builder, overwriting any existing values.
    #[inline(always)]
    pub fn with_immutable_features(mut self, immutable_features: impl IntoIterator<Item = impl Into<Feature>>) -> Self {
        self.immutable_features = immutable_features.into_iter().map(Into::into).collect();
        self
    }

    /// Replaces an immutable [`Feature`] of the builder with a new one, or adds it.
    pub fn replace_immutable_feature(mut self, immutable_feature: impl Into<Feature>) -> Self {
        self.immutable_features.replace(immutable_feature.into());
        self
    }

    /// Clears all immutable [`Feature`]s from the builder.
    #[inline(always)]
    pub fn clear_immutable_features(mut self) -> Self {
        self.immutable_features.clear();
        self
    }

    ///
    pub fn finish(self) -> Result<FoundryOutput, Error> {
        if self.serial_number == 0 {
            return Err(Error::InvalidFoundryZeroSerialNumber);
        }

        let amount = match self.amount {
            OutputBuilderAmount::Amount(amount) => amount,
            OutputBuilderAmount::MinimumStorageDeposit(rent_structure) => self.rent_cost(rent_structure),
        };

        let unlock_conditions = UnlockConditions::from_set(self.unlock_conditions)?;

        verify_unlock_conditions(&unlock_conditions)?;

        let features = Features::from_set(self.features)?;

        verify_allowed_features(&features, FoundryOutput::ALLOWED_FEATURES)?;

        let immutable_features = Features::from_set(self.immutable_features)?;

        verify_allowed_features(&immutable_features, FoundryOutput::ALLOWED_IMMUTABLE_FEATURES)?;

        Ok(FoundryOutput {
            amount,
            native_tokens: NativeTokens::from_set(self.native_tokens)?,
            serial_number: self.serial_number,
            token_scheme: self.token_scheme,
            unlock_conditions,
            features,
            immutable_features,
<<<<<<< HEAD
        })
=======
        };

        output.amount = match self.amount {
            OutputBuilderAmount::Amount(amount) => amount,
            OutputBuilderAmount::MinimumStorageDeposit(rent_structure) => {
                Output::Foundry(output.clone()).rent_cost(rent_structure)
            }
        };

        verify_output_amount_min(output.amount)?;

        Ok(output)
>>>>>>> 0c748964
    }

    ///
    pub fn finish_with_params<'a>(
        self,
        params: impl Into<ValidationParams<'a>> + Send,
    ) -> Result<FoundryOutput, Error> {
        let output = self.finish()?;

        if let Some(token_supply) = params.into().token_supply() {
            verify_output_amount_supply(output.amount, token_supply)?;
        }

        Ok(output)
    }

    /// Finishes the [`FoundryOutputBuilder`] into an [`Output`].
    pub fn finish_output<'a>(self, params: impl Into<ValidationParams<'a>> + Send) -> Result<Output, Error> {
        Ok(Output::Foundry(self.finish_with_params(params)?))
    }
}

impl Rent for FoundryOutputBuilder {
    fn build_weighted_bytes(&self, builder: &mut RentBuilder) {
        builder
            // Kind
            .data_field::<u8>()
            // Amount
            .data_field::<u64>()
            // Native Tokens
            .data_field::<u8>()
            .weighted_field(&self.native_tokens)
            // Serial Number
            .data_field::<u32>()
            // Token Scheme
            .data_field::<TokenScheme>()
            // Unlock Conditions
            .data_field::<u8>()
            .weighted_field(&self.unlock_conditions)
            // Features
            .data_field::<u8>()
            .weighted_field(&self.features)
            // Immutable Features
            .data_field::<u8>()
            .weighted_field(&self.immutable_features);
    }
}

impl RentCost for FoundryOutputBuilder {
    fn build_byte_offset(builder: &mut RentBuilder) {
        Output::build_byte_offset(builder)
    }
}

impl From<&FoundryOutput> for FoundryOutputBuilder {
    fn from(output: &FoundryOutput) -> Self {
        Self {
            amount: OutputBuilderAmount::Amount(output.amount),
            native_tokens: output.native_tokens.iter().copied().collect(),
            serial_number: output.serial_number,
            token_scheme: output.token_scheme.clone(),
            unlock_conditions: output.unlock_conditions.iter().cloned().collect(),
            features: output.features.iter().cloned().collect(),
            immutable_features: output.immutable_features.iter().cloned().collect(),
        }
    }
}

/// Describes a foundry output that is controlled by an account.
#[derive(Clone, Debug, Eq, PartialEq, Ord, PartialOrd, Hash)]
pub struct FoundryOutput {
    // Amount of IOTA tokens held by the output.
    amount: u64,
    // Native tokens held by the output.
    native_tokens: NativeTokens,
    // The serial number of the foundry with respect to the controlling account.
    serial_number: u32,
    token_scheme: TokenScheme,
    unlock_conditions: UnlockConditions,
    features: Features,
    immutable_features: Features,
}

impl FoundryOutput {
    /// The [`Output`](crate::types::block::output::Output) kind of a [`FoundryOutput`].
    pub const KIND: u8 = 5;
    /// The set of allowed [`UnlockCondition`]s for a [`FoundryOutput`].
    pub const ALLOWED_UNLOCK_CONDITIONS: UnlockConditionFlags = UnlockConditionFlags::IMMUTABLE_ACCOUNT_ADDRESS;
    /// The set of allowed [`Feature`]s for a [`FoundryOutput`].
    pub const ALLOWED_FEATURES: FeatureFlags = FeatureFlags::METADATA;
    /// The set of allowed immutable [`Feature`]s for a [`FoundryOutput`].
    pub const ALLOWED_IMMUTABLE_FEATURES: FeatureFlags = FeatureFlags::METADATA;

    /// Creates a new [`FoundryOutputBuilder`] with a provided amount.
    #[inline(always)]
    pub fn build_with_amount(amount: u64, serial_number: u32, token_scheme: TokenScheme) -> FoundryOutputBuilder {
        FoundryOutputBuilder::new_with_amount(amount, serial_number, token_scheme)
    }

    /// Creates a new [`FoundryOutputBuilder`] with a provided rent structure.
    /// The amount will be set to the minimum storage deposit.
    #[inline(always)]
    pub fn build_with_minimum_storage_deposit(
        rent_structure: RentStructure,
        serial_number: u32,
        token_scheme: TokenScheme,
    ) -> FoundryOutputBuilder {
        FoundryOutputBuilder::new_with_minimum_storage_deposit(rent_structure, serial_number, token_scheme)
    }

    ///
    #[inline(always)]
    pub fn amount(&self) -> u64 {
        self.amount
    }

    ///
    #[inline(always)]
    pub fn native_tokens(&self) -> &NativeTokens {
        &self.native_tokens
    }

    ///
    #[inline(always)]
    pub fn serial_number(&self) -> u32 {
        self.serial_number
    }

    ///
    #[inline(always)]
    pub fn token_scheme(&self) -> &TokenScheme {
        &self.token_scheme
    }

    ///
    #[inline(always)]
    pub fn unlock_conditions(&self) -> &UnlockConditions {
        &self.unlock_conditions
    }

    ///
    #[inline(always)]
    pub fn features(&self) -> &Features {
        &self.features
    }

    ///
    #[inline(always)]
    pub fn immutable_features(&self) -> &Features {
        &self.immutable_features
    }

    ///
    #[inline(always)]
    pub fn account_address(&self) -> &AccountAddress {
        // A FoundryOutput must have an ImmutableAccountAddressUnlockCondition.
        self.unlock_conditions
            .immutable_account_address()
            .map(|unlock_condition| unlock_condition.address())
            .unwrap()
    }

    /// Returns the [`FoundryId`] of the [`FoundryOutput`].
    pub fn id(&self) -> FoundryId {
        FoundryId::build(self.account_address(), self.serial_number, self.token_scheme.kind())
    }

    /// Returns the [`TokenId`] of the [`FoundryOutput`].
    pub fn token_id(&self) -> TokenId {
        TokenId::from(self.id())
    }

    ///
    #[inline(always)]
    pub fn chain_id(&self) -> ChainId {
        ChainId::Foundry(self.id())
    }

    ///
    pub fn unlock(
        &self,
        _output_id: &OutputId,
        unlock: &Unlock,
        inputs: &[(&OutputId, &Output)],
        context: &mut ValidationContext<'_>,
    ) -> Result<(), TransactionFailureReason> {
        Address::from(*self.account_address()).unlock(unlock, inputs, context)
    }

    // Transition, just without full ValidationContext
    pub(crate) fn transition_inner(
        current_state: &Self,
        next_state: &Self,
        input_native_tokens: &BTreeMap<TokenId, U256>,
        output_native_tokens: &BTreeMap<TokenId, U256>,
    ) -> Result<(), StateTransitionError> {
        if current_state.account_address() != next_state.account_address()
            || current_state.serial_number != next_state.serial_number
            || current_state.immutable_features != next_state.immutable_features
        {
            return Err(StateTransitionError::MutatedImmutableField);
        }

        let token_id = next_state.token_id();
        let input_tokens = input_native_tokens.get(&token_id).copied().unwrap_or_default();
        let output_tokens = output_native_tokens.get(&token_id).copied().unwrap_or_default();
        let TokenScheme::Simple(ref current_token_scheme) = current_state.token_scheme;
        let TokenScheme::Simple(ref next_token_scheme) = next_state.token_scheme;

        if current_token_scheme.maximum_supply() != next_token_scheme.maximum_supply() {
            return Err(StateTransitionError::MutatedImmutableField);
        }

        if current_token_scheme.minted_tokens() > next_token_scheme.minted_tokens()
            || current_token_scheme.melted_tokens() > next_token_scheme.melted_tokens()
        {
            return Err(StateTransitionError::NonMonotonicallyIncreasingNativeTokens);
        }

        match input_tokens.cmp(&output_tokens) {
            Ordering::Less => {
                // Mint

                // This can't underflow as it is known that current_minted_tokens <= next_minted_tokens.
                let minted_diff = next_token_scheme.minted_tokens() - current_token_scheme.minted_tokens();
                // This can't underflow as it is known that input_tokens < output_tokens (Ordering::Less).
                let token_diff = output_tokens - input_tokens;

                if minted_diff != token_diff {
                    return Err(StateTransitionError::InconsistentNativeTokensMint);
                }

                if current_token_scheme.melted_tokens() != next_token_scheme.melted_tokens() {
                    return Err(StateTransitionError::InconsistentNativeTokensMint);
                }
            }
            Ordering::Equal => {
                // Transition

                if current_token_scheme.minted_tokens() != next_token_scheme.minted_tokens()
                    || current_token_scheme.melted_tokens() != next_token_scheme.melted_tokens()
                {
                    return Err(StateTransitionError::InconsistentNativeTokensTransition);
                }
            }
            Ordering::Greater => {
                // Melt / Burn

                if current_token_scheme.melted_tokens() != next_token_scheme.melted_tokens()
                    && current_token_scheme.minted_tokens() != next_token_scheme.minted_tokens()
                {
                    return Err(StateTransitionError::InconsistentNativeTokensMeltBurn);
                }

                // This can't underflow as it is known that current_melted_tokens <= next_melted_tokens.
                let melted_diff = next_token_scheme.melted_tokens() - current_token_scheme.melted_tokens();
                // This can't underflow as it is known that input_tokens > output_tokens (Ordering::Greater).
                let token_diff = input_tokens - output_tokens;

                if melted_diff > token_diff {
                    return Err(StateTransitionError::InconsistentNativeTokensMeltBurn);
                }
            }
        }

        Ok(())
    }
}

impl Rent for FoundryOutput {
    fn build_weighted_bytes(&self, builder: &mut RentBuilder) {
        builder
            // Kind
            .data_field::<u8>()
            // Amount
            .data_field::<u64>()
            // Native Tokens
            .packable_data_field(&self.native_tokens)
            // Serial Number
            .data_field::<u32>()
            // Token Scheme
            .data_field::<TokenScheme>()
            // Unlock Conditions
            .packable_data_field(&self.unlock_conditions)
            // Features
            .packable_data_field(&self.features)
            // Immutable Features
            .packable_data_field(&self.immutable_features);
    }
}

impl RentCost for FoundryOutput {
    fn build_byte_offset(builder: &mut RentBuilder) {
        Output::build_byte_offset(builder)
    }
}

impl StateTransitionVerifier for FoundryOutput {
    fn creation(next_state: &Self, context: &ValidationContext<'_>) -> Result<(), StateTransitionError> {
        let account_chain_id = ChainId::from(*next_state.account_address().account_id());

        if let (Some(Output::Account(input_account)), Some(Output::Account(output_account))) = (
            context.input_chains.get(&account_chain_id),
            context.output_chains.get(&account_chain_id),
        ) {
            if input_account.foundry_counter() >= next_state.serial_number()
                || next_state.serial_number() > output_account.foundry_counter()
            {
                return Err(StateTransitionError::InconsistentFoundrySerialNumber);
            }
        } else {
            return Err(StateTransitionError::MissingAccountForFoundry);
        }

        let token_id = next_state.token_id();
        let output_tokens = context.output_native_tokens.get(&token_id).copied().unwrap_or_default();
        let TokenScheme::Simple(ref next_token_scheme) = next_state.token_scheme;

        // No native tokens should be referenced prior to the foundry creation.
        if context.input_native_tokens.contains_key(&token_id) {
            return Err(StateTransitionError::InconsistentNativeTokensFoundryCreation);
        }

        if output_tokens != next_token_scheme.minted_tokens() || !next_token_scheme.melted_tokens().is_zero() {
            return Err(StateTransitionError::InconsistentNativeTokensFoundryCreation);
        }

        Ok(())
    }

    fn transition(
        current_state: &Self,
        next_state: &Self,
        context: &ValidationContext<'_>,
    ) -> Result<(), StateTransitionError> {
        Self::transition_inner(
            current_state,
            next_state,
            &context.input_native_tokens,
            &context.output_native_tokens,
        )
    }

    fn destruction(current_state: &Self, context: &ValidationContext<'_>) -> Result<(), StateTransitionError> {
        let token_id = current_state.token_id();
        let input_tokens = context.input_native_tokens.get(&token_id).copied().unwrap_or_default();
        let TokenScheme::Simple(ref current_token_scheme) = current_state.token_scheme;

        // No native tokens should be referenced after the foundry destruction.
        if context.output_native_tokens.contains_key(&token_id) {
            return Err(StateTransitionError::InconsistentNativeTokensFoundryDestruction);
        }

        // This can't underflow as it is known that minted_tokens >= melted_tokens (syntactic rule).
        let minted_melted_diff = current_token_scheme.minted_tokens() - current_token_scheme.melted_tokens();

        if minted_melted_diff != input_tokens {
            return Err(StateTransitionError::InconsistentNativeTokensFoundryDestruction);
        }

        Ok(())
    }
}

impl Packable for FoundryOutput {
    type UnpackError = Error;
    type UnpackVisitor = ProtocolParameters;

    fn pack<P: Packer>(&self, packer: &mut P) -> Result<(), P::Error> {
        self.amount.pack(packer)?;
        self.native_tokens.pack(packer)?;
        self.serial_number.pack(packer)?;
        self.token_scheme.pack(packer)?;
        self.unlock_conditions.pack(packer)?;
        self.features.pack(packer)?;
        self.immutable_features.pack(packer)?;

        Ok(())
    }

    fn unpack<U: Unpacker, const VERIFY: bool>(
        unpacker: &mut U,
        visitor: &Self::UnpackVisitor,
    ) -> Result<Self, UnpackError<Self::UnpackError, U::Error>> {
        let amount = u64::unpack::<_, VERIFY>(unpacker, &()).coerce()?;

        verify_output_amount_packable::<VERIFY>(&amount, visitor).map_err(UnpackError::Packable)?;

        let native_tokens = NativeTokens::unpack::<_, VERIFY>(unpacker, &())?;
        let serial_number = u32::unpack::<_, VERIFY>(unpacker, &()).coerce()?;
        let token_scheme = TokenScheme::unpack::<_, VERIFY>(unpacker, &())?;

        let unlock_conditions = UnlockConditions::unpack::<_, VERIFY>(unpacker, visitor)?;

        if VERIFY {
            verify_unlock_conditions(&unlock_conditions).map_err(UnpackError::Packable)?;
        }

        let features = Features::unpack::<_, VERIFY>(unpacker, &())?;

        if VERIFY {
            verify_allowed_features(&features, Self::ALLOWED_FEATURES).map_err(UnpackError::Packable)?;
        }

        let immutable_features = Features::unpack::<_, VERIFY>(unpacker, &())?;

        if VERIFY {
            verify_allowed_features(&immutable_features, Self::ALLOWED_IMMUTABLE_FEATURES)
                .map_err(UnpackError::Packable)?;
        }

        Ok(Self {
            amount,
            native_tokens,
            serial_number,
            token_scheme,
            unlock_conditions,
            features,
            immutable_features,
        })
    }
}

fn verify_unlock_conditions(unlock_conditions: &UnlockConditions) -> Result<(), Error> {
    if unlock_conditions.immutable_account_address().is_none() {
        Err(Error::MissingAddressUnlockCondition)
    } else {
        verify_allowed_unlock_conditions(unlock_conditions, FoundryOutput::ALLOWED_UNLOCK_CONDITIONS)
    }
}

#[cfg(feature = "serde")]
pub(crate) mod dto {
    use alloc::vec::Vec;

    use serde::{Deserialize, Serialize};

    use super::*;
    use crate::{
        types::{
            block::{output::unlock_condition::dto::UnlockConditionDto, Error},
            TryFromDto,
        },
        utils::serde::string,
    };

    /// Describes a foundry output that is controlled by an account.
    #[derive(Clone, Debug, Eq, PartialEq, Serialize, Deserialize)]
    #[serde(rename_all = "camelCase")]
    pub struct FoundryOutputDto {
        #[serde(rename = "type")]
        pub kind: u8,
        // Amount of IOTA tokens held by the output.
        #[serde(with = "string")]
        pub amount: u64,
        // Native tokens held by the output.
        #[serde(skip_serializing_if = "Vec::is_empty", default)]
        pub native_tokens: Vec<NativeToken>,
        // The serial number of the foundry with respect to the controlling account.
        pub serial_number: u32,
        pub token_scheme: TokenScheme,
        pub unlock_conditions: Vec<UnlockConditionDto>,
        #[serde(skip_serializing_if = "Vec::is_empty", default)]
        pub features: Vec<Feature>,
        #[serde(skip_serializing_if = "Vec::is_empty", default)]
        pub immutable_features: Vec<Feature>,
    }

    impl From<&FoundryOutput> for FoundryOutputDto {
        fn from(value: &FoundryOutput) -> Self {
            Self {
                kind: FoundryOutput::KIND,
                amount: value.amount(),
                native_tokens: value.native_tokens().to_vec(),
                serial_number: value.serial_number(),
                token_scheme: value.token_scheme().clone(),
                unlock_conditions: value.unlock_conditions().iter().map(Into::into).collect::<_>(),
                features: value.features().to_vec(),
                immutable_features: value.immutable_features().to_vec(),
            }
        }
    }

    impl TryFromDto for FoundryOutput {
        type Dto = FoundryOutputDto;
        type Error = Error;

        fn try_from_dto_with_params_inner(dto: Self::Dto, params: ValidationParams<'_>) -> Result<Self, Self::Error> {
            let mut builder = FoundryOutputBuilder::new_with_amount(dto.amount, dto.serial_number, dto.token_scheme);

            for t in dto.native_tokens {
                builder = builder.add_native_token(t);
            }

            for b in dto.features {
                builder = builder.add_feature(b);
            }

            for b in dto.immutable_features {
                builder = builder.add_immutable_feature(b);
            }

            for u in dto.unlock_conditions {
                builder = builder.add_unlock_condition(UnlockCondition::try_from_dto_with_params(u, &params)?);
            }

            builder.finish_with_params(params)
        }
    }

    impl FoundryOutput {
        #[allow(clippy::too_many_arguments)]
        pub fn try_from_dtos<'a>(
            amount: OutputBuilderAmount,
            native_tokens: Option<Vec<NativeToken>>,
            serial_number: u32,
            token_scheme: TokenScheme,
            unlock_conditions: Vec<UnlockConditionDto>,
            features: Option<Vec<Feature>>,
            immutable_features: Option<Vec<Feature>>,
            params: impl Into<ValidationParams<'a>> + Send,
        ) -> Result<Self, Error> {
            let params = params.into();

            let mut builder = match amount {
                OutputBuilderAmount::Amount(amount) => {
                    FoundryOutputBuilder::new_with_amount(amount, serial_number, token_scheme)
                }
                OutputBuilderAmount::MinimumStorageDeposit(rent_structure) => {
                    FoundryOutputBuilder::new_with_minimum_storage_deposit(rent_structure, serial_number, token_scheme)
                }
            };

            if let Some(native_tokens) = native_tokens {
                builder = builder.with_native_tokens(native_tokens);
            }

            let unlock_conditions = unlock_conditions
                .into_iter()
                .map(|u| UnlockCondition::try_from_dto_with_params(u, &params))
                .collect::<Result<Vec<UnlockCondition>, Error>>()?;
            builder = builder.with_unlock_conditions(unlock_conditions);

            if let Some(features) = features {
                builder = builder.with_features(features);
            }

            if let Some(immutable_features) = immutable_features {
                builder = builder.with_immutable_features(immutable_features);
            }

            builder.finish_with_params(params)
        }
    }
}

#[cfg(test)]
mod tests {
    use packable::PackableExt;

    use super::*;
    use crate::types::{
        block::{
            output::{
                dto::OutputDto, unlock_condition::ImmutableAccountAddressUnlockCondition, FoundryId, SimpleTokenScheme,
                TokenId,
            },
            protocol::protocol_parameters,
            rand::{
                address::rand_account_address,
                output::{
                    feature::{rand_allowed_features, rand_metadata_feature},
                    rand_foundry_output, rand_token_scheme,
                },
            },
        },
        TryFromDto,
    };

    #[test]
    fn builder() {
        let protocol_parameters = protocol_parameters();
        let foundry_id = FoundryId::build(&rand_account_address(), 0, SimpleTokenScheme::KIND);
        let account_1 = ImmutableAccountAddressUnlockCondition::new(rand_account_address());
        let account_2 = ImmutableAccountAddressUnlockCondition::new(rand_account_address());
        let metadata_1 = rand_metadata_feature();
        let metadata_2 = rand_metadata_feature();
        let amount = 500_000;

        let mut builder = FoundryOutput::build_with_amount(amount, 234, rand_token_scheme())
            .with_serial_number(85)
            .add_native_token(NativeToken::new(TokenId::from(foundry_id), 1000).unwrap())
            .with_unlock_conditions([account_1])
            .add_feature(metadata_1.clone())
            .replace_feature(metadata_2.clone())
            .with_immutable_features([metadata_2.clone()])
            .replace_immutable_feature(metadata_1.clone());

        let output = builder.clone().finish().unwrap();
        assert_eq!(output.amount(), amount);
        assert_eq!(output.serial_number(), 85);
        assert_eq!(output.unlock_conditions().immutable_account_address(), Some(&account_1));
        assert_eq!(output.features().metadata(), Some(&metadata_2));
        assert_eq!(output.immutable_features().metadata(), Some(&metadata_1));

        builder = builder
            .clear_unlock_conditions()
            .clear_features()
            .clear_immutable_features()
            .replace_unlock_condition(account_2);
        let output = builder.clone().finish().unwrap();
        assert_eq!(output.unlock_conditions().immutable_account_address(), Some(&account_2));
        assert!(output.features().is_empty());
        assert!(output.immutable_features().is_empty());

        let output = builder
            .with_minimum_storage_deposit(protocol_parameters.rent_structure())
            .add_unlock_condition(ImmutableAccountAddressUnlockCondition::new(rand_account_address()))
            .finish_with_params(&protocol_parameters)
            .unwrap();

        assert_eq!(output.amount(), output.rent_cost(protocol_parameters.rent_structure()));
    }

    #[test]
    fn pack_unpack() {
        let protocol_parameters = protocol_parameters();
        let output = rand_foundry_output(protocol_parameters.token_supply());
        let bytes = output.pack_to_vec();
        let output_unpacked = FoundryOutput::unpack_verified(bytes, &protocol_parameters).unwrap();
        assert_eq!(output, output_unpacked);
    }

    #[test]
    fn to_from_dto() {
        let protocol_parameters = protocol_parameters();
        let output = rand_foundry_output(protocol_parameters.token_supply());
        let dto = OutputDto::Foundry((&output).into());
        let output_unver = Output::try_from_dto(dto.clone()).unwrap();
        assert_eq!(&output, output_unver.as_foundry());
        let output_ver = Output::try_from_dto_with_params(dto, protocol_parameters.clone()).unwrap();
        assert_eq!(&output, output_ver.as_foundry());

        let foundry_id = FoundryId::build(&rand_account_address(), 0, SimpleTokenScheme::KIND);

        let test_split_dto = |builder: FoundryOutputBuilder| {
            let output_split = FoundryOutput::try_from_dtos(
                builder.amount,
                Some(builder.native_tokens.iter().copied().collect()),
                builder.serial_number,
                builder.token_scheme.clone(),
                builder.unlock_conditions.iter().map(Into::into).collect(),
                Some(builder.features.iter().cloned().collect()),
                Some(builder.immutable_features.iter().cloned().collect()),
                protocol_parameters.clone(),
            )
            .unwrap();
            assert_eq!(
                builder.finish_with_params(protocol_parameters.clone()).unwrap(),
                output_split
            );
        };

        let builder = FoundryOutput::build_with_amount(100, 123, rand_token_scheme())
            .add_native_token(NativeToken::new(TokenId::from(foundry_id), 1000).unwrap())
            .add_unlock_condition(ImmutableAccountAddressUnlockCondition::new(rand_account_address()))
            .add_immutable_feature(rand_metadata_feature())
            .with_features(rand_allowed_features(FoundryOutput::ALLOWED_FEATURES));
        test_split_dto(builder);

        let builder = FoundryOutput::build_with_minimum_storage_deposit(
            protocol_parameters.rent_structure(),
            123,
            rand_token_scheme(),
        )
        .add_native_token(NativeToken::new(TokenId::from(foundry_id), 1000).unwrap())
        .add_unlock_condition(ImmutableAccountAddressUnlockCondition::new(rand_account_address()))
        .add_immutable_feature(rand_metadata_feature())
        .with_features(rand_allowed_features(FoundryOutput::ALLOWED_FEATURES));
        test_split_dto(builder);
    }
}<|MERGE_RESOLUTION|>--- conflicted
+++ resolved
@@ -12,13 +12,6 @@
 };
 use primitive_types::U256;
 
-<<<<<<< HEAD
-use super::{
-    rent::{RentBuilder, RentCost},
-    verify_output_amount_packable,
-};
-=======
->>>>>>> 0c748964
 use crate::types::{
     block::{
         address::{AccountAddress, Address},
@@ -28,8 +21,8 @@
                 verify_allowed_unlock_conditions, UnlockCondition, UnlockConditionFlags, UnlockConditions,
             },
             verify_output_amount_min, verify_output_amount_packable, verify_output_amount_supply, ChainId, FoundryId,
-            NativeToken, NativeTokens, Output, OutputBuilderAmount, OutputId, Rent, RentStructure,
-            StateTransitionError, StateTransitionVerifier, TokenId, TokenScheme,
+            NativeToken, NativeTokens, Output, OutputBuilderAmount, OutputId, Rent, RentBuilder, RentCost,
+            RentStructure, StateTransitionError, StateTransitionVerifier, TokenId, TokenScheme,
         },
         protocol::ProtocolParameters,
         semantic::{TransactionFailureReason, ValidationContext},
@@ -220,6 +213,7 @@
             OutputBuilderAmount::Amount(amount) => amount,
             OutputBuilderAmount::MinimumStorageDeposit(rent_structure) => self.rent_cost(rent_structure),
         };
+        verify_output_amount_min(amount)?;
 
         let unlock_conditions = UnlockConditions::from_set(self.unlock_conditions)?;
 
@@ -241,22 +235,7 @@
             unlock_conditions,
             features,
             immutable_features,
-<<<<<<< HEAD
         })
-=======
-        };
-
-        output.amount = match self.amount {
-            OutputBuilderAmount::Amount(amount) => amount,
-            OutputBuilderAmount::MinimumStorageDeposit(rent_structure) => {
-                Output::Foundry(output.clone()).rent_cost(rent_structure)
-            }
-        };
-
-        verify_output_amount_min(output.amount)?;
-
-        Ok(output)
->>>>>>> 0c748964
     }
 
     ///
