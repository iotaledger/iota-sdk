// Copyright 2021 IOTA Stiftung
// SPDX-License-Identifier: Apache-2.0

use alloc::collections::{BTreeMap, BTreeSet};
use core::cmp::Ordering;

use packable::{
    error::{UnpackError, UnpackErrorExt},
    packer::{Packer, SlicePacker},
    unpacker::Unpacker,
    Packable, PackableExt,
};
use primitive_types::U256;

use crate::types::block::{
    address::{AccountAddress, Address},
    output::{
        account::AccountId,
        feature::{verify_allowed_features, Feature, FeatureFlags, Features},
        unlock_condition::{verify_allowed_unlock_conditions, UnlockCondition, UnlockConditionFlags, UnlockConditions},
        ChainId, MinimumOutputAmount, NativeToken, NativeTokens, Output, OutputBuilderAmount, OutputId,
        StateTransitionError, StateTransitionVerifier, StorageScore, StorageScoreParameters, TokenId, TokenScheme,
    },
    payload::signed_transaction::{TransactionCapabilities, TransactionCapabilityFlag},
    protocol::ProtocolParameters,
    semantic::{SemanticValidationContext, TransactionFailureReason},
    unlock::Unlock,
    Error,
};

crate::impl_id!(
    /// Unique identifier of the [`FoundryOutput`](crate::types::block::output::FoundryOutput),
    /// which is the BLAKE2b-256 hash of the [`OutputId`](crate::types::block::output::OutputId) that created it.
    pub FoundryId {
        pub const LENGTH: usize = 38;
    }
);

impl From<TokenId> for FoundryId {
    fn from(token_id: TokenId) -> Self {
        Self::new(*token_id)
    }
}

impl FoundryId {
    /// Builds a new [`FoundryId`] from its components.
    pub fn build(account_address: &AccountAddress, serial_number: u32, token_scheme_kind: u8) -> Self {
        let mut bytes = [0u8; Self::LENGTH];
        let mut packer = SlicePacker::new(&mut bytes);

        // PANIC: packing to an array of the correct length can't fail.
        Address::Account(*account_address).pack(&mut packer).unwrap();
        serial_number.pack(&mut packer).unwrap();
        token_scheme_kind.pack(&mut packer).unwrap();

        Self::new(bytes)
    }

    /// Returns the [`AccountAddress`] of the [`FoundryId`].
    pub fn account_address(&self) -> AccountAddress {
        // PANIC: the lengths are known.
        AccountAddress::from(AccountId::new(self.0[1..AccountId::LENGTH + 1].try_into().unwrap()))
    }

    /// Returns the serial number of the [`FoundryId`].
    pub fn serial_number(&self) -> u32 {
        // PANIC: the lengths are known.
        u32::from_le_bytes(
            self.0[AccountId::LENGTH + 1..AccountId::LENGTH + 1 + core::mem::size_of::<u32>()]
                .try_into()
                .unwrap(),
        )
    }

    /// Returns the [`TokenScheme`](crate::types::block::output::TokenScheme) kind of the [`FoundryId`].
    pub fn token_scheme_kind(&self) -> u8 {
        // PANIC: the length is known.
        *self.0.last().unwrap()
    }
}

/// Builder for a [`FoundryOutput`].
#[derive(Clone)]
#[must_use]
pub struct FoundryOutputBuilder {
    amount: OutputBuilderAmount,
    native_tokens: BTreeSet<NativeToken>,
    serial_number: u32,
    token_scheme: TokenScheme,
    unlock_conditions: BTreeSet<UnlockCondition>,
    features: BTreeSet<Feature>,
    immutable_features: BTreeSet<Feature>,
}

impl FoundryOutputBuilder {
    /// Creates a [`FoundryOutputBuilder`] with a provided amount.
    pub fn new_with_amount(amount: u64, serial_number: u32, token_scheme: TokenScheme) -> Self {
        Self::new(OutputBuilderAmount::Amount(amount), serial_number, token_scheme)
    }

    /// Creates a [`FoundryOutputBuilder`] with provided storage score parameters.
    /// The amount will be set to the minimum required amount of the resulting output.
    pub fn new_with_minimum_amount(
        params: StorageScoreParameters,
        serial_number: u32,
        token_scheme: TokenScheme,
    ) -> Self {
        Self::new(OutputBuilderAmount::MinimumAmount(params), serial_number, token_scheme)
    }

    fn new(amount: OutputBuilderAmount, serial_number: u32, token_scheme: TokenScheme) -> Self {
        Self {
            amount,
            native_tokens: BTreeSet::new(),
            serial_number,
            token_scheme,
            unlock_conditions: BTreeSet::new(),
            features: BTreeSet::new(),
            immutable_features: BTreeSet::new(),
        }
    }

    /// Sets the amount to the provided value.
    #[inline(always)]
    pub fn with_amount(mut self, amount: u64) -> Self {
        self.amount = OutputBuilderAmount::Amount(amount);
        self
    }

    /// Sets the amount to the minimum required amount.
    #[inline(always)]
    pub fn with_minimum_amount(mut self, params: StorageScoreParameters) -> Self {
        self.amount = OutputBuilderAmount::MinimumAmount(params);
        self
    }

    ///
    #[inline(always)]
    pub fn add_native_token(mut self, native_token: NativeToken) -> Self {
        self.native_tokens.insert(native_token);
        self
    }

    ///
    #[inline(always)]
    pub fn with_native_tokens(mut self, native_tokens: impl IntoIterator<Item = NativeToken>) -> Self {
        self.native_tokens = native_tokens.into_iter().collect();
        self
    }

    /// Sets the serial number to the provided value.
    #[inline(always)]
    pub fn with_serial_number(mut self, serial_number: u32) -> Self {
        self.serial_number = serial_number;
        self
    }

    /// Sets the token scheme to the provided value.
    #[inline(always)]
    pub fn with_token_scheme(mut self, token_scheme: TokenScheme) -> Self {
        self.token_scheme = token_scheme;
        self
    }

    /// Adds an [`UnlockCondition`] to the builder, if one does not already exist of that type.
    #[inline(always)]
    pub fn add_unlock_condition(mut self, unlock_condition: impl Into<UnlockCondition>) -> Self {
        self.unlock_conditions.insert(unlock_condition.into());
        self
    }

    /// Sets the [`UnlockConditions`]s in the builder, overwriting any existing values.
    #[inline(always)]
    pub fn with_unlock_conditions(
        mut self,
        unlock_conditions: impl IntoIterator<Item = impl Into<UnlockCondition>>,
    ) -> Self {
        self.unlock_conditions = unlock_conditions.into_iter().map(Into::into).collect();
        self
    }

    /// Replaces an [`UnlockCondition`] of the builder with a new one, or adds it.
    pub fn replace_unlock_condition(mut self, unlock_condition: impl Into<UnlockCondition>) -> Self {
        self.unlock_conditions.replace(unlock_condition.into());
        self
    }

    /// Clears all [`UnlockConditions`]s from the builder.
    #[inline(always)]
    pub fn clear_unlock_conditions(mut self) -> Self {
        self.unlock_conditions.clear();
        self
    }

    /// Adds a [`Feature`] to the builder, if one does not already exist of that type.
    #[inline(always)]
    pub fn add_feature(mut self, feature: impl Into<Feature>) -> Self {
        self.features.insert(feature.into());
        self
    }

    /// Sets the [`Feature`]s in the builder, overwriting any existing values.
    #[inline(always)]
    pub fn with_features(mut self, features: impl IntoIterator<Item = impl Into<Feature>>) -> Self {
        self.features = features.into_iter().map(Into::into).collect();
        self
    }

    /// Replaces a [`Feature`] of the builder with a new one, or adds it.
    pub fn replace_feature(mut self, feature: impl Into<Feature>) -> Self {
        self.features.replace(feature.into());
        self
    }

    /// Clears all [`Feature`]s from the builder.
    #[inline(always)]
    pub fn clear_features(mut self) -> Self {
        self.features.clear();
        self
    }

    /// Adds an immutable [`Feature`] to the builder, if one does not already exist of that type.
    #[inline(always)]
    pub fn add_immutable_feature(mut self, immutable_feature: impl Into<Feature>) -> Self {
        self.immutable_features.insert(immutable_feature.into());
        self
    }

    /// Sets the immutable [`Feature`]s in the builder, overwriting any existing values.
    #[inline(always)]
    pub fn with_immutable_features(mut self, immutable_features: impl IntoIterator<Item = impl Into<Feature>>) -> Self {
        self.immutable_features = immutable_features.into_iter().map(Into::into).collect();
        self
    }

    /// Replaces an immutable [`Feature`] of the builder with a new one, or adds it.
    pub fn replace_immutable_feature(mut self, immutable_feature: impl Into<Feature>) -> Self {
        self.immutable_features.replace(immutable_feature.into());
        self
    }

    /// Clears all immutable [`Feature`]s from the builder.
    #[inline(always)]
    pub fn clear_immutable_features(mut self) -> Self {
        self.immutable_features.clear();
        self
    }

    ///
    pub fn finish(self) -> Result<FoundryOutput, Error> {
        if self.serial_number == 0 {
            return Err(Error::InvalidFoundryZeroSerialNumber);
        }

        let unlock_conditions = UnlockConditions::from_set(self.unlock_conditions)?;

        verify_unlock_conditions(&unlock_conditions)?;

        let features = Features::from_set(self.features)?;

        verify_allowed_features(&features, FoundryOutput::ALLOWED_FEATURES)?;

        let immutable_features = Features::from_set(self.immutable_features)?;

        verify_allowed_features(&immutable_features, FoundryOutput::ALLOWED_IMMUTABLE_FEATURES)?;

        let mut output = FoundryOutput {
            amount: 0,
            native_tokens: NativeTokens::from_set(self.native_tokens)?,
            serial_number: self.serial_number,
            token_scheme: self.token_scheme,
            unlock_conditions,
            features,
            immutable_features,
        };

        output.amount = match self.amount {
            OutputBuilderAmount::Amount(amount) => amount,
            OutputBuilderAmount::MinimumAmount(params) => output.minimum_amount(params),
        };

        Ok(output)
    }

    /// Finishes the [`FoundryOutputBuilder`] into an [`Output`].
    pub fn finish_output(self) -> Result<Output, Error> {
        Ok(Output::Foundry(self.finish()?))
    }
}

impl From<&FoundryOutput> for FoundryOutputBuilder {
    fn from(output: &FoundryOutput) -> Self {
        Self {
            amount: OutputBuilderAmount::Amount(output.amount),
            native_tokens: output.native_tokens.iter().copied().collect(),
            serial_number: output.serial_number,
            token_scheme: output.token_scheme.clone(),
            unlock_conditions: output.unlock_conditions.iter().cloned().collect(),
            features: output.features.iter().cloned().collect(),
            immutable_features: output.immutable_features.iter().cloned().collect(),
        }
    }
}

/// Describes a foundry output that is controlled by an account.
#[derive(Clone, Debug, Eq, PartialEq, Ord, PartialOrd, Hash)]
pub struct FoundryOutput {
    /// Amount of IOTA coins to deposit with this output.
    amount: u64,
    /// Native tokens held by this output.
    native_tokens: NativeTokens,
    /// The serial number of the foundry with respect to the controlling account.
    serial_number: u32,
    /// Define the supply control scheme of the native tokens controlled by the foundry.
    token_scheme: TokenScheme,
    /// Define how the output can be unlocked in a transaction.
    unlock_conditions: UnlockConditions,
    /// Features of the output.
    features: Features,
    /// Immutable features of the output.
    immutable_features: Features,
}

impl FoundryOutput {
    /// The [`Output`](crate::types::block::output::Output) kind of a [`FoundryOutput`].
    pub const KIND: u8 = 3;
    /// The set of allowed [`UnlockCondition`]s for a [`FoundryOutput`].
    pub const ALLOWED_UNLOCK_CONDITIONS: UnlockConditionFlags = UnlockConditionFlags::IMMUTABLE_ACCOUNT_ADDRESS;
    /// The set of allowed [`Feature`]s for a [`FoundryOutput`].
    pub const ALLOWED_FEATURES: FeatureFlags = FeatureFlags::METADATA;
    /// The set of allowed immutable [`Feature`]s for a [`FoundryOutput`].
    pub const ALLOWED_IMMUTABLE_FEATURES: FeatureFlags = FeatureFlags::METADATA;

    /// Creates a new [`FoundryOutputBuilder`] with a provided amount.
    #[inline(always)]
    pub fn build_with_amount(amount: u64, serial_number: u32, token_scheme: TokenScheme) -> FoundryOutputBuilder {
        FoundryOutputBuilder::new_with_amount(amount, serial_number, token_scheme)
    }

    /// Creates a new [`FoundryOutputBuilder`] with provided storage score parameters.
    /// The amount will be set to the minimum required amount of the resulting output.
    #[inline(always)]
    pub fn build_with_minimum_amount(
        params: StorageScoreParameters,
        serial_number: u32,
        token_scheme: TokenScheme,
    ) -> FoundryOutputBuilder {
        FoundryOutputBuilder::new_with_minimum_amount(params, serial_number, token_scheme)
    }

    ///
    #[inline(always)]
    pub fn amount(&self) -> u64 {
        self.amount
    }

    ///
    #[inline(always)]
    pub fn native_tokens(&self) -> &NativeTokens {
        &self.native_tokens
    }

    ///
    #[inline(always)]
    pub fn serial_number(&self) -> u32 {
        self.serial_number
    }

    ///
    #[inline(always)]
    pub fn token_scheme(&self) -> &TokenScheme {
        &self.token_scheme
    }

    ///
    #[inline(always)]
    pub fn unlock_conditions(&self) -> &UnlockConditions {
        &self.unlock_conditions
    }

    ///
    #[inline(always)]
    pub fn features(&self) -> &Features {
        &self.features
    }

    ///
    #[inline(always)]
    pub fn immutable_features(&self) -> &Features {
        &self.immutable_features
    }

    ///
    #[inline(always)]
    pub fn account_address(&self) -> &AccountAddress {
        // A FoundryOutput must have an ImmutableAccountAddressUnlockCondition.
        self.unlock_conditions
            .immutable_account_address()
            .map(|unlock_condition| unlock_condition.address())
            .unwrap()
    }

    /// Returns the [`FoundryId`] of the [`FoundryOutput`].
    pub fn id(&self) -> FoundryId {
        FoundryId::build(self.account_address(), self.serial_number, self.token_scheme.kind())
    }

    /// Returns the [`TokenId`] of the [`FoundryOutput`].
    pub fn token_id(&self) -> TokenId {
        TokenId::from(self.id())
    }

    ///
    #[inline(always)]
    pub fn chain_id(&self) -> ChainId {
        ChainId::Foundry(self.id())
    }

    ///
    pub fn unlock(
        &self,
        _output_id: &OutputId,
        unlock: &Unlock,
        context: &mut SemanticValidationContext<'_>,
    ) -> Result<(), TransactionFailureReason> {
        Address::from(*self.account_address()).unlock(unlock, context)
    }

    // Transition, just without full SemanticValidationContext
    pub(crate) fn transition_inner(
        current_state: &Self,
        next_state: &Self,
        input_native_tokens: &BTreeMap<TokenId, U256>,
        output_native_tokens: &BTreeMap<TokenId, U256>,
        capabilities: &TransactionCapabilities,
    ) -> Result<(), StateTransitionError> {
        if current_state.account_address() != next_state.account_address()
            || current_state.serial_number != next_state.serial_number
            || current_state.immutable_features != next_state.immutable_features
        {
            return Err(StateTransitionError::MutatedImmutableField);
        }

        let token_id = next_state.token_id();
        let input_tokens = input_native_tokens.get(&token_id).copied().unwrap_or_default();
        let output_tokens = output_native_tokens.get(&token_id).copied().unwrap_or_default();
        let TokenScheme::Simple(ref current_token_scheme) = current_state.token_scheme;
        let TokenScheme::Simple(ref next_token_scheme) = next_state.token_scheme;

        if current_token_scheme.maximum_supply() != next_token_scheme.maximum_supply() {
            return Err(StateTransitionError::MutatedImmutableField);
        }

        if current_token_scheme.minted_tokens() > next_token_scheme.minted_tokens()
            || current_token_scheme.melted_tokens() > next_token_scheme.melted_tokens()
        {
            return Err(StateTransitionError::NonMonotonicallyIncreasingNativeTokens);
        }

        match input_tokens.cmp(&output_tokens) {
            Ordering::Less => {
                // Mint

                // This can't underflow as it is known that current_minted_tokens <= next_minted_tokens.
                let minted_diff = next_token_scheme.minted_tokens() - current_token_scheme.minted_tokens();
                // This can't underflow as it is known that input_tokens < output_tokens (Ordering::Less).
                let token_diff = output_tokens - input_tokens;

                if minted_diff != token_diff {
                    return Err(StateTransitionError::InconsistentNativeTokensMint);
                }

                if current_token_scheme.melted_tokens() != next_token_scheme.melted_tokens() {
                    return Err(StateTransitionError::InconsistentNativeTokensMint);
                }
            }
            Ordering::Equal => {
                // Transition

                if current_token_scheme.minted_tokens() != next_token_scheme.minted_tokens()
                    || current_token_scheme.melted_tokens() != next_token_scheme.melted_tokens()
                {
                    return Err(StateTransitionError::InconsistentNativeTokensTransition);
                }
            }
            Ordering::Greater => {
                // Melt / Burn

                if current_token_scheme.melted_tokens() != next_token_scheme.melted_tokens()
                    && current_token_scheme.minted_tokens() != next_token_scheme.minted_tokens()
                {
                    return Err(StateTransitionError::InconsistentNativeTokensMeltBurn);
                }

                // This can't underflow as it is known that current_melted_tokens <= next_melted_tokens.
                let melted_diff = next_token_scheme.melted_tokens() - current_token_scheme.melted_tokens();
                // This can't underflow as it is known that input_tokens > output_tokens (Ordering::Greater).
                let token_diff = input_tokens - output_tokens;

                if melted_diff > token_diff {
                    return Err(StateTransitionError::InconsistentNativeTokensMeltBurn);
                }

                let burned_diff = token_diff - melted_diff;

                if !burned_diff.is_zero() && !capabilities.has_capability(TransactionCapabilityFlag::BurnNativeTokens) {
                    return Err(TransactionFailureReason::TransactionCapabilityManaBurningNotAllowed)?;
                }
            }
        }

        Ok(())
    }
}

impl StorageScore for FoundryOutput {
    fn storage_score(&self, params: StorageScoreParameters) -> u64 {
        params.output_offset()
            // Type byte
            + (1 + self.packed_len() as u64) * params.data_factor() as u64
            + self.unlock_conditions.storage_score(params)
            + self.features.storage_score(params)
            + self.immutable_features.storage_score(params)
    }
}

impl MinimumOutputAmount for FoundryOutput {}

impl StateTransitionVerifier for FoundryOutput {
    fn creation(next_state: &Self, context: &SemanticValidationContext<'_>) -> Result<(), StateTransitionError> {
        let account_chain_id = ChainId::from(*next_state.account_address().account_id());

        if let (Some(Output::Account(input_account)), Some(Output::Account(output_account))) = (
            context.input_chains.get(&account_chain_id),
            context.output_chains.get(&account_chain_id),
        ) {
            if input_account.foundry_counter() >= next_state.serial_number()
                || next_state.serial_number() > output_account.foundry_counter()
            {
                return Err(StateTransitionError::InconsistentFoundrySerialNumber);
            }
        } else {
            return Err(StateTransitionError::MissingAccountForFoundry);
        }

        let token_id = next_state.token_id();
        let output_tokens = context.output_native_tokens.get(&token_id).copied().unwrap_or_default();
        let TokenScheme::Simple(ref next_token_scheme) = next_state.token_scheme;

        // No native tokens should be referenced prior to the foundry creation.
        if context.input_native_tokens.contains_key(&token_id) {
            return Err(StateTransitionError::InconsistentNativeTokensFoundryCreation);
        }

        if output_tokens != next_token_scheme.minted_tokens() || !next_token_scheme.melted_tokens().is_zero() {
            return Err(StateTransitionError::InconsistentNativeTokensFoundryCreation);
        }

        Ok(())
    }

    fn transition(
        current_state: &Self,
        next_state: &Self,
        context: &SemanticValidationContext<'_>,
    ) -> Result<(), StateTransitionError> {
        Self::transition_inner(
            current_state,
            next_state,
            &context.input_native_tokens,
            &context.output_native_tokens,
            context.transaction.capabilities(),
        )
    }

    fn destruction(current_state: &Self, context: &SemanticValidationContext<'_>) -> Result<(), StateTransitionError> {
        if !context
            .transaction
            .has_capability(TransactionCapabilityFlag::DestroyFoundryOutputs)
        {
            return Err(TransactionFailureReason::TransactionCapabilityFoundryDestructionNotAllowed)?;
        }

        let token_id = current_state.token_id();
        let input_tokens = context.input_native_tokens.get(&token_id).copied().unwrap_or_default();
        let TokenScheme::Simple(ref current_token_scheme) = current_state.token_scheme;

        // No native tokens should be referenced after the foundry destruction.
        if context.output_native_tokens.contains_key(&token_id) {
            return Err(StateTransitionError::InconsistentNativeTokensFoundryDestruction);
        }

        // This can't underflow as it is known that minted_tokens >= melted_tokens (syntactic rule).
        let minted_melted_diff = current_token_scheme.minted_tokens() - current_token_scheme.melted_tokens();

        if minted_melted_diff != input_tokens {
            return Err(StateTransitionError::InconsistentNativeTokensFoundryDestruction);
        }

        Ok(())
    }
}

impl Packable for FoundryOutput {
    type UnpackError = Error;
    type UnpackVisitor = ProtocolParameters;

    fn pack<P: Packer>(&self, packer: &mut P) -> Result<(), P::Error> {
        self.amount.pack(packer)?;
        self.native_tokens.pack(packer)?;
        self.serial_number.pack(packer)?;
        self.token_scheme.pack(packer)?;
        self.unlock_conditions.pack(packer)?;
        self.features.pack(packer)?;
        self.immutable_features.pack(packer)?;

        Ok(())
    }

    fn unpack<U: Unpacker, const VERIFY: bool>(
        unpacker: &mut U,
        visitor: &Self::UnpackVisitor,
    ) -> Result<Self, UnpackError<Self::UnpackError, U::Error>> {
        let amount = u64::unpack::<_, VERIFY>(unpacker, &()).coerce()?;

        let native_tokens = NativeTokens::unpack::<_, VERIFY>(unpacker, &())?;
        let serial_number = u32::unpack::<_, VERIFY>(unpacker, &()).coerce()?;
        let token_scheme = TokenScheme::unpack::<_, VERIFY>(unpacker, &())?;

        let unlock_conditions = UnlockConditions::unpack::<_, VERIFY>(unpacker, visitor)?;

        if VERIFY {
            verify_unlock_conditions(&unlock_conditions).map_err(UnpackError::Packable)?;
        }

        let features = Features::unpack::<_, VERIFY>(unpacker, &())?;

        if VERIFY {
            verify_allowed_features(&features, Self::ALLOWED_FEATURES).map_err(UnpackError::Packable)?;
        }

        let immutable_features = Features::unpack::<_, VERIFY>(unpacker, &())?;

        if VERIFY {
            verify_allowed_features(&immutable_features, Self::ALLOWED_IMMUTABLE_FEATURES)
                .map_err(UnpackError::Packable)?;
        }

        Ok(Self {
            amount,
            native_tokens,
            serial_number,
            token_scheme,
            unlock_conditions,
            features,
            immutable_features,
        })
    }
}

fn verify_unlock_conditions(unlock_conditions: &UnlockConditions) -> Result<(), Error> {
    if unlock_conditions.immutable_account_address().is_none() {
        Err(Error::MissingAddressUnlockCondition)
    } else {
        verify_allowed_unlock_conditions(unlock_conditions, FoundryOutput::ALLOWED_UNLOCK_CONDITIONS)
    }
}

#[cfg(feature = "serde")]
pub(crate) mod dto {
    use alloc::vec::Vec;

    use serde::{Deserialize, Serialize};

    use super::*;
    use crate::{
        types::block::{output::unlock_condition::dto::UnlockConditionDto, Error},
        utils::serde::string,
    };

    #[derive(Clone, Debug, Eq, PartialEq, Serialize, Deserialize)]
    #[serde(rename_all = "camelCase")]
    pub struct FoundryOutputDto {
        #[serde(rename = "type")]
        pub kind: u8,
        #[serde(with = "string")]
        pub amount: u64,
        #[serde(skip_serializing_if = "Vec::is_empty", default)]
        pub native_tokens: Vec<NativeToken>,
        pub serial_number: u32,
        pub token_scheme: TokenScheme,
        pub unlock_conditions: Vec<UnlockConditionDto>,
        #[serde(skip_serializing_if = "Vec::is_empty", default)]
        pub features: Vec<Feature>,
        #[serde(skip_serializing_if = "Vec::is_empty", default)]
        pub immutable_features: Vec<Feature>,
    }

    impl From<&FoundryOutput> for FoundryOutputDto {
        fn from(value: &FoundryOutput) -> Self {
            Self {
                kind: FoundryOutput::KIND,
                amount: value.amount(),
                native_tokens: value.native_tokens().to_vec(),
                serial_number: value.serial_number(),
                token_scheme: value.token_scheme().clone(),
                unlock_conditions: value.unlock_conditions().iter().map(Into::into).collect::<_>(),
                features: value.features().to_vec(),
                immutable_features: value.immutable_features().to_vec(),
            }
        }
    }

    impl TryFrom<FoundryOutputDto> for FoundryOutput {
        type Error = Error;

<<<<<<< HEAD
        fn try_from_dto_with_params_inner(dto: Self::Dto, params: &ValidationParams<'_>) -> Result<Self, Self::Error> {
            let mut builder = FoundryOutputBuilder::new_with_amount(dto.amount, dto.serial_number, dto.token_scheme);
=======
        fn try_from(dto: FoundryOutputDto) -> Result<Self, Self::Error> {
            let mut builder: FoundryOutputBuilder =
                FoundryOutputBuilder::new_with_amount(dto.amount, dto.serial_number, dto.token_scheme);
>>>>>>> bf705a0c

            for t in dto.native_tokens {
                builder = builder.add_native_token(t);
            }

            for b in dto.features {
                builder = builder.add_feature(b);
            }

            for b in dto.immutable_features {
                builder = builder.add_immutable_feature(b);
            }

            for u in dto.unlock_conditions {
<<<<<<< HEAD
                builder = builder.add_unlock_condition(UnlockCondition::try_from_dto_with_params(u, params)?);
=======
                builder = builder.add_unlock_condition(UnlockCondition::from(u));
>>>>>>> bf705a0c
            }

            builder.finish()
        }
    }

    impl FoundryOutput {
        #[allow(clippy::too_many_arguments)]
        pub fn try_from_dtos<'a>(
            amount: OutputBuilderAmount,
            native_tokens: Option<Vec<NativeToken>>,
            serial_number: u32,
            token_scheme: TokenScheme,
            unlock_conditions: Vec<UnlockConditionDto>,
            features: Option<Vec<Feature>>,
            immutable_features: Option<Vec<Feature>>,
        ) -> Result<Self, Error> {
            let mut builder = match amount {
                OutputBuilderAmount::Amount(amount) => {
                    FoundryOutputBuilder::new_with_amount(amount, serial_number, token_scheme)
                }
                OutputBuilderAmount::MinimumAmount(params) => {
                    FoundryOutputBuilder::new_with_minimum_amount(params, serial_number, token_scheme)
                }
            };

            if let Some(native_tokens) = native_tokens {
                builder = builder.with_native_tokens(native_tokens);
            }

            let unlock_conditions = unlock_conditions
                .into_iter()
                .map(UnlockCondition::from)
                .collect::<Vec<UnlockCondition>>();
            builder = builder.with_unlock_conditions(unlock_conditions);

            if let Some(features) = features {
                builder = builder.with_features(features);
            }

            if let Some(immutable_features) = immutable_features {
                builder = builder.with_immutable_features(immutable_features);
            }

            builder.finish()
        }
    }
}

#[cfg(test)]
mod tests {
    use pretty_assertions::assert_eq;

    use super::*;
    use crate::types::block::{
        output::{
            dto::OutputDto, unlock_condition::ImmutableAccountAddressUnlockCondition, FoundryId, SimpleTokenScheme,
            TokenId,
        },
        protocol::protocol_parameters,
        rand::{
            address::rand_account_address,
            output::{
                feature::{rand_allowed_features, rand_metadata_feature},
                rand_foundry_output, rand_token_scheme,
            },
        },
    };

    #[test]
    fn to_from_dto() {
        let protocol_parameters = protocol_parameters();
        let output = rand_foundry_output(protocol_parameters.token_supply());
        let dto = OutputDto::Foundry((&output).into());
        let output_unver = Output::try_from(dto.clone()).unwrap();
        assert_eq!(&output, output_unver.as_foundry());
        let output_ver = Output::try_from(dto).unwrap();
        assert_eq!(&output, output_ver.as_foundry());

        let foundry_id = FoundryId::build(&rand_account_address(), 0, SimpleTokenScheme::KIND);

        let test_split_dto = |builder: FoundryOutputBuilder| {
            let output_split = FoundryOutput::try_from_dtos(
                builder.amount,
                Some(builder.native_tokens.iter().copied().collect()),
                builder.serial_number,
                builder.token_scheme.clone(),
                builder.unlock_conditions.iter().map(Into::into).collect(),
                Some(builder.features.iter().cloned().collect()),
                Some(builder.immutable_features.iter().cloned().collect()),
            )
            .unwrap();
            assert_eq!(builder.finish().unwrap(), output_split);
        };

        let builder = FoundryOutput::build_with_amount(100, 123, rand_token_scheme())
            .add_native_token(NativeToken::new(TokenId::from(foundry_id), 1000).unwrap())
            .add_unlock_condition(ImmutableAccountAddressUnlockCondition::new(rand_account_address()))
            .add_immutable_feature(rand_metadata_feature())
            .with_features(rand_allowed_features(FoundryOutput::ALLOWED_FEATURES));
        test_split_dto(builder);

        let builder = FoundryOutput::build_with_minimum_amount(
            protocol_parameters.storage_score_parameters(),
            123,
            rand_token_scheme(),
        )
        .add_native_token(NativeToken::new(TokenId::from(foundry_id), 1000).unwrap())
        .add_unlock_condition(ImmutableAccountAddressUnlockCondition::new(rand_account_address()))
        .add_immutable_feature(rand_metadata_feature())
        .with_features(rand_allowed_features(FoundryOutput::ALLOWED_FEATURES));
        test_split_dto(builder);
    }
}<|MERGE_RESOLUTION|>--- conflicted
+++ resolved
@@ -714,14 +714,9 @@
     impl TryFrom<FoundryOutputDto> for FoundryOutput {
         type Error = Error;
 
-<<<<<<< HEAD
-        fn try_from_dto_with_params_inner(dto: Self::Dto, params: &ValidationParams<'_>) -> Result<Self, Self::Error> {
-            let mut builder = FoundryOutputBuilder::new_with_amount(dto.amount, dto.serial_number, dto.token_scheme);
-=======
         fn try_from(dto: FoundryOutputDto) -> Result<Self, Self::Error> {
             let mut builder: FoundryOutputBuilder =
                 FoundryOutputBuilder::new_with_amount(dto.amount, dto.serial_number, dto.token_scheme);
->>>>>>> bf705a0c
 
             for t in dto.native_tokens {
                 builder = builder.add_native_token(t);
@@ -736,11 +731,7 @@
             }
 
             for u in dto.unlock_conditions {
-<<<<<<< HEAD
-                builder = builder.add_unlock_condition(UnlockCondition::try_from_dto_with_params(u, params)?);
-=======
                 builder = builder.add_unlock_condition(UnlockCondition::from(u));
->>>>>>> bf705a0c
             }
 
             builder.finish()
