// Copyright 2021 IOTA Stiftung
// SPDX-License-Identifier: Apache-2.0

use alloc::collections::{BTreeMap, BTreeSet};
use core::cmp::Ordering;

use packable::{
    error::{UnpackError, UnpackErrorExt},
    packer::{Packer, SlicePacker},
    unpacker::Unpacker,
    Packable, PackableExt,
};
use primitive_types::U256;

use crate::types::block::{
    address::{AccountAddress, Address},
    output::{
        account::AccountId,
        feature::{verify_allowed_features, Feature, FeatureFlags, Features, NativeTokenFeature},
        unlock_condition::{verify_allowed_unlock_conditions, UnlockCondition, UnlockConditionFlags, UnlockConditions},
<<<<<<< HEAD
        ChainId, MinimumOutputAmount, NativeToken, Output, OutputBuilderAmount, OutputError, StorageScore,
=======
        ChainId, DecayedMana, MinimumOutputAmount, NativeToken, Output, OutputBuilderAmount, StorageScore,
>>>>>>> 8712869b
        StorageScoreParameters, TokenId, TokenScheme,
    },
    payload::signed_transaction::{TransactionCapabilities, TransactionCapabilityFlag},
    protocol::{ProtocolParameters, WorkScore, WorkScoreParameters},
    semantic::TransactionFailureReason,
<<<<<<< HEAD
=======
    slot::SlotIndex,
    Error,
>>>>>>> 8712869b
};

crate::impl_id!(
    /// Unique identifier of the [`FoundryOutput`](crate::types::block::output::FoundryOutput),
    /// which is the BLAKE2b-256 hash of the [`OutputId`](crate::types::block::output::OutputId) that created it.
    pub FoundryId {
        pub const LENGTH: usize = 38;
    }
);

impl From<TokenId> for FoundryId {
    fn from(token_id: TokenId) -> Self {
        Self::new(*token_id)
    }
}

impl FoundryId {
    /// Builds a new [`FoundryId`] from its components.
    pub fn build(account_address: &AccountAddress, serial_number: u32, token_scheme_kind: u8) -> Self {
        let mut bytes = [0u8; Self::LENGTH];
        let mut packer = SlicePacker::new(&mut bytes);

        // PANIC: packing to an array of the correct length can't fail.
        Address::Account(*account_address).pack(&mut packer).unwrap();
        serial_number.pack(&mut packer).unwrap();
        token_scheme_kind.pack(&mut packer).unwrap();

        Self::new(bytes)
    }

    /// Returns the [`AccountAddress`] of the [`FoundryId`].
    pub fn account_address(&self) -> AccountAddress {
        // PANIC: the lengths are known.
        AccountAddress::from(AccountId::new(self.0[1..AccountId::LENGTH + 1].try_into().unwrap()))
    }

    /// Returns the serial number of the [`FoundryId`].
    pub fn serial_number(&self) -> u32 {
        // PANIC: the lengths are known.
        u32::from_le_bytes(
            self.0[AccountId::LENGTH + 1..AccountId::LENGTH + 1 + core::mem::size_of::<u32>()]
                .try_into()
                .unwrap(),
        )
    }

    /// Returns the [`TokenScheme`] kind of the [`FoundryId`].
    pub fn token_scheme_kind(&self) -> u8 {
        // PANIC: the length is known.
        *self.0.last().unwrap()
    }
}

/// Builder for a [`FoundryOutput`].
#[derive(Clone)]
#[must_use]
pub struct FoundryOutputBuilder {
    amount: OutputBuilderAmount,
    serial_number: u32,
    token_scheme: TokenScheme,
    unlock_conditions: BTreeSet<UnlockCondition>,
    features: BTreeSet<Feature>,
    immutable_features: BTreeSet<Feature>,
}

impl FoundryOutputBuilder {
    /// Creates a [`FoundryOutputBuilder`] with a provided amount.
    pub fn new_with_amount(amount: u64, serial_number: u32, token_scheme: TokenScheme) -> Self {
        Self::new(OutputBuilderAmount::Amount(amount), serial_number, token_scheme)
    }

    /// Creates a [`FoundryOutputBuilder`] with provided storage score parameters.
    /// The amount will be set to the minimum required amount of the resulting output.
    pub fn new_with_minimum_amount(
        params: StorageScoreParameters,
        serial_number: u32,
        token_scheme: TokenScheme,
    ) -> Self {
        Self::new(OutputBuilderAmount::MinimumAmount(params), serial_number, token_scheme)
    }

    fn new(amount: OutputBuilderAmount, serial_number: u32, token_scheme: TokenScheme) -> Self {
        Self {
            amount,
            serial_number,
            token_scheme,
            unlock_conditions: BTreeSet::new(),
            features: BTreeSet::new(),
            immutable_features: BTreeSet::new(),
        }
    }

    /// Sets the amount to the provided value.
    #[inline(always)]
    pub fn with_amount(mut self, amount: u64) -> Self {
        self.amount = OutputBuilderAmount::Amount(amount);
        self
    }

    /// Sets the amount to the minimum required amount.
    #[inline(always)]
    pub fn with_minimum_amount(mut self, params: StorageScoreParameters) -> Self {
        self.amount = OutputBuilderAmount::MinimumAmount(params);
        self
    }

    /// Sets the serial number to the provided value.
    #[inline(always)]
    pub fn with_serial_number(mut self, serial_number: u32) -> Self {
        self.serial_number = serial_number;
        self
    }

    /// Sets the token scheme to the provided value.
    #[inline(always)]
    pub fn with_token_scheme(mut self, token_scheme: TokenScheme) -> Self {
        self.token_scheme = token_scheme;
        self
    }

    /// Adds an [`UnlockCondition`] to the builder, if one does not already exist of that type.
    #[inline(always)]
    pub fn add_unlock_condition(mut self, unlock_condition: impl Into<UnlockCondition>) -> Self {
        self.unlock_conditions.insert(unlock_condition.into());
        self
    }

    /// Sets the [`UnlockConditions`]s in the builder, overwriting any existing values.
    #[inline(always)]
    pub fn with_unlock_conditions(
        mut self,
        unlock_conditions: impl IntoIterator<Item = impl Into<UnlockCondition>>,
    ) -> Self {
        self.unlock_conditions = unlock_conditions.into_iter().map(Into::into).collect();
        self
    }

    /// Replaces an [`UnlockCondition`] of the builder with a new one, or adds it.
    pub fn replace_unlock_condition(mut self, unlock_condition: impl Into<UnlockCondition>) -> Self {
        self.unlock_conditions.replace(unlock_condition.into());
        self
    }

    /// Clears all [`UnlockConditions`]s from the builder.
    #[inline(always)]
    pub fn clear_unlock_conditions(mut self) -> Self {
        self.unlock_conditions.clear();
        self
    }

    /// Adds a [`Feature`] to the builder, if one does not already exist of that type.
    #[inline(always)]
    pub fn add_feature(mut self, feature: impl Into<Feature>) -> Self {
        self.features.insert(feature.into());
        self
    }

    /// Sets the [`Feature`]s in the builder, overwriting any existing values.
    #[inline(always)]
    pub fn with_features(mut self, features: impl IntoIterator<Item = impl Into<Feature>>) -> Self {
        self.features = features.into_iter().map(Into::into).collect();
        self
    }

    /// Replaces a [`Feature`] of the builder with a new one, or adds it.
    pub fn replace_feature(mut self, feature: impl Into<Feature>) -> Self {
        self.features.replace(feature.into());
        self
    }

    /// Clears all [`Feature`]s from the builder.
    #[inline(always)]
    pub fn clear_features(mut self) -> Self {
        self.features.clear();
        self
    }

    /// Sets the native token of the builder.
    #[inline(always)]
    pub fn with_native_token(self, native_token: impl Into<NativeToken>) -> Self {
        self.add_feature(NativeTokenFeature::from(native_token.into()))
    }

    /// Adds an immutable [`Feature`] to the builder, if one does not already exist of that type.
    #[inline(always)]
    pub fn add_immutable_feature(mut self, immutable_feature: impl Into<Feature>) -> Self {
        self.immutable_features.insert(immutable_feature.into());
        self
    }

    /// Sets the immutable [`Feature`]s in the builder, overwriting any existing values.
    #[inline(always)]
    pub fn with_immutable_features(mut self, immutable_features: impl IntoIterator<Item = impl Into<Feature>>) -> Self {
        self.immutable_features = immutable_features.into_iter().map(Into::into).collect();
        self
    }

    /// Replaces an immutable [`Feature`] of the builder with a new one, or adds it.
    pub fn replace_immutable_feature(mut self, immutable_feature: impl Into<Feature>) -> Self {
        self.immutable_features.replace(immutable_feature.into());
        self
    }

    /// Clears all immutable [`Feature`]s from the builder.
    #[inline(always)]
    pub fn clear_immutable_features(mut self) -> Self {
        self.immutable_features.clear();
        self
    }

    ///
    pub fn finish(self) -> Result<FoundryOutput, OutputError> {
        if self.serial_number == 0 {
            return Err(OutputError::InvalidFoundryZeroSerialNumber);
        }

        let unlock_conditions = UnlockConditions::from_set(self.unlock_conditions)?;

        verify_unlock_conditions(&unlock_conditions)?;

        let features = Features::from_set(self.features)?;

        verify_allowed_features(&features, FoundryOutput::ALLOWED_FEATURES)?;

        let immutable_features = Features::from_set(self.immutable_features)?;

        verify_allowed_features(&immutable_features, FoundryOutput::ALLOWED_IMMUTABLE_FEATURES)?;

        let mut output = FoundryOutput {
            amount: 0,
            serial_number: self.serial_number,
            token_scheme: self.token_scheme,
            unlock_conditions,
            features,
            immutable_features,
        };

        output.amount = match self.amount {
            OutputBuilderAmount::Amount(amount) => amount,
            OutputBuilderAmount::MinimumAmount(params) => output.minimum_amount(params),
        };

        Ok(output)
    }

    /// Finishes the [`FoundryOutputBuilder`] into an [`Output`].
    pub fn finish_output(self) -> Result<Output, OutputError> {
        Ok(Output::Foundry(self.finish()?))
    }
}

impl From<&FoundryOutput> for FoundryOutputBuilder {
    fn from(output: &FoundryOutput) -> Self {
        Self {
            amount: OutputBuilderAmount::Amount(output.amount),
            serial_number: output.serial_number,
            token_scheme: output.token_scheme.clone(),
            unlock_conditions: output.unlock_conditions.iter().cloned().collect(),
            features: output.features.iter().cloned().collect(),
            immutable_features: output.immutable_features.iter().cloned().collect(),
        }
    }
}

/// Describes a foundry output that is controlled by an account.
#[derive(Clone, Debug, Eq, PartialEq, Ord, PartialOrd, Hash)]
pub struct FoundryOutput {
    /// Amount of IOTA coins held by the output.
    amount: u64,
    /// The serial number of the foundry with respect to the controlling account.
    serial_number: u32,
    /// Define the supply control scheme of the native tokens controlled by the foundry.
    token_scheme: TokenScheme,
    /// Define how the output can be unlocked in a transaction.
    unlock_conditions: UnlockConditions,
    /// Features of the output.
    features: Features,
    /// Immutable features of the output.
    immutable_features: Features,
}

impl FoundryOutput {
    /// The [`Output`] kind of a [`FoundryOutput`].
    pub const KIND: u8 = 3;
    /// The set of allowed [`UnlockCondition`]s for a [`FoundryOutput`].
    pub const ALLOWED_UNLOCK_CONDITIONS: UnlockConditionFlags = UnlockConditionFlags::IMMUTABLE_ACCOUNT_ADDRESS;
    /// The set of allowed [`Feature`]s for a [`FoundryOutput`].
    pub const ALLOWED_FEATURES: FeatureFlags = FeatureFlags::METADATA.union(FeatureFlags::NATIVE_TOKEN);
    /// The set of allowed immutable [`Feature`]s for a [`FoundryOutput`].
    pub const ALLOWED_IMMUTABLE_FEATURES: FeatureFlags = FeatureFlags::METADATA;

    /// Creates a new [`FoundryOutputBuilder`] with a provided amount.
    #[inline(always)]
    pub fn build_with_amount(amount: u64, serial_number: u32, token_scheme: TokenScheme) -> FoundryOutputBuilder {
        FoundryOutputBuilder::new_with_amount(amount, serial_number, token_scheme)
    }

    /// Creates a new [`FoundryOutputBuilder`] with provided storage score parameters.
    /// The amount will be set to the minimum required amount of the resulting output.
    #[inline(always)]
    pub fn build_with_minimum_amount(
        params: StorageScoreParameters,
        serial_number: u32,
        token_scheme: TokenScheme,
    ) -> FoundryOutputBuilder {
        FoundryOutputBuilder::new_with_minimum_amount(params, serial_number, token_scheme)
    }

    ///
    #[inline(always)]
    pub fn amount(&self) -> u64 {
        self.amount
    }

    ///
    #[inline(always)]
    pub fn serial_number(&self) -> u32 {
        self.serial_number
    }

    ///
    #[inline(always)]
    pub fn token_scheme(&self) -> &TokenScheme {
        &self.token_scheme
    }

    ///
    #[inline(always)]
    pub fn unlock_conditions(&self) -> &UnlockConditions {
        &self.unlock_conditions
    }

    ///
    #[inline(always)]
    pub fn features(&self) -> &Features {
        &self.features
    }

    ///
    #[inline(always)]
    pub fn native_token(&self) -> Option<&NativeToken> {
        self.features.native_token().map(|f| f.native_token())
    }

    ///
    #[inline(always)]
    pub fn immutable_features(&self) -> &Features {
        &self.immutable_features
    }

    ///
    #[inline(always)]
    pub fn account_address(&self) -> &AccountAddress {
        // A FoundryOutput must have an ImmutableAccountAddressUnlockCondition.
        self.unlock_conditions
            .immutable_account_address()
            .map(|unlock_condition| unlock_condition.address())
            .unwrap()
    }

    /// Returns the [`FoundryId`] of the [`FoundryOutput`].
    pub fn id(&self) -> FoundryId {
        FoundryId::build(self.account_address(), self.serial_number, self.token_scheme.kind())
    }

    /// Returns the [`TokenId`] of the [`FoundryOutput`].
    pub fn token_id(&self) -> TokenId {
        TokenId::from(self.id())
    }

    ///
    #[inline(always)]
    pub fn chain_id(&self) -> ChainId {
        ChainId::Foundry(self.id())
    }

    /// Returns all the mana held by the output, which is potential + stored, all decayed.
    pub fn available_mana(
        &self,
        protocol_parameters: &ProtocolParameters,
        creation_index: SlotIndex,
        target_index: SlotIndex,
    ) -> Result<u64, Error> {
        let decayed_mana = self.decayed_mana(protocol_parameters, creation_index, target_index)?;

        decayed_mana
            .stored
            .checked_add(decayed_mana.potential)
            .ok_or(Error::ConsumedManaOverflow)
    }

    /// Returns the decayed stored and potential mana of the output.
    pub fn decayed_mana(
        &self,
        protocol_parameters: &ProtocolParameters,
        creation_index: SlotIndex,
        target_index: SlotIndex,
    ) -> Result<DecayedMana, Error> {
        let min_deposit = self.minimum_amount(protocol_parameters.storage_score_parameters());
        let generation_amount = self.amount().saturating_sub(min_deposit);
        let potential_mana =
            protocol_parameters.generate_mana_with_decay(generation_amount, creation_index, target_index)?;

        Ok(DecayedMana {
            stored: 0,
            potential: potential_mana,
        })
    }

    // Transition, just without full SemanticValidationContext
    pub(crate) fn transition_inner(
        current_state: &Self,
        next_state: &Self,
        input_native_tokens: &BTreeMap<TokenId, U256>,
        output_native_tokens: &BTreeMap<TokenId, U256>,
        capabilities: &TransactionCapabilities,
    ) -> Result<(), TransactionFailureReason> {
        if current_state.account_address() != next_state.account_address()
            || current_state.serial_number != next_state.serial_number
            || current_state.immutable_features != next_state.immutable_features
        {
            return Err(TransactionFailureReason::ChainOutputImmutableFeaturesChanged);
        }

        let token_id = next_state.token_id();
        let input_tokens = input_native_tokens.get(&token_id).copied().unwrap_or_default();
        let output_tokens = output_native_tokens.get(&token_id).copied().unwrap_or_default();
        let TokenScheme::Simple(ref current_token_scheme) = current_state.token_scheme;
        let TokenScheme::Simple(ref next_token_scheme) = next_state.token_scheme;

        if current_token_scheme.maximum_supply() != next_token_scheme.maximum_supply() {
            return Err(TransactionFailureReason::SimpleTokenSchemeMaximumSupplyChanged);
        }

        if current_token_scheme.minted_tokens() > next_token_scheme.minted_tokens()
            || current_token_scheme.melted_tokens() > next_token_scheme.melted_tokens()
        {
            return Err(TransactionFailureReason::SimpleTokenSchemeMintedMeltedTokenDecrease);
        }

        match input_tokens.cmp(&output_tokens) {
            Ordering::Less => {
                // Mint

                // This can't underflow as it is known that current_minted_tokens <= next_minted_tokens.
                let minted_diff = next_token_scheme.minted_tokens() - current_token_scheme.minted_tokens();
                // This can't underflow as it is known that input_tokens < output_tokens (Ordering::Less).
                let token_diff = output_tokens - input_tokens;

                if minted_diff != token_diff {
                    return Err(TransactionFailureReason::NativeTokenSumUnbalanced);
                }

                if current_token_scheme.melted_tokens() != next_token_scheme.melted_tokens() {
                    return Err(TransactionFailureReason::NativeTokenSumUnbalanced);
                }
            }
            Ordering::Equal => {
                // Transition

                if current_token_scheme.minted_tokens() != next_token_scheme.minted_tokens()
                    || current_token_scheme.melted_tokens() != next_token_scheme.melted_tokens()
                {
                    return Err(TransactionFailureReason::NativeTokenSumUnbalanced);
                }
            }
            Ordering::Greater => {
                // Melt / Burn

                if current_token_scheme.melted_tokens() != next_token_scheme.melted_tokens()
                    && current_token_scheme.minted_tokens() != next_token_scheme.minted_tokens()
                {
                    return Err(TransactionFailureReason::NativeTokenSumUnbalanced);
                }

                // This can't underflow as it is known that current_melted_tokens <= next_melted_tokens.
                let melted_diff = next_token_scheme.melted_tokens() - current_token_scheme.melted_tokens();
                // This can't underflow as it is known that input_tokens > output_tokens (Ordering::Greater).
                let token_diff = input_tokens - output_tokens;

                if melted_diff > token_diff {
                    return Err(TransactionFailureReason::NativeTokenSumUnbalanced);
                }

                let burned_diff = token_diff - melted_diff;

                if !burned_diff.is_zero() && !capabilities.has_capability(TransactionCapabilityFlag::BurnNativeTokens) {
                    return Err(TransactionFailureReason::CapabilitiesNativeTokenBurningNotAllowed)?;
                }
            }
        }

        Ok(())
    }
}

impl StorageScore for FoundryOutput {
    fn storage_score(&self, params: StorageScoreParameters) -> u64 {
        params.output_offset()
            // Type byte
            + (1 + self.packed_len() as u64) * params.data_factor() as u64
            + self.unlock_conditions.storage_score(params)
            + self.features.storage_score(params)
            + self.immutable_features.storage_score(params)
    }
}

impl WorkScore for FoundryOutput {
    fn work_score(&self, params: WorkScoreParameters) -> u32 {
        params.output()
            + self.token_scheme.work_score(params)
            + self.unlock_conditions.work_score(params)
            + self.features.work_score(params)
            + self.immutable_features.work_score(params)
    }
}

impl MinimumOutputAmount for FoundryOutput {}

impl Packable for FoundryOutput {
    type UnpackError = OutputError;
    type UnpackVisitor = ProtocolParameters;

    fn pack<P: Packer>(&self, packer: &mut P) -> Result<(), P::Error> {
        self.amount.pack(packer)?;
        self.serial_number.pack(packer)?;
        self.token_scheme.pack(packer)?;
        self.unlock_conditions.pack(packer)?;
        self.features.pack(packer)?;
        self.immutable_features.pack(packer)?;

        Ok(())
    }

    fn unpack<U: Unpacker>(
        unpacker: &mut U,
        visitor: Option<&Self::UnpackVisitor>,
    ) -> Result<Self, UnpackError<Self::UnpackError, U::Error>> {
        let amount = u64::unpack_inner(unpacker, visitor).coerce()?;

        let serial_number = u32::unpack_inner(unpacker, visitor).coerce()?;
        let token_scheme = TokenScheme::unpack_inner(unpacker, visitor).coerce()?;

        let unlock_conditions = UnlockConditions::unpack(unpacker, visitor).coerce()?;

        if visitor.is_some() {
            verify_unlock_conditions(&unlock_conditions).map_err(UnpackError::Packable)?;
        }

        let features = Features::unpack_inner(unpacker, visitor).coerce()?;

        if visitor.is_some() {
            verify_allowed_features(&features, Self::ALLOWED_FEATURES)
                .map_err(UnpackError::Packable)
                .coerce()?;
        }

        let immutable_features = Features::unpack_inner(unpacker, visitor).coerce()?;

        if visitor.is_some() {
            verify_allowed_features(&immutable_features, Self::ALLOWED_IMMUTABLE_FEATURES)
                .map_err(UnpackError::Packable)
                .coerce()?;
        }

        Ok(Self {
            amount,
            serial_number,
            token_scheme,
            unlock_conditions,
            features,
            immutable_features,
        })
    }
}

fn verify_unlock_conditions(unlock_conditions: &UnlockConditions) -> Result<(), OutputError> {
    if unlock_conditions.immutable_account_address().is_none() {
        Err(OutputError::MissingAddressUnlockCondition)
    } else {
        Ok(verify_allowed_unlock_conditions(
            unlock_conditions,
            FoundryOutput::ALLOWED_UNLOCK_CONDITIONS,
        )?)
    }
}

#[cfg(feature = "serde")]
mod dto {
    use alloc::vec::Vec;

    use serde::{Deserialize, Serialize};

    use super::*;
    use crate::{types::block::output::unlock_condition::UnlockCondition, utils::serde::string};

    #[derive(Clone, Debug, Eq, PartialEq, Serialize, Deserialize)]
    #[serde(rename_all = "camelCase")]
    pub(crate) struct FoundryOutputDto {
        #[serde(rename = "type")]
        pub kind: u8,
        #[serde(with = "string")]
        pub amount: u64,
        pub serial_number: u32,
        pub token_scheme: TokenScheme,
        pub unlock_conditions: Vec<UnlockCondition>,
        #[serde(skip_serializing_if = "Vec::is_empty", default)]
        pub features: Vec<Feature>,
        #[serde(skip_serializing_if = "Vec::is_empty", default)]
        pub immutable_features: Vec<Feature>,
    }

    impl From<&FoundryOutput> for FoundryOutputDto {
        fn from(value: &FoundryOutput) -> Self {
            Self {
                kind: FoundryOutput::KIND,
                amount: value.amount(),
                serial_number: value.serial_number(),
                token_scheme: value.token_scheme().clone(),
                unlock_conditions: value.unlock_conditions().to_vec(),
                features: value.features().to_vec(),
                immutable_features: value.immutable_features().to_vec(),
            }
        }
    }

    impl TryFrom<FoundryOutputDto> for FoundryOutput {
        type Error = OutputError;

        fn try_from(dto: FoundryOutputDto) -> Result<Self, Self::Error> {
            let mut builder: FoundryOutputBuilder =
                FoundryOutputBuilder::new_with_amount(dto.amount, dto.serial_number, dto.token_scheme);

            for b in dto.features {
                builder = builder.add_feature(b);
            }

            for b in dto.immutable_features {
                builder = builder.add_immutable_feature(b);
            }

            for u in dto.unlock_conditions {
                builder = builder.add_unlock_condition(u);
            }

            builder.finish()
        }
    }

    crate::impl_serde_typed_dto!(FoundryOutput, FoundryOutputDto, "foundry output");
}

#[cfg(all(test, feature = "protocol_parameters_samples"))]
mod tests {
    use pretty_assertions::assert_eq;

    use super::*;
    use crate::types::block::{
        output::foundry::dto::FoundryOutputDto, protocol::iota_mainnet_protocol_parameters,
        rand::output::rand_foundry_output,
    };

    #[test]
    fn to_from_dto() {
        let protocol_parameters = iota_mainnet_protocol_parameters();
        let foundry_output = rand_foundry_output(protocol_parameters.token_supply());
        let dto = FoundryOutputDto::from(&foundry_output);
        let output = Output::Foundry(FoundryOutput::try_from(dto).unwrap());
        assert_eq!(&foundry_output, output.as_foundry());
    }
}<|MERGE_RESOLUTION|>--- conflicted
+++ resolved
@@ -18,21 +18,13 @@
         account::AccountId,
         feature::{verify_allowed_features, Feature, FeatureFlags, Features, NativeTokenFeature},
         unlock_condition::{verify_allowed_unlock_conditions, UnlockCondition, UnlockConditionFlags, UnlockConditions},
-<<<<<<< HEAD
-        ChainId, MinimumOutputAmount, NativeToken, Output, OutputBuilderAmount, OutputError, StorageScore,
-=======
-        ChainId, DecayedMana, MinimumOutputAmount, NativeToken, Output, OutputBuilderAmount, StorageScore,
->>>>>>> 8712869b
+        ChainId, DecayedMana, MinimumOutputAmount, NativeToken, Output, OutputBuilderAmount, OutputError, StorageScore,
         StorageScoreParameters, TokenId, TokenScheme,
     },
     payload::signed_transaction::{TransactionCapabilities, TransactionCapabilityFlag},
     protocol::{ProtocolParameters, WorkScore, WorkScoreParameters},
     semantic::TransactionFailureReason,
-<<<<<<< HEAD
-=======
     slot::SlotIndex,
-    Error,
->>>>>>> 8712869b
 };
 
 crate::impl_id!(
@@ -415,13 +407,13 @@
         protocol_parameters: &ProtocolParameters,
         creation_index: SlotIndex,
         target_index: SlotIndex,
-    ) -> Result<u64, Error> {
+    ) -> Result<u64, OutputError> {
         let decayed_mana = self.decayed_mana(protocol_parameters, creation_index, target_index)?;
 
         decayed_mana
             .stored
             .checked_add(decayed_mana.potential)
-            .ok_or(Error::ConsumedManaOverflow)
+            .ok_or(OutputError::ConsumedManaOverflow)
     }
 
     /// Returns the decayed stored and potential mana of the output.
@@ -430,7 +422,7 @@
         protocol_parameters: &ProtocolParameters,
         creation_index: SlotIndex,
         target_index: SlotIndex,
-    ) -> Result<DecayedMana, Error> {
+    ) -> Result<DecayedMana, OutputError> {
         let min_deposit = self.minimum_amount(protocol_parameters.storage_score_parameters());
         let generation_amount = self.amount().saturating_sub(min_deposit);
         let potential_mana =
