// Copyright 2023 IOTA Stiftung
// SPDX-License-Identifier: Apache-2.0

use alloc::{boxed::Box, collections::BTreeSet, vec::Vec};
use core::ops::RangeInclusive;

<<<<<<< HEAD
use crate::types::block::{
    output::{rent::RentBuilder, Rent},
    public_key::{PublicKey, PublicKeys},
    slot::SlotIndex,
    Error,
=======
use crypto::signatures::ed25519;
use derive_more::{AsRef, Deref, From};
use iterator_sorted::is_unique_sorted;
use packable::{
    bounded::BoundedU8,
    error::{UnpackError, UnpackErrorExt},
    packer::Packer,
    prefix::BoxedSlicePrefix,
    unpacker::Unpacker,
    Packable,
>>>>>>> ca48006d
};

use crate::types::block::{slot::SlotIndex, Error};

#[derive(Clone, Eq, PartialEq, Ord, PartialOrd, Hash, From, packable::Packable)]
#[cfg_attr(feature = "serde", derive(serde::Serialize, serde::Deserialize), serde(untagged))]
#[packable(unpack_error = Error)]
#[packable(tag_type = u8, with_error = Error::InvalidBlockIssuerKeyKind)]
pub enum BlockIssuerKey {
    /// An Ed25519 block issuer key.
    #[packable(tag = Ed25519BlockIssuerKey::KIND)]
    Ed25519(Ed25519BlockIssuerKey),
}

impl core::fmt::Debug for BlockIssuerKey {
    fn fmt(&self, f: &mut core::fmt::Formatter<'_>) -> core::fmt::Result {
        match self {
            Self::Ed25519(key) => key.fmt(f),
        }
    }
}

impl BlockIssuerKey {
    /// Returns the block issuer key kind of a [`BlockIssuerKey`].
    pub fn kind(&self) -> u8 {
        match self {
            Self::Ed25519(_) => Ed25519BlockIssuerKey::KIND,
        }
    }

    /// Checks whether the block issuer key is an [`Ed25519BlockIssuerKey`].
    pub fn is_ed25519(&self) -> bool {
        matches!(self, Self::Ed25519(_))
    }

    /// Gets the block issuer key as an actual [`Ed25519BlockIssuerKey`].
    /// NOTE: Will panic if the block issuer key is not a [`Ed25519BlockIssuerKey`].
    pub fn as_ed25519(&self) -> &Ed25519BlockIssuerKey {
        let Self::Ed25519(key) = self;
        key
    }
}

/// An Ed25519 block issuer key.
#[derive(Copy, Clone, Eq, PartialEq, Ord, PartialOrd, Hash, Deref, AsRef, From)]
#[as_ref(forward)]
#[cfg_attr(feature = "serde", derive(serde::Serialize, serde::Deserialize))]
pub struct Ed25519BlockIssuerKey(ed25519::PublicKey);

impl Ed25519BlockIssuerKey {
    /// The block issuer key kind of an [`Ed25519BlockIssuerKey`].
    pub const KIND: u8 = 0;
    /// Length of an ED25519 block issuer key.
    pub const PUBLIC_KEY_LENGTH: usize = ed25519::PublicKey::LENGTH;

    /// Creates a new [`Ed25519BlockIssuerKey`] from bytes.
    pub fn try_from_bytes(bytes: [u8; Self::PUBLIC_KEY_LENGTH]) -> Result<Self, Error> {
        Ok(Self(ed25519::PublicKey::try_from_bytes(bytes)?))
    }
}

impl core::fmt::Debug for Ed25519BlockIssuerKey {
    fn fmt(&self, f: &mut core::fmt::Formatter<'_>) -> core::fmt::Result {
        write!(f, "{}", prefix_hex::encode(self.0.as_slice()))
    }
}

impl Packable for Ed25519BlockIssuerKey {
    type UnpackError = Error;
    type UnpackVisitor = ();

    fn pack<P: Packer>(&self, packer: &mut P) -> Result<(), P::Error> {
        packer.pack_bytes(self.0.as_slice())?;
        Ok(())
    }

    fn unpack<U: Unpacker, const VERIFY: bool>(
        unpacker: &mut U,
        visitor: &Self::UnpackVisitor,
    ) -> Result<Self, UnpackError<Self::UnpackError, U::Error>> {
        Self::try_from_bytes(<[u8; Self::PUBLIC_KEY_LENGTH]>::unpack::<_, VERIFY>(unpacker, visitor).coerce()?)
            .map_err(UnpackError::Packable)
    }
}

pub(crate) type BlockIssuerKeyCount =
    BoundedU8<{ *BlockIssuerKeys::COUNT_RANGE.start() }, { *BlockIssuerKeys::COUNT_RANGE.end() }>;

/// Lexicographically ordered list of unique [`BlockIssuerKey`]
#[derive(Clone, Debug, Eq, PartialEq, Deref, Packable, Hash)]
#[packable(unpack_error = Error, with = |e| e.unwrap_item_err_or_else(|p| Error::InvalidBlockIssuerKeyCount(p.into())))]
pub struct BlockIssuerKeys(
    #[packable(verify_with = verify_block_issuer_keys)] BoxedSlicePrefix<BlockIssuerKey, BlockIssuerKeyCount>,
);

fn verify_block_issuer_keys<const VERIFY: bool>(
    block_issuer_keys: &[BlockIssuerKey],
    _visitor: &(),
) -> Result<(), Error> {
    if VERIFY && !is_unique_sorted(block_issuer_keys.iter()) {
        return Err(Error::BlockIssuerKeysNotUniqueSorted);
    }

    Ok(())
}

impl TryFrom<Vec<BlockIssuerKey>> for BlockIssuerKeys {
    type Error = Error;

    #[inline(always)]
    fn try_from(block_issuer_keys: Vec<BlockIssuerKey>) -> Result<Self, Self::Error> {
        Self::from_vec(block_issuer_keys)
    }
}

impl TryFrom<BTreeSet<BlockIssuerKey>> for BlockIssuerKeys {
    type Error = Error;

    #[inline(always)]
    fn try_from(block_issuer_keys: BTreeSet<BlockIssuerKey>) -> Result<Self, Self::Error> {
        Self::from_set(block_issuer_keys)
    }
}

impl IntoIterator for BlockIssuerKeys {
    type Item = BlockIssuerKey;
    type IntoIter = alloc::vec::IntoIter<Self::Item>;

    fn into_iter(self) -> Self::IntoIter {
        Vec::from(Into::<Box<[BlockIssuerKey]>>::into(self.0)).into_iter()
    }
}

impl BlockIssuerKeys {
    /// The minimum number of block_issuer_keys in a [`BlockIssuerFeature`].
    pub const COUNT_MIN: u8 = 1;
    /// The maximum number of block_issuer_keys in a [`BlockIssuerFeature`].
    pub const COUNT_MAX: u8 = 128;
    /// The range of valid numbers of block_issuer_keys.
    pub const COUNT_RANGE: RangeInclusive<u8> = Self::COUNT_MIN..=Self::COUNT_MAX; // [1..128]

    /// Creates a new [`BlockIssuerKeys`] from a vec.
    pub fn from_vec(block_issuer_keys: Vec<BlockIssuerKey>) -> Result<Self, Error> {
        let mut block_issuer_keys =
            BoxedSlicePrefix::<BlockIssuerKey, BlockIssuerKeyCount>::try_from(block_issuer_keys.into_boxed_slice())
                .map_err(Error::InvalidBlockIssuerKeyCount)?;

        block_issuer_keys.sort();

        // Still need to verify the duplicate block issuer keys.
        verify_block_issuer_keys::<true>(&block_issuer_keys, &())?;

        Ok(Self(block_issuer_keys))
    }

    /// Creates a new [`BlockIssuerKeys`] from an ordered set.
    pub fn from_set(block_issuer_keys: BTreeSet<BlockIssuerKey>) -> Result<Self, Error> {
        let block_issuer_keys = BoxedSlicePrefix::<BlockIssuerKey, BlockIssuerKeyCount>::try_from(
            block_issuer_keys.into_iter().collect::<Box<[_]>>(),
        )
        .map_err(Error::InvalidBlockIssuerKeyCount)?;

        // We don't need to verify the block issuer keys here, because they are already verified by the BTreeSet.
        Ok(Self(block_issuer_keys))
    }
}

/// This feature defines the block issuer keys with which a signature from the containing
/// account's Block Issuance Credit can be verified in order to burn Mana.
#[derive(Clone, Debug, Eq, PartialEq, Hash, packable::Packable)]
#[packable(unpack_error = Error)]
pub struct BlockIssuerFeature {
    /// The slot index at which the Block Issuer Feature expires and can be removed.
    expiry_slot: SlotIndex,
    /// The Block Issuer Keys.
    block_issuer_keys: BlockIssuerKeys,
}

impl BlockIssuerFeature {
    /// The [`Feature`](crate::types::block::output::Feature) kind of a [`BlockIssuerFeature`].
    pub const KIND: u8 = 4;

    /// Creates a new [`BlockIssuerFeature`].
    #[inline(always)]
    pub fn new(
        expiry_slot: impl Into<SlotIndex>,
        block_issuer_keys: impl IntoIterator<Item = BlockIssuerKey>,
    ) -> Result<Self, Error> {
        let block_issuer_keys =
            BlockIssuerKeys::from_vec(block_issuer_keys.into_iter().collect::<Vec<BlockIssuerKey>>())?;
        Ok(Self {
            expiry_slot: expiry_slot.into(),
            block_issuer_keys,
        })
    }

    /// Returns the Slot Index at which the Block Issuer Feature expires and can be removed.
    pub fn expiry_slot(&self) -> SlotIndex {
        self.expiry_slot
    }

    /// Returns the Block Issuer Keys.
    pub fn block_issuer_keys(&self) -> &[BlockIssuerKey] {
        &self.block_issuer_keys
    }
}

impl Rent for BlockIssuerFeature {
    fn build_weighted_bytes(&self, builder: RentBuilder) -> RentBuilder {
        builder
            // Feature Type
            .data_field::<u8>()
            // Expiry Slot
            .data_field::<SlotIndex>()
            // Public Keys
            .packable_block_issuer_key_field(&self.public_keys)
    }
}

#[cfg(feature = "serde")]
mod dto {
    use alloc::{string::String, vec::Vec};

    use serde::{Deserialize, Serialize};

    use super::*;
    use crate::types::block::{slot::SlotIndex, Error};

    #[derive(Clone, Debug, Eq, PartialEq, Serialize, Deserialize, From)]
    #[serde(untagged)]
    pub enum BlockIssuerKeyDto {
        Ed25519(Ed25519BlockIssuerKeyDto),
    }

    impl From<&BlockIssuerKey> for BlockIssuerKeyDto {
        fn from(value: &BlockIssuerKey) -> Self {
            match value {
                BlockIssuerKey::Ed25519(s) => Self::Ed25519(s.into()),
            }
        }
    }

    impl TryFrom<BlockIssuerKeyDto> for BlockIssuerKey {
        type Error = Error;

        fn try_from(value: BlockIssuerKeyDto) -> Result<Self, Self::Error> {
            match value {
                BlockIssuerKeyDto::Ed25519(s) => Ok(Self::Ed25519(s.try_into()?)),
            }
        }
    }

    #[derive(Clone, Debug, Eq, PartialEq, Serialize, Deserialize)]
    #[serde(rename_all = "camelCase")]
    pub struct Ed25519BlockIssuerKeyDto {
        #[serde(rename = "type")]
        pub kind: u8,
        pub public_key: String,
    }

    impl From<&Ed25519BlockIssuerKey> for Ed25519BlockIssuerKeyDto {
        fn from(value: &Ed25519BlockIssuerKey) -> Self {
            Self {
                kind: Ed25519BlockIssuerKey::KIND,
                public_key: prefix_hex::encode(value.0.as_slice()),
            }
        }
    }

    impl TryFrom<Ed25519BlockIssuerKeyDto> for Ed25519BlockIssuerKey {
        type Error = Error;

        fn try_from(value: Ed25519BlockIssuerKeyDto) -> Result<Self, Self::Error> {
            Self::try_from_bytes(prefix_hex::decode(value.public_key).map_err(|_| Error::InvalidField("publicKey"))?)
        }
    }

    #[derive(Clone, Debug, Eq, PartialEq, Serialize, Deserialize)]
    #[serde(rename_all = "camelCase")]
    struct BlockIssuerFeatureDto {
        #[serde(rename = "type")]
        kind: u8,
        expiry_slot: SlotIndex,
        block_issuer_keys: Vec<BlockIssuerKeyDto>,
    }

    impl From<&BlockIssuerFeature> for BlockIssuerFeatureDto {
        fn from(value: &BlockIssuerFeature) -> Self {
            Self {
                kind: BlockIssuerFeature::KIND,
                expiry_slot: value.expiry_slot,
                block_issuer_keys: value.block_issuer_keys.iter().map(|key| key.into()).collect(),
            }
        }
    }

    impl TryFrom<BlockIssuerFeatureDto> for BlockIssuerFeature {
        type Error = Error;

        fn try_from(value: BlockIssuerFeatureDto) -> Result<Self, Self::Error> {
            let keys = value
                .block_issuer_keys
                .into_iter()
                .map(BlockIssuerKey::try_from)
                .collect::<Result<Vec<BlockIssuerKey>, Error>>()?;

            Self::new(value.expiry_slot, keys)
        }
    }

    impl_serde_typed_dto!(BlockIssuerFeature, BlockIssuerFeatureDto, "block issuer feature");
}<|MERGE_RESOLUTION|>--- conflicted
+++ resolved
@@ -4,13 +4,6 @@
 use alloc::{boxed::Box, collections::BTreeSet, vec::Vec};
 use core::ops::RangeInclusive;
 
-<<<<<<< HEAD
-use crate::types::block::{
-    output::{rent::RentBuilder, Rent},
-    public_key::{PublicKey, PublicKeys},
-    slot::SlotIndex,
-    Error,
-=======
 use crypto::signatures::ed25519;
 use derive_more::{AsRef, Deref, From};
 use iterator_sorted::is_unique_sorted;
@@ -21,10 +14,13 @@
     prefix::BoxedSlicePrefix,
     unpacker::Unpacker,
     Packable,
->>>>>>> ca48006d
 };
 
-use crate::types::block::{slot::SlotIndex, Error};
+use crate::types::block::{
+    output::{Rent, RentBuilder},
+    slot::SlotIndex,
+    Error,
+};
 
 #[derive(Clone, Eq, PartialEq, Ord, PartialOrd, Hash, From, packable::Packable)]
 #[cfg_attr(feature = "serde", derive(serde::Serialize, serde::Deserialize), serde(untagged))]
@@ -236,8 +232,8 @@
             .data_field::<u8>()
             // Expiry Slot
             .data_field::<SlotIndex>()
-            // Public Keys
-            .packable_block_issuer_key_field(&self.public_keys)
+            // Block Issuer Keys
+            .packable_block_issuer_key_field(&self.block_issuer_keys)
     }
 }
 
