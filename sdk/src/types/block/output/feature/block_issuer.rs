// Copyright 2023 IOTA Stiftung
// SPDX-License-Identifier: Apache-2.0

use alloc::vec::Vec;

use crate::types::block::{
    output::{rent::RentBuilder, Rent},
    public_key::{PublicKey, PublicKeys},
    slot::SlotIndex,
    Error,
};

/// This feature defines the public keys with which a signature from the containing
/// account's Block Issuance Credit can be verified in order to burn Mana.
#[derive(Clone, Debug, Eq, PartialEq, Hash, packable::Packable)]
#[packable(unpack_error = Error)]
pub struct BlockIssuerFeature {
    /// The slot index at which the Block Issuer Feature expires and can be removed.
    expiry_slot: SlotIndex,
    /// The Block Issuer Keys.
    public_keys: PublicKeys,
}

impl BlockIssuerFeature {
    /// The [`Feature`](crate::types::block::output::Feature) kind of a [`BlockIssuerFeature`].
    pub const KIND: u8 = 4;

    /// Creates a new [`BlockIssuerFeature`].
    #[inline(always)]
    pub fn new(
        expiry_slot: impl Into<SlotIndex>,
        public_keys: impl IntoIterator<Item = PublicKey>,
    ) -> Result<Self, Error> {
        let public_keys = PublicKeys::from_vec(public_keys.into_iter().collect::<Vec<PublicKey>>())?;
        Ok(Self {
            expiry_slot: expiry_slot.into(),
            public_keys,
        })
    }

    /// Returns the Slot Index at which the Block Issuer Feature expires and can be removed.
    pub fn expiry_slot(&self) -> SlotIndex {
        self.expiry_slot
    }

    /// Returns the Block Issuer Keys.
    pub fn public_keys(&self) -> &[PublicKey] {
        &self.public_keys
    }
}

<<<<<<< HEAD
impl Rent for BlockIssuerFeature {
    fn build_weighted_bytes(&self, builder: &mut RentBuilder) {
        builder
            // Feature Type
            .data_field::<u8>()
            // Expiry Slot
            .data_field::<SlotIndex>()
            // Public Keys
            .packable_block_issuer_key_field(&self.public_keys);
    }
}

=======
#[cfg(feature = "serde")]
>>>>>>> e2d163fa
mod dto {
    use alloc::vec::Vec;

    use serde::{Deserialize, Serialize};

    use super::BlockIssuerFeature;
    use crate::types::block::{
        public_key::{dto::PublicKeyDto, PublicKey},
        slot::SlotIndex,
        Error,
    };

    #[derive(Clone, Debug, Eq, PartialEq, Serialize, Deserialize)]
    #[serde(rename_all = "camelCase")]
    struct BlockIssuerFeatureDto {
        #[serde(rename = "type")]
        kind: u8,
        expiry_slot: SlotIndex,
        keys: Vec<PublicKeyDto>,
    }

    impl From<&BlockIssuerFeature> for BlockIssuerFeatureDto {
        fn from(value: &BlockIssuerFeature) -> Self {
            Self {
                kind: BlockIssuerFeature::KIND,
                expiry_slot: value.expiry_slot,
                keys: value.public_keys.iter().map(|key| key.into()).collect(),
            }
        }
    }

    impl TryFrom<BlockIssuerFeatureDto> for BlockIssuerFeature {
        type Error = Error;

        fn try_from(value: BlockIssuerFeatureDto) -> Result<Self, Self::Error> {
            let keys = value
                .keys
                .into_iter()
                .map(PublicKey::try_from)
                .collect::<Result<Vec<PublicKey>, Error>>()?;

            Self::new(value.expiry_slot, keys)
        }
    }

    impl_serde_typed_dto!(BlockIssuerFeature, BlockIssuerFeatureDto, "block issuer feature");
}<|MERGE_RESOLUTION|>--- conflicted
+++ resolved
@@ -49,7 +49,6 @@
     }
 }
 
-<<<<<<< HEAD
 impl Rent for BlockIssuerFeature {
     fn build_weighted_bytes(&self, builder: &mut RentBuilder) {
         builder
@@ -62,9 +61,7 @@
     }
 }
 
-=======
 #[cfg(feature = "serde")]
->>>>>>> e2d163fa
 mod dto {
     use alloc::vec::Vec;
 
