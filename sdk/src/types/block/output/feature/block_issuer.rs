--- conflicted
+++ resolved
@@ -124,15 +124,9 @@
     #[packable(verify_with = verify_block_issuer_keys)] BoxedSlicePrefix<BlockIssuerKey, BlockIssuerKeyCount>,
 );
 
-<<<<<<< HEAD
-fn verify_block_issuer_keys<const VERIFY: bool>(block_issuer_keys: &[BlockIssuerKey]) -> Result<(), FeatureError> {
-    if VERIFY && !is_unique_sorted(block_issuer_keys.iter()) {
+fn verify_block_issuer_keys(block_issuer_keys: &[BlockIssuerKey]) -> Result<(), FeatureError> {
+    if !is_unique_sorted(block_issuer_keys.iter()) {
         return Err(FeatureError::BlockIssuerKeysNotUniqueSorted);
-=======
-fn verify_block_issuer_keys(block_issuer_keys: &[BlockIssuerKey]) -> Result<(), Error> {
-    if !is_unique_sorted(block_issuer_keys.iter()) {
-        return Err(Error::BlockIssuerKeysNotUniqueSorted);
->>>>>>> 23623631
     }
 
     Ok(())
