// Copyright 2024 IOTA Stiftung
// SPDX-License-Identifier: Apache-2.0

use alloc::{
    borrow::ToOwned,
    collections::BTreeMap,
    string::{String, ToString},
    vec::Vec,
};
use core::ops::RangeInclusive;

use packable::{
    error::{UnpackError, UnpackErrorExt},
    packer::Packer,
    prefix::BoxedSlicePrefix,
    unpacker::{CounterUnpacker, Unpacker},
    Packable, PackableExt,
};

use super::{
    metadata::{verify_keys, verify_packed_len, MetadataBTreeMap, MetadataBTreeMapPrefix},
    MetadataFeatureKeyLength, MetadataFeatureValueLength,
};
use crate::types::block::{
    output::{feature::FeatureError, StorageScore},
    protocol::WorkScore,
};

/// A Metadata Feature that can only be changed by the State Controller.
#[derive(Clone, Eq, PartialEq, Ord, PartialOrd, Hash)]
pub struct StateMetadataFeature(pub(crate) MetadataBTreeMapPrefix);

impl StateMetadataFeature {
    /// The [`Feature`](crate::types::block::output::Feature) kind of [`StateMetadataFeature`].
    pub const KIND: u8 = 3;
    /// Valid byte lengths for a [`StateMetadataFeature`].
    pub const BYTE_LENGTH_RANGE: RangeInclusive<u16> = 1..=8192;

    /// Creates a new [`StateMetadataFeature`].
    #[inline(always)]
    pub fn new(data: impl IntoIterator<Item = (String, Vec<u8>)>) -> Result<Self, FeatureError> {
        let mut builder = Self::build();
        builder.extend(data);
        builder.finish()
    }

    /// Creates a new [`StateMetadataFeature`].
    pub fn build() -> StateMetadataFeatureMap {
        Default::default()
    }

    /// Creates a [`StateMetadataFeatureMap`] with the data so it can be mutated.
    pub fn to_map(&self) -> StateMetadataFeatureMap {
        StateMetadataFeatureMap(
            self.0
                .iter()
                .map(|(k, v)| {
                    (
                        String::from_utf8(k.as_ref().to_owned()).expect("key must be ASCII"),
                        v.as_ref().to_owned(),
                    )
                })
                .collect(),
        )
    }

    /// Returns the data for a given key.
    #[inline(always)]
    pub fn get(&self, key: &str) -> Option<&[u8]> {
        BoxedSlicePrefix::<u8, MetadataFeatureKeyLength>::try_from(key.as_bytes().to_vec().into_boxed_slice())
            .ok()
            .and_then(|key| self.0.get(&key))
            .map(|v| v.as_ref())
    }
}

impl core::ops::Deref for StateMetadataFeature {
    type Target = MetadataBTreeMap;

    fn deref(&self) -> &Self::Target {
        &self.0
    }
}

/// A map of state metadata feature keys to values. This type is not guaranteed to be valid.
#[derive(Clone, Debug, Default)]
pub struct StateMetadataFeatureMap(pub(crate) BTreeMap<String, Vec<u8>>);

impl StateMetadataFeatureMap {
    /// Creates a new [`StateMetadataFeatureMap`].
    #[inline(always)]
    pub fn new() -> Self {
        Self(Default::default())
    }

    pub fn with_key_value(mut self, key: &str, value: impl Into<Vec<u8>>) -> Self {
        self.insert(key.to_owned(), value.into());
        self
    }

    pub fn finish(self) -> Result<StateMetadataFeature, FeatureError> {
        let res = StateMetadataFeature(
            MetadataBTreeMapPrefix::try_from(
                self.0
                    .iter()
                    .map(|(k, v)| {
                        Ok((
                            BoxedSlicePrefix::<u8, MetadataFeatureKeyLength>::try_from(
                                k.as_bytes().to_vec().into_boxed_slice(),
                            )
                            .map_err(|e| FeatureError::InvalidMetadataFeature(e.to_string()))?,
                            BoxedSlicePrefix::<u8, MetadataFeatureValueLength>::try_from(v.clone().into_boxed_slice())
                                .map_err(|e| FeatureError::InvalidMetadataFeature(e.to_string()))?,
                        ))
                    })
                    .collect::<Result<MetadataBTreeMap, FeatureError>>()?,
            )
            .map_err(FeatureError::InvalidMetadataFeatureEntryCount)?,
        );

        verify_keys(&res.0)?;
        verify_packed_len(res.packed_len(), StateMetadataFeature::BYTE_LENGTH_RANGE)?;

        Ok(res)
    }
}

impl core::ops::Deref for StateMetadataFeatureMap {
    type Target = BTreeMap<String, Vec<u8>>;

    fn deref(&self) -> &Self::Target {
        &self.0
    }
}

impl core::ops::DerefMut for StateMetadataFeatureMap {
    fn deref_mut(&mut self) -> &mut Self::Target {
        &mut self.0
    }
}

impl StorageScore for StateMetadataFeature {}

impl WorkScore for StateMetadataFeature {}

impl Packable for StateMetadataFeature {
    type UnpackError = FeatureError;
    type UnpackVisitor = ();

    fn pack<P: Packer>(&self, packer: &mut P) -> Result<(), P::Error> {
        self.0.pack(packer)
    }

    fn unpack<U: Unpacker>(
        unpacker: &mut U,
        visitor: Option<&Self::UnpackVisitor>,
    ) -> Result<Self, UnpackError<Self::UnpackError, U::Error>> {
        let mut unpacker = CounterUnpacker::new(unpacker);
        let res = Self(
<<<<<<< HEAD
            MetadataBTreeMapPrefix::unpack::<_, VERIFY>(&mut unpacker, visitor)
                .map_packable_err(|e| FeatureError::InvalidMetadataFeature(e.to_string()))?,
=======
            MetadataBTreeMapPrefix::unpack(&mut unpacker, visitor)
                .map_packable_err(|e| Error::InvalidMetadataFeature(e.to_string()))?,
>>>>>>> 23623631
        );

        if visitor.is_some() {
            verify_keys(&res.0).map_err(UnpackError::Packable)?;
            verify_packed_len(unpacker.counter(), Self::BYTE_LENGTH_RANGE).map_err(UnpackError::Packable)?;
        }

        Ok(res)
    }
}

impl TryFrom<Vec<(String, Vec<u8>)>> for StateMetadataFeature {
    type Error = FeatureError;

    fn try_from(data: Vec<(String, Vec<u8>)>) -> Result<Self, Self::Error> {
        Self::new(data)
    }
}

impl TryFrom<BTreeMap<String, Vec<u8>>> for StateMetadataFeature {
    type Error = FeatureError;

    fn try_from(data: BTreeMap<String, Vec<u8>>) -> Result<Self, Self::Error> {
        Self::new(data)
    }
}

impl core::fmt::Display for StateMetadataFeature {
    fn fmt(&self, f: &mut core::fmt::Formatter<'_>) -> core::fmt::Result {
        write!(
            f,
            "{:?}",
            self.0
                .keys()
                // Safe to unwrap, keys must be ascii
                .map(|k| alloc::str::from_utf8(k).unwrap())
                .collect::<Vec<&str>>()
        )
    }
}

impl core::fmt::Debug for StateMetadataFeature {
    fn fmt(&self, f: &mut core::fmt::Formatter<'_>) -> core::fmt::Result {
        write!(
            f,
            "StateMetadataFeature({:?})",
            self.0
                .iter()
                .map(|(k, v)| (alloc::str::from_utf8(k).unwrap(), prefix_hex::encode(v.as_ref())))
                .collect::<BTreeMap<&str, String>>()
        )
    }
}

#[cfg(feature = "serde")]
pub(crate) mod dto {
    use alloc::{collections::BTreeMap, format};

    use serde::{de, Deserialize, Deserializer, Serialize};
    use serde_json::Value;

    use super::*;

    #[derive(Serialize)]
    struct StateMetadataFeatureDto {
        #[serde(rename = "type")]
        kind: u8,
        entries: BTreeMap<String, String>,
    }

    impl<'de> Deserialize<'de> for StateMetadataFeature {
        fn deserialize<D: Deserializer<'de>>(d: D) -> Result<Self, D::Error> {
            let value = Value::deserialize(d)?;
            Ok(
                match u8::try_from(
                    value
                        .get("type")
                        .and_then(Value::as_u64)
                        .ok_or_else(|| de::Error::custom("invalid state metadata type"))?,
                )
                .map_err(|_| de::Error::custom("invalid state metadata type: {e}"))?
                {
                    Self::KIND => {
                        let map: BTreeMap<String, String> = serde_json::from_value(
                            value
                                .get("entries")
                                .ok_or_else(|| de::Error::custom("missing state metadata entries"))?
                                .clone(),
                        )
                        .map_err(|e| de::Error::custom(format!("cannot deserialize state metadata feature: {e}")))?;

                        Self::try_from(
                            map.into_iter()
                                .map(|(key, value)| Ok((key, prefix_hex::decode::<Vec<u8>>(value)?)))
                                .collect::<Result<BTreeMap<String, Vec<u8>>, prefix_hex::Error>>()
                                .map_err(de::Error::custom)?,
                        )
                        .map_err(de::Error::custom)?
                    }
                    _ => return Err(de::Error::custom("invalid state metadata feature")),
                },
            )
        }
    }

    impl From<&StateMetadataFeature> for StateMetadataFeatureDto {
        fn from(value: &StateMetadataFeature) -> Self {
            let entries = value
                .0
                .iter()
                .map(|(k, v)| {
                    (
                        // Safe to unwrap, keys must be ascii
                        alloc::str::from_utf8(k.as_ref()).unwrap().to_string(),
                        prefix_hex::encode(v.as_ref()),
                    )
                })
                .collect::<BTreeMap<_, _>>();

            Self {
                kind: StateMetadataFeature::KIND,
                entries,
            }
        }
    }

    impl Serialize for StateMetadataFeature {
        fn serialize<S>(&self, s: S) -> Result<S::Ok, S::Error>
        where
            S: serde::Serializer,
        {
            StateMetadataFeatureDto::from(self).serialize(s)
        }
    }
}<|MERGE_RESOLUTION|>--- conflicted
+++ resolved
@@ -157,13 +157,8 @@
     ) -> Result<Self, UnpackError<Self::UnpackError, U::Error>> {
         let mut unpacker = CounterUnpacker::new(unpacker);
         let res = Self(
-<<<<<<< HEAD
-            MetadataBTreeMapPrefix::unpack::<_, VERIFY>(&mut unpacker, visitor)
+            MetadataBTreeMapPrefix::unpack(&mut unpacker, visitor)
                 .map_packable_err(|e| FeatureError::InvalidMetadataFeature(e.to_string()))?,
-=======
-            MetadataBTreeMapPrefix::unpack(&mut unpacker, visitor)
-                .map_packable_err(|e| Error::InvalidMetadataFeature(e.to_string()))?,
->>>>>>> 23623631
         );
 
         if visitor.is_some() {
