--- conflicted
+++ resolved
@@ -355,15 +355,9 @@
 }
 
 #[inline]
-<<<<<<< HEAD
-fn verify_unique_sorted<const VERIFY: bool>(features: &[Feature]) -> Result<(), FeatureError> {
-    if VERIFY && !is_unique_sorted(features.iter().map(Feature::kind)) {
+fn verify_unique_sorted(features: &[Feature]) -> Result<(), FeatureError> {
+    if !is_unique_sorted(features.iter().map(Feature::kind)) {
         Err(FeatureError::FeaturesNotUniqueSorted)
-=======
-fn verify_unique_sorted(features: &[Feature]) -> Result<(), Error> {
-    if !is_unique_sorted(features.iter().map(Feature::kind)) {
-        Err(Error::FeaturesNotUniqueSorted)
->>>>>>> 23623631
     } else {
         Ok(())
     }
