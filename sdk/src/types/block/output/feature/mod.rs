// Copyright 2021-2022 IOTA Stiftung
// SPDX-License-Identifier: Apache-2.0

mod block_issuer;
mod issuer;
mod metadata;
mod native_token;
mod sender;
mod staking;
mod tag;

use alloc::{boxed::Box, collections::BTreeSet, vec::Vec};

use bitflags::bitflags;
use derive_more::{Deref, From};
use iterator_sorted::is_unique_sorted;
use packable::{bounded::BoundedU8, prefix::BoxedSlicePrefix, Packable};

#[cfg(feature = "irc_27")]
pub use self::metadata::irc_27::{Attribute, Irc27Metadata};
#[cfg(feature = "irc_30")]
pub use self::metadata::irc_30::Irc30Metadata;
pub(crate) use self::{block_issuer::BlockIssuerKeyCount, metadata::MetadataFeatureLength, tag::TagFeatureLength};
pub use self::{
    block_issuer::{BlockIssuerFeature, BlockIssuerKey, BlockIssuerKeys, Ed25519BlockIssuerKey},
    issuer::IssuerFeature,
    metadata::MetadataFeature,
    native_token::NativeTokenFeature,
    sender::SenderFeature,
    staking::StakingFeature,
    tag::TagFeature,
};
use crate::types::block::{create_bitflags, Error};

///
#[derive(Clone, Eq, PartialEq, Hash, From, Packable)]
#[packable(unpack_error = Error)]
#[packable(tag_type = u8, with_error = Error::InvalidFeatureKind)]
#[cfg_attr(feature = "serde", derive(serde::Serialize, serde::Deserialize), serde(untagged))]
pub enum Feature {
    /// A sender feature.
    #[packable(tag = SenderFeature::KIND)]
    Sender(SenderFeature),
    /// An issuer feature.
    #[packable(tag = IssuerFeature::KIND)]
    Issuer(IssuerFeature),
    /// A metadata feature.
    #[packable(tag = MetadataFeature::KIND)]
    Metadata(MetadataFeature),
    /// A tag feature.
    #[packable(tag = TagFeature::KIND)]
    Tag(TagFeature),
    /// A native token feature.
    #[packable(tag = NativeTokenFeature::KIND)]
    NativeToken(NativeTokenFeature),
    /// A block issuer feature.
    #[packable(tag = BlockIssuerFeature::KIND)]
    BlockIssuer(BlockIssuerFeature),
    /// A staking feature.
    #[packable(tag = StakingFeature::KIND)]
    Staking(StakingFeature),
}

impl PartialOrd for Feature {
    fn partial_cmp(&self, other: &Self) -> Option<core::cmp::Ordering> {
        Some(self.cmp(other))
    }
}

impl Ord for Feature {
    fn cmp(&self, other: &Self) -> core::cmp::Ordering {
        self.kind().cmp(&other.kind())
    }
}

impl core::fmt::Debug for Feature {
    fn fmt(&self, f: &mut core::fmt::Formatter<'_>) -> core::fmt::Result {
        match self {
            Self::Sender(feature) => feature.fmt(f),
            Self::Issuer(feature) => feature.fmt(f),
            Self::Metadata(feature) => feature.fmt(f),
            Self::Tag(feature) => feature.fmt(f),
            Self::NativeToken(feature) => feature.fmt(f),
            Self::BlockIssuer(feature) => feature.fmt(f),
            Self::Staking(feature) => feature.fmt(f),
        }
    }
}

impl Feature {
    /// Return the output kind of an `Output`.
    pub fn kind(&self) -> u8 {
        match self {
            Self::Sender(_) => SenderFeature::KIND,
            Self::Issuer(_) => IssuerFeature::KIND,
            Self::Metadata(_) => MetadataFeature::KIND,
            Self::Tag(_) => TagFeature::KIND,
            Self::NativeToken(_) => NativeTokenFeature::KIND,
            Self::BlockIssuer(_) => BlockIssuerFeature::KIND,
            Self::Staking(_) => StakingFeature::KIND,
        }
    }

    /// Returns the [`FeatureFlags`] for the given [`Feature`].
    pub fn flag(&self) -> FeatureFlags {
        match self {
            Self::Sender(_) => FeatureFlags::SENDER,
            Self::Issuer(_) => FeatureFlags::ISSUER,
            Self::Metadata(_) => FeatureFlags::METADATA,
            Self::Tag(_) => FeatureFlags::TAG,
            Self::NativeToken(_) => FeatureFlags::NATIVE_TOKEN,
            Self::BlockIssuer(_) => FeatureFlags::BLOCK_ISSUER,
            Self::Staking(_) => FeatureFlags::STAKING,
        }
    }

<<<<<<< HEAD
    /// Checks whether the feature is a [`SenderFeature`].
    pub fn is_sender(&self) -> bool {
        matches!(self, Self::Sender(_))
    }

    /// Gets the feature as an actual [`SenderFeature`].
    /// NOTE: Will panic if the feature is not a [`SenderFeature`].
    pub fn as_sender(&self) -> &SenderFeature {
        if let Self::Sender(feature) = self {
            feature
        } else {
            panic!("invalid downcast of non-SenderFeature");
        }
    }

    /// Checks whether the feature is an [`IssuerFeature`].
    pub fn is_issuer(&self) -> bool {
        matches!(self, Self::Issuer(_))
    }

    /// Gets the feature as an actual [`IssuerFeature`].
    /// NOTE: Will panic if the feature is not an [`IssuerFeature`].
    pub fn as_issuer(&self) -> &IssuerFeature {
        if let Self::Issuer(feature) = self {
            feature
        } else {
            panic!("invalid downcast of non-IssuerFeature");
        }
    }

    /// Checks whether the feature is a [`MetadataFeature`].
    pub fn is_metadata(&self) -> bool {
        matches!(self, Self::Metadata(_))
    }

    /// Gets the feature as an actual [`MetadataFeature`].
    /// NOTE: Will panic if the feature is not a [`MetadataFeature`].
    pub fn as_metadata(&self) -> &MetadataFeature {
        if let Self::Metadata(feature) = self {
            feature
        } else {
            panic!("invalid downcast of non-MetadataFeature");
        }
    }

    /// Checks whether the feature is a [`TagFeature`].
    pub fn is_tag(&self) -> bool {
        matches!(self, Self::Tag(_))
    }

    /// Gets the feature as an actual [`TagFeature`].
    /// NOTE: Will panic if the feature is not a [`TagFeature`].
    pub fn as_tag(&self) -> &TagFeature {
        if let Self::Tag(feature) = self {
            feature
        } else {
            panic!("invalid downcast of non-TagFeature");
        }
    }

    /// Checks whether the feature is a [`NativeTokenFeature`].
    pub fn is_native_token(&self) -> bool {
        matches!(self, Self::NativeToken(_))
    }

    /// Gets the feature as an actual [`NativeTokenFeature`].
    /// NOTE: Will panic if the feature is not a [`NativeTokenFeature`].
    pub fn as_native_token(&self) -> &NativeTokenFeature {
        if let Self::NativeToken(feature) = self {
            feature
        } else {
            panic!("invalid downcast of non-NativeTokenFeature");
        }
    }

    /// Checks whether the feature is a [`BlockIssuerFeature`].
    pub fn is_block_issuer(&self) -> bool {
        matches!(self, Self::BlockIssuer(_))
    }

    /// Gets the feature as an actual [`BlockIssuerFeature`].
    /// NOTE: Will panic if the feature is not a [`BlockIssuerFeature`].
    pub fn as_block_issuer(&self) -> &BlockIssuerFeature {
        if let Self::BlockIssuer(feature) = self {
            feature
        } else {
            panic!("invalid downcast of non-BlockIssuerFeature");
        }
    }

    /// Checks whether the feature is a [`StakingFeature`].
    pub fn is_staking(&self) -> bool {
        matches!(self, Self::Staking(_))
    }

    /// Gets the feature as an actual [`StakingFeature`].
    /// NOTE: Will panic if the feature is not a [`StakingFeature`].
    pub fn as_staking(&self) -> &StakingFeature {
        if let Self::Staking(feature) = self {
            feature
        } else {
            panic!("invalid downcast of non-StakingFeature");
        }
    }
=======
    def_is_as_opt!(Feature: Sender, Issuer, Metadata, Tag, BlockIssuer, Staking);
>>>>>>> ea982e1d
}

create_bitflags!(
    /// A bitflags-based representation of the set of active [`Feature`]s.
    pub FeatureFlags,
    u16,
    [
        (SENDER, SenderFeature),
        (ISSUER, IssuerFeature),
        (METADATA, MetadataFeature),
        (TAG, TagFeature),
        (NATIVE_TOKEN, NativeTokenFeature),
        (BLOCK_ISSUER, BlockIssuerFeature),
        (STAKING, StakingFeature),
    ]
);

pub(crate) type FeatureCount = BoundedU8<0, { Features::COUNT_MAX }>;

///
#[derive(Clone, Debug, Eq, PartialEq, Ord, PartialOrd, Hash, Deref, Packable)]
#[packable(unpack_error = Error, with = |e| e.unwrap_item_err_or_else(|p| Error::InvalidFeatureCount(p.into())))]
pub struct Features(#[packable(verify_with = verify_unique_sorted)] BoxedSlicePrefix<Feature, FeatureCount>);

impl TryFrom<Vec<Feature>> for Features {
    type Error = Error;

    #[inline(always)]
    fn try_from(features: Vec<Feature>) -> Result<Self, Self::Error> {
        Self::from_vec(features)
    }
}

impl TryFrom<BTreeSet<Feature>> for Features {
    type Error = Error;

    #[inline(always)]
    fn try_from(features: BTreeSet<Feature>) -> Result<Self, Self::Error> {
        Self::from_set(features)
    }
}

impl IntoIterator for Features {
    type Item = Feature;
    type IntoIter = alloc::vec::IntoIter<Self::Item>;

    fn into_iter(self) -> Self::IntoIter {
        Vec::from(Into::<Box<[Feature]>>::into(self.0)).into_iter()
    }
}

impl Features {
    ///
    pub const COUNT_MAX: u8 = 5;

    /// Creates a new [`Features`] from a vec.
    pub fn from_vec(features: Vec<Feature>) -> Result<Self, Error> {
        let mut features = BoxedSlicePrefix::<Feature, FeatureCount>::try_from(features.into_boxed_slice())
            .map_err(Error::InvalidFeatureCount)?;

        features.sort_by_key(Feature::kind);
        // Sort is obviously fine now but uniqueness still needs to be checked.
        verify_unique_sorted::<true>(&features, &())?;

        Ok(Self(features))
    }

    /// Creates a new [`Features`] from an ordered set.
    pub fn from_set(features: BTreeSet<Feature>) -> Result<Self, Error> {
        Ok(Self(
            features
                .into_iter()
                .collect::<Box<[_]>>()
                .try_into()
                .map_err(Error::InvalidFeatureCount)?,
        ))
    }

    /// Gets a reference to a [`Feature`] from a feature kind, if any.
    #[inline(always)]
    pub fn get(&self, key: u8) -> Option<&Feature> {
        self.0
            .binary_search_by_key(&key, Feature::kind)
            // PANIC: indexation is fine since the index has been found.
            .map(|index| &self.0[index])
            .ok()
    }

    /// Gets a reference to a [`SenderFeature`], if any.
    pub fn sender(&self) -> Option<&SenderFeature> {
        self.get(SenderFeature::KIND).map(Feature::as_sender)
    }

    /// Gets a reference to a [`IssuerFeature`], if any.
    pub fn issuer(&self) -> Option<&IssuerFeature> {
        self.get(IssuerFeature::KIND).map(Feature::as_issuer)
    }

    /// Gets a reference to a [`MetadataFeature`], if any.
    pub fn metadata(&self) -> Option<&MetadataFeature> {
        self.get(MetadataFeature::KIND).map(Feature::as_metadata)
    }

    /// Gets a reference to a [`TagFeature`], if any.
    pub fn tag(&self) -> Option<&TagFeature> {
        self.get(TagFeature::KIND).map(Feature::as_tag)
    }

    /// Gets a reference to a [`NativeTokenFeature`], if any.
    pub fn native_token(&self) -> Option<&NativeTokenFeature> {
        self.get(NativeTokenFeature::KIND).map(Feature::as_native_token)
    }

    /// Gets a reference to a [`BlockIssuerFeature`], if any.
    pub fn block_issuer(&self) -> Option<&BlockIssuerFeature> {
        self.get(BlockIssuerFeature::KIND).map(Feature::as_block_issuer)
    }

    /// Gets a reference to a [`StakingFeature`], if any.
    pub fn staking(&self) -> Option<&StakingFeature> {
        self.get(StakingFeature::KIND).map(Feature::as_staking)
    }
}

#[inline]
fn verify_unique_sorted<const VERIFY: bool>(features: &[Feature], _: &()) -> Result<(), Error> {
    if VERIFY && !is_unique_sorted(features.iter().map(Feature::kind)) {
        Err(Error::FeaturesNotUniqueSorted)
    } else {
        Ok(())
    }
}

pub(crate) fn verify_allowed_features(features: &Features, allowed_features: FeatureFlags) -> Result<(), Error> {
    for (index, feature) in features.iter().enumerate() {
        if !allowed_features.contains(feature.flag()) {
            return Err(Error::UnallowedFeature {
                index,
                kind: feature.kind(),
            });
        }
    }

    Ok(())
}

#[cfg(test)]
mod test {
    use super::*;

    #[test]
    fn all_flags_present() {
        assert_eq!(
            FeatureFlags::ALL_FLAGS,
            &[
                FeatureFlags::SENDER,
                FeatureFlags::ISSUER,
                FeatureFlags::METADATA,
                FeatureFlags::TAG,
                FeatureFlags::NATIVE_TOKEN
                FeatureFlags::BLOCK_ISSUER,
                FeatureFlags::STAKING
            ]
        );
    }
}<|MERGE_RESOLUTION|>--- conflicted
+++ resolved
@@ -114,114 +114,7 @@
         }
     }
 
-<<<<<<< HEAD
-    /// Checks whether the feature is a [`SenderFeature`].
-    pub fn is_sender(&self) -> bool {
-        matches!(self, Self::Sender(_))
-    }
-
-    /// Gets the feature as an actual [`SenderFeature`].
-    /// NOTE: Will panic if the feature is not a [`SenderFeature`].
-    pub fn as_sender(&self) -> &SenderFeature {
-        if let Self::Sender(feature) = self {
-            feature
-        } else {
-            panic!("invalid downcast of non-SenderFeature");
-        }
-    }
-
-    /// Checks whether the feature is an [`IssuerFeature`].
-    pub fn is_issuer(&self) -> bool {
-        matches!(self, Self::Issuer(_))
-    }
-
-    /// Gets the feature as an actual [`IssuerFeature`].
-    /// NOTE: Will panic if the feature is not an [`IssuerFeature`].
-    pub fn as_issuer(&self) -> &IssuerFeature {
-        if let Self::Issuer(feature) = self {
-            feature
-        } else {
-            panic!("invalid downcast of non-IssuerFeature");
-        }
-    }
-
-    /// Checks whether the feature is a [`MetadataFeature`].
-    pub fn is_metadata(&self) -> bool {
-        matches!(self, Self::Metadata(_))
-    }
-
-    /// Gets the feature as an actual [`MetadataFeature`].
-    /// NOTE: Will panic if the feature is not a [`MetadataFeature`].
-    pub fn as_metadata(&self) -> &MetadataFeature {
-        if let Self::Metadata(feature) = self {
-            feature
-        } else {
-            panic!("invalid downcast of non-MetadataFeature");
-        }
-    }
-
-    /// Checks whether the feature is a [`TagFeature`].
-    pub fn is_tag(&self) -> bool {
-        matches!(self, Self::Tag(_))
-    }
-
-    /// Gets the feature as an actual [`TagFeature`].
-    /// NOTE: Will panic if the feature is not a [`TagFeature`].
-    pub fn as_tag(&self) -> &TagFeature {
-        if let Self::Tag(feature) = self {
-            feature
-        } else {
-            panic!("invalid downcast of non-TagFeature");
-        }
-    }
-
-    /// Checks whether the feature is a [`NativeTokenFeature`].
-    pub fn is_native_token(&self) -> bool {
-        matches!(self, Self::NativeToken(_))
-    }
-
-    /// Gets the feature as an actual [`NativeTokenFeature`].
-    /// NOTE: Will panic if the feature is not a [`NativeTokenFeature`].
-    pub fn as_native_token(&self) -> &NativeTokenFeature {
-        if let Self::NativeToken(feature) = self {
-            feature
-        } else {
-            panic!("invalid downcast of non-NativeTokenFeature");
-        }
-    }
-
-    /// Checks whether the feature is a [`BlockIssuerFeature`].
-    pub fn is_block_issuer(&self) -> bool {
-        matches!(self, Self::BlockIssuer(_))
-    }
-
-    /// Gets the feature as an actual [`BlockIssuerFeature`].
-    /// NOTE: Will panic if the feature is not a [`BlockIssuerFeature`].
-    pub fn as_block_issuer(&self) -> &BlockIssuerFeature {
-        if let Self::BlockIssuer(feature) = self {
-            feature
-        } else {
-            panic!("invalid downcast of non-BlockIssuerFeature");
-        }
-    }
-
-    /// Checks whether the feature is a [`StakingFeature`].
-    pub fn is_staking(&self) -> bool {
-        matches!(self, Self::Staking(_))
-    }
-
-    /// Gets the feature as an actual [`StakingFeature`].
-    /// NOTE: Will panic if the feature is not a [`StakingFeature`].
-    pub fn as_staking(&self) -> &StakingFeature {
-        if let Self::Staking(feature) = self {
-            feature
-        } else {
-            panic!("invalid downcast of non-StakingFeature");
-        }
-    }
-=======
-    def_is_as_opt!(Feature: Sender, Issuer, Metadata, Tag, BlockIssuer, Staking);
->>>>>>> ea982e1d
+    def_is_as_opt!(Feature: Sender, Issuer, Metadata, Tag, NativeToken, BlockIssuer, Staking);
 }
 
 create_bitflags!(
