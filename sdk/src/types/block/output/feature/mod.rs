--- conflicted
+++ resolved
@@ -28,11 +28,7 @@
     staking::StakingFeature,
     tag::TagFeature,
 };
-<<<<<<< HEAD
-pub(crate) use self::{metadata::MetadataFeatureLength, tag::TagFeatureLength};
 use super::{Rent, RentBuilder};
-=======
->>>>>>> ca48006d
 use crate::types::block::{create_bitflags, Error};
 
 ///
