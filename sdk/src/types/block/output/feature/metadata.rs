// Copyright 2021-2022 IOTA Stiftung
// SPDX-License-Identifier: Apache-2.0

use alloc::{boxed::Box, string::String, vec::Vec};
use core::{ops::RangeInclusive, str::FromStr};

use packable::{bounded::BoundedU16, prefix::BoxedSlicePrefix};

use crate::types::block::{
    output::{rent::RentBuilder, Rent},
    Error,
};

pub(crate) type MetadataFeatureLength =
    BoundedU16<{ *MetadataFeature::LENGTH_RANGE.start() }, { *MetadataFeature::LENGTH_RANGE.end() }>;

/// Defines metadata, arbitrary binary data, that will be stored in the output.
#[derive(Clone, Eq, PartialEq, Ord, PartialOrd, Hash, packable::Packable)]
#[packable(unpack_error = Error, with = |err| Error::InvalidMetadataFeatureLength(err.into_prefix_err().into()))]
pub struct MetadataFeature(
    // Binary data.
    pub(crate) BoxedSlicePrefix<u8, MetadataFeatureLength>,
);

<<<<<<< HEAD
impl Rent for MetadataFeature {
    fn build_weighted_bytes(&self, builder: RentBuilder) -> RentBuilder {
        // Feature Type
        builder
            .data_field::<u8>()
            // Data
            .packable_data_field(&self.0)
=======
macro_rules! impl_from_vec {
    ($type:ty) => {
        impl TryFrom<$type> for MetadataFeature {
            type Error = Error;

            fn try_from(value: $type) -> Result<Self, Self::Error> {
                Vec::<u8>::from(value).try_into()
            }
        }
    };
}
impl_from_vec!(&str);
impl_from_vec!(String);
impl_from_vec!(&[u8]);

impl<const N: usize> TryFrom<[u8; N]> for MetadataFeature {
    type Error = Error;

    fn try_from(value: [u8; N]) -> Result<Self, Self::Error> {
        value.to_vec().try_into()
>>>>>>> c7b55f22
    }
}

impl TryFrom<Vec<u8>> for MetadataFeature {
    type Error = Error;

    fn try_from(data: Vec<u8>) -> Result<Self, Error> {
        data.into_boxed_slice().try_into()
    }
}

impl TryFrom<Box<[u8]>> for MetadataFeature {
    type Error = Error;

    fn try_from(data: Box<[u8]>) -> Result<Self, Error> {
        data.try_into().map(Self).map_err(Error::InvalidMetadataFeatureLength)
    }
}

impl FromStr for MetadataFeature {
    type Err = Error;

    fn from_str(s: &str) -> Result<Self, Self::Err> {
        Self::new(prefix_hex::decode::<Vec<u8>>(s).map_err(Error::Hex)?)
    }
}

impl MetadataFeature {
    /// The [`Feature`](crate::types::block::output::Feature) kind of [`MetadataFeature`].
    pub const KIND: u8 = 2;
    /// Valid lengths for a [`MetadataFeature`].
    pub const LENGTH_RANGE: RangeInclusive<u16> = 1..=8192;

    /// Creates a new [`MetadataFeature`].
    #[inline(always)]
    pub fn new(data: impl Into<Vec<u8>>) -> Result<Self, Error> {
        Self::try_from(data.into())
    }

    /// Returns the data.
    #[inline(always)]
    pub fn data(&self) -> &[u8] {
        &self.0
    }
}

impl core::fmt::Display for MetadataFeature {
    fn fmt(&self, f: &mut core::fmt::Formatter<'_>) -> core::fmt::Result {
        write!(f, "{}", prefix_hex::encode(self.data()))
    }
}

impl core::fmt::Debug for MetadataFeature {
    fn fmt(&self, f: &mut core::fmt::Formatter<'_>) -> core::fmt::Result {
        write!(f, "MetadataFeature({self})")
    }
}

#[cfg(feature = "irc_27")]
pub(crate) mod irc_27 {
    use alloc::{
        borrow::ToOwned,
        collections::{BTreeMap, BTreeSet},
        string::String,
    };

    use getset::Getters;
    use serde::{Deserialize, Serialize};
    use url::Url;

    use super::*;
    use crate::types::block::address::Bech32Address;

    /// The IRC27 NFT standard schema.
    #[derive(Clone, Debug, Serialize, Deserialize, Getters, PartialEq)]
    #[serde(rename_all = "camelCase")]
    #[serde(tag = "standard", rename = "IRC27")]
    #[getset(get = "pub")]
    pub struct Irc27Metadata {
        version: String,
        /// The media type (MIME) of the asset.
        ///
        /// ## Examples
        /// - Image files: `image/jpeg`, `image/png`, `image/gif`, etc.
        /// - Video files: `video/x-msvideo` (avi), `video/mp4`, `video/mpeg`, etc.
        /// - Audio files: `audio/mpeg`, `audio/wav`, etc.
        /// - 3D Assets: `model/obj`, `model/u3d`, etc.
        /// - Documents: `application/pdf`, `text/plain`, etc.
        #[serde(rename = "type")]
        media_type: String,
        /// URL pointing to the NFT file location.
        uri: Url,
        /// The human-readable name of the native token.
        name: String,
        /// The human-readable collection name of the native token.
        #[serde(default, skip_serializing_if = "Option::is_none")]
        collection_name: Option<String>,
        /// Royalty payment addresses mapped to the payout percentage.
        #[serde(default, skip_serializing_if = "BTreeMap::is_empty")]
        royalties: BTreeMap<Bech32Address, f64>,
        /// The human-readable name of the native token creator.
        #[serde(default, skip_serializing_if = "Option::is_none")]
        issuer_name: Option<String>,
        /// The human-readable description of the token.
        #[serde(default, skip_serializing_if = "Option::is_none")]
        description: Option<String>,
        /// Additional attributes which follow [OpenSea Metadata standards](https://docs.opensea.io/docs/metadata-standards).
        #[serde(default, skip_serializing_if = "BTreeSet::is_empty")]
        attributes: BTreeSet<Attribute>,
    }

    impl Irc27Metadata {
        pub fn new(media_type: impl Into<String>, uri: Url, name: impl Into<String>) -> Self {
            Self {
                version: "v1.0".to_owned(),
                media_type: media_type.into(),
                uri,
                name: name.into(),
                collection_name: Default::default(),
                royalties: Default::default(),
                issuer_name: Default::default(),
                description: Default::default(),
                attributes: Default::default(),
            }
        }

        pub fn with_collection_name(mut self, collection_name: impl Into<String>) -> Self {
            self.collection_name.replace(collection_name.into());
            self
        }

        pub fn add_royalty(mut self, address: Bech32Address, percentage: f64) -> Self {
            self.royalties.insert(address, percentage);
            self
        }

        pub fn with_royalties(mut self, royalties: BTreeMap<Bech32Address, f64>) -> Self {
            self.royalties = royalties;
            self
        }

        pub fn with_issuer_name(mut self, issuer_name: impl Into<String>) -> Self {
            self.issuer_name.replace(issuer_name.into());
            self
        }

        pub fn with_description(mut self, description: impl Into<String>) -> Self {
            self.description.replace(description.into());
            self
        }

        pub fn add_attribute(mut self, attribute: Attribute) -> Self {
            self.attributes.insert(attribute);
            self
        }

        pub fn with_attributes(mut self, attributes: BTreeSet<Attribute>) -> Self {
            self.attributes = attributes;
            self
        }

        pub fn to_bytes(&self) -> Vec<u8> {
            // Unwrap: Safe because this struct is known to be valid
            serde_json::to_string(self).unwrap().into_bytes()
        }
    }

    impl TryFrom<Irc27Metadata> for MetadataFeature {
        type Error = Error;
        fn try_from(value: Irc27Metadata) -> Result<Self, Error> {
            Self::new(value.to_bytes())
        }
    }

    impl From<Irc27Metadata> for Vec<u8> {
        fn from(value: Irc27Metadata) -> Self {
            value.to_bytes()
        }
    }

    #[derive(Clone, Debug, Serialize, Deserialize, Getters, PartialEq, Eq)]
    #[getset(get = "pub")]
    pub struct Attribute {
        trait_type: String,
        value: serde_json::Value,
        #[serde(default, skip_serializing_if = "Option::is_none")]
        display_type: Option<String>,
    }

    impl Attribute {
        pub fn new(trait_type: impl Into<String>, value: impl Into<serde_json::Value>) -> Self {
            Self {
                trait_type: trait_type.into(),
                display_type: None,
                value: value.into(),
            }
        }

        pub fn with_display_type(mut self, display_type: impl Into<String>) -> Self {
            self.display_type.replace(display_type.into());
            self
        }
    }

    impl Ord for Attribute {
        fn cmp(&self, other: &Self) -> core::cmp::Ordering {
            self.trait_type.cmp(&other.trait_type)
        }
    }
    impl PartialOrd for Attribute {
        fn partial_cmp(&self, other: &Self) -> Option<core::cmp::Ordering> {
            Some(self.cmp(other))
        }
    }
    impl core::hash::Hash for Attribute {
        fn hash<H: core::hash::Hasher>(&self, state: &mut H) {
            self.trait_type.hash(state);
        }
    }

    #[cfg(test)]
    mod test {
        use super::*;
        use crate::types::block::{address::ToBech32Ext, rand::address::rand_address};

        #[test]
        fn serialization() {
            let metadata = Irc27Metadata::new(
                "image/jpeg",
                "https://mywebsite.com/my-nft-files-1.jpeg".parse().unwrap(),
                "My NFT #0001",
            )
            .with_collection_name("My Collection of Art")
            .add_royalty(rand_address().to_bech32_unchecked("iota1"), 0.025)
            .add_royalty(rand_address().to_bech32_unchecked("iota1"), 0.025)
            .with_issuer_name("My Artist Name")
            .with_description("A little information about my NFT collection")
            .add_attribute(Attribute::new("Background", "Purple"))
            .add_attribute(Attribute::new("Element", "Water"))
            .add_attribute(Attribute::new("Attack", 150))
            .add_attribute(Attribute::new("Health", 500));
            let json = serde_json::json!(
                {
                    "standard": "IRC27",
                    "version": metadata.version(),
                    "type": metadata.media_type(),
                    "uri": metadata.uri(),
                    "name": metadata.name(),
                    "collectionName": metadata.collection_name(),
                    "royalties": metadata.royalties(),
                    "issuerName": metadata.issuer_name(),
                    "description": metadata.description(),
                    "attributes": metadata.attributes()
                  }
            );
            let metadata_deser = serde_json::from_value::<Irc27Metadata>(json.clone()).unwrap();

            assert_eq!(metadata, metadata_deser);
            assert_eq!(json, serde_json::to_value(metadata).unwrap())
        }
    }
}

#[cfg(feature = "irc_30")]
pub(crate) mod irc_30 {
    use alloc::string::String;

    use getset::Getters;
    use serde::{Deserialize, Serialize};
    use url::Url;

    use super::*;

    /// The IRC30 NFT standard schema.
    #[derive(Clone, Debug, Serialize, Deserialize, Getters, PartialEq, Eq)]
    #[serde(rename_all = "camelCase")]
    #[serde(tag = "standard", rename = "IRC30")]
    #[getset(get = "pub")]
    pub struct Irc30Metadata {
        /// The human-readable name of the native token.
        name: String,
        /// The symbol/ticker of the token.
        symbol: String,
        /// Number of decimals the token uses (divide the token amount by 10^decimals to get its user representation).
        decimals: u32,
        /// The human-readable description of the token.
        #[serde(default, skip_serializing_if = "Option::is_none")]
        description: Option<String>,
        /// URL pointing to more resources about the token.
        #[serde(default, skip_serializing_if = "Option::is_none")]
        url: Option<Url>,
        /// URL pointing to an image resource of the token logo.
        #[serde(default, skip_serializing_if = "Option::is_none")]
        logo_url: Option<Url>,
        /// The svg logo of the token encoded as a byte string.
        #[serde(default, skip_serializing_if = "Option::is_none")]
        logo: Option<String>,
    }

    impl Irc30Metadata {
        pub fn new(name: impl Into<String>, symbol: impl Into<String>, decimals: u32) -> Self {
            Self {
                name: name.into(),
                symbol: symbol.into(),
                decimals,
                description: Default::default(),
                url: Default::default(),
                logo_url: Default::default(),
                logo: Default::default(),
            }
        }

        pub fn with_description(mut self, description: impl Into<String>) -> Self {
            self.description.replace(description.into());
            self
        }

        pub fn with_url(mut self, url: Url) -> Self {
            self.url.replace(url);
            self
        }

        pub fn with_logo_url(mut self, logo_url: Url) -> Self {
            self.logo_url.replace(logo_url);
            self
        }

        pub fn with_logo(mut self, logo: impl Into<String>) -> Self {
            self.logo.replace(logo.into());
            self
        }

        pub fn to_bytes(&self) -> Vec<u8> {
            // Unwrap: Safe because this struct is known to be valid
            serde_json::to_string(self).unwrap().into_bytes()
        }
    }

    impl TryFrom<Irc30Metadata> for MetadataFeature {
        type Error = Error;
        fn try_from(value: Irc30Metadata) -> Result<Self, Error> {
            Self::new(value.to_bytes())
        }
    }

    impl From<Irc30Metadata> for Vec<u8> {
        fn from(value: Irc30Metadata) -> Self {
            value.to_bytes()
        }
    }

    #[cfg(test)]
    mod test {
        use super::*;

        #[test]
        fn serialization() {
            let description = "FooCoin is the utility and governance token of FooLand, \
                a revolutionary protocol in the play-to-earn crypto gaming field.";
            let metadata = Irc30Metadata::new("FooCoin", "FOO", 3)
                .with_description(description)
                .with_url("https://foocoin.io/".parse().unwrap())
                .with_logo_url(
                    "https://ipfs.io/ipfs/QmR36VFfo1hH2RAwVs4zVJ5btkopGip5cW7ydY4jUQBrkR"
                        .parse()
                        .unwrap(),
                );
            let json = serde_json::json!(
                {
                    "standard": "IRC30",
                    "name": metadata.name(),
                    "description": metadata.description(),
                    "decimals": metadata.decimals(),
                    "symbol": metadata.symbol(),
                    "url": metadata.url(),
                    "logoUrl": metadata.logo_url()
                }
            );
            let metadata_deser = serde_json::from_value::<Irc30Metadata>(json.clone()).unwrap();

            assert_eq!(metadata, metadata_deser);
            assert_eq!(json, serde_json::to_value(metadata).unwrap())
        }
    }
}

#[cfg(feature = "serde")]
pub(crate) mod dto {
    use alloc::borrow::Cow;

    use serde::{Deserialize, Serialize};

    use super::*;
    use crate::utils::serde::cow_boxed_slice_prefix_hex_bytes;

    #[derive(Serialize, Deserialize)]
    struct MetadataFeatureDto<'a> {
        #[serde(rename = "type")]
        kind: u8,
        #[serde(with = "cow_boxed_slice_prefix_hex_bytes")]
        data: Cow<'a, BoxedSlicePrefix<u8, MetadataFeatureLength>>,
    }

    impl<'a> From<&'a MetadataFeature> for MetadataFeatureDto<'a> {
        fn from(value: &'a MetadataFeature) -> Self {
            Self {
                kind: MetadataFeature::KIND,
                data: Cow::Borrowed(&value.0),
            }
        }
    }

    impl<'a> From<MetadataFeatureDto<'a>> for MetadataFeature {
        fn from(value: MetadataFeatureDto<'a>) -> Self {
            Self(value.data.into_owned())
        }
    }

    impl_serde_typed_dto!(MetadataFeature, MetadataFeatureDto<'_>, "metadata feature");
}<|MERGE_RESOLUTION|>--- conflicted
+++ resolved
@@ -22,7 +22,6 @@
     pub(crate) BoxedSlicePrefix<u8, MetadataFeatureLength>,
 );
 
-<<<<<<< HEAD
 impl Rent for MetadataFeature {
     fn build_weighted_bytes(&self, builder: RentBuilder) -> RentBuilder {
         // Feature Type
@@ -30,7 +29,9 @@
             .data_field::<u8>()
             // Data
             .packable_data_field(&self.0)
-=======
+    }
+}
+
 macro_rules! impl_from_vec {
     ($type:ty) => {
         impl TryFrom<$type> for MetadataFeature {
@@ -51,7 +52,6 @@
 
     fn try_from(value: [u8; N]) -> Result<Self, Self::Error> {
         value.to_vec().try_into()
->>>>>>> c7b55f22
     }
 }
 
