--- conflicted
+++ resolved
@@ -40,39 +40,20 @@
 #[derive(Clone, Eq, PartialEq, Ord, PartialOrd, Hash)]
 pub struct MetadataFeature(MetadataBTreeMapPrefix);
 
-<<<<<<< HEAD
-pub(crate) fn verify_keys<const VERIFY: bool>(map: &MetadataBTreeMapPrefix) -> Result<(), FeatureError> {
-    if VERIFY {
-        for key in map.keys() {
-            if !key.iter().all(|c| c.is_ascii_graphic()) {
-                return Err(FeatureError::NonGraphicAsciiMetadataKey(key.to_vec()));
-            }
-=======
-pub(crate) fn verify_keys(map: &MetadataBTreeMapPrefix) -> Result<(), Error> {
+pub(crate) fn verify_keys(map: &MetadataBTreeMapPrefix) -> Result<(), FeatureError> {
     for key in map.keys() {
         if !key.iter().all(|c| c.is_ascii_graphic()) {
-            return Err(Error::NonGraphicAsciiMetadataKey(key.to_vec()));
->>>>>>> 23623631
+            return Err(FeatureError::NonGraphicAsciiMetadataKey(key.to_vec()));
         }
     }
     Ok(())
 }
 
-<<<<<<< HEAD
-pub(crate) fn verify_packed_len<const VERIFY: bool>(
-    len: usize,
-    bytes_length_range: RangeInclusive<u16>,
-) -> Result<(), FeatureError> {
-    if VERIFY
-        && !bytes_length_range
-            .contains(&u16::try_from(len).map_err(|e| FeatureError::InvalidMetadataFeature(e.to_string()))?)
+pub(crate) fn verify_packed_len(len: usize, bytes_length_range: RangeInclusive<u16>) -> Result<(), FeatureError> {
+    if !bytes_length_range
+        .contains(&u16::try_from(len).map_err(|e| FeatureError::InvalidMetadataFeature(e.to_string()))?)
     {
         return Err(FeatureError::InvalidMetadataFeature(format!(
-=======
-pub(crate) fn verify_packed_len(len: usize, bytes_length_range: RangeInclusive<u16>) -> Result<(), Error> {
-    if !bytes_length_range.contains(&u16::try_from(len).map_err(|e| Error::InvalidMetadataFeature(e.to_string()))?) {
-        return Err(Error::InvalidMetadataFeature(format!(
->>>>>>> 23623631
             "Out of bounds byte length: {len}"
         )));
     }
@@ -206,13 +187,8 @@
     ) -> Result<Self, UnpackError<Self::UnpackError, U::Error>> {
         let mut unpacker = CounterUnpacker::new(unpacker);
         let res = Self(
-<<<<<<< HEAD
-            MetadataBTreeMapPrefix::unpack::<_, VERIFY>(&mut unpacker, visitor)
+            MetadataBTreeMapPrefix::unpack(&mut unpacker, visitor)
                 .map_packable_err(|e| FeatureError::InvalidMetadataFeature(e.to_string()))?,
-=======
-            MetadataBTreeMapPrefix::unpack(&mut unpacker, visitor)
-                .map_packable_err(|e| Error::InvalidMetadataFeature(e.to_string()))?,
->>>>>>> 23623631
         );
 
         if visitor.is_some() {
