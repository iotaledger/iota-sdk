// Copyright 2021-2022 IOTA Stiftung
// SPDX-License-Identifier: Apache-2.0

mod address;
mod error;
mod expiration;
mod governor_address;
mod immutable_account_address;
mod state_controller_address;
mod storage_deposit_return;
mod timelock;

use alloc::{boxed::Box, collections::BTreeSet, vec::Vec};

use bitflags::bitflags;
use derive_more::{Deref, From};
use iterator_sorted::is_unique_sorted;
use packable::{bounded::BoundedU8, prefix::BoxedSlicePrefix, Packable};

pub use self::{
    address::AddressUnlockCondition, error::UnlockConditionError, expiration::ExpirationUnlockCondition,
    governor_address::GovernorAddressUnlockCondition,
    immutable_account_address::ImmutableAccountAddressUnlockCondition,
    state_controller_address::StateControllerAddressUnlockCondition,
    storage_deposit_return::StorageDepositReturnUnlockCondition, timelock::TimelockUnlockCondition,
};
use crate::types::block::{
    address::{Address, AddressCapabilityFlag, AddressError, RestrictedAddress},
    output::{
        feature::NativeTokenFeature, AccountOutput, AnchorOutput, DelegationOutput, NftOutput, StorageScore,
        StorageScoreParameters,
    },
    protocol::{CommittableAgeRange, ProtocolParameters, WorkScore},
    slot::SlotIndex,
};

<<<<<<< HEAD
#[derive(Debug, PartialEq, Eq, derive_more::Display, derive_more::From)]
#[allow(missing_docs)]
pub enum UnlockConditionError {
    #[display(fmt = "invalid unlock condition kind: {_0}")]
    InvalidUnlockConditionKind(u8),
    #[display(fmt = "invalid unlock condition count: {_0}")]
    InvalidUnlockConditionCount(<UnlockConditionCount as TryFrom<usize>>::Error),
    #[display(fmt = "expiration unlock condition with slot index set to 0")]
    ExpirationUnlockConditionZero,
    #[display(fmt = "timelock unlock condition with slot index set to 0")]
    TimelockUnlockConditionZero,
    #[display(fmt = "unlock conditions are not unique and/or sorted")]
    UnlockConditionsNotUniqueSorted,
    #[display(fmt = "disallowed unlock condition at index {index} with kind {kind}")]
    DisallowedUnlockCondition { index: usize, kind: u8 },
    #[display(fmt = "missing slot index")]
    MissingSlotIndex,
    #[from]
    Address(AddressError),
}

#[cfg(feature = "std")]
impl std::error::Error for UnlockConditionError {}

impl From<Infallible> for UnlockConditionError {
    fn from(error: Infallible) -> Self {
        match error {}
    }
}

=======
>>>>>>> c1325786
///
#[derive(Clone, Eq, PartialEq, Hash, From, Packable)]
#[cfg_attr(feature = "serde", derive(serde::Serialize), serde(untagged))]
#[packable(unpack_error = UnlockConditionError)]
#[packable(unpack_visitor = ProtocolParameters)]
#[packable(tag_type = u8, with_error = UnlockConditionError::Kind)]
pub enum UnlockCondition {
    /// An address unlock condition.
    #[packable(tag = AddressUnlockCondition::KIND)]
    Address(AddressUnlockCondition),
    /// A storage deposit return unlock condition.
    #[packable(tag = StorageDepositReturnUnlockCondition::KIND)]
    StorageDepositReturn(StorageDepositReturnUnlockCondition),
    /// A timelock unlock condition.
    #[packable(tag = TimelockUnlockCondition::KIND)]
    Timelock(TimelockUnlockCondition),
    /// An expiration unlock condition.
    #[packable(tag = ExpirationUnlockCondition::KIND)]
    Expiration(ExpirationUnlockCondition),
    /// A state controller address unlock condition.
    #[packable(tag = StateControllerAddressUnlockCondition::KIND)]
    StateControllerAddress(StateControllerAddressUnlockCondition),
    /// A governor address unlock condition.
    #[packable(tag = GovernorAddressUnlockCondition::KIND)]
    GovernorAddress(GovernorAddressUnlockCondition),
    /// An immutable account address unlock condition.
    #[packable(tag = ImmutableAccountAddressUnlockCondition::KIND)]
    ImmutableAccountAddress(ImmutableAccountAddressUnlockCondition),
}

impl PartialOrd for UnlockCondition {
    fn partial_cmp(&self, other: &Self) -> Option<core::cmp::Ordering> {
        Some(self.cmp(other))
    }
}
impl Ord for UnlockCondition {
    fn cmp(&self, other: &Self) -> core::cmp::Ordering {
        self.kind().cmp(&other.kind())
    }
}

impl StorageScore for UnlockCondition {
    fn storage_score(&self, params: StorageScoreParameters) -> u64 {
        match self {
            Self::Address(uc) => uc.storage_score(params),
            Self::StorageDepositReturn(uc) => uc.storage_score(params),
            Self::Timelock(uc) => uc.storage_score(params),
            Self::Expiration(uc) => uc.storage_score(params),
            Self::StateControllerAddress(uc) => uc.storage_score(params),
            Self::GovernorAddress(uc) => uc.storage_score(params),
            Self::ImmutableAccountAddress(uc) => uc.storage_score(params),
        }
    }
}

// TODO: check with TIP
impl WorkScore for UnlockCondition {}

impl core::fmt::Debug for UnlockCondition {
    fn fmt(&self, f: &mut core::fmt::Formatter<'_>) -> core::fmt::Result {
        match self {
            Self::Address(uc) => uc.fmt(f),
            Self::StorageDepositReturn(uc) => uc.fmt(f),
            Self::Timelock(uc) => uc.fmt(f),
            Self::Expiration(uc) => uc.fmt(f),
            Self::StateControllerAddress(uc) => uc.fmt(f),
            Self::GovernorAddress(uc) => uc.fmt(f),
            Self::ImmutableAccountAddress(uc) => uc.fmt(f),
        }
    }
}

impl UnlockCondition {
    /// Return the output kind of an `Output`.
    pub fn kind(&self) -> u8 {
        match self {
            Self::Address(_) => AddressUnlockCondition::KIND,
            Self::StorageDepositReturn(_) => StorageDepositReturnUnlockCondition::KIND,
            Self::Timelock(_) => TimelockUnlockCondition::KIND,
            Self::Expiration(_) => ExpirationUnlockCondition::KIND,
            Self::StateControllerAddress(_) => StateControllerAddressUnlockCondition::KIND,
            Self::GovernorAddress(_) => GovernorAddressUnlockCondition::KIND,
            Self::ImmutableAccountAddress(_) => ImmutableAccountAddressUnlockCondition::KIND,
        }
    }

    /// Returns the [`UnlockConditionFlags`] for the given [`UnlockCondition`].
    pub(crate) fn flag(&self) -> UnlockConditionFlags {
        match self {
            Self::Address(_) => UnlockConditionFlags::ADDRESS,
            Self::StorageDepositReturn(_) => UnlockConditionFlags::STORAGE_DEPOSIT_RETURN,
            Self::Timelock(_) => UnlockConditionFlags::TIMELOCK,
            Self::Expiration(_) => UnlockConditionFlags::EXPIRATION,
            Self::StateControllerAddress(_) => UnlockConditionFlags::STATE_CONTROLLER_ADDRESS,
            Self::GovernorAddress(_) => UnlockConditionFlags::GOVERNOR_ADDRESS,
            Self::ImmutableAccountAddress(_) => UnlockConditionFlags::IMMUTABLE_ACCOUNT_ADDRESS,
        }
    }

    crate::def_is_as_opt!(UnlockCondition:
        Address,
        StorageDepositReturn,
        Timelock,
        Expiration,
        StateControllerAddress,
        GovernorAddress,
        ImmutableAccountAddress
    );
}

crate::create_bitflags!(
    /// A bitflags-based representation of the set of active [`UnlockCondition`]s.
    pub UnlockConditionFlags,
    u16,
    [
        (ADDRESS, AddressUnlockCondition),
        (STORAGE_DEPOSIT_RETURN, StorageDepositReturnUnlockCondition),
        (TIMELOCK, TimelockUnlockCondition),
        (EXPIRATION, ExpirationUnlockCondition),
        (STATE_CONTROLLER_ADDRESS, StateControllerAddressUnlockCondition),
        (GOVERNOR_ADDRESS, GovernorAddressUnlockCondition),
        (IMMUTABLE_ACCOUNT_ADDRESS, ImmutableAccountAddressUnlockCondition),
    ]
);

pub(crate) type UnlockConditionCount = BoundedU8<0, { UnlockConditionFlags::ALL_FLAGS.len() as u8 }>;

///
#[derive(Clone, Debug, Eq, PartialEq, Ord, PartialOrd, Hash, Deref, Packable)]
#[packable(unpack_error = UnlockConditionError, with = |e| e.unwrap_item_err_or_else(|p| UnlockConditionError::Count(p.into())))]
#[packable(unpack_visitor = ProtocolParameters)]
pub struct UnlockConditions(
    #[packable(verify_with = verify_unique_sorted_packable)] BoxedSlicePrefix<UnlockCondition, UnlockConditionCount>,
);

impl TryFrom<Vec<UnlockCondition>> for UnlockConditions {
    type Error = UnlockConditionError;

    #[inline(always)]
    fn try_from(unlock_conditions: Vec<UnlockCondition>) -> Result<Self, Self::Error> {
        Self::from_vec(unlock_conditions)
    }
}

impl TryFrom<BTreeSet<UnlockCondition>> for UnlockConditions {
    type Error = UnlockConditionError;

    #[inline(always)]
    fn try_from(unlock_conditions: BTreeSet<UnlockCondition>) -> Result<Self, Self::Error> {
        Self::from_set(unlock_conditions)
    }
}

impl IntoIterator for UnlockConditions {
    type Item = UnlockCondition;
    type IntoIter = alloc::vec::IntoIter<Self::Item>;

    fn into_iter(self) -> Self::IntoIter {
        Vec::from(Into::<Box<[UnlockCondition]>>::into(self.0)).into_iter()
    }
}

impl UnlockConditions {
    /// Creates a new [`UnlockConditions`] from a vec.
    pub fn from_vec(unlock_conditions: Vec<UnlockCondition>) -> Result<Self, UnlockConditionError> {
        let mut unlock_conditions =
            BoxedSlicePrefix::<UnlockCondition, UnlockConditionCount>::try_from(unlock_conditions.into_boxed_slice())
                .map_err(UnlockConditionError::Count)?;

        unlock_conditions.sort_by_key(UnlockCondition::kind);
        // Sort is obviously fine now but uniqueness still needs to be checked.
        verify_unique_sorted(&unlock_conditions)?;

        Ok(Self(unlock_conditions))
    }

    /// Creates a new [`UnlockConditions`] from an ordered set.
    pub fn from_set(unlock_conditions: BTreeSet<UnlockCondition>) -> Result<Self, UnlockConditionError> {
        Ok(Self(
            unlock_conditions
                .into_iter()
                .collect::<Box<[_]>>()
                .try_into()
                .map_err(UnlockConditionError::Count)?,
        ))
    }

    /// Gets a reference to an [`UnlockCondition`] from an unlock condition kind, if any.
    #[inline(always)]
    pub fn get(&self, key: u8) -> Option<&UnlockCondition> {
        self.0
            .binary_search_by_key(&key, UnlockCondition::kind)
            // PANIC: indexation is fine since the index has been found.
            .map(|index| &self.0[index])
            .ok()
    }

    /// Gets a reference to an [`AddressUnlockCondition`], if any.
    #[inline(always)]
    pub fn address(&self) -> Option<&AddressUnlockCondition> {
        self.get(AddressUnlockCondition::KIND).map(UnlockCondition::as_address)
    }

    /// Gets a reference to a [`StorageDepositReturnUnlockCondition`], if any.
    #[inline(always)]
    pub fn storage_deposit_return(&self) -> Option<&StorageDepositReturnUnlockCondition> {
        self.get(StorageDepositReturnUnlockCondition::KIND)
            .map(UnlockCondition::as_storage_deposit_return)
    }

    /// Gets a reference to a [`TimelockUnlockCondition`], if any.
    #[inline(always)]
    pub fn timelock(&self) -> Option<&TimelockUnlockCondition> {
        self.get(TimelockUnlockCondition::KIND)
            .map(UnlockCondition::as_timelock)
    }

    /// Checks whether a timelock exists and is still relevant.
    #[inline(always)]
    pub fn is_timelocked(&self, slot_index: impl Into<SlotIndex>, min_committable_age: impl Into<SlotIndex>) -> bool {
        self.timelock().map_or(false, |timelock| {
            timelock.is_timelocked(slot_index, min_committable_age)
        })
    }

    /// Gets a reference to an [`ExpirationUnlockCondition`], if any.
    #[inline(always)]
    pub fn expiration(&self) -> Option<&ExpirationUnlockCondition> {
        self.get(ExpirationUnlockCondition::KIND)
            .map(UnlockCondition::as_expiration)
    }

    /// Checks whether an expiration exists and is expired. If None is returned, then expiration is in the deadzone
    /// where it can't be unlocked.
    #[inline(always)]
    pub fn is_expired(
        &self,
        slot_index: impl Into<SlotIndex>,
        committable_age_range: CommittableAgeRange,
    ) -> Option<bool> {
        self.expiration().map_or(Some(false), |expiration| {
            expiration.is_expired(slot_index, committable_age_range)
        })
    }

    /// Gets a reference to a [`StateControllerAddressUnlockCondition`], if any.
    #[inline(always)]
    pub fn state_controller_address(&self) -> Option<&StateControllerAddressUnlockCondition> {
        self.get(StateControllerAddressUnlockCondition::KIND)
            .map(UnlockCondition::as_state_controller_address)
    }

    /// Gets a reference to a [`GovernorAddressUnlockCondition`], if any.
    #[inline(always)]
    pub fn governor_address(&self) -> Option<&GovernorAddressUnlockCondition> {
        self.get(GovernorAddressUnlockCondition::KIND)
            .map(UnlockCondition::as_governor_address)
    }

    /// Gets a reference to an [`ImmutableAccountAddressUnlockCondition`], if any.
    #[inline(always)]
    pub fn immutable_account_address(&self) -> Option<&ImmutableAccountAddressUnlockCondition> {
        self.get(ImmutableAccountAddressUnlockCondition::KIND)
            .map(UnlockCondition::as_immutable_account_address)
    }

    /// Returns the address to be unlocked.
    #[inline(always)]
    pub fn locked_address<'a>(
        &'a self,
        address: &'a Address,
        slot_index: impl Into<Option<SlotIndex>>,
        committable_age_range: CommittableAgeRange,
    ) -> Result<Option<&'a Address>, UnlockConditionError> {
        let address = if let Some(expiration) = self.expiration() {
            let slot_index = slot_index.into().ok_or(UnlockConditionError::MissingSlotIndex)?;
            expiration.return_address_expired(address, slot_index, committable_age_range)
        } else {
            Some(address)
        };

        Ok(address)
    }

    /// Returns an iterator over all addresses except StorageDepositReturn address.
    pub fn addresses(&self) -> impl Iterator<Item = &Address> {
        self.iter().filter_map(|uc| match uc {
            UnlockCondition::Address(uc) => Some(uc.address()),
            UnlockCondition::Expiration(uc) => Some(uc.return_address()),
            UnlockCondition::StateControllerAddress(uc) => Some(uc.address()),
            UnlockCondition::GovernorAddress(uc) => Some(uc.address()),
            _ => None,
        })
    }

    /// Returns an iterator over all restricted addresses.
    pub fn restricted_addresses(&self) -> impl Iterator<Item = &RestrictedAddress> {
        self.addresses().filter_map(Address::as_restricted_opt)
    }
}

impl StorageScore for UnlockConditions {
    fn storage_score(&self, params: StorageScoreParameters) -> u64 {
        self.iter().map(|uc| uc.storage_score(params)).sum()
    }
}

#[inline]
fn verify_unique_sorted(unlock_conditions: &[UnlockCondition]) -> Result<(), UnlockConditionError> {
    if !is_unique_sorted(unlock_conditions.iter().map(UnlockCondition::kind)) {
        Err(UnlockConditionError::NotUniqueSorted)
    } else {
        Ok(())
    }
}

#[inline]
fn verify_unique_sorted_packable(
    unlock_conditions: &[UnlockCondition],
    _: &ProtocolParameters,
) -> Result<(), UnlockConditionError> {
    verify_unique_sorted(unlock_conditions)
}

pub(crate) fn verify_allowed_unlock_conditions(
    unlock_conditions: &UnlockConditions,
    allowed_unlock_conditions: UnlockConditionFlags,
) -> Result<(), UnlockConditionError> {
    for (index, unlock_condition) in unlock_conditions.iter().enumerate() {
        if !allowed_unlock_conditions.contains(unlock_condition.flag()) {
            return Err(UnlockConditionError::Disallowed {
                index,
                kind: unlock_condition.kind(),
            });
        }
    }

    Ok(())
}

pub(crate) fn verify_restricted_addresses(
    unlock_conditions: &UnlockConditions,
    output_kind: u8,
    native_token: Option<&NativeTokenFeature>,
    mana: u64,
) -> Result<(), UnlockConditionError> {
    let addresses = unlock_conditions.restricted_addresses();

    for address in addresses {
        if native_token.is_some() && !address.has_capability(AddressCapabilityFlag::OutputsWithNativeTokens) {
            return Err(
                AddressError::RestrictedAddressCapability(AddressCapabilityFlag::OutputsWithNativeTokens).into(),
            );
        }

        if mana > 0 && !address.has_capability(AddressCapabilityFlag::OutputsWithMana) {
            return Err(AddressError::RestrictedAddressCapability(AddressCapabilityFlag::OutputsWithMana).into());
        }

        if unlock_conditions.timelock().is_some() && !address.has_capability(AddressCapabilityFlag::OutputsWithTimelock)
        {
            return Err(AddressError::RestrictedAddressCapability(AddressCapabilityFlag::OutputsWithTimelock).into());
        }

        if unlock_conditions.expiration().is_some()
            && !address.has_capability(AddressCapabilityFlag::OutputsWithExpiration)
        {
            return Err(AddressError::RestrictedAddressCapability(AddressCapabilityFlag::OutputsWithExpiration).into());
        }

        if unlock_conditions.storage_deposit_return().is_some()
            && !address.has_capability(AddressCapabilityFlag::OutputsWithStorageDepositReturn)
        {
            return Err(AddressError::RestrictedAddressCapability(
                AddressCapabilityFlag::OutputsWithStorageDepositReturn,
            )
            .into());
        }

        match output_kind {
            AccountOutput::KIND if !address.has_capability(AddressCapabilityFlag::AccountOutputs) => {
                return Err(AddressError::RestrictedAddressCapability(AddressCapabilityFlag::AccountOutputs).into());
            }
            AnchorOutput::KIND if !address.has_capability(AddressCapabilityFlag::AnchorOutputs) => {
                return Err(AddressError::RestrictedAddressCapability(AddressCapabilityFlag::AnchorOutputs).into());
            }
            NftOutput::KIND if !address.has_capability(AddressCapabilityFlag::NftOutputs) => {
                return Err(AddressError::RestrictedAddressCapability(AddressCapabilityFlag::NftOutputs).into());
            }
            DelegationOutput::KIND if !address.has_capability(AddressCapabilityFlag::DelegationOutputs) => {
                return Err(AddressError::RestrictedAddressCapability(AddressCapabilityFlag::DelegationOutputs).into());
            }
            _ => {}
        }
    }
    Ok(())
}

#[cfg(feature = "serde")]
crate::impl_deserialize_untagged!(UnlockCondition:
    Address,
    StorageDepositReturn,
    Timelock,
    Expiration,
    StateControllerAddress,
    GovernorAddress,
    ImmutableAccountAddress,
);

#[cfg(test)]
mod test {
    use pretty_assertions::assert_eq;

    use super::*;

    #[test]
    fn all_flags_present() {
        assert_eq!(
            UnlockConditionFlags::ALL_FLAGS,
            &[
                UnlockConditionFlags::ADDRESS,
                UnlockConditionFlags::STORAGE_DEPOSIT_RETURN,
                UnlockConditionFlags::TIMELOCK,
                UnlockConditionFlags::EXPIRATION,
                UnlockConditionFlags::STATE_CONTROLLER_ADDRESS,
                UnlockConditionFlags::GOVERNOR_ADDRESS,
                UnlockConditionFlags::IMMUTABLE_ACCOUNT_ADDRESS
            ]
        );
    }
}<|MERGE_RESOLUTION|>--- conflicted
+++ resolved
@@ -34,39 +34,6 @@
     slot::SlotIndex,
 };
 
-<<<<<<< HEAD
-#[derive(Debug, PartialEq, Eq, derive_more::Display, derive_more::From)]
-#[allow(missing_docs)]
-pub enum UnlockConditionError {
-    #[display(fmt = "invalid unlock condition kind: {_0}")]
-    InvalidUnlockConditionKind(u8),
-    #[display(fmt = "invalid unlock condition count: {_0}")]
-    InvalidUnlockConditionCount(<UnlockConditionCount as TryFrom<usize>>::Error),
-    #[display(fmt = "expiration unlock condition with slot index set to 0")]
-    ExpirationUnlockConditionZero,
-    #[display(fmt = "timelock unlock condition with slot index set to 0")]
-    TimelockUnlockConditionZero,
-    #[display(fmt = "unlock conditions are not unique and/or sorted")]
-    UnlockConditionsNotUniqueSorted,
-    #[display(fmt = "disallowed unlock condition at index {index} with kind {kind}")]
-    DisallowedUnlockCondition { index: usize, kind: u8 },
-    #[display(fmt = "missing slot index")]
-    MissingSlotIndex,
-    #[from]
-    Address(AddressError),
-}
-
-#[cfg(feature = "std")]
-impl std::error::Error for UnlockConditionError {}
-
-impl From<Infallible> for UnlockConditionError {
-    fn from(error: Infallible) -> Self {
-        match error {}
-    }
-}
-
-=======
->>>>>>> c1325786
 ///
 #[derive(Clone, Eq, PartialEq, Hash, From, Packable)]
 #[cfg_attr(feature = "serde", derive(serde::Serialize), serde(untagged))]
