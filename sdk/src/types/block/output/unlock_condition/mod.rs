--- conflicted
+++ resolved
@@ -470,18 +470,9 @@
         }
     }
 
-<<<<<<< HEAD
-    impl TryFromDto for UnlockCondition {
-        type Dto = UnlockConditionDto;
-        type Error = Error;
-
-        fn try_from_dto_with_params_inner(dto: Self::Dto, params: &ValidationParams<'_>) -> Result<Self, Self::Error> {
-            Ok(match dto {
-=======
     impl From<UnlockConditionDto> for UnlockCondition {
         fn from(dto: UnlockConditionDto) -> Self {
             match dto {
->>>>>>> bf705a0c
                 UnlockConditionDto::Address(v) => Self::Address(v),
                 UnlockConditionDto::StorageDepositReturn(v) => Self::StorageDepositReturn(v),
                 UnlockConditionDto::Timelock(v) => Self::Timelock(v),
