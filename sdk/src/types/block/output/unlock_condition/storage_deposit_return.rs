// Copyright 2021 IOTA Stiftung
// SPDX-License-Identifier: Apache-2.0

use crate::types::block::{
    address::{Address, AddressError},
    output::{
        storage_score::{StorageScore, StorageScoreParameters},
        unlock_condition::UnlockConditionError,
    },
};

/// Defines the amount of IOTAs used as storage deposit that have to be returned to the return [`Address`].
#[derive(Clone, Debug, Eq, PartialEq, Ord, PartialOrd, Hash, packable::Packable)]
#[packable(unpack_error = UnlockConditionError)]
pub struct StorageDepositReturnUnlockCondition {
    // The [`Address`] to return the amount to.
    #[packable(verify_with = verify_return_address)]
    return_address: Address,
    // Amount of IOTA coins the consuming transaction should deposit to `return_address`.
    amount: u64,
}

impl StorageDepositReturnUnlockCondition {
    /// The [`UnlockCondition`](crate::types::block::output::UnlockCondition) kind of a
    /// [`StorageDepositReturnUnlockCondition`].
    pub const KIND: u8 = 1;

    /// Creates a new [`StorageDepositReturnUnlockCondition`].
    #[inline(always)]
    pub fn new(return_address: impl Into<Address>, amount: u64) -> Result<Self, UnlockConditionError> {
        let return_address = return_address.into();

        verify_return_address(&return_address)?;

        Ok(Self { return_address, amount })
    }

    /// Returns the return address.
    #[inline(always)]
    pub fn return_address(&self) -> &Address {
        &self.return_address
    }

    /// Returns the amount.
    #[inline(always)]
    pub fn amount(&self) -> u64 {
        self.amount
    }
}

impl StorageScore for StorageDepositReturnUnlockCondition {
    fn storage_score(&self, params: StorageScoreParameters) -> u64 {
        self.return_address().storage_score(params)
    }
}

#[inline]
<<<<<<< HEAD
fn verify_return_address<const VERIFY: bool>(return_address: &Address) -> Result<(), UnlockConditionError> {
    if VERIFY && return_address.is_implicit_account_creation() {
        Err(AddressError::InvalidAddressKind(return_address.kind()).into())
=======
fn verify_return_address(return_address: &Address) -> Result<(), Error> {
    if return_address.is_implicit_account_creation() {
        Err(Error::InvalidAddressKind(return_address.kind()))
>>>>>>> 23623631
    } else {
        Ok(())
    }
}

#[cfg(feature = "serde")]
mod dto {
    use alloc::format;

    use serde::{Deserialize, Serialize};

    use super::*;
    use crate::utils::serde::string;

    #[derive(Clone, Debug, Eq, PartialEq, Serialize, Deserialize)]
    #[serde(rename_all = "camelCase")]
    pub struct StorageDepositReturnUnlockConditionDto {
        #[serde(rename = "type", deserialize_with = "deserialize_kind")]
        pub kind: u8,
        pub return_address: Address,
        #[serde(with = "string")]
        pub amount: u64,
    }

    fn deserialize_kind<'de, D>(d: D) -> Result<u8, D::Error>
    where
        D: serde::Deserializer<'de>,
    {
        let kind = u8::deserialize(d)?;
        if kind != StorageDepositReturnUnlockCondition::KIND {
            return Err(serde::de::Error::custom(format!(
                "invalid storage deposit return unlock condition type: expected {}, found {}",
                StorageDepositReturnUnlockCondition::KIND,
                kind
            )));
        }
        Ok(kind)
    }

    impl From<&StorageDepositReturnUnlockCondition> for StorageDepositReturnUnlockConditionDto {
        fn from(value: &StorageDepositReturnUnlockCondition) -> Self {
            Self {
                kind: StorageDepositReturnUnlockCondition::KIND,
                return_address: value.return_address.clone(),
                amount: value.amount,
            }
        }
    }

    impl From<StorageDepositReturnUnlockConditionDto> for StorageDepositReturnUnlockCondition {
        fn from(dto: StorageDepositReturnUnlockConditionDto) -> Self {
            Self {
                return_address: dto.return_address,
                amount: dto.amount,
            }
        }
    }

    crate::impl_serde_typed_dto!(
        StorageDepositReturnUnlockCondition,
        StorageDepositReturnUnlockConditionDto,
        "storage deposit return unlock condition"
    );
}<|MERGE_RESOLUTION|>--- conflicted
+++ resolved
@@ -55,15 +55,9 @@
 }
 
 #[inline]
-<<<<<<< HEAD
-fn verify_return_address<const VERIFY: bool>(return_address: &Address) -> Result<(), UnlockConditionError> {
-    if VERIFY && return_address.is_implicit_account_creation() {
+fn verify_return_address(return_address: &Address) -> Result<(), UnlockConditionError> {
+    if return_address.is_implicit_account_creation() {
         Err(AddressError::InvalidAddressKind(return_address.kind()).into())
-=======
-fn verify_return_address(return_address: &Address) -> Result<(), Error> {
-    if return_address.is_implicit_account_creation() {
-        Err(Error::InvalidAddressKind(return_address.kind()))
->>>>>>> 23623631
     } else {
         Ok(())
     }
