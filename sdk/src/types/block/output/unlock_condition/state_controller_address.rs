--- conflicted
+++ resolved
@@ -6,13 +6,8 @@
 use crate::types::block::address::Address;
 
 /// Defines the State Controller Address that owns this output, that is, it can unlock it with the proper Unlock in a
-<<<<<<< HEAD
 /// transaction that state transitions the anchor output.
-#[derive(Copy, Clone, Debug, Eq, PartialEq, Ord, PartialOrd, Hash, From, packable::Packable)]
-=======
-/// transaction that state transitions the account output.
 #[derive(Clone, Debug, Eq, PartialEq, Ord, PartialOrd, Hash, From, packable::Packable)]
->>>>>>> 2b83eb9c
 pub struct StateControllerAddressUnlockCondition(Address);
 
 impl StateControllerAddressUnlockCondition {
