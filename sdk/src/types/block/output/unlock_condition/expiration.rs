--- conflicted
+++ resolved
@@ -98,30 +98,18 @@
 }
 
 #[inline]
-<<<<<<< HEAD
-fn verify_return_address<const VERIFY: bool>(return_address: &Address) -> Result<(), UnlockConditionError> {
-    if VERIFY && return_address.is_implicit_account_creation() {
+fn verify_return_address(return_address: &Address) -> Result<(), UnlockConditionError> {
+    if return_address.is_implicit_account_creation() {
         Err(AddressError::InvalidAddressKind(return_address.kind()).into())
-=======
-fn verify_return_address(return_address: &Address) -> Result<(), Error> {
-    if return_address.is_implicit_account_creation() {
-        Err(Error::InvalidAddressKind(return_address.kind()))
->>>>>>> 23623631
     } else {
         Ok(())
     }
 }
 
 #[inline]
-<<<<<<< HEAD
-fn verify_slot_index<const VERIFY: bool>(slot_index: &SlotIndex) -> Result<(), UnlockConditionError> {
-    if VERIFY && *slot_index == 0 {
+fn verify_slot_index(slot_index: &SlotIndex) -> Result<(), UnlockConditionError> {
+    if *slot_index == 0 {
         Err(UnlockConditionError::ExpirationUnlockConditionZero)
-=======
-fn verify_slot_index(slot_index: &SlotIndex) -> Result<(), Error> {
-    if *slot_index == 0 {
-        Err(Error::ExpirationUnlockConditionZero)
->>>>>>> 23623631
     } else {
         Ok(())
     }
