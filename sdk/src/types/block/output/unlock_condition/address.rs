// Copyright 2021-2022 IOTA Stiftung
// SPDX-License-Identifier: Apache-2.0

use derive_more::From;

use crate::types::block::address::Address;

/// Defines the Address that owns this output, that is, it can unlock it with the proper Unlock in a transaction.
#[derive(Copy, Clone, Debug, Eq, PartialEq, Ord, PartialOrd, Hash, From, packable::Packable)]
#[cfg_attr(feature = "serde", derive(serde::Serialize, serde::Deserialize))]
pub struct AddressUnlockCondition(Address);

impl AddressUnlockCondition {
    /// The [`UnlockCondition`](crate::types::block::output::UnlockCondition) kind of an [`AddressUnlockCondition`].
    pub const KIND: u8 = 0;

    /// Creates a new [`AddressUnlockCondition`].
    #[inline(always)]
    pub fn new(address: impl Into<Address>) -> Self {
        Self(address.into())
    }

    /// Returns the address of a [`AddressUnlockCondition`].
    #[inline(always)]
    pub fn address(&self) -> &Address {
        &self.0
    }
}

#[allow(missing_docs)]
pub mod dto {
    use serde::{Deserialize, Serialize};

    use super::*;
    use crate::types::block::{address::dto::AddressDto, Error};

    #[derive(Clone, Debug, Eq, PartialEq, Serialize, Deserialize)]
    pub struct AddressUnlockConditionDto {
        #[serde(rename = "type")]
        pub kind: u8,
        pub address: AddressDto,
    }

    impl From<&AddressUnlockCondition> for AddressUnlockConditionDto {
        fn from(value: &AddressUnlockCondition) -> Self {
            Self {
                kind: AddressUnlockCondition::KIND,
                address: value.address().into(),
            }
        }
    }

    impl TryFrom<&AddressUnlockConditionDto> for AddressUnlockCondition {
        type Error = Error;

        fn try_from(value: &AddressUnlockConditionDto) -> Result<Self, Error> {
            log::debug!("{:?}", &value.address);
            Ok(Self::new(
<<<<<<< HEAD
                (&value.address)
                    .try_into()
                    .map_err(|_e| {
                        log::debug!("{:?}", _e);
                        Error::InvalidField("addressUnlockCondition")})?,
=======
                Address::try_from(&value.address).map_err(|_e| Error::InvalidField("addressUnlockCondition"))?,
>>>>>>> d7c485fd
            ))
        }
    }
}<|MERGE_RESOLUTION|>--- conflicted
+++ resolved
@@ -56,15 +56,7 @@
         fn try_from(value: &AddressUnlockConditionDto) -> Result<Self, Error> {
             log::debug!("{:?}", &value.address);
             Ok(Self::new(
-<<<<<<< HEAD
-                (&value.address)
-                    .try_into()
-                    .map_err(|_e| {
-                        log::debug!("{:?}", _e);
-                        Error::InvalidField("addressUnlockCondition")})?,
-=======
                 Address::try_from(&value.address).map_err(|_e| Error::InvalidField("addressUnlockCondition"))?,
->>>>>>> d7c485fd
             ))
         }
     }
