// Copyright 2021-2022 IOTA Stiftung
// SPDX-License-Identifier: Apache-2.0

use alloc::collections::BTreeSet;

use packable::Packable;

use crate::types::{
    block::{
        address::Address,
        output::{
            feature::{verify_allowed_features, Feature, FeatureFlags, Features},
            unlock_condition::{
                verify_allowed_unlock_conditions, UnlockCondition, UnlockConditionFlags, UnlockConditions,
            },
            verify_output_amount_min, verify_output_amount_packable, verify_output_amount_supply, NativeToken,
            NativeTokens, Output, OutputBuilderAmount, OutputId, Rent, RentStructure,
        },
        protocol::ProtocolParameters,
        semantic::{TransactionFailureReason, ValidationContext},
        unlock::Unlock,
        Error,
    },
    ValidationParams,
};

/// Builder for a [`BasicOutput`].
#[derive(Clone)]
#[must_use]
pub struct BasicOutputBuilder {
    amount: OutputBuilderAmount,
    mana: u64,
    native_tokens: BTreeSet<NativeToken>,
    unlock_conditions: BTreeSet<UnlockCondition>,
    features: BTreeSet<Feature>,
}

impl BasicOutputBuilder {
    /// Creates a [`BasicOutputBuilder`] with a provided amount.
    #[inline(always)]
    pub fn new_with_amount(amount: u64) -> Self {
        Self::new(OutputBuilderAmount::Amount(amount))
    }

    /// Creates an [`BasicOutputBuilder`] with a provided rent structure.
    /// The amount will be set to the minimum storage deposit.
    #[inline(always)]
    pub fn new_with_minimum_storage_deposit(rent_structure: RentStructure) -> Self {
        Self::new(OutputBuilderAmount::MinimumStorageDeposit(rent_structure))
    }

    fn new(amount: OutputBuilderAmount) -> Self {
        Self {
            amount,
            mana: Default::default(),
            native_tokens: BTreeSet::new(),
            unlock_conditions: BTreeSet::new(),
            features: BTreeSet::new(),
        }
    }

    /// Sets the amount to the provided value.
    #[inline(always)]
    pub fn with_amount(mut self, amount: u64) -> Self {
        self.amount = OutputBuilderAmount::Amount(amount);
        self
    }

    /// Sets the amount to the minimum storage deposit.
    #[inline(always)]
    pub fn with_minimum_storage_deposit(mut self, rent_structure: RentStructure) -> Self {
        self.amount = OutputBuilderAmount::MinimumStorageDeposit(rent_structure);
        self
    }

    /// Sets the mana to the provided value.
    #[inline(always)]
    pub fn with_mana(mut self, mana: u64) -> Self {
        self.mana = mana;
        self
    }

    ///
    #[inline(always)]
    pub fn add_native_token(mut self, native_token: NativeToken) -> Self {
        self.native_tokens.insert(native_token);
        self
    }

    ///
    #[inline(always)]
    pub fn with_native_tokens(mut self, native_tokens: impl IntoIterator<Item = NativeToken>) -> Self {
        self.native_tokens = native_tokens.into_iter().collect();
        self
    }

    /// Adds an [`UnlockCondition`] to the builder, if one does not already exist of that type.
    #[inline(always)]
    pub fn add_unlock_condition(mut self, unlock_condition: impl Into<UnlockCondition>) -> Self {
        self.unlock_conditions.insert(unlock_condition.into());
        self
    }

    /// Sets the [`UnlockConditions`]s in the builder, overwriting any existing values.
    #[inline(always)]
    pub fn with_unlock_conditions(
        mut self,
        unlock_conditions: impl IntoIterator<Item = impl Into<UnlockCondition>>,
    ) -> Self {
        self.unlock_conditions = unlock_conditions.into_iter().map(Into::into).collect();
        self
    }

    /// Replaces an [`UnlockCondition`] of the builder with a new one, or adds it.
    pub fn replace_unlock_condition(mut self, unlock_condition: impl Into<UnlockCondition>) -> Self {
        self.unlock_conditions.replace(unlock_condition.into());
        self
    }

    /// Clears all [`UnlockConditions`]s from the builder.
    #[inline(always)]
    pub fn clear_unlock_conditions(mut self) -> Self {
        self.unlock_conditions.clear();
        self
    }

    /// Adds a [`Feature`] to the builder, if one does not already exist of that type.
    #[inline(always)]
    pub fn add_feature(mut self, feature: impl Into<Feature>) -> Self {
        self.features.insert(feature.into());
        self
    }

    /// Sets the [`Feature`]s in the builder, overwriting any existing values.
    #[inline(always)]
    pub fn with_features(mut self, features: impl IntoIterator<Item = impl Into<Feature>>) -> Self {
        self.features = features.into_iter().map(Into::into).collect();
        self
    }

    /// Replaces a [`Feature`] of the builder with a new one, or adds it.
    pub fn replace_feature(mut self, feature: impl Into<Feature>) -> Self {
        self.features.replace(feature.into());
        self
    }

    /// Clears all [`Feature`]s from the builder.
    #[inline(always)]
    pub fn clear_features(mut self) -> Self {
        self.features.clear();
        self
    }

    ///
    pub fn finish(self) -> Result<BasicOutput, Error> {
        let unlock_conditions = UnlockConditions::from_set(self.unlock_conditions)?;

        verify_unlock_conditions::<true>(&unlock_conditions)?;

        let features = Features::from_set(self.features)?;

        verify_features::<true>(&features)?;

        let mut output = BasicOutput {
            amount: 1u64,
            mana: self.mana,
            native_tokens: NativeTokens::from_set(self.native_tokens)?,
            unlock_conditions,
            features,
        };

        output.amount = match self.amount {
            OutputBuilderAmount::Amount(amount) => amount,
            OutputBuilderAmount::MinimumStorageDeposit(rent_structure) => {
                Output::Basic(output.clone()).rent_cost(rent_structure)
            }
        };

        verify_output_amount_min(output.amount)?;

        Ok(output)
    }

    ///
    pub fn finish_with_params<'a>(self, params: impl Into<ValidationParams<'a>> + Send) -> Result<BasicOutput, Error> {
        let output = self.finish()?;

        if let Some(token_supply) = params.into().token_supply() {
            verify_output_amount_supply(output.amount, token_supply)?;
        }

        Ok(output)
    }

    /// Finishes the [`BasicOutputBuilder`] into an [`Output`].
    pub fn finish_output<'a>(self, params: impl Into<ValidationParams<'a>> + Send) -> Result<Output, Error> {
        Ok(Output::Basic(self.finish_with_params(params)?))
    }
}

impl From<&BasicOutput> for BasicOutputBuilder {
    fn from(output: &BasicOutput) -> Self {
        Self {
            amount: OutputBuilderAmount::Amount(output.amount),
            mana: output.mana,
            native_tokens: output.native_tokens.iter().copied().collect(),
            unlock_conditions: output.unlock_conditions.iter().cloned().collect(),
            features: output.features.iter().cloned().collect(),
        }
    }
}

/// Describes a basic output with optional features.
#[derive(Clone, Debug, Eq, PartialEq, Ord, PartialOrd, Hash, Packable)]
#[packable(unpack_error = Error)]
#[packable(unpack_visitor = ProtocolParameters)]
pub struct BasicOutput {
    /// Amount of IOTA coins to deposit with this output.
    #[packable(verify_with = verify_output_amount_packable)]
    amount: u64,
    /// Amount of stored Mana held by this output.
    mana: u64,
    /// Native tokens held by this output.
    native_tokens: NativeTokens,
    /// Define how the output can be unlocked in a transaction.
    #[packable(verify_with = verify_unlock_conditions_packable)]
    unlock_conditions: UnlockConditions,
    #[packable(verify_with = verify_features_packable)]
    /// Features of the output.
    features: Features,
}

impl BasicOutput {
    /// The [`Output`](crate::types::block::output::Output) kind of an [`BasicOutput`].
    pub const KIND: u8 = 3;

    /// The set of allowed [`UnlockCondition`]s for an [`BasicOutput`].
    const ALLOWED_UNLOCK_CONDITIONS: UnlockConditionFlags = UnlockConditionFlags::ADDRESS
        .union(UnlockConditionFlags::STORAGE_DEPOSIT_RETURN)
        .union(UnlockConditionFlags::TIMELOCK)
        .union(UnlockConditionFlags::EXPIRATION);
    /// The set of allowed [`Feature`]s for an [`BasicOutput`].
    pub const ALLOWED_FEATURES: FeatureFlags = FeatureFlags::SENDER
        .union(FeatureFlags::METADATA)
        .union(FeatureFlags::TAG);

    /// Creates a new [`BasicOutputBuilder`] with a provided amount.
    #[inline(always)]
    pub fn build_with_amount(amount: u64) -> BasicOutputBuilder {
        BasicOutputBuilder::new_with_amount(amount)
    }

    /// Creates a new [`BasicOutputBuilder`] with a provided rent structure.
    /// The amount will be set to the minimum storage deposit.
    #[inline(always)]
    pub fn build_with_minimum_storage_deposit(rent_structure: RentStructure) -> BasicOutputBuilder {
        BasicOutputBuilder::new_with_minimum_storage_deposit(rent_structure)
    }

    ///
    #[inline(always)]
    pub fn amount(&self) -> u64 {
        self.amount
    }

    #[inline(always)]
    pub fn mana(&self) -> u64 {
        self.mana
    }

    ///
    #[inline(always)]
    pub fn native_tokens(&self) -> &NativeTokens {
        &self.native_tokens
    }

    ///
    #[inline(always)]
    pub fn unlock_conditions(&self) -> &UnlockConditions {
        &self.unlock_conditions
    }

    ///
    #[inline(always)]
    pub fn features(&self) -> &Features {
        &self.features
    }

    ///
    #[inline(always)]
    pub fn address(&self) -> &Address {
        // A BasicOutput must have an AddressUnlockCondition.
        self.unlock_conditions
            .address()
            .map(|unlock_condition| unlock_condition.address())
            .unwrap()
    }

    ///
    pub fn unlock(
        &self,
        _output_id: &OutputId,
        unlock: &Unlock,
        inputs: &[(&OutputId, &Output)],
        context: &mut ValidationContext<'_>,
    ) -> Result<(), TransactionFailureReason> {
        self.unlock_conditions()
            .locked_address(self.address(), context.essence.creation_slot())
            .unlock(unlock, inputs, context)
    }

    /// Returns the address of the unlock conditions if the output is a simple deposit.
    /// Simple deposit outputs are basic outputs with only an address unlock condition, no native tokens and no
    /// features. They are used to return storage deposits.
    pub fn simple_deposit_address(&self) -> Option<&Address> {
<<<<<<< HEAD
        if let Ok(address) = self.unlock_conditions().single_address() {
            if self.native_tokens.is_empty() && self.features.is_empty() {
=======
        if let [UnlockCondition::Address(address)] = self.unlock_conditions().as_ref() {
            if self.mana == 0 && self.native_tokens.is_empty() && self.features.is_empty() {
>>>>>>> 1e954c40
                return Some(address.address());
            }
        }

        None
    }
}

fn verify_unlock_conditions<const VERIFY: bool>(unlock_conditions: &UnlockConditions) -> Result<(), Error> {
    if VERIFY {
        if unlock_conditions.address().is_none() {
            Err(Error::MissingAddressUnlockCondition)
        } else {
            verify_allowed_unlock_conditions(unlock_conditions, BasicOutput::ALLOWED_UNLOCK_CONDITIONS)
        }
    } else {
        Ok(())
    }
}

fn verify_unlock_conditions_packable<const VERIFY: bool>(
    unlock_conditions: &UnlockConditions,
    _: &ProtocolParameters,
) -> Result<(), Error> {
    verify_unlock_conditions::<VERIFY>(unlock_conditions)
}

fn verify_features<const VERIFY: bool>(features: &Features) -> Result<(), Error> {
    if VERIFY {
        verify_allowed_features(features, BasicOutput::ALLOWED_FEATURES)
    } else {
        Ok(())
    }
}

fn verify_features_packable<const VERIFY: bool>(features: &Features, _: &ProtocolParameters) -> Result<(), Error> {
    verify_features::<VERIFY>(features)
}

#[cfg(feature = "serde")]
pub(crate) mod dto {
    use alloc::vec::Vec;

    use serde::{Deserialize, Serialize};

    use super::*;
    use crate::{
        types::{
            block::{output::unlock_condition::dto::UnlockConditionDto, Error},
            TryFromDto,
        },
        utils::serde::string,
    };

    #[derive(Clone, Debug, Eq, PartialEq, Serialize, Deserialize)]
    #[serde(rename_all = "camelCase")]
    pub struct BasicOutputDto {
        #[serde(rename = "type")]
        pub kind: u8,
        #[serde(with = "string")]
        pub amount: u64,
        #[serde(with = "string")]
        pub mana: u64,
        #[serde(skip_serializing_if = "BTreeSet::is_empty", default)]
        pub native_tokens: BTreeSet<NativeToken>,
        pub unlock_conditions: BTreeSet<UnlockConditionDto>,
        #[serde(skip_serializing_if = "BTreeSet::is_empty", default)]
        pub features: BTreeSet<Feature>,
    }

    impl From<&BasicOutput> for BasicOutputDto {
        fn from(value: &BasicOutput) -> Self {
            Self {
                kind: BasicOutput::KIND,
                amount: value.amount(),
                mana: value.mana(),
                native_tokens: value.native_tokens().as_set().clone(),
                unlock_conditions: value.unlock_conditions().iter().map(Into::into).collect::<_>(),
                features: value.features().as_set().clone(),
            }
        }
    }

    impl TryFromDto for BasicOutput {
        type Dto = BasicOutputDto;
        type Error = Error;

        fn try_from_dto_with_params_inner(dto: Self::Dto, params: ValidationParams<'_>) -> Result<Self, Self::Error> {
            let mut builder = BasicOutputBuilder::new_with_amount(dto.amount)
                .with_native_tokens(dto.native_tokens)
                .with_mana(dto.mana)
                .with_features(dto.features);

            for u in dto.unlock_conditions {
                builder = builder.add_unlock_condition(UnlockCondition::try_from_dto_with_params(u, &params)?);
            }

            builder.finish_with_params(params)
        }
    }

    impl BasicOutput {
        pub fn try_from_dtos<'a>(
            amount: OutputBuilderAmount,
            mana: u64,
            native_tokens: Option<BTreeSet<NativeToken>>,
            unlock_conditions: BTreeSet<UnlockConditionDto>,
            features: Option<BTreeSet<Feature>>,
            params: impl Into<ValidationParams<'a>> + Send,
        ) -> Result<Self, Error> {
            let params = params.into();
            let mut builder = match amount {
                OutputBuilderAmount::Amount(amount) => BasicOutputBuilder::new_with_amount(amount),
                OutputBuilderAmount::MinimumStorageDeposit(rent_structure) => {
                    BasicOutputBuilder::new_with_minimum_storage_deposit(rent_structure)
                }
            }
            .with_mana(mana);

            if let Some(native_tokens) = native_tokens {
                builder = builder.with_native_tokens(native_tokens);
            }

            let unlock_conditions = unlock_conditions
                .into_iter()
                .map(|u| UnlockCondition::try_from_dto_with_params(u, &params))
                .collect::<Result<Vec<UnlockCondition>, Error>>()?;
            builder = builder.with_unlock_conditions(unlock_conditions);

            if let Some(features) = features {
                builder = builder.with_features(features);
            }

            builder.finish_with_params(params)
        }
    }
}

#[cfg(test)]
mod tests {

    use super::*;
    use crate::types::{
        block::{
            output::{dto::OutputDto, FoundryId, SimpleTokenScheme, TokenId},
            protocol::protocol_parameters,
            rand::{
                address::rand_account_address,
                output::{
                    feature::rand_allowed_features, rand_basic_output, unlock_condition::rand_address_unlock_condition,
                },
            },
        },
        TryFromDto,
    };

    #[test]
    fn to_from_dto() {
        let protocol_parameters = protocol_parameters();
        let output = rand_basic_output(protocol_parameters.token_supply());
        let dto = OutputDto::Basic((&output).into());
        let output_unver = Output::try_from_dto(dto.clone()).unwrap();
        assert_eq!(&output, output_unver.as_basic());
        let output_ver = Output::try_from_dto_with_params(dto, &protocol_parameters).unwrap();
        assert_eq!(&output, output_ver.as_basic());

        let output_split = BasicOutput::try_from_dtos(
            OutputBuilderAmount::Amount(output.amount()),
            output.mana(),
            Some(output.native_tokens().as_set().clone()),
            output.unlock_conditions().iter().map(Into::into).collect(),
            Some(output.features().as_set().clone()),
            protocol_parameters.token_supply(),
        )
        .unwrap();
        assert_eq!(output, output_split);

        let foundry_id = FoundryId::build(&rand_account_address(), 0, SimpleTokenScheme::KIND);
        let address = rand_address_unlock_condition();

        let test_split_dto = |builder: BasicOutputBuilder| {
            let output_split = BasicOutput::try_from_dtos(
                builder.amount,
                builder.mana,
                Some(builder.native_tokens.iter().copied().collect()),
                builder.unlock_conditions.iter().map(Into::into).collect(),
                Some(builder.features.iter().cloned().collect()),
                protocol_parameters.token_supply(),
            )
            .unwrap();
            assert_eq!(
                builder.finish_with_params(protocol_parameters.token_supply()).unwrap(),
                output_split
            );
        };

        let builder = BasicOutput::build_with_amount(100)
            .add_native_token(NativeToken::new(TokenId::from(foundry_id), 1000).unwrap())
            .add_unlock_condition(address)
            .with_features(rand_allowed_features(BasicOutput::ALLOWED_FEATURES));
        test_split_dto(builder);

        let builder = BasicOutput::build_with_minimum_storage_deposit(protocol_parameters.rent_structure())
            .add_native_token(NativeToken::new(TokenId::from(foundry_id), 1000).unwrap())
            .add_unlock_condition(address)
            .with_features(rand_allowed_features(BasicOutput::ALLOWED_FEATURES));
        test_split_dto(builder);
    }
}<|MERGE_RESOLUTION|>--- conflicted
+++ resolved
@@ -313,13 +313,8 @@
     /// Simple deposit outputs are basic outputs with only an address unlock condition, no native tokens and no
     /// features. They are used to return storage deposits.
     pub fn simple_deposit_address(&self) -> Option<&Address> {
-<<<<<<< HEAD
         if let Ok(address) = self.unlock_conditions().single_address() {
-            if self.native_tokens.is_empty() && self.features.is_empty() {
-=======
-        if let [UnlockCondition::Address(address)] = self.unlock_conditions().as_ref() {
             if self.mana == 0 && self.native_tokens.is_empty() && self.features.is_empty() {
->>>>>>> 1e954c40
                 return Some(address.address());
             }
         }
