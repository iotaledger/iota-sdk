--- conflicted
+++ resolved
@@ -160,7 +160,7 @@
     pub fn with_sufficient_storage_deposit(
         self,
         return_address: impl Into<Address>,
-        rent_structure: &RentStructure,
+        rent_structure: RentStructure,
         token_supply: u64,
     ) -> Result<Self, Error> {
         Ok(match self.amount {
@@ -182,7 +182,7 @@
     pub fn finish(self) -> Result<BasicOutput, Error> {
         let amount = match self.amount {
             OutputBuilderAmount::Amount(amount) => amount,
-            OutputBuilderAmount::MinimumStorageDeposit(rent_structure) => self.rent_cost(&rent_structure),
+            OutputBuilderAmount::MinimumStorageDeposit(rent_structure) => self.rent_cost(rent_structure),
         };
         let unlock_conditions = UnlockConditions::from_set(self.unlock_conditions)?;
 
@@ -198,20 +198,7 @@
             native_tokens: NativeTokens::from_set(self.native_tokens)?,
             unlock_conditions,
             features,
-<<<<<<< HEAD
         })
-=======
-        };
-
-        output.amount = match self.amount {
-            OutputBuilderAmount::Amount(amount) => amount,
-            OutputBuilderAmount::MinimumStorageDeposit(rent_structure) => {
-                Output::Basic(output.clone()).rent_cost(rent_structure)
-            }
-        };
-
-        Ok(output)
->>>>>>> 51087bf5
     }
 
     ///
