--- conflicted
+++ resolved
@@ -3,33 +3,17 @@
 
 use alloc::collections::BTreeSet;
 
-<<<<<<< HEAD
-use packable::Packable;
-
-use crate::types::{
-    block::{
-        address::Address,
-        output::{
-            feature::{verify_allowed_features, Feature, FeatureFlags, Features, NativeTokenFeature},
-            unlock_condition::{
-                verify_allowed_unlock_conditions, UnlockCondition, UnlockConditionFlags, UnlockConditions,
-            },
-            verify_output_amount_min, verify_output_amount_packable, verify_output_amount_supply, NativeToken, Output,
-            OutputBuilderAmount, OutputId, Rent, RentStructure,
-=======
 use packable::{Packable, PackableExt};
 
 use crate::types::block::{
     address::Address,
     output::{
-        feature::{verify_allowed_features, Feature, FeatureFlags, Features},
+        feature::{verify_allowed_features, Feature, FeatureFlags, Features, NativeTokenFeature},
         unlock_condition::{
             verify_allowed_unlock_conditions, AddressUnlockCondition, StorageDepositReturnUnlockCondition,
             UnlockCondition, UnlockConditionFlags, UnlockConditions,
->>>>>>> 383b8a72
         },
-        MinimumOutputAmount, NativeToken, NativeTokens, Output, OutputBuilderAmount, OutputId, StorageScore,
-        StorageScoreParameters,
+        MinimumOutputAmount, NativeToken, Output, OutputBuilderAmount, OutputId, StorageScore, StorageScoreParameters,
     },
     protocol::ProtocolParameters,
     semantic::{SemanticValidationContext, TransactionFailureReason},
@@ -148,12 +132,12 @@
         self
     }
 
-<<<<<<< HEAD
     /// Sets the native token of the builder.
     #[inline(always)]
     pub fn with_native_token(mut self, native_token: impl Into<NativeToken>) -> Self {
         self.add_feature(NativeTokenFeature::from(native_token.into()))
-=======
+    }
+
     /// Adds a storage deposit return unlock condition if one is needed to cover the current amount
     /// (i.e. `amount < minimum_amount`). This will increase the total amount to satisfy the `minimum_amount` with
     /// the additional unlock condition that will return the remainder to the provided `return_address`.
@@ -200,7 +184,6 @@
             }
             OutputBuilderAmount::MinimumAmount(_) => self,
         })
->>>>>>> 383b8a72
     }
 
     ///
@@ -345,15 +328,9 @@
     /// Simple deposit outputs are basic outputs with only an address unlock condition, no native tokens and no
     /// features. They are used to return storage deposits.
     pub fn simple_deposit_address(&self) -> Option<&Address> {
-<<<<<<< HEAD
         if let [UnlockCondition::Address(address)] = self.unlock_conditions().as_ref() {
             if self.mana == 0 && self.features.is_empty() {
                 return Some(address.address());
-=======
-        if let [UnlockCondition::Address(uc)] = self.unlock_conditions().as_ref() {
-            if self.mana == 0 && self.native_tokens.is_empty() && self.features.is_empty() {
-                return Some(uc.address());
->>>>>>> 383b8a72
             }
         }
 
