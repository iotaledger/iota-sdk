--- conflicted
+++ resolved
@@ -16,13 +16,8 @@
             verify_output_amount_min, verify_output_amount_packable, verify_output_amount_supply, NativeToken,
             NativeTokens, Output, OutputBuilderAmount, OutputId, Rent, RentStructure,
         },
-<<<<<<< HEAD
-        protocol::{ProtocolParameters, WorkScore, WorkScoreStructure},
-        semantic::{TransactionFailureReason, ValidationContext},
-=======
-        protocol::ProtocolParameters,
+        protocol::{ProtocolParameters, WorkScore, WorkScoreParameters},
         semantic::{SemanticValidationContext, TransactionFailureReason},
->>>>>>> 1bf1a534
         unlock::Unlock,
         Error,
     },
@@ -337,10 +332,10 @@
 }
 
 impl WorkScore for BasicOutput {
-    fn work_score(&self, work_score_params: WorkScoreStructure) -> u32 {
+    fn work_score(&self, work_score_params: WorkScoreParameters) -> u32 {
         let native_tokens_score = self.native_tokens().work_score(work_score_params);
         let features_score = self.features().work_score(work_score_params);
-        work_score_params.output + native_tokens_score + features_score
+        work_score_params.output() + native_tokens_score + features_score
     }
 }
 
