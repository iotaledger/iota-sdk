--- conflicted
+++ resolved
@@ -369,14 +369,10 @@
         #[serde(rename = "type")]
         pub kind: u8,
         // Amount of IOTA tokens held by the output.
-<<<<<<< HEAD
         #[serde(with = "string")]
         pub amount: u64,
-=======
-        pub amount: String,
         #[serde(with = "crate::utils::serde::string")]
         pub mana: u64,
->>>>>>> 0725245f
         // Native tokens held by the output.
         #[serde(skip_serializing_if = "Vec::is_empty", default)]
         pub native_tokens: Vec<NativeToken>,
@@ -389,12 +385,8 @@
         fn from(value: &BasicOutput) -> Self {
             Self {
                 kind: BasicOutput::KIND,
-<<<<<<< HEAD
                 amount: value.amount(),
-=======
-                amount: value.amount().to_string(),
                 mana: value.mana(),
->>>>>>> 0725245f
                 native_tokens: value.native_tokens().to_vec(),
                 unlock_conditions: value.unlock_conditions().iter().map(Into::into).collect::<_>(),
                 features: value.features().to_vec(),
@@ -407,13 +399,10 @@
         type Error = Error;
 
         fn try_from_dto_with_params_inner(dto: Self::Dto, params: ValidationParams<'_>) -> Result<Self, Self::Error> {
-            let mut builder = BasicOutputBuilder::new_with_amount(dto.amount);
-
-            builder = builder.with_native_tokens(dto.native_tokens).with_mana(dto.mana);
-
-            for b in dto.features {
-                builder = builder.add_feature(b);
-            }
+            let mut builder = BasicOutputBuilder::new_with_amount(dto.amount)
+                .with_native_tokens(dto.native_tokens)
+                .with_mana(dto.mana)
+                .with_features(dto.features);
 
             for u in dto.unlock_conditions {
                 builder = builder.add_unlock_condition(UnlockCondition::try_from_dto_with_params(u, &params)?);
@@ -425,12 +414,8 @@
 
     impl BasicOutput {
         pub fn try_from_dtos<'a>(
-<<<<<<< HEAD
             amount: OutputBuilderAmount,
-=======
-            amount: OutputBuilderAmountDto,
             mana: u64,
->>>>>>> 0725245f
             native_tokens: Option<Vec<NativeToken>>,
             unlock_conditions: Vec<UnlockConditionDto>,
             features: Option<Vec<Feature>>,
@@ -549,12 +534,8 @@
         assert_eq!(&output, output_ver.as_basic());
 
         let output_split = BasicOutput::try_from_dtos(
-<<<<<<< HEAD
             OutputBuilderAmount::Amount(output.amount()),
-=======
-            OutputBuilderAmountDto::Amount(output.amount().to_string()),
             output.mana(),
->>>>>>> 0725245f
             Some(output.native_tokens().to_vec()),
             output.unlock_conditions().iter().map(Into::into).collect(),
             Some(output.features().to_vec()),
@@ -568,12 +549,8 @@
 
         let test_split_dto = |builder: BasicOutputBuilder| {
             let output_split = BasicOutput::try_from_dtos(
-<<<<<<< HEAD
                 builder.amount,
-=======
-                (&builder.amount).into(),
                 builder.mana,
->>>>>>> 0725245f
                 Some(builder.native_tokens.iter().copied().collect()),
                 builder.unlock_conditions.iter().map(Into::into).collect(),
                 Some(builder.features.iter().cloned().collect()),
