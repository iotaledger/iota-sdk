--- conflicted
+++ resolved
@@ -109,15 +109,9 @@
 }
 
 #[inline]
-<<<<<<< HEAD
-fn verify_amount<const VERIFY: bool>(amount: &U256) -> Result<(), NativeTokenError> {
-    if VERIFY && amount.is_zero() {
+fn verify_amount(amount: &U256) -> Result<(), NativeTokenError> {
+    if amount.is_zero() {
         Err(NativeTokenError::NativeTokensNullAmount)
-=======
-fn verify_amount(amount: &U256) -> Result<(), Error> {
-    if amount.is_zero() {
-        Err(Error::NativeTokensNullAmount)
->>>>>>> 23623631
     } else {
         Ok(())
     }
@@ -286,15 +280,9 @@
 }
 
 #[inline]
-<<<<<<< HEAD
-fn verify_unique_sorted<const VERIFY: bool>(native_tokens: &[NativeToken]) -> Result<(), NativeTokenError> {
-    if VERIFY && !is_unique_sorted(native_tokens.iter().map(NativeToken::token_id)) {
+fn verify_unique_sorted(native_tokens: &[NativeToken]) -> Result<(), NativeTokenError> {
+    if !is_unique_sorted(native_tokens.iter().map(NativeToken::token_id)) {
         Err(NativeTokenError::NativeTokensNotUniqueSorted)
-=======
-fn verify_unique_sorted(native_tokens: &[NativeToken]) -> Result<(), Error> {
-    if !is_unique_sorted(native_tokens.iter().map(NativeToken::token_id)) {
-        Err(Error::NativeTokensNotUniqueSorted)
->>>>>>> 23623631
     } else {
         Ok(())
     }
