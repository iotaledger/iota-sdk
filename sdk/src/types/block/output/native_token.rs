--- conflicted
+++ resolved
@@ -1,20 +1,7 @@
 // Copyright 2021 IOTA Stiftung
 // SPDX-License-Identifier: Apache-2.0
 
-<<<<<<< HEAD
 use packable::Packable;
-=======
-use alloc::{
-    boxed::Box,
-    collections::{BTreeMap, BTreeSet},
-    vec::Vec,
-};
-use core::convert::Infallible;
-
-use derive_more::{Deref, DerefMut, From};
-use iterator_sorted::is_unique_sorted;
-use packable::{bounded::BoundedU8, prefix::BoxedSlicePrefix, Packable};
->>>>>>> d2dc74d0
 use primitive_types::U256;
 
 use crate::types::block::{
@@ -124,178 +111,4 @@
     } else {
         Ok(())
     }
-<<<<<<< HEAD
-=======
-}
-
-/// A builder for [`NativeTokens`].
-#[derive(Clone, Default, Debug, Deref, DerefMut, From)]
-#[must_use]
-pub struct NativeTokensBuilder(BTreeMap<TokenId, U256>);
-
-impl NativeTokensBuilder {
-    /// Creates a new [`NativeTokensBuilder`].
-    #[inline(always)]
-    pub fn new() -> Self {
-        Self::default()
-    }
-
-    /// Adds the given [`NativeToken`].
-    pub fn add_native_token(&mut self, native_token: NativeToken) -> Result<(), NativeTokenError> {
-        let entry = self.0.entry(*native_token.token_id()).or_default();
-        *entry = entry
-            .checked_add(native_token.amount())
-            .ok_or(NativeTokenError::NativeTokensOverflow)?;
-
-        Ok(())
-    }
-
-    /// Adds the given [`NativeTokens`].
-    pub fn add_native_tokens(&mut self, native_tokens: NativeTokens) -> Result<(), NativeTokenError> {
-        for native_token in native_tokens {
-            self.add_native_token(native_token)?;
-        }
-
-        Ok(())
-    }
-
-    /// Merges another [`NativeTokensBuilder`] into this one.
-    pub fn merge(&mut self, other: Self) -> Result<(), NativeTokenError> {
-        for (token_id, amount) in other.0.into_iter() {
-            self.add_native_token(NativeToken::new(token_id, amount)?)?;
-        }
-
-        Ok(())
-    }
-
-    /// Finishes the [`NativeTokensBuilder`] into [`NativeTokens`].
-    pub fn finish(self) -> Result<NativeTokens, NativeTokenError> {
-        NativeTokens::try_from(
-            self.0
-                .into_iter()
-                .map(|(token_id, amount)| NativeToken::new(token_id, amount))
-                .collect::<Result<BTreeSet<_>, _>>()?,
-        )
-    }
-
-    /// Finishes the [`NativeTokensBuilder`] into a [`Vec<NativeToken>`].
-    pub fn finish_vec(self) -> Result<Vec<NativeToken>, NativeTokenError> {
-        self.0
-            .into_iter()
-            .map(|(token_id, amount)| NativeToken::new(token_id, amount))
-            .collect::<Result<_, _>>()
-    }
-
-    /// Finishes the [`NativeTokensBuilder`] into a [`BTreeSet<NativeToken>`].
-    pub fn finish_set(self) -> Result<BTreeSet<NativeToken>, NativeTokenError> {
-        self.0
-            .into_iter()
-            .map(|(token_id, amount)| NativeToken::new(token_id, amount))
-            .collect::<Result<_, _>>()
-    }
-}
-
-impl From<NativeTokens> for NativeTokensBuilder {
-    fn from(native_tokens: NativeTokens) -> Self {
-        let mut builder = Self::new();
-        for native_token in native_tokens {
-            *builder.0.entry(*native_token.token_id()).or_default() += native_token.amount();
-        }
-        builder
-    }
-}
-
-pub(crate) type NativeTokenCount = BoundedU8<0, 255>;
-
-///
-#[derive(Clone, Debug, Eq, PartialEq, Ord, PartialOrd, Hash, Deref, Packable)]
-#[cfg_attr(feature = "serde", derive(serde::Serialize, serde::Deserialize))]
-#[packable(unpack_error = NativeTokenError, with = |e| e.unwrap_item_err_or_else(|p| NativeTokenError::InvalidNativeTokenCount(p.into())))]
-pub struct NativeTokens(
-    #[packable(verify_with = verify_unique_sorted)] BoxedSlicePrefix<NativeToken, NativeTokenCount>,
-);
-
-impl TryFrom<Vec<NativeToken>> for NativeTokens {
-    type Error = NativeTokenError;
-
-    #[inline(always)]
-    fn try_from(native_tokens: Vec<NativeToken>) -> Result<Self, Self::Error> {
-        Self::from_vec(native_tokens)
-    }
-}
-
-impl TryFrom<BTreeSet<NativeToken>> for NativeTokens {
-    type Error = NativeTokenError;
-
-    #[inline(always)]
-    fn try_from(native_tokens: BTreeSet<NativeToken>) -> Result<Self, Self::Error> {
-        Self::from_set(native_tokens)
-    }
-}
-
-impl IntoIterator for NativeTokens {
-    type Item = NativeToken;
-    type IntoIter = alloc::vec::IntoIter<Self::Item>;
-
-    fn into_iter(self) -> Self::IntoIter {
-        Vec::from(Into::<Box<[NativeToken]>>::into(self.0)).into_iter()
-    }
-}
-
-impl NativeTokens {
-    /// Creates a new [`NativeTokens`] from a vec.
-    pub fn from_vec(native_tokens: Vec<NativeToken>) -> Result<Self, NativeTokenError> {
-        let mut native_tokens =
-            BoxedSlicePrefix::<NativeToken, NativeTokenCount>::try_from(native_tokens.into_boxed_slice())
-                .map_err(NativeTokenError::InvalidNativeTokenCount)?;
-
-        native_tokens.sort_by(|a, b| a.token_id().cmp(b.token_id()));
-        // Sort is obviously fine now but uniqueness still needs to be checked.
-        verify_unique_sorted(&native_tokens)?;
-
-        Ok(Self(native_tokens))
-    }
-
-    /// Creates a new [`NativeTokens`] from an ordered set.
-    pub fn from_set(native_tokens: BTreeSet<NativeToken>) -> Result<Self, NativeTokenError> {
-        Ok(Self(
-            native_tokens
-                .into_iter()
-                .collect::<Box<[_]>>()
-                .try_into()
-                .map_err(NativeTokenError::InvalidNativeTokenCount)?,
-        ))
-    }
-
-    /// Creates a new [`NativeTokensBuilder`].
-    #[inline(always)]
-    pub fn build() -> NativeTokensBuilder {
-        NativeTokensBuilder::new()
-    }
-
-    /// Checks whether the provided token ID is contained in the native tokens.
-    pub fn contains(&self, token_id: &TokenId) -> bool {
-        // Binary search is possible because native tokens are always ordered by token ID.
-        self.0
-            .binary_search_by_key(token_id, |native_token| native_token.token_id)
-            .is_ok()
-    }
-
-    /// Gets the native token associated with the provided token ID if contained.
-    pub fn get(&self, token_id: &TokenId) -> Option<&NativeToken> {
-        // Binary search is possible because native tokens are always ordered by token ID.
-        self.0
-            .binary_search_by_key(token_id, |native_token| native_token.token_id)
-            .map_or(None, |index| Some(&self.0[index]))
-    }
-}
-
-#[inline]
-fn verify_unique_sorted(native_tokens: &[NativeToken]) -> Result<(), NativeTokenError> {
-    if !is_unique_sorted(native_tokens.iter().map(NativeToken::token_id)) {
-        Err(NativeTokenError::NativeTokensNotUniqueSorted)
-    } else {
-        Ok(())
-    }
->>>>>>> d2dc74d0
 }