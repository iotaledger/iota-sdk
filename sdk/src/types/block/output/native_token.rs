// Copyright 2021 IOTA Stiftung
// SPDX-License-Identifier: Apache-2.0

use alloc::{
    boxed::Box,
    collections::{BTreeMap, BTreeSet},
    vec::Vec,
};

use derive_more::{Deref, DerefMut, From};
use iterator_sorted::is_unique_sorted;
use packable::{bounded::BoundedU8, prefix::BoxedSlicePrefix, Packable};
use primitive_types::U256;

<<<<<<< HEAD
use crate::types::block::{
    output::foundry::FoundryId,
    protocol::{WorkScore, WorkScoreParameters},
    Error,
};
=======
use crate::types::block::{output::FoundryId, Error};
>>>>>>> 51d6e8e1

crate::impl_id!(
    /// Unique identifier of a [`NativeToken`](crate::types::block::output::NativeToken).
    /// The TokenId of native tokens minted by a specific foundry is the same as the
    /// [`FoundryId`](crate::types::block::output::FoundryId).
    pub TokenId {
        pub const LENGTH: usize = 38;
    }
);

impl From<FoundryId> for TokenId {
    fn from(foundry_id: FoundryId) -> Self {
        Self::new(*foundry_id)
    }
}

///
#[derive(Copy, Clone, Debug, Eq, PartialEq, Hash, Packable)]
#[cfg_attr(feature = "serde", derive(serde::Serialize, serde::Deserialize))]
#[packable(unpack_error = Error)]
pub struct NativeToken {
    // Identifier of the native token.
    #[cfg_attr(feature = "serde", serde(rename = "id"))]
    token_id: TokenId,
    // Amount of native tokens.
    #[packable(verify_with = verify_amount)]
    amount: U256,
}

impl NativeToken {
    /// Creates a new [`NativeToken`].
    #[inline(always)]
    pub fn new(token_id: TokenId, amount: impl Into<U256>) -> Result<Self, Error> {
        let amount = amount.into();

        verify_amount::<true>(&amount)?;

        Ok(Self { token_id, amount })
    }

    /// Returns the token ID of the [`NativeToken`].
    #[inline(always)]
    pub fn token_id(&self) -> &TokenId {
        &self.token_id
    }

    /// Returns the amount of the [`NativeToken`].
    #[inline(always)]
    pub fn amount(&self) -> U256 {
        self.amount
    }
}

impl PartialOrd for NativeToken {
    fn partial_cmp(&self, other: &Self) -> Option<core::cmp::Ordering> {
        Some(self.cmp(other))
    }
}
impl Ord for NativeToken {
    fn cmp(&self, other: &Self) -> core::cmp::Ordering {
        self.token_id.cmp(&other.token_id)
    }
}

#[inline]
fn verify_amount<const VERIFY: bool>(amount: &U256) -> Result<(), Error> {
    if VERIFY && amount.is_zero() {
        Err(Error::NativeTokensNullAmount)
    } else {
        Ok(())
    }
}

/// A builder for [`NativeTokens`].
#[derive(Clone, Default, Debug, Deref, DerefMut, From)]
#[must_use]
pub struct NativeTokensBuilder(BTreeMap<TokenId, U256>);

impl NativeTokensBuilder {
    /// Creates a new [`NativeTokensBuilder`].
    #[inline(always)]
    pub fn new() -> Self {
        Self::default()
    }

    /// Adds the given [`NativeToken`].
    pub fn add_native_token(&mut self, native_token: NativeToken) -> Result<(), Error> {
        let entry = self.0.entry(*native_token.token_id()).or_default();
        *entry = entry
            .checked_add(native_token.amount())
            .ok_or(Error::NativeTokensOverflow)?;

        Ok(())
    }

    /// Adds the given [`NativeTokens`].
    pub fn add_native_tokens(&mut self, native_tokens: NativeTokens) -> Result<(), Error> {
        for native_token in native_tokens {
            self.add_native_token(native_token)?;
        }

        Ok(())
    }

    /// Merges another [`NativeTokensBuilder`] into this one.
    pub fn merge(&mut self, other: Self) -> Result<(), Error> {
        for (token_id, amount) in other.0.into_iter() {
            self.add_native_token(NativeToken::new(token_id, amount)?)?;
        }

        Ok(())
    }

    /// Finishes the [`NativeTokensBuilder`] into [`NativeTokens`].
    pub fn finish(self) -> Result<NativeTokens, Error> {
        NativeTokens::try_from(
            self.0
                .into_iter()
                .map(|(token_id, amount)| NativeToken::new(token_id, amount))
                .collect::<Result<BTreeSet<_>, _>>()?,
        )
    }

    /// Finishes the [`NativeTokensBuilder`] into a [`Vec<NativeToken>`].
    pub fn finish_vec(self) -> Result<Vec<NativeToken>, Error> {
        self.0
            .into_iter()
            .map(|(token_id, amount)| NativeToken::new(token_id, amount))
            .collect::<Result<_, _>>()
    }

    /// Finishes the [`NativeTokensBuilder`] into a [`BTreeSet<NativeToken>`].
    pub fn finish_set(self) -> Result<BTreeSet<NativeToken>, Error> {
        self.0
            .into_iter()
            .map(|(token_id, amount)| NativeToken::new(token_id, amount))
            .collect::<Result<_, _>>()
    }
}

impl From<NativeTokens> for NativeTokensBuilder {
    fn from(native_tokens: NativeTokens) -> Self {
        let mut builder = Self::new();
        for native_token in native_tokens {
            *builder.0.entry(*native_token.token_id()).or_default() += native_token.amount();
        }
        builder
    }
}

pub(crate) type NativeTokenCount = BoundedU8<0, { NativeTokens::COUNT_MAX }>;

///
#[derive(Clone, Debug, Eq, PartialEq, Ord, PartialOrd, Hash, Deref, Packable)]
#[cfg_attr(feature = "serde", derive(serde::Serialize, serde::Deserialize))]
#[packable(unpack_error = Error, with = |e| e.unwrap_item_err_or_else(|p| Error::InvalidNativeTokenCount(p.into())))]
pub struct NativeTokens(
    #[packable(verify_with = verify_unique_sorted)] BoxedSlicePrefix<NativeToken, NativeTokenCount>,
);

impl TryFrom<Vec<NativeToken>> for NativeTokens {
    type Error = Error;

    #[inline(always)]
    fn try_from(native_tokens: Vec<NativeToken>) -> Result<Self, Self::Error> {
        Self::from_vec(native_tokens)
    }
}

impl TryFrom<BTreeSet<NativeToken>> for NativeTokens {
    type Error = Error;

    #[inline(always)]
    fn try_from(native_tokens: BTreeSet<NativeToken>) -> Result<Self, Self::Error> {
        Self::from_set(native_tokens)
    }
}

impl IntoIterator for NativeTokens {
    type Item = NativeToken;
    type IntoIter = alloc::vec::IntoIter<Self::Item>;

    fn into_iter(self) -> Self::IntoIter {
        Vec::from(Into::<Box<[NativeToken]>>::into(self.0)).into_iter()
    }
}

impl NativeTokens {
    /// Maximum number of different native tokens that can be referenced in one transaction.
    pub const COUNT_MAX: u8 = 64;

    /// Creates a new [`NativeTokens`] from a vec.
    pub fn from_vec(native_tokens: Vec<NativeToken>) -> Result<Self, Error> {
        let mut native_tokens =
            BoxedSlicePrefix::<NativeToken, NativeTokenCount>::try_from(native_tokens.into_boxed_slice())
                .map_err(Error::InvalidNativeTokenCount)?;

        native_tokens.sort_by(|a, b| a.token_id().cmp(b.token_id()));
        // Sort is obviously fine now but uniqueness still needs to be checked.
        verify_unique_sorted::<true>(&native_tokens)?;

        Ok(Self(native_tokens))
    }

    /// Creates a new [`NativeTokens`] from an ordered set.
    pub fn from_set(native_tokens: BTreeSet<NativeToken>) -> Result<Self, Error> {
        Ok(Self(
            native_tokens
                .into_iter()
                .collect::<Box<[_]>>()
                .try_into()
                .map_err(Error::InvalidNativeTokenCount)?,
        ))
    }

    /// Creates a new [`NativeTokensBuilder`].
    #[inline(always)]
    pub fn build() -> NativeTokensBuilder {
        NativeTokensBuilder::new()
    }

    /// Checks whether the provided token ID is contained in the native tokens.
    pub fn contains(&self, token_id: &TokenId) -> bool {
        // Binary search is possible because native tokens are always ordered by token ID.
        self.0
            .binary_search_by_key(token_id, |native_token| native_token.token_id)
            .is_ok()
    }

    /// Gets the native token associated with the provided token ID if contained.
    pub fn get(&self, token_id: &TokenId) -> Option<&NativeToken> {
        // Binary search is possible because native tokens are always ordered by token ID.
        self.0
            .binary_search_by_key(token_id, |native_token| native_token.token_id)
            .map_or(None, |index| Some(&self.0[index]))
    }
}

impl WorkScore for NativeTokens {
    fn work_score(&self, work_score_params: WorkScoreParameters) -> u32 {
        self.len() as u32 * work_score_params.native_token()
    }
}

#[inline]
fn verify_unique_sorted<const VERIFY: bool>(native_tokens: &[NativeToken]) -> Result<(), Error> {
    if VERIFY && !is_unique_sorted(native_tokens.iter().map(NativeToken::token_id)) {
        Err(Error::NativeTokensNotUniqueSorted)
    } else {
        Ok(())
    }
}<|MERGE_RESOLUTION|>--- conflicted
+++ resolved
@@ -12,15 +12,11 @@
 use packable::{bounded::BoundedU8, prefix::BoxedSlicePrefix, Packable};
 use primitive_types::U256;
 
-<<<<<<< HEAD
 use crate::types::block::{
-    output::foundry::FoundryId,
+    output::FoundryId,
     protocol::{WorkScore, WorkScoreParameters},
     Error,
 };
-=======
-use crate::types::block::{output::FoundryId, Error};
->>>>>>> 51d6e8e1
 
 crate::impl_id!(
     /// Unique identifier of a [`NativeToken`](crate::types::block::output::NativeToken).
