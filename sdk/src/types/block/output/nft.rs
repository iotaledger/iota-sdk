// Copyright 2021-2022 IOTA Stiftung
// SPDX-License-Identifier: Apache-2.0

use alloc::collections::BTreeSet;

use packable::{
    error::{UnpackError, UnpackErrorExt},
    packer::Packer,
    unpacker::Unpacker,
    Packable, PackableExt,
};

use crate::types::block::{
    address::{Address, NftAddress},
    output::{
        feature::{verify_allowed_features, Feature, FeatureFlags, Features},
        unlock_condition::{
            verify_allowed_unlock_conditions, AddressUnlockCondition, StorageDepositReturnUnlockCondition,
            UnlockCondition, UnlockConditionFlags, UnlockConditions,
        },
        BasicOutputBuilder, ChainId, MinimumOutputAmount, NativeToken, NativeTokens, Output, OutputBuilderAmount,
        OutputId, StateTransitionError, StateTransitionVerifier, StorageScore, StorageScoreParameters,
    },
    payload::signed_transaction::TransactionCapabilityFlag,
    protocol::ProtocolParameters,
    semantic::{SemanticValidationContext, TransactionFailureReason},
    unlock::Unlock,
    Error,
};

crate::impl_id!(
    /// Unique identifier of the [`NftOutput`](crate::types::block::output::NftOutput),
    /// which is the BLAKE2b-256 hash of the [`OutputId`](crate::types::block::output::OutputId) that created it.
    pub NftId {
        pub const LENGTH: usize = 32;
    }
);

impl From<&OutputId> for NftId {
    fn from(output_id: &OutputId) -> Self {
        Self::from(output_id.hash())
    }
}

impl NftId {
    ///
    pub fn or_from_output_id(self, output_id: &OutputId) -> Self {
        if self.is_null() { Self::from(output_id) } else { self }
    }
}

impl From<NftId> for Address {
    fn from(value: NftId) -> Self {
        Self::Nft(NftAddress::new(value))
    }
}

/// Builder for an [`NftOutput`].
#[derive(Clone)]
#[must_use]
pub struct NftOutputBuilder {
    amount: OutputBuilderAmount,
    mana: u64,
    native_tokens: BTreeSet<NativeToken>,
    nft_id: NftId,
    unlock_conditions: BTreeSet<UnlockCondition>,
    features: BTreeSet<Feature>,
    immutable_features: BTreeSet<Feature>,
}

impl NftOutputBuilder {
    /// Creates an [`NftOutputBuilder`] with a provided amount.
    pub fn new_with_amount(amount: u64, nft_id: NftId) -> Self {
        Self::new(OutputBuilderAmount::Amount(amount), nft_id)
    }

    /// Creates an [`NftOutputBuilder`] with provided storage score parameters.
    /// The amount will be set to the minimum required amount of the resulting output.
    pub fn new_with_minimum_amount(params: StorageScoreParameters, nft_id: NftId) -> Self {
        Self::new(OutputBuilderAmount::MinimumAmount(params), nft_id)
    }

    fn new(amount: OutputBuilderAmount, nft_id: NftId) -> Self {
        Self {
            amount,
            mana: Default::default(),
            native_tokens: BTreeSet::new(),
            nft_id,
            unlock_conditions: BTreeSet::new(),
            features: BTreeSet::new(),
            immutable_features: BTreeSet::new(),
        }
    }

    /// Sets the amount to the provided value.
    #[inline(always)]
    pub fn with_amount(mut self, amount: u64) -> Self {
        self.amount = OutputBuilderAmount::Amount(amount);
        self
    }

    /// Sets the amount to the minimum required amount.
    #[inline(always)]
    pub fn with_minimum_amount(mut self, params: StorageScoreParameters) -> Self {
        self.amount = OutputBuilderAmount::MinimumAmount(params);
        self
    }

    /// Sets the mana to the provided value.
    #[inline(always)]
    pub fn with_mana(mut self, mana: u64) -> Self {
        self.mana = mana;
        self
    }

    ///
    #[inline(always)]
    pub fn add_native_token(mut self, native_token: NativeToken) -> Self {
        self.native_tokens.insert(native_token);
        self
    }

    ///
    #[inline(always)]
    pub fn with_native_tokens(mut self, native_tokens: impl IntoIterator<Item = NativeToken>) -> Self {
        self.native_tokens = native_tokens.into_iter().collect();
        self
    }

    /// Sets the NFT ID to the provided value.
    #[inline(always)]
    pub fn with_nft_id(mut self, nft_id: NftId) -> Self {
        self.nft_id = nft_id;
        self
    }

    /// Adds an [`UnlockCondition`] to the builder, if one does not already exist of that type.
    #[inline(always)]
    pub fn add_unlock_condition(mut self, unlock_condition: impl Into<UnlockCondition>) -> Self {
        self.unlock_conditions.insert(unlock_condition.into());
        self
    }

    /// Sets the [`UnlockConditions`]s in the builder, overwriting any existing values.
    #[inline(always)]
    pub fn with_unlock_conditions(
        mut self,
        unlock_conditions: impl IntoIterator<Item = impl Into<UnlockCondition>>,
    ) -> Self {
        self.unlock_conditions = unlock_conditions.into_iter().map(Into::into).collect();
        self
    }

    /// Replaces an [`UnlockCondition`] of the builder with a new one, or adds it.
    pub fn replace_unlock_condition(mut self, unlock_condition: impl Into<UnlockCondition>) -> Self {
        self.unlock_conditions.replace(unlock_condition.into());
        self
    }

    /// Clears all [`UnlockConditions`]s from the builder.
    #[inline(always)]
    pub fn clear_unlock_conditions(mut self) -> Self {
        self.unlock_conditions.clear();
        self
    }

    /// Adds a [`Feature`] to the builder, if one does not already exist of that type.
    #[inline(always)]
    pub fn add_feature(mut self, feature: impl Into<Feature>) -> Self {
        self.features.insert(feature.into());
        self
    }

    /// Sets the [`Feature`]s in the builder, overwriting any existing values.
    #[inline(always)]
    pub fn with_features(mut self, features: impl IntoIterator<Item = impl Into<Feature>>) -> Self {
        self.features = features.into_iter().map(Into::into).collect();
        self
    }

    /// Replaces a [`Feature`] of the builder with a new one, or adds it.
    pub fn replace_feature(mut self, feature: impl Into<Feature>) -> Self {
        self.features.replace(feature.into());
        self
    }

    /// Clears all [`Feature`]s from the builder.
    #[inline(always)]
    pub fn clear_features(mut self) -> Self {
        self.features.clear();
        self
    }

    /// Adds an immutable [`Feature`] to the builder, if one does not already exist of that type.
    #[inline(always)]
    pub fn add_immutable_feature(mut self, immutable_feature: impl Into<Feature>) -> Self {
        self.immutable_features.insert(immutable_feature.into());
        self
    }

    /// Sets the immutable [`Feature`]s in the builder, overwriting any existing values.
    #[inline(always)]
    pub fn with_immutable_features(mut self, immutable_features: impl IntoIterator<Item = impl Into<Feature>>) -> Self {
        self.immutable_features = immutable_features.into_iter().map(Into::into).collect();
        self
    }

    /// Replaces an immutable [`Feature`] of the builder with a new one, or adds it.
    pub fn replace_immutable_feature(mut self, immutable_feature: impl Into<Feature>) -> Self {
        self.immutable_features.replace(immutable_feature.into());
        self
    }

    /// Clears all immutable [`Feature`]s from the builder.
    #[inline(always)]
    pub fn clear_immutable_features(mut self) -> Self {
        self.immutable_features.clear();
        self
    }

    /// Adds a storage deposit return unlock condition if one is needed to cover the current amount
    /// (i.e. `amount < minimum_amount`). This will increase the total amount to satisfy the `minimum_amount` with
    /// the additional unlock condition that will return the remainder to the provided `return_address`.
    pub fn with_sufficient_storage_deposit(
        mut self,
        return_address: impl Into<Address>,
        params: StorageScoreParameters,
    ) -> Result<Self, Error> {
        Ok(match self.amount {
            OutputBuilderAmount::Amount(amount) => {
                let return_address = return_address.into();
                // Get the current storage requirement
                let minimum_amount = self.clone().finish()?.minimum_amount(params);
                // Check whether we already have enough funds to cover it
                if amount < minimum_amount {
                    // Get the projected minimum amount of the return output
                    let return_min_amount = BasicOutputBuilder::new_with_minimum_amount(params)
                        .add_unlock_condition(AddressUnlockCondition::new(return_address.clone()))
                        .finish()?
                        .amount();
                    // Add a temporary storage deposit unlock condition so the new storage requirement can be calculated
                    self =
                        self.add_unlock_condition(StorageDepositReturnUnlockCondition::new(return_address.clone(), 1));
                    // Get the min amount of the output with the added storage deposit return unlock condition
                    let min_amount_with_sdruc = self.clone().finish()?.minimum_amount(params);
                    // If the return storage cost and amount are less than the required min
                    let (amount, sdruc_amount) = if min_amount_with_sdruc >= return_min_amount + amount {
                        // Then sending storage_cost_with_sdruc covers both minimum requirements
                        (min_amount_with_sdruc, min_amount_with_sdruc - amount)
                    } else {
                        // Otherwise we must use the total of the return minimum and the original amount
                        // which is unfortunately more than the storage_cost_with_sdruc
                        (return_min_amount + amount, return_min_amount)
                    };
                    // Add the required storage deposit unlock condition and the additional storage amount
                    self.with_amount(amount)
                        .replace_unlock_condition(StorageDepositReturnUnlockCondition::new(
                            return_address,
                            sdruc_amount,
                        ))
                } else {
                    self
                }
            }
            OutputBuilderAmount::MinimumAmount(_) => self,
        })
    }

    ///
    pub fn finish(self) -> Result<NftOutput, Error> {
        let unlock_conditions = UnlockConditions::from_set(self.unlock_conditions)?;

        verify_unlock_conditions(&unlock_conditions, &self.nft_id)?;

        let features = Features::from_set(self.features)?;

        verify_allowed_features(&features, NftOutput::ALLOWED_FEATURES)?;

        let immutable_features = Features::from_set(self.immutable_features)?;

        verify_allowed_features(&immutable_features, NftOutput::ALLOWED_IMMUTABLE_FEATURES)?;

        let mut output = NftOutput {
            amount: 0,
            mana: self.mana,
            native_tokens: NativeTokens::from_set(self.native_tokens)?,
            nft_id: self.nft_id,
            unlock_conditions,
            features,
            immutable_features,
        };

        output.amount = match self.amount {
            OutputBuilderAmount::Amount(amount) => amount,
            OutputBuilderAmount::MinimumAmount(params) => output.minimum_amount(params),
        };

        Ok(output)
    }

    /// Finishes the [`NftOutputBuilder`] into an [`Output`].
    pub fn finish_output(self) -> Result<Output, Error> {
        Ok(Output::Nft(self.finish()?))
    }
}

impl From<&NftOutput> for NftOutputBuilder {
    fn from(output: &NftOutput) -> Self {
        Self {
            amount: OutputBuilderAmount::Amount(output.amount),
            mana: output.mana,
            native_tokens: output.native_tokens.iter().copied().collect(),
            nft_id: output.nft_id,
            unlock_conditions: output.unlock_conditions.iter().cloned().collect(),
            features: output.features.iter().cloned().collect(),
            immutable_features: output.immutable_features.iter().cloned().collect(),
        }
    }
}

/// Describes an NFT output, a globally unique token with metadata attached.
#[derive(Clone, Debug, Eq, PartialEq, Ord, PartialOrd, Hash)]
pub struct NftOutput {
    /// Amount of IOTA coins to deposit with this output.
    amount: u64,
    /// Amount of stored Mana held by this output.
    mana: u64,
    /// Native tokens held by this output.
    native_tokens: NativeTokens,
    /// Unique identifier of the NFT.
    nft_id: NftId,
    /// Define how the output can be unlocked in a transaction.
    unlock_conditions: UnlockConditions,
    /// Features of the output.
    features: Features,
    /// Immutable features of the output.
    immutable_features: Features,
}

impl NftOutput {
    /// The [`Output`](crate::types::block::output::Output) kind of an [`NftOutput`].
    pub const KIND: u8 = 4;
    /// The set of allowed [`UnlockCondition`]s for an [`NftOutput`].
    pub const ALLOWED_UNLOCK_CONDITIONS: UnlockConditionFlags = UnlockConditionFlags::ADDRESS
        .union(UnlockConditionFlags::STORAGE_DEPOSIT_RETURN)
        .union(UnlockConditionFlags::TIMELOCK)
        .union(UnlockConditionFlags::EXPIRATION);
    /// The set of allowed [`Feature`]s for an [`NftOutput`].
    pub const ALLOWED_FEATURES: FeatureFlags = FeatureFlags::SENDER
        .union(FeatureFlags::METADATA)
        .union(FeatureFlags::TAG);
    /// The set of allowed immutable [`Feature`]s for an [`NftOutput`].
    pub const ALLOWED_IMMUTABLE_FEATURES: FeatureFlags = FeatureFlags::ISSUER.union(FeatureFlags::METADATA);

    /// Creates a new [`NftOutputBuilder`] with a provided amount.
    #[inline(always)]
    pub fn build_with_amount(amount: u64, nft_id: NftId) -> NftOutputBuilder {
        NftOutputBuilder::new_with_amount(amount, nft_id)
    }

    /// Creates a new [`NftOutputBuilder`] with provided storage score parameters.
    /// The amount will be set to the minimum required amount of the resulting output.
    #[inline(always)]
    pub fn build_with_minimum_amount(params: StorageScoreParameters, nft_id: NftId) -> NftOutputBuilder {
        NftOutputBuilder::new_with_minimum_amount(params, nft_id)
    }

    ///
    #[inline(always)]
    pub fn amount(&self) -> u64 {
        self.amount
    }

    #[inline(always)]
    pub fn mana(&self) -> u64 {
        self.mana
    }

    ///
    #[inline(always)]
    pub fn native_tokens(&self) -> &NativeTokens {
        &self.native_tokens
    }

    ///
    #[inline(always)]
    pub fn nft_id(&self) -> &NftId {
        &self.nft_id
    }

    /// Returns the nft ID if not null, or creates it from the output ID.
    #[inline(always)]
    pub fn nft_id_non_null(&self, output_id: &OutputId) -> NftId {
        self.nft_id.or_from_output_id(output_id)
    }

    ///
    #[inline(always)]
    pub fn unlock_conditions(&self) -> &UnlockConditions {
        &self.unlock_conditions
    }

    ///
    #[inline(always)]
    pub fn features(&self) -> &Features {
        &self.features
    }

    ///
    #[inline(always)]
    pub fn immutable_features(&self) -> &Features {
        &self.immutable_features
    }

    ///
    #[inline(always)]
    pub fn address(&self) -> &Address {
        // An NftOutput must have an AddressUnlockCondition.
        self.unlock_conditions
            .address()
            .map(|unlock_condition| unlock_condition.address())
            .unwrap()
    }

    ///
    #[inline(always)]
    pub fn chain_id(&self) -> ChainId {
        ChainId::Nft(self.nft_id)
    }

    /// Returns the nft address for this output.
    pub fn nft_address(&self, output_id: &OutputId) -> NftAddress {
        NftAddress::new(self.nft_id_non_null(output_id))
    }

    ///
    pub fn unlock(
        &self,
        output_id: &OutputId,
        unlock: &Unlock,
        context: &mut SemanticValidationContext<'_>,
    ) -> Result<(), TransactionFailureReason> {
        self.unlock_conditions()
            .locked_address(self.address(), context.transaction.creation_slot())
            .unlock(unlock, context)?;

        let nft_id = if self.nft_id().is_null() {
            NftId::from(output_id)
        } else {
            *self.nft_id()
        };

        context
            .unlocked_addresses
            .insert(Address::from(NftAddress::from(nft_id)));

        Ok(())
    }

    // Transition, just without full SemanticValidationContext
    pub(crate) fn transition_inner(current_state: &Self, next_state: &Self) -> Result<(), StateTransitionError> {
        if current_state.immutable_features != next_state.immutable_features {
            return Err(StateTransitionError::MutatedImmutableField);
        }
        Ok(())
    }
}

impl StorageScore for NftOutput {
    fn storage_score(&self, params: StorageScoreParameters) -> u64 {
        params.output_offset()
            // Type byte
            + (1 + self.packed_len() as u64) * params.data_factor() as u64
            + self.unlock_conditions.storage_score(params)
            + self.features.storage_score(params)
            + self.immutable_features.storage_score(params)
    }
}

impl MinimumOutputAmount for NftOutput {}

impl StateTransitionVerifier for NftOutput {
    fn creation(next_state: &Self, context: &SemanticValidationContext<'_>) -> Result<(), StateTransitionError> {
        if !next_state.nft_id.is_null() {
            return Err(StateTransitionError::NonZeroCreatedId);
        }

        if let Some(issuer) = next_state.immutable_features().issuer() {
            if !context.unlocked_addresses.contains(issuer.address()) {
                return Err(StateTransitionError::IssuerNotUnlocked);
            }
        }

        Ok(())
    }

    fn transition(
        current_state: &Self,
        next_state: &Self,
        _context: &SemanticValidationContext<'_>,
    ) -> Result<(), StateTransitionError> {
        Self::transition_inner(current_state, next_state)
    }

    fn destruction(_current_state: &Self, context: &SemanticValidationContext<'_>) -> Result<(), StateTransitionError> {
        if !context
            .transaction
            .has_capability(TransactionCapabilityFlag::DestroyNftOutputs)
        {
            return Err(TransactionFailureReason::TransactionCapabilityNftDestructionNotAllowed)?;
        }
        Ok(())
    }
}

impl Packable for NftOutput {
    type UnpackError = Error;
    type UnpackVisitor = ProtocolParameters;

    fn pack<P: Packer>(&self, packer: &mut P) -> Result<(), P::Error> {
        self.amount.pack(packer)?;
        self.mana.pack(packer)?;
        self.native_tokens.pack(packer)?;
        self.nft_id.pack(packer)?;
        self.unlock_conditions.pack(packer)?;
        self.features.pack(packer)?;
        self.immutable_features.pack(packer)?;

        Ok(())
    }

    fn unpack<U: Unpacker, const VERIFY: bool>(
        unpacker: &mut U,
        visitor: &Self::UnpackVisitor,
    ) -> Result<Self, UnpackError<Self::UnpackError, U::Error>> {
        let amount = u64::unpack::<_, VERIFY>(unpacker, &()).coerce()?;

        let mana = u64::unpack::<_, VERIFY>(unpacker, &()).coerce()?;

        let native_tokens = NativeTokens::unpack::<_, VERIFY>(unpacker, &())?;
        let nft_id = NftId::unpack::<_, VERIFY>(unpacker, &()).coerce()?;
        let unlock_conditions = UnlockConditions::unpack::<_, VERIFY>(unpacker, visitor)?;

        if VERIFY {
            verify_unlock_conditions(&unlock_conditions, &nft_id).map_err(UnpackError::Packable)?;
        }

        let features = Features::unpack::<_, VERIFY>(unpacker, &())?;

        if VERIFY {
            verify_allowed_features(&features, Self::ALLOWED_FEATURES).map_err(UnpackError::Packable)?;
        }

        let immutable_features = Features::unpack::<_, VERIFY>(unpacker, &())?;

        if VERIFY {
            verify_allowed_features(&immutable_features, Self::ALLOWED_IMMUTABLE_FEATURES)
                .map_err(UnpackError::Packable)?;
        }

        Ok(Self {
            amount,
            mana,
            native_tokens,
            nft_id,
            unlock_conditions,
            features,
            immutable_features,
        })
    }
}

fn verify_unlock_conditions(unlock_conditions: &UnlockConditions, nft_id: &NftId) -> Result<(), Error> {
    if let Some(unlock_condition) = unlock_conditions.address() {
        if let Address::Nft(nft_address) = unlock_condition.address() {
            if nft_address.nft_id() == nft_id {
                return Err(Error::SelfDepositNft(*nft_id));
            }
        }
    } else {
        return Err(Error::MissingAddressUnlockCondition);
    }

    verify_allowed_unlock_conditions(unlock_conditions, NftOutput::ALLOWED_UNLOCK_CONDITIONS)
}

#[cfg(feature = "serde")]
pub(crate) mod dto {
    use alloc::vec::Vec;

    use serde::{Deserialize, Serialize};

    use super::*;
    use crate::{
        types::block::{output::unlock_condition::dto::UnlockConditionDto, Error},
        utils::serde::string,
    };

    #[derive(Clone, Debug, Eq, PartialEq, Serialize, Deserialize)]
    #[serde(rename_all = "camelCase")]
    pub struct NftOutputDto {
        #[serde(rename = "type")]
        pub kind: u8,
        #[serde(with = "string")]
        pub amount: u64,
        #[serde(with = "string")]
        pub mana: u64,
        #[serde(skip_serializing_if = "Vec::is_empty", default)]
        pub native_tokens: Vec<NativeToken>,
        pub nft_id: NftId,
        pub unlock_conditions: Vec<UnlockConditionDto>,
        #[serde(skip_serializing_if = "Vec::is_empty", default)]
        pub features: Vec<Feature>,
        #[serde(skip_serializing_if = "Vec::is_empty", default)]
        pub immutable_features: Vec<Feature>,
    }

    impl From<&NftOutput> for NftOutputDto {
        fn from(value: &NftOutput) -> Self {
            Self {
                kind: NftOutput::KIND,
                amount: value.amount(),
                mana: value.mana(),
                native_tokens: value.native_tokens().to_vec(),
                nft_id: *value.nft_id(),
                unlock_conditions: value.unlock_conditions().iter().map(Into::into).collect::<_>(),
                features: value.features().to_vec(),
                immutable_features: value.immutable_features().to_vec(),
            }
        }
    }

    impl TryFrom<NftOutputDto> for NftOutput {
        type Error = Error;

<<<<<<< HEAD
        fn try_from_dto_with_params_inner(dto: Self::Dto, params: &ValidationParams<'_>) -> Result<Self, Self::Error> {
=======
        fn try_from(dto: NftOutputDto) -> Result<Self, Self::Error> {
>>>>>>> bf705a0c
            let mut builder = NftOutputBuilder::new_with_amount(dto.amount, dto.nft_id)
                .with_mana(dto.mana)
                .with_native_tokens(dto.native_tokens)
                .with_features(dto.features)
                .with_immutable_features(dto.immutable_features);

            for u in dto.unlock_conditions {
<<<<<<< HEAD
                builder = builder.add_unlock_condition(UnlockCondition::try_from_dto_with_params(u, params)?);
=======
                builder = builder.add_unlock_condition(UnlockCondition::from(u));
>>>>>>> bf705a0c
            }

            builder.finish()
        }
    }

    impl NftOutput {
        #[allow(clippy::too_many_arguments)]
        pub fn try_from_dtos<'a>(
            amount: OutputBuilderAmount,
            mana: u64,
            native_tokens: Option<Vec<NativeToken>>,
            nft_id: &NftId,
            unlock_conditions: Vec<UnlockConditionDto>,
            features: Option<Vec<Feature>>,
            immutable_features: Option<Vec<Feature>>,
        ) -> Result<Self, Error> {
            let mut builder = match amount {
                OutputBuilderAmount::Amount(amount) => NftOutputBuilder::new_with_amount(amount, *nft_id),
                OutputBuilderAmount::MinimumAmount(params) => {
                    NftOutputBuilder::new_with_minimum_amount(params, *nft_id)
                }
            }
            .with_mana(mana);

            if let Some(native_tokens) = native_tokens {
                builder = builder.with_native_tokens(native_tokens);
            }

            let unlock_conditions = unlock_conditions
                .into_iter()
                .map(UnlockCondition::from)
                .collect::<Vec<UnlockCondition>>();
            builder = builder.with_unlock_conditions(unlock_conditions);

            if let Some(features) = features {
                builder = builder.with_features(features);
            }

            if let Some(immutable_features) = immutable_features {
                builder = builder.with_immutable_features(immutable_features);
            }

            builder.finish()
        }
    }
}

#[cfg(test)]
mod tests {
    use pretty_assertions::assert_eq;

    use super::*;
    use crate::types::block::{
        output::{dto::OutputDto, FoundryId, SimpleTokenScheme, TokenId},
        protocol::protocol_parameters,
        rand::{
            address::rand_account_address,
            output::{
                feature::rand_allowed_features, rand_nft_output, unlock_condition::rand_address_unlock_condition,
            },
        },
    };

    #[test]
    fn to_from_dto() {
        let protocol_parameters = protocol_parameters();
        let output = rand_nft_output(protocol_parameters.token_supply());
        let dto = OutputDto::Nft((&output).into());
        let output_unver = Output::try_from(dto.clone()).unwrap();
        assert_eq!(&output, output_unver.as_nft());
        let output_ver = Output::try_from(dto).unwrap();
        assert_eq!(&output, output_ver.as_nft());

        let foundry_id = FoundryId::build(&rand_account_address(), 0, SimpleTokenScheme::KIND);

        let output_split = NftOutput::try_from_dtos(
            OutputBuilderAmount::Amount(output.amount()),
            output.mana(),
            Some(output.native_tokens().to_vec()),
            output.nft_id(),
            output.unlock_conditions().iter().map(Into::into).collect(),
            Some(output.features().to_vec()),
            Some(output.immutable_features().to_vec()),
        )
        .unwrap();
        assert_eq!(output, output_split);

        let test_split_dto = |builder: NftOutputBuilder| {
            let output_split = NftOutput::try_from_dtos(
                builder.amount,
                builder.mana,
                Some(builder.native_tokens.iter().copied().collect()),
                &builder.nft_id,
                builder.unlock_conditions.iter().map(Into::into).collect(),
                Some(builder.features.iter().cloned().collect()),
                Some(builder.immutable_features.iter().cloned().collect()),
            )
            .unwrap();
            assert_eq!(builder.finish().unwrap(), output_split);
        };

        let builder = NftOutput::build_with_amount(100, NftId::null())
            .add_native_token(NativeToken::new(TokenId::from(foundry_id), 1000).unwrap())
            .add_unlock_condition(rand_address_unlock_condition())
            .with_features(rand_allowed_features(NftOutput::ALLOWED_FEATURES))
            .with_immutable_features(rand_allowed_features(NftOutput::ALLOWED_IMMUTABLE_FEATURES));
        test_split_dto(builder);

        let builder =
            NftOutput::build_with_minimum_amount(protocol_parameters.storage_score_parameters(), NftId::null())
                .add_native_token(NativeToken::new(TokenId::from(foundry_id), 1000).unwrap())
                .add_unlock_condition(rand_address_unlock_condition())
                .with_features(rand_allowed_features(NftOutput::ALLOWED_FEATURES))
                .with_immutable_features(rand_allowed_features(NftOutput::ALLOWED_IMMUTABLE_FEATURES));
        test_split_dto(builder);
    }
}<|MERGE_RESOLUTION|>--- conflicted
+++ resolved
@@ -633,11 +633,7 @@
     impl TryFrom<NftOutputDto> for NftOutput {
         type Error = Error;
 
-<<<<<<< HEAD
-        fn try_from_dto_with_params_inner(dto: Self::Dto, params: &ValidationParams<'_>) -> Result<Self, Self::Error> {
-=======
         fn try_from(dto: NftOutputDto) -> Result<Self, Self::Error> {
->>>>>>> bf705a0c
             let mut builder = NftOutputBuilder::new_with_amount(dto.amount, dto.nft_id)
                 .with_mana(dto.mana)
                 .with_native_tokens(dto.native_tokens)
@@ -645,11 +641,7 @@
                 .with_immutable_features(dto.immutable_features);
 
             for u in dto.unlock_conditions {
-<<<<<<< HEAD
-                builder = builder.add_unlock_condition(UnlockCondition::try_from_dto_with_params(u, params)?);
-=======
                 builder = builder.add_unlock_condition(UnlockCondition::from(u));
->>>>>>> bf705a0c
             }
 
             builder.finish()
