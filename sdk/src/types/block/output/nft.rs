--- conflicted
+++ resolved
@@ -18,14 +18,8 @@
             unlock_condition::{
                 verify_allowed_unlock_conditions, UnlockCondition, UnlockConditionFlags, UnlockConditions,
             },
-<<<<<<< HEAD
-            verify_output_amount_packable, verify_output_amount_supply, ChainId, NativeToken, NativeTokens, Output,
-            OutputBuilderAmount, OutputId, StateTransitionError, StateTransitionVerifier, StorageScore,
-            StorageScoreParameters,
-=======
-            verify_output_amount_min, verify_output_amount_packable, ChainId, NativeToken, NativeTokens, Output,
-            OutputBuilderAmount, OutputId, Rent, RentStructure, StateTransitionError, StateTransitionVerifier,
->>>>>>> 544311a9
+            verify_output_amount_packable, ChainId, NativeToken, NativeTokens, Output, OutputBuilderAmount, OutputId,
+            StateTransitionError, StateTransitionVerifier, StorageScore, StorageScoreParameters,
         },
         payload::signed_transaction::TransactionCapabilityFlag,
         protocol::ProtocolParameters,
