// Copyright 2021-2022 IOTA Stiftung
// SPDX-License-Identifier: Apache-2.0

use alloc::collections::BTreeSet;

use packable::{
    error::{UnpackError, UnpackErrorExt},
    packer::Packer,
    unpacker::Unpacker,
    Packable, PackableExt,
};

<<<<<<< HEAD
use crate::types::{
    block::{
        address::{Address, NftAddress},
        output::{
            feature::{verify_allowed_features, Feature, FeatureFlags, Features},
            unlock_condition::{
                verify_allowed_unlock_conditions, AddressUnlockCondition, StorageDepositReturnUnlockCondition,
                UnlockCondition, UnlockConditionFlags, UnlockConditions,
            },
            verify_output_amount_packable, ChainId, MinimumOutputAmount, NativeToken, NativeTokens, Output,
            OutputBuilderAmount, OutputId, StateTransitionError, StateTransitionVerifier, StorageScore,
            StorageScoreParameters,
        },
        payload::signed_transaction::TransactionCapabilityFlag,
        protocol::ProtocolParameters,
        semantic::{SemanticValidationContext, TransactionFailureReason},
        unlock::Unlock,
        Error,
=======
use crate::types::block::{
    address::{Address, NftAddress},
    output::{
        feature::{verify_allowed_features, Feature, FeatureFlags, Features},
        unlock_condition::{verify_allowed_unlock_conditions, UnlockCondition, UnlockConditionFlags, UnlockConditions},
        verify_output_amount_min, verify_output_amount_packable, ChainId, NativeToken, NativeTokens, Output,
        OutputBuilderAmount, OutputId, Rent, RentStructure, StateTransitionError, StateTransitionVerifier,
>>>>>>> 5ca64a3e
    },
    payload::signed_transaction::TransactionCapabilityFlag,
    protocol::ProtocolParameters,
    semantic::{SemanticValidationContext, TransactionFailureReason},
    unlock::Unlock,
    Error,
};

crate::impl_id!(
    /// Unique identifier of the [`NftOutput`](crate::types::block::output::NftOutput),
    /// which is the BLAKE2b-256 hash of the [`OutputId`](crate::types::block::output::OutputId) that created it.
    pub NftId {
        pub const LENGTH: usize = 32;
    }
);

impl From<&OutputId> for NftId {
    fn from(output_id: &OutputId) -> Self {
        Self::from(output_id.hash())
    }
}

impl NftId {
    ///
    pub fn or_from_output_id(self, output_id: &OutputId) -> Self {
        if self.is_null() { Self::from(output_id) } else { self }
    }
}

impl From<NftId> for Address {
    fn from(value: NftId) -> Self {
        Self::Nft(NftAddress::new(value))
    }
}

/// Builder for an [`NftOutput`].
#[derive(Clone)]
#[must_use]
pub struct NftOutputBuilder {
    amount: OutputBuilderAmount,
    mana: u64,
    native_tokens: BTreeSet<NativeToken>,
    nft_id: NftId,
    unlock_conditions: BTreeSet<UnlockCondition>,
    features: BTreeSet<Feature>,
    immutable_features: BTreeSet<Feature>,
}

impl NftOutputBuilder {
    /// Creates an [`NftOutputBuilder`] with a provided amount.
    pub fn new_with_amount(amount: u64, nft_id: NftId) -> Self {
        Self::new(OutputBuilderAmount::Amount(amount), nft_id)
    }

    /// Creates an [`NftOutputBuilder`] with provided storage score parameters.
    /// The amount will be set to the minimum required amount of the resulting output.
    pub fn new_with_minimum_amount(params: StorageScoreParameters, nft_id: NftId) -> Self {
        Self::new(OutputBuilderAmount::MinimumAmount(params), nft_id)
    }

    fn new(amount: OutputBuilderAmount, nft_id: NftId) -> Self {
        Self {
            amount,
            mana: Default::default(),
            native_tokens: BTreeSet::new(),
            nft_id,
            unlock_conditions: BTreeSet::new(),
            features: BTreeSet::new(),
            immutable_features: BTreeSet::new(),
        }
    }

    /// Sets the amount to the provided value.
    #[inline(always)]
    pub fn with_amount(mut self, amount: u64) -> Self {
        self.amount = OutputBuilderAmount::Amount(amount);
        self
    }

    /// Sets the amount to the minimum required amount.
    #[inline(always)]
    pub fn with_minimum_amount(mut self, params: StorageScoreParameters) -> Self {
        self.amount = OutputBuilderAmount::MinimumAmount(params);
        self
    }

    /// Sets the mana to the provided value.
    #[inline(always)]
    pub fn with_mana(mut self, mana: u64) -> Self {
        self.mana = mana;
        self
    }

    ///
    #[inline(always)]
    pub fn add_native_token(mut self, native_token: NativeToken) -> Self {
        self.native_tokens.insert(native_token);
        self
    }

    ///
    #[inline(always)]
    pub fn with_native_tokens(mut self, native_tokens: impl IntoIterator<Item = NativeToken>) -> Self {
        self.native_tokens = native_tokens.into_iter().collect();
        self
    }

    /// Sets the NFT ID to the provided value.
    #[inline(always)]
    pub fn with_nft_id(mut self, nft_id: NftId) -> Self {
        self.nft_id = nft_id;
        self
    }

    /// Adds an [`UnlockCondition`] to the builder, if one does not already exist of that type.
    #[inline(always)]
    pub fn add_unlock_condition(mut self, unlock_condition: impl Into<UnlockCondition>) -> Self {
        self.unlock_conditions.insert(unlock_condition.into());
        self
    }

    /// Sets the [`UnlockConditions`]s in the builder, overwriting any existing values.
    #[inline(always)]
    pub fn with_unlock_conditions(
        mut self,
        unlock_conditions: impl IntoIterator<Item = impl Into<UnlockCondition>>,
    ) -> Self {
        self.unlock_conditions = unlock_conditions.into_iter().map(Into::into).collect();
        self
    }

    /// Replaces an [`UnlockCondition`] of the builder with a new one, or adds it.
    pub fn replace_unlock_condition(mut self, unlock_condition: impl Into<UnlockCondition>) -> Self {
        self.unlock_conditions.replace(unlock_condition.into());
        self
    }

    /// Clears all [`UnlockConditions`]s from the builder.
    #[inline(always)]
    pub fn clear_unlock_conditions(mut self) -> Self {
        self.unlock_conditions.clear();
        self
    }

    /// Adds a [`Feature`] to the builder, if one does not already exist of that type.
    #[inline(always)]
    pub fn add_feature(mut self, feature: impl Into<Feature>) -> Self {
        self.features.insert(feature.into());
        self
    }

    /// Sets the [`Feature`]s in the builder, overwriting any existing values.
    #[inline(always)]
    pub fn with_features(mut self, features: impl IntoIterator<Item = impl Into<Feature>>) -> Self {
        self.features = features.into_iter().map(Into::into).collect();
        self
    }

    /// Replaces a [`Feature`] of the builder with a new one, or adds it.
    pub fn replace_feature(mut self, feature: impl Into<Feature>) -> Self {
        self.features.replace(feature.into());
        self
    }

    /// Clears all [`Feature`]s from the builder.
    #[inline(always)]
    pub fn clear_features(mut self) -> Self {
        self.features.clear();
        self
    }

    /// Adds an immutable [`Feature`] to the builder, if one does not already exist of that type.
    #[inline(always)]
    pub fn add_immutable_feature(mut self, immutable_feature: impl Into<Feature>) -> Self {
        self.immutable_features.insert(immutable_feature.into());
        self
    }

    /// Sets the immutable [`Feature`]s in the builder, overwriting any existing values.
    #[inline(always)]
    pub fn with_immutable_features(mut self, immutable_features: impl IntoIterator<Item = impl Into<Feature>>) -> Self {
        self.immutable_features = immutable_features.into_iter().map(Into::into).collect();
        self
    }

    /// Replaces an immutable [`Feature`] of the builder with a new one, or adds it.
    pub fn replace_immutable_feature(mut self, immutable_feature: impl Into<Feature>) -> Self {
        self.immutable_features.replace(immutable_feature.into());
        self
    }

    /// Clears all immutable [`Feature`]s from the builder.
    #[inline(always)]
    pub fn clear_immutable_features(mut self) -> Self {
        self.immutable_features.clear();
        self
    }

    /// Adds a storage deposit return unlock condition if one is needed to cover the current amount
    /// (i.e. `amount < storage_cost`). This will increase the total amount to equal the `storage_cost` with
    /// the additional unlock condition that will return the remainder to the provided `return_address`.
    pub fn with_sufficient_storage_deposit(
        mut self,
        return_address: impl Into<Address>,
        params: StorageScoreParameters,
        token_supply: u64,
    ) -> Result<Self, Error> {
        Ok(match self.amount {
            OutputBuilderAmount::Amount(amount) => {
                let return_address = return_address.into();
                // Get the current storage requirement
                let minimum_amount = self.clone().finish()?.minimum_amount(params);
                // Check whether we already have enough funds to cover it
                if amount < minimum_amount {
                    // Get the projected minimum amount of the return output
                    let return_min_amount = Self::new_with_amount(0, self.nft_id)
                        .add_unlock_condition(AddressUnlockCondition::new(return_address.clone()))
                        .finish()?
                        .minimum_amount(params);
                    // Add a temporary storage deposit unlock condition so the new storage requirement can be calculated
                    self = self.add_unlock_condition(StorageDepositReturnUnlockCondition::new(
                        return_address.clone(),
                        1,
                        token_supply,
                    )?);
                    // Get the min amount of the output with the added storage deposit return unlock condition
                    let min_amount_with_sdruc = self.clone().finish()?.minimum_amount(params);
                    // If the return storage cost and amount are less than the required min
                    let (amount, sdruc_amount) = if min_amount_with_sdruc >= return_min_amount + amount {
                        // Then sending storage_cost_with_sdruc covers both minimum requirements
                        (min_amount_with_sdruc, min_amount_with_sdruc - amount)
                    } else {
                        // Otherwise we must use the total of the return minimum and the original amount
                        // which is unfortunately more than the storage_cost_with_sdruc
                        (return_min_amount + amount, return_min_amount)
                    };
                    // Add the required storage deposit unlock condition and the additional storage amount
                    self.with_amount(amount)
                        .replace_unlock_condition(StorageDepositReturnUnlockCondition::new(
                            return_address,
                            sdruc_amount,
                            token_supply,
                        )?)
                } else {
                    self
                }
            }
            OutputBuilderAmount::MinimumAmount(_) => self,
        })
    }

    ///
    pub fn finish(self) -> Result<NftOutput, Error> {
        let unlock_conditions = UnlockConditions::from_set(self.unlock_conditions)?;

        verify_unlock_conditions(&unlock_conditions, &self.nft_id)?;

        let features = Features::from_set(self.features)?;

        verify_allowed_features(&features, NftOutput::ALLOWED_FEATURES)?;

        let immutable_features = Features::from_set(self.immutable_features)?;

        verify_allowed_features(&immutable_features, NftOutput::ALLOWED_IMMUTABLE_FEATURES)?;

        let mut output = NftOutput {
            amount: 0,
            mana: self.mana,
            native_tokens: NativeTokens::from_set(self.native_tokens)?,
            nft_id: self.nft_id,
            unlock_conditions,
            features,
            immutable_features,
        };

        output.amount = match self.amount {
            OutputBuilderAmount::Amount(amount) => amount,
            OutputBuilderAmount::MinimumAmount(params) => output.minimum_amount(params),
        };

        Ok(output)
    }

    /// Finishes the [`NftOutputBuilder`] into an [`Output`].
    pub fn finish_output(self) -> Result<Output, Error> {
        Ok(Output::Nft(self.finish()?))
    }
}

impl From<&NftOutput> for NftOutputBuilder {
    fn from(output: &NftOutput) -> Self {
        Self {
            amount: OutputBuilderAmount::Amount(output.amount),
            mana: output.mana,
            native_tokens: output.native_tokens.iter().copied().collect(),
            nft_id: output.nft_id,
            unlock_conditions: output.unlock_conditions.iter().cloned().collect(),
            features: output.features.iter().cloned().collect(),
            immutable_features: output.immutable_features.iter().cloned().collect(),
        }
    }
}

/// Describes an NFT output, a globally unique token with metadata attached.
#[derive(Clone, Debug, Eq, PartialEq, Ord, PartialOrd, Hash)]
pub struct NftOutput {
    /// Amount of IOTA coins to deposit with this output.
    amount: u64,
    /// Amount of stored Mana held by this output.
    mana: u64,
    /// Native tokens held by this output.
    native_tokens: NativeTokens,
    /// Unique identifier of the NFT.
    nft_id: NftId,
    /// Define how the output can be unlocked in a transaction.
    unlock_conditions: UnlockConditions,
    /// Features of the output.
    features: Features,
    /// Immutable features of the output.
    immutable_features: Features,
}

impl NftOutput {
    /// The [`Output`](crate::types::block::output::Output) kind of an [`NftOutput`].
    pub const KIND: u8 = 4;
    /// The set of allowed [`UnlockCondition`]s for an [`NftOutput`].
    pub const ALLOWED_UNLOCK_CONDITIONS: UnlockConditionFlags = UnlockConditionFlags::ADDRESS
        .union(UnlockConditionFlags::STORAGE_DEPOSIT_RETURN)
        .union(UnlockConditionFlags::TIMELOCK)
        .union(UnlockConditionFlags::EXPIRATION);
    /// The set of allowed [`Feature`]s for an [`NftOutput`].
    pub const ALLOWED_FEATURES: FeatureFlags = FeatureFlags::SENDER
        .union(FeatureFlags::METADATA)
        .union(FeatureFlags::TAG);
    /// The set of allowed immutable [`Feature`]s for an [`NftOutput`].
    pub const ALLOWED_IMMUTABLE_FEATURES: FeatureFlags = FeatureFlags::ISSUER.union(FeatureFlags::METADATA);

    /// Creates a new [`NftOutputBuilder`] with a provided amount.
    #[inline(always)]
    pub fn build_with_amount(amount: u64, nft_id: NftId) -> NftOutputBuilder {
        NftOutputBuilder::new_with_amount(amount, nft_id)
    }

    /// Creates a new [`NftOutputBuilder`] with provided storage score parameters.
    /// The amount will be set to the minimum required amount of the resulting output.
    #[inline(always)]
    pub fn build_with_minimum_amount(params: StorageScoreParameters, nft_id: NftId) -> NftOutputBuilder {
        NftOutputBuilder::new_with_minimum_amount(params, nft_id)
    }

    ///
    #[inline(always)]
    pub fn amount(&self) -> u64 {
        self.amount
    }

    #[inline(always)]
    pub fn mana(&self) -> u64 {
        self.mana
    }

    ///
    #[inline(always)]
    pub fn native_tokens(&self) -> &NativeTokens {
        &self.native_tokens
    }

    ///
    #[inline(always)]
    pub fn nft_id(&self) -> &NftId {
        &self.nft_id
    }

    /// Returns the nft ID if not null, or creates it from the output ID.
    #[inline(always)]
    pub fn nft_id_non_null(&self, output_id: &OutputId) -> NftId {
        self.nft_id.or_from_output_id(output_id)
    }

    ///
    #[inline(always)]
    pub fn unlock_conditions(&self) -> &UnlockConditions {
        &self.unlock_conditions
    }

    ///
    #[inline(always)]
    pub fn features(&self) -> &Features {
        &self.features
    }

    ///
    #[inline(always)]
    pub fn immutable_features(&self) -> &Features {
        &self.immutable_features
    }

    ///
    #[inline(always)]
    pub fn address(&self) -> &Address {
        // An NftOutput must have an AddressUnlockCondition.
        self.unlock_conditions
            .address()
            .map(|unlock_condition| unlock_condition.address())
            .unwrap()
    }

    ///
    #[inline(always)]
    pub fn chain_id(&self) -> ChainId {
        ChainId::Nft(self.nft_id)
    }

    /// Returns the nft address for this output.
    pub fn nft_address(&self, output_id: &OutputId) -> NftAddress {
        NftAddress::new(self.nft_id_non_null(output_id))
    }

    ///
    pub fn unlock(
        &self,
        output_id: &OutputId,
        unlock: &Unlock,
        context: &mut SemanticValidationContext<'_>,
    ) -> Result<(), TransactionFailureReason> {
        self.unlock_conditions()
            .locked_address(self.address(), context.transaction.creation_slot())
            .unlock(unlock, context)?;

        let nft_id = if self.nft_id().is_null() {
            NftId::from(output_id)
        } else {
            *self.nft_id()
        };

        context
            .unlocked_addresses
            .insert(Address::from(NftAddress::from(nft_id)));

        Ok(())
    }

    // Transition, just without full SemanticValidationContext
    pub(crate) fn transition_inner(current_state: &Self, next_state: &Self) -> Result<(), StateTransitionError> {
        if current_state.immutable_features != next_state.immutable_features {
            return Err(StateTransitionError::MutatedImmutableField);
        }
        Ok(())
    }
}

impl StorageScore for NftOutput {
    fn storage_score(&self, params: StorageScoreParameters) -> u64 {
        params.output_offset()
            // Type byte
            + (1 + self.packed_len() as u64) * params.data_factor() as u64
            + self.unlock_conditions.storage_score(params)
            + self.features.storage_score(params)
            + self.immutable_features.storage_score(params)
    }
}
impl MinimumOutputAmount for NftOutput {}

impl StateTransitionVerifier for NftOutput {
    fn creation(next_state: &Self, context: &SemanticValidationContext<'_>) -> Result<(), StateTransitionError> {
        if !next_state.nft_id.is_null() {
            return Err(StateTransitionError::NonZeroCreatedId);
        }

        if let Some(issuer) = next_state.immutable_features().issuer() {
            if !context.unlocked_addresses.contains(issuer.address()) {
                return Err(StateTransitionError::IssuerNotUnlocked);
            }
        }

        Ok(())
    }

    fn transition(
        current_state: &Self,
        next_state: &Self,
        _context: &SemanticValidationContext<'_>,
    ) -> Result<(), StateTransitionError> {
        Self::transition_inner(current_state, next_state)
    }

    fn destruction(_current_state: &Self, context: &SemanticValidationContext<'_>) -> Result<(), StateTransitionError> {
        if !context
            .transaction
            .has_capability(TransactionCapabilityFlag::DestroyNftOutputs)
        {
            return Err(TransactionFailureReason::TransactionCapabilityNftDestructionNotAllowed)?;
        }
        Ok(())
    }
}

impl Packable for NftOutput {
    type UnpackError = Error;
    type UnpackVisitor = ProtocolParameters;

    fn pack<P: Packer>(&self, packer: &mut P) -> Result<(), P::Error> {
        self.amount.pack(packer)?;
        self.mana.pack(packer)?;
        self.native_tokens.pack(packer)?;
        self.nft_id.pack(packer)?;
        self.unlock_conditions.pack(packer)?;
        self.features.pack(packer)?;
        self.immutable_features.pack(packer)?;

        Ok(())
    }

    fn unpack<U: Unpacker, const VERIFY: bool>(
        unpacker: &mut U,
        visitor: &Self::UnpackVisitor,
    ) -> Result<Self, UnpackError<Self::UnpackError, U::Error>> {
        let amount = u64::unpack::<_, VERIFY>(unpacker, &()).coerce()?;

        verify_output_amount_packable::<VERIFY>(&amount, visitor).map_err(UnpackError::Packable)?;

        let mana = u64::unpack::<_, VERIFY>(unpacker, &()).coerce()?;

        let native_tokens = NativeTokens::unpack::<_, VERIFY>(unpacker, &())?;
        let nft_id = NftId::unpack::<_, VERIFY>(unpacker, &()).coerce()?;
        let unlock_conditions = UnlockConditions::unpack::<_, VERIFY>(unpacker, visitor)?;

        if VERIFY {
            verify_unlock_conditions(&unlock_conditions, &nft_id).map_err(UnpackError::Packable)?;
        }

        let features = Features::unpack::<_, VERIFY>(unpacker, &())?;

        if VERIFY {
            verify_allowed_features(&features, Self::ALLOWED_FEATURES).map_err(UnpackError::Packable)?;
        }

        let immutable_features = Features::unpack::<_, VERIFY>(unpacker, &())?;

        if VERIFY {
            verify_allowed_features(&immutable_features, Self::ALLOWED_IMMUTABLE_FEATURES)
                .map_err(UnpackError::Packable)?;
        }

        Ok(Self {
            amount,
            mana,
            native_tokens,
            nft_id,
            unlock_conditions,
            features,
            immutable_features,
        })
    }
}

fn verify_unlock_conditions(unlock_conditions: &UnlockConditions, nft_id: &NftId) -> Result<(), Error> {
    if let Some(unlock_condition) = unlock_conditions.address() {
        if let Address::Nft(nft_address) = unlock_condition.address() {
            if nft_address.nft_id() == nft_id {
                return Err(Error::SelfDepositNft(*nft_id));
            }
        }
    } else {
        return Err(Error::MissingAddressUnlockCondition);
    }

    verify_allowed_unlock_conditions(unlock_conditions, NftOutput::ALLOWED_UNLOCK_CONDITIONS)
}

#[cfg(feature = "serde")]
pub(crate) mod dto {
    use alloc::vec::Vec;

    use serde::{Deserialize, Serialize};

    use super::*;
    use crate::{
        types::{
            block::{output::unlock_condition::dto::UnlockConditionDto, Error},
            TryFromDto, ValidationParams,
        },
        utils::serde::string,
    };

    #[derive(Clone, Debug, Eq, PartialEq, Serialize, Deserialize)]
    #[serde(rename_all = "camelCase")]
    pub struct NftOutputDto {
        #[serde(rename = "type")]
        pub kind: u8,
        #[serde(with = "string")]
        pub amount: u64,
        #[serde(with = "string")]
        pub mana: u64,
        #[serde(skip_serializing_if = "Vec::is_empty", default)]
        pub native_tokens: Vec<NativeToken>,
        pub nft_id: NftId,
        pub unlock_conditions: Vec<UnlockConditionDto>,
        #[serde(skip_serializing_if = "Vec::is_empty", default)]
        pub features: Vec<Feature>,
        #[serde(skip_serializing_if = "Vec::is_empty", default)]
        pub immutable_features: Vec<Feature>,
    }

    impl From<&NftOutput> for NftOutputDto {
        fn from(value: &NftOutput) -> Self {
            Self {
                kind: NftOutput::KIND,
                amount: value.amount(),
                mana: value.mana(),
                native_tokens: value.native_tokens().to_vec(),
                nft_id: *value.nft_id(),
                unlock_conditions: value.unlock_conditions().iter().map(Into::into).collect::<_>(),
                features: value.features().to_vec(),
                immutable_features: value.immutable_features().to_vec(),
            }
        }
    }

    impl TryFromDto for NftOutput {
        type Dto = NftOutputDto;
        type Error = Error;

        fn try_from_dto_with_params_inner(dto: Self::Dto, params: ValidationParams<'_>) -> Result<Self, Self::Error> {
            let mut builder = NftOutputBuilder::new_with_amount(dto.amount, dto.nft_id)
                .with_mana(dto.mana)
                .with_native_tokens(dto.native_tokens)
                .with_features(dto.features)
                .with_immutable_features(dto.immutable_features);

            for u in dto.unlock_conditions {
                builder = builder.add_unlock_condition(UnlockCondition::try_from_dto_with_params(u, &params)?);
            }

            builder.finish()
        }
    }

    impl NftOutput {
        #[allow(clippy::too_many_arguments)]
        pub fn try_from_dtos<'a>(
            amount: OutputBuilderAmount,
            mana: u64,
            native_tokens: Option<Vec<NativeToken>>,
            nft_id: &NftId,
            unlock_conditions: Vec<UnlockConditionDto>,
            features: Option<Vec<Feature>>,
            immutable_features: Option<Vec<Feature>>,
            params: impl Into<ValidationParams<'a>> + Send,
        ) -> Result<Self, Error> {
            let params = params.into();
            let mut builder = match amount {
                OutputBuilderAmount::Amount(amount) => NftOutputBuilder::new_with_amount(amount, *nft_id),
                OutputBuilderAmount::MinimumAmount(params) => {
                    NftOutputBuilder::new_with_minimum_amount(params, *nft_id)
                }
            }
            .with_mana(mana);

            if let Some(native_tokens) = native_tokens {
                builder = builder.with_native_tokens(native_tokens);
            }

            let unlock_conditions = unlock_conditions
                .into_iter()
                .map(|u| UnlockCondition::try_from_dto_with_params(u, &params))
                .collect::<Result<Vec<UnlockCondition>, Error>>()?;
            builder = builder.with_unlock_conditions(unlock_conditions);

            if let Some(features) = features {
                builder = builder.with_features(features);
            }

            if let Some(immutable_features) = immutable_features {
                builder = builder.with_immutable_features(immutable_features);
            }

            builder.finish()
        }
    }
}

#[cfg(test)]
mod tests {
    use pretty_assertions::assert_eq;

    use super::*;
    use crate::types::{
        block::{
            output::{dto::OutputDto, FoundryId, SimpleTokenScheme, TokenId},
            protocol::protocol_parameters,
            rand::{
                address::rand_account_address,
                output::{
                    feature::rand_allowed_features, rand_nft_output, unlock_condition::rand_address_unlock_condition,
                },
            },
        },
        TryFromDto,
    };

    #[test]
    fn to_from_dto() {
        let protocol_parameters = protocol_parameters();
        let output = rand_nft_output(protocol_parameters.token_supply());
        let dto = OutputDto::Nft((&output).into());
        let output_unver = Output::try_from_dto(dto.clone()).unwrap();
        assert_eq!(&output, output_unver.as_nft());
        let output_ver = Output::try_from_dto_with_params(dto, &protocol_parameters).unwrap();
        assert_eq!(&output, output_ver.as_nft());

        let foundry_id = FoundryId::build(&rand_account_address(), 0, SimpleTokenScheme::KIND);

        let output_split = NftOutput::try_from_dtos(
            OutputBuilderAmount::Amount(output.amount()),
            output.mana(),
            Some(output.native_tokens().to_vec()),
            output.nft_id(),
            output.unlock_conditions().iter().map(Into::into).collect(),
            Some(output.features().to_vec()),
            Some(output.immutable_features().to_vec()),
            &protocol_parameters,
        )
        .unwrap();
        assert_eq!(output, output_split);

        let test_split_dto = |builder: NftOutputBuilder| {
            let output_split = NftOutput::try_from_dtos(
                builder.amount,
                builder.mana,
                Some(builder.native_tokens.iter().copied().collect()),
                &builder.nft_id,
                builder.unlock_conditions.iter().map(Into::into).collect(),
                Some(builder.features.iter().cloned().collect()),
                Some(builder.immutable_features.iter().cloned().collect()),
                &protocol_parameters,
            )
            .unwrap();
            assert_eq!(builder.finish().unwrap(), output_split);
        };

        let builder = NftOutput::build_with_amount(100, NftId::null())
            .add_native_token(NativeToken::new(TokenId::from(foundry_id), 1000).unwrap())
            .add_unlock_condition(rand_address_unlock_condition())
            .with_features(rand_allowed_features(NftOutput::ALLOWED_FEATURES))
            .with_immutable_features(rand_allowed_features(NftOutput::ALLOWED_IMMUTABLE_FEATURES));
        test_split_dto(builder);

        let builder =
            NftOutput::build_with_minimum_amount(protocol_parameters.storage_score_parameters(), NftId::null())
                .add_native_token(NativeToken::new(TokenId::from(foundry_id), 1000).unwrap())
                .add_unlock_condition(rand_address_unlock_condition())
                .with_features(rand_allowed_features(NftOutput::ALLOWED_FEATURES))
                .with_immutable_features(rand_allowed_features(NftOutput::ALLOWED_IMMUTABLE_FEATURES));
        test_split_dto(builder);
    }
}<|MERGE_RESOLUTION|>--- conflicted
+++ resolved
@@ -10,34 +10,17 @@
     Packable, PackableExt,
 };
 
-<<<<<<< HEAD
-use crate::types::{
-    block::{
-        address::{Address, NftAddress},
-        output::{
-            feature::{verify_allowed_features, Feature, FeatureFlags, Features},
-            unlock_condition::{
-                verify_allowed_unlock_conditions, AddressUnlockCondition, StorageDepositReturnUnlockCondition,
-                UnlockCondition, UnlockConditionFlags, UnlockConditions,
-            },
-            verify_output_amount_packable, ChainId, MinimumOutputAmount, NativeToken, NativeTokens, Output,
-            OutputBuilderAmount, OutputId, StateTransitionError, StateTransitionVerifier, StorageScore,
-            StorageScoreParameters,
-        },
-        payload::signed_transaction::TransactionCapabilityFlag,
-        protocol::ProtocolParameters,
-        semantic::{SemanticValidationContext, TransactionFailureReason},
-        unlock::Unlock,
-        Error,
-=======
 use crate::types::block::{
     address::{Address, NftAddress},
     output::{
         feature::{verify_allowed_features, Feature, FeatureFlags, Features},
-        unlock_condition::{verify_allowed_unlock_conditions, UnlockCondition, UnlockConditionFlags, UnlockConditions},
-        verify_output_amount_min, verify_output_amount_packable, ChainId, NativeToken, NativeTokens, Output,
-        OutputBuilderAmount, OutputId, Rent, RentStructure, StateTransitionError, StateTransitionVerifier,
->>>>>>> 5ca64a3e
+        unlock_condition::{
+            verify_allowed_unlock_conditions, AddressUnlockCondition, StorageDepositReturnUnlockCondition,
+            UnlockCondition, UnlockConditionFlags, UnlockConditions,
+        },
+        verify_output_amount_packable, ChainId, MinimumOutputAmount, NativeToken, NativeTokens, Output,
+        OutputBuilderAmount, OutputId, StateTransitionError, StateTransitionVerifier, StorageScore,
+        StorageScoreParameters,
     },
     payload::signed_transaction::TransactionCapabilityFlag,
     protocol::ProtocolParameters,
