// Copyright 2021-2022 IOTA Stiftung
// SPDX-License-Identifier: Apache-2.0

use alloc::collections::BTreeSet;

use packable::{
    error::{UnpackError, UnpackErrorExt},
    packer::Packer,
    unpacker::Unpacker,
    Packable,
};

use super::verify_output_amount_packable;
use crate::types::{
    block::{
        address::{Address, NftAddress},
        output::{
            feature::{verify_allowed_features, Feature, FeatureFlags, Features},
            unlock_condition::{
                verify_allowed_unlock_conditions, UnlockCondition, UnlockConditionFlags, UnlockConditions,
            },
            verify_output_amount, ChainId, NativeToken, NativeTokens, NftId, Output, OutputBuilderAmount, OutputId,
            Rent, RentStructure, StateTransitionError, StateTransitionVerifier,
        },
        protocol::ProtocolParameters,
        semantic::{TransactionFailureReason, ValidationContext},
        unlock::Unlock,
        Error,
    },
    ValidationParams,
};

///
#[derive(Clone)]
#[must_use]
pub struct NftOutputBuilder {
    amount: OutputBuilderAmount,
    mana: u64,
    native_tokens: BTreeSet<NativeToken>,
    nft_id: NftId,
    unlock_conditions: BTreeSet<UnlockCondition>,
    features: BTreeSet<Feature>,
    immutable_features: BTreeSet<Feature>,
}

impl NftOutputBuilder {
    /// Creates an [`NftOutputBuilder`] with a provided amount.
    pub fn new_with_amount(amount: u64, nft_id: NftId) -> Self {
        Self::new(OutputBuilderAmount::Amount(amount), nft_id)
    }

    /// Creates an [`NftOutputBuilder`] with a provided rent structure.
    /// The amount will be set to the minimum storage deposit.
    pub fn new_with_minimum_storage_deposit(rent_structure: RentStructure, nft_id: NftId) -> Self {
        Self::new(OutputBuilderAmount::MinimumStorageDeposit(rent_structure), nft_id)
    }

    fn new(amount: OutputBuilderAmount, nft_id: NftId) -> Self {
        Self {
            amount,
            mana: Default::default(),
            native_tokens: BTreeSet::new(),
            nft_id,
            unlock_conditions: BTreeSet::new(),
            features: BTreeSet::new(),
            immutable_features: BTreeSet::new(),
        }
    }

    /// Sets the amount to the provided value.
    #[inline(always)]
    pub fn with_amount(mut self, amount: u64) -> Self {
        self.amount = OutputBuilderAmount::Amount(amount);
        self
    }

    /// Sets the amount to the minimum storage deposit.
    #[inline(always)]
    pub fn with_minimum_storage_deposit(mut self, rent_structure: RentStructure) -> Self {
        self.amount = OutputBuilderAmount::MinimumStorageDeposit(rent_structure);
        self
    }

    /// Sets the mana to the provided value.
    #[inline(always)]
    pub fn with_mana(mut self, mana: u64) -> Self {
        self.mana = mana;
        self
    }

    ///
    #[inline(always)]
    pub fn add_native_token(mut self, native_token: NativeToken) -> Self {
        self.native_tokens.insert(native_token);
        self
    }

    ///
    #[inline(always)]
    pub fn with_native_tokens(mut self, native_tokens: impl IntoIterator<Item = NativeToken>) -> Self {
        self.native_tokens = native_tokens.into_iter().collect();
        self
    }

    /// Sets the NFT ID to the provided value.
    #[inline(always)]
    pub fn with_nft_id(mut self, nft_id: NftId) -> Self {
        self.nft_id = nft_id;
        self
    }

    /// Adds an [`UnlockCondition`] to the builder, if one does not already exist of that type.
    #[inline(always)]
    pub fn add_unlock_condition(mut self, unlock_condition: impl Into<UnlockCondition>) -> Self {
        self.unlock_conditions.insert(unlock_condition.into());
        self
    }

    /// Sets the [`UnlockConditions`]s in the builder, overwriting any existing values.
    #[inline(always)]
    pub fn with_unlock_conditions(
        mut self,
        unlock_conditions: impl IntoIterator<Item = impl Into<UnlockCondition>>,
    ) -> Self {
        self.unlock_conditions = unlock_conditions.into_iter().map(Into::into).collect();
        self
    }

    /// Replaces an [`UnlockCondition`] of the builder with a new one, or adds it.
    pub fn replace_unlock_condition(mut self, unlock_condition: impl Into<UnlockCondition>) -> Self {
        self.unlock_conditions.replace(unlock_condition.into());
        self
    }

    /// Clears all [`UnlockConditions`]s from the builder.
    #[inline(always)]
    pub fn clear_unlock_conditions(mut self) -> Self {
        self.unlock_conditions.clear();
        self
    }

    /// Adds a [`Feature`] to the builder, if one does not already exist of that type.
    #[inline(always)]
    pub fn add_feature(mut self, feature: impl Into<Feature>) -> Self {
        self.features.insert(feature.into());
        self
    }

    /// Sets the [`Feature`]s in the builder, overwriting any existing values.
    #[inline(always)]
    pub fn with_features(mut self, features: impl IntoIterator<Item = impl Into<Feature>>) -> Self {
        self.features = features.into_iter().map(Into::into).collect();
        self
    }

    /// Replaces a [`Feature`] of the builder with a new one, or adds it.
    pub fn replace_feature(mut self, feature: impl Into<Feature>) -> Self {
        self.features.replace(feature.into());
        self
    }

    /// Clears all [`Feature`]s from the builder.
    #[inline(always)]
    pub fn clear_features(mut self) -> Self {
        self.features.clear();
        self
    }

    /// Adds an immutable [`Feature`] to the builder, if one does not already exist of that type.
    #[inline(always)]
    pub fn add_immutable_feature(mut self, immutable_feature: impl Into<Feature>) -> Self {
        self.immutable_features.insert(immutable_feature.into());
        self
    }

    /// Sets the immutable [`Feature`]s in the builder, overwriting any existing values.
    #[inline(always)]
    pub fn with_immutable_features(mut self, immutable_features: impl IntoIterator<Item = impl Into<Feature>>) -> Self {
        self.immutable_features = immutable_features.into_iter().map(Into::into).collect();
        self
    }

    /// Replaces an immutable [`Feature`] of the builder with a new one, or adds it.
    pub fn replace_immutable_feature(mut self, immutable_feature: impl Into<Feature>) -> Self {
        self.immutable_features.replace(immutable_feature.into());
        self
    }

    /// Clears all immutable [`Feature`]s from the builder.
    #[inline(always)]
    pub fn clear_immutable_features(mut self) -> Self {
        self.immutable_features.clear();
        self
    }

    ///
    pub fn finish(self) -> Result<NftOutput, Error> {
        let unlock_conditions = UnlockConditions::from_set(self.unlock_conditions)?;

        verify_unlock_conditions(&unlock_conditions, &self.nft_id)?;

        let features = Features::from_set(self.features)?;

        verify_allowed_features(&features, NftOutput::ALLOWED_FEATURES)?;

        let immutable_features = Features::from_set(self.immutable_features)?;

        verify_allowed_features(&immutable_features, NftOutput::ALLOWED_IMMUTABLE_FEATURES)?;

        let mut output = NftOutput {
            amount: 1u64,
            mana: self.mana,
            native_tokens: NativeTokens::from_set(self.native_tokens)?,
            nft_id: self.nft_id,
            unlock_conditions,
            features,
            immutable_features,
        };

        output.amount = match self.amount {
            OutputBuilderAmount::Amount(amount) => amount,
            OutputBuilderAmount::MinimumStorageDeposit(rent_structure) => {
                Output::Nft(output.clone()).rent_cost(rent_structure)
            }
        };

        Ok(output)
    }

    ///
    pub fn finish_with_params<'a>(self, params: impl Into<ValidationParams<'a>> + Send) -> Result<NftOutput, Error> {
        let output = self.finish()?;

        if let Some(token_supply) = params.into().token_supply() {
            verify_output_amount(&output.amount, &token_supply)?;
        }

        Ok(output)
    }

    /// Finishes the [`NftOutputBuilder`] into an [`Output`].
    pub fn finish_output<'a>(self, params: impl Into<ValidationParams<'a>> + Send) -> Result<Output, Error> {
        Ok(Output::Nft(self.finish_with_params(params)?))
    }
}

impl From<&NftOutput> for NftOutputBuilder {
    fn from(output: &NftOutput) -> Self {
        Self {
            amount: OutputBuilderAmount::Amount(output.amount),
            mana: output.mana,
            native_tokens: output.native_tokens.iter().copied().collect(),
            nft_id: output.nft_id,
            unlock_conditions: output.unlock_conditions.iter().cloned().collect(),
            features: output.features.iter().cloned().collect(),
            immutable_features: output.immutable_features.iter().cloned().collect(),
        }
    }
}

/// Describes an NFT output, a globally unique token with metadata attached.
#[derive(Clone, Debug, Eq, PartialEq, Ord, PartialOrd, Hash)]
pub struct NftOutput {
    // Amount of IOTA tokens held by the output.
    amount: u64,
    mana: u64,
    // Native tokens held by the output.
    native_tokens: NativeTokens,
    // Unique identifier of the NFT.
    nft_id: NftId,
    unlock_conditions: UnlockConditions,
    features: Features,
    immutable_features: Features,
}

impl NftOutput {
    /// The [`Output`](crate::types::block::output::Output) kind of an [`NftOutput`].
    pub const KIND: u8 = 6;
    /// The set of allowed [`UnlockCondition`]s for an [`NftOutput`].
    pub const ALLOWED_UNLOCK_CONDITIONS: UnlockConditionFlags = UnlockConditionFlags::ADDRESS
        .union(UnlockConditionFlags::STORAGE_DEPOSIT_RETURN)
        .union(UnlockConditionFlags::TIMELOCK)
        .union(UnlockConditionFlags::EXPIRATION);
    /// The set of allowed [`Feature`]s for an [`NftOutput`].
    pub const ALLOWED_FEATURES: FeatureFlags = FeatureFlags::SENDER
        .union(FeatureFlags::METADATA)
        .union(FeatureFlags::TAG);
    /// The set of allowed immutable [`Feature`]s for an [`NftOutput`].
    pub const ALLOWED_IMMUTABLE_FEATURES: FeatureFlags = FeatureFlags::ISSUER.union(FeatureFlags::METADATA);

    /// Creates a new [`NftOutputBuilder`] with a provided amount.
    #[inline(always)]
    pub fn build_with_amount(amount: u64, nft_id: NftId) -> NftOutputBuilder {
        NftOutputBuilder::new_with_amount(amount, nft_id)
    }

    /// Creates a new [`NftOutputBuilder`] with a provided rent structure.
    /// The amount will be set to the minimum storage deposit.
    #[inline(always)]
    pub fn build_with_minimum_storage_deposit(rent_structure: RentStructure, nft_id: NftId) -> NftOutputBuilder {
        NftOutputBuilder::new_with_minimum_storage_deposit(rent_structure, nft_id)
    }

    ///
    #[inline(always)]
    pub fn amount(&self) -> u64 {
        self.amount
    }

    #[inline(always)]
    pub fn mana(&self) -> u64 {
        self.mana
    }

    ///
    #[inline(always)]
    pub fn native_tokens(&self) -> &NativeTokens {
        &self.native_tokens
    }

    ///
    #[inline(always)]
    pub fn nft_id(&self) -> &NftId {
        &self.nft_id
    }

    /// Returns the nft ID if not null, or creates it from the output ID.
    #[inline(always)]
    pub fn nft_id_non_null(&self, output_id: &OutputId) -> NftId {
        self.nft_id.or_from_output_id(output_id)
    }

    ///
    #[inline(always)]
    pub fn unlock_conditions(&self) -> &UnlockConditions {
        &self.unlock_conditions
    }

    ///
    #[inline(always)]
    pub fn features(&self) -> &Features {
        &self.features
    }

    ///
    #[inline(always)]
    pub fn immutable_features(&self) -> &Features {
        &self.immutable_features
    }

    ///
    #[inline(always)]
    pub fn address(&self) -> &Address {
        // An NftOutput must have an AddressUnlockCondition.
        self.unlock_conditions
            .address()
            .map(|unlock_condition| unlock_condition.address())
            .unwrap()
    }

    ///
    #[inline(always)]
    pub fn chain_id(&self) -> ChainId {
        ChainId::Nft(self.nft_id)
    }

    /// Returns the nft address for this output.
    pub fn nft_address(&self, output_id: &OutputId) -> NftAddress {
        NftAddress::new(self.nft_id_non_null(output_id))
    }

    ///
    pub fn unlock(
        &self,
        output_id: &OutputId,
        unlock: &Unlock,
        inputs: &[(&OutputId, &Output)],
        context: &mut ValidationContext<'_>,
    ) -> Result<(), TransactionFailureReason> {
        self.unlock_conditions()
            .locked_address(self.address(), context.milestone_timestamp)
            .unlock(unlock, inputs, context)?;

        let nft_id = if self.nft_id().is_null() {
            NftId::from(output_id)
        } else {
            *self.nft_id()
        };

        context
            .unlocked_addresses
            .insert(Address::from(NftAddress::from(nft_id)));

        Ok(())
    }

    // Transition, just without full ValidationContext
    pub(crate) fn transition_inner(current_state: &Self, next_state: &Self) -> Result<(), StateTransitionError> {
        if current_state.immutable_features != next_state.immutable_features {
            return Err(StateTransitionError::MutatedImmutableField);
        }
        Ok(())
    }
}

impl StateTransitionVerifier for NftOutput {
    fn creation(next_state: &Self, context: &ValidationContext<'_>) -> Result<(), StateTransitionError> {
        if !next_state.nft_id.is_null() {
            return Err(StateTransitionError::NonZeroCreatedId);
        }

        if let Some(issuer) = next_state.immutable_features().issuer() {
            if !context.unlocked_addresses.contains(issuer.address()) {
                return Err(StateTransitionError::IssuerNotUnlocked);
            }
        }

        Ok(())
    }

    fn transition(
        current_state: &Self,
        next_state: &Self,
        _context: &ValidationContext<'_>,
    ) -> Result<(), StateTransitionError> {
        Self::transition_inner(current_state, next_state)
    }

    fn destruction(_current_state: &Self, _context: &ValidationContext<'_>) -> Result<(), StateTransitionError> {
        Ok(())
    }
}

impl Packable for NftOutput {
    type UnpackError = Error;
    type UnpackVisitor = ProtocolParameters;

    fn pack<P: Packer>(&self, packer: &mut P) -> Result<(), P::Error> {
        self.amount.pack(packer)?;
        self.mana.pack(packer)?;
        self.native_tokens.pack(packer)?;
        self.nft_id.pack(packer)?;
        self.unlock_conditions.pack(packer)?;
        self.features.pack(packer)?;
        self.immutable_features.pack(packer)?;

        Ok(())
    }

    fn unpack<U: Unpacker, const VERIFY: bool>(
        unpacker: &mut U,
        visitor: &Self::UnpackVisitor,
    ) -> Result<Self, UnpackError<Self::UnpackError, U::Error>> {
        let amount = u64::unpack::<_, VERIFY>(unpacker, &()).coerce()?;

        verify_output_amount_packable::<VERIFY>(&amount, visitor).map_err(UnpackError::Packable)?;

        let mana = u64::unpack::<_, VERIFY>(unpacker, &()).coerce()?;

        let native_tokens = NativeTokens::unpack::<_, VERIFY>(unpacker, &())?;
        let nft_id = NftId::unpack::<_, VERIFY>(unpacker, &()).coerce()?;
        let unlock_conditions = UnlockConditions::unpack::<_, VERIFY>(unpacker, visitor)?;

        if VERIFY {
            verify_unlock_conditions(&unlock_conditions, &nft_id).map_err(UnpackError::Packable)?;
        }

        let features = Features::unpack::<_, VERIFY>(unpacker, &())?;

        if VERIFY {
            verify_allowed_features(&features, Self::ALLOWED_FEATURES).map_err(UnpackError::Packable)?;
        }

        let immutable_features = Features::unpack::<_, VERIFY>(unpacker, &())?;

        if VERIFY {
            verify_allowed_features(&immutable_features, Self::ALLOWED_IMMUTABLE_FEATURES)
                .map_err(UnpackError::Packable)?;
        }

        Ok(Self {
            amount,
            mana,
            native_tokens,
            nft_id,
            unlock_conditions,
            features,
            immutable_features,
        })
    }
}

fn verify_unlock_conditions(unlock_conditions: &UnlockConditions, nft_id: &NftId) -> Result<(), Error> {
    if let Some(unlock_condition) = unlock_conditions.address() {
        if let Address::Nft(nft_address) = unlock_condition.address() {
            if nft_address.nft_id() == nft_id {
                return Err(Error::SelfDepositNft(*nft_id));
            }
        }
    } else {
        return Err(Error::MissingAddressUnlockCondition);
    }

    verify_allowed_unlock_conditions(unlock_conditions, NftOutput::ALLOWED_UNLOCK_CONDITIONS)
}

#[cfg(feature = "serde")]
pub(crate) mod dto {
<<<<<<< HEAD
=======
    use alloc::{
        string::{String, ToString},
        vec::Vec,
    };

>>>>>>> a8b53902
    use serde::{Deserialize, Serialize};

    use super::*;
    use crate::{
        types::{
            block::{output::unlock_condition::dto::UnlockConditionDto, Error},
            TryFromDto,
        },
        utils::serde::string,
    };

    /// Describes an NFT output, a globally unique token with metadata attached.
    #[derive(Clone, Debug, Eq, PartialEq, Serialize, Deserialize)]
    #[serde(rename_all = "camelCase")]
    pub struct NftOutputDto {
        #[serde(rename = "type")]
        pub kind: u8,
        // Amount of IOTA tokens held by the output.
        #[serde(with = "string")]
        pub amount: u64,
        #[serde(with = "string")]
        pub mana: u64,
        // Native tokens held by the output.
        #[serde(skip_serializing_if = "Vec::is_empty", default)]
        pub native_tokens: Vec<NativeToken>,
        // Unique identifier of the NFT.
        pub nft_id: NftId,
        pub unlock_conditions: Vec<UnlockConditionDto>,
        #[serde(skip_serializing_if = "Vec::is_empty", default)]
        pub features: Vec<Feature>,
        #[serde(skip_serializing_if = "Vec::is_empty", default)]
        pub immutable_features: Vec<Feature>,
    }

    impl From<&NftOutput> for NftOutputDto {
        fn from(value: &NftOutput) -> Self {
            Self {
                kind: NftOutput::KIND,
                amount: value.amount(),
                mana: value.mana(),
                native_tokens: value.native_tokens().to_vec(),
                nft_id: *value.nft_id(),
                unlock_conditions: value.unlock_conditions().iter().map(Into::into).collect::<_>(),
                features: value.features().to_vec(),
                immutable_features: value.immutable_features().to_vec(),
            }
        }
    }

    impl TryFromDto for NftOutput {
        type Dto = NftOutputDto;
        type Error = Error;

        fn try_from_dto_with_params_inner(dto: Self::Dto, params: ValidationParams<'_>) -> Result<Self, Self::Error> {
            let mut builder = NftOutputBuilder::new_with_amount(dto.amount, dto.nft_id)
                .with_mana(dto.mana)
                .with_native_tokens(dto.native_tokens)
                .with_features(dto.features)
                .with_immutable_features(dto.immutable_features);

            for u in dto.unlock_conditions {
                builder = builder.add_unlock_condition(UnlockCondition::try_from_dto_with_params(u, &params)?);
            }

            builder.finish_with_params(params)
        }
    }

    impl NftOutput {
        #[allow(clippy::too_many_arguments)]
        pub fn try_from_dtos<'a>(
            amount: OutputBuilderAmount,
            mana: u64,
            native_tokens: Option<Vec<NativeToken>>,
            nft_id: &NftId,
            unlock_conditions: Vec<UnlockConditionDto>,
            features: Option<Vec<Feature>>,
            immutable_features: Option<Vec<Feature>>,
            params: impl Into<ValidationParams<'a>> + Send,
        ) -> Result<Self, Error> {
            let params = params.into();
            let mut builder = match amount {
                OutputBuilderAmount::Amount(amount) => NftOutputBuilder::new_with_amount(amount, *nft_id),
                OutputBuilderAmount::MinimumStorageDeposit(rent_structure) => {
                    NftOutputBuilder::new_with_minimum_storage_deposit(rent_structure, *nft_id)
                }
            }
            .with_mana(mana);

            if let Some(native_tokens) = native_tokens {
                builder = builder.with_native_tokens(native_tokens);
            }

            let unlock_conditions = unlock_conditions
                .into_iter()
                .map(|u| UnlockCondition::try_from_dto_with_params(u, &params))
                .collect::<Result<Vec<UnlockCondition>, Error>>()?;
            builder = builder.with_unlock_conditions(unlock_conditions);

            if let Some(features) = features {
                builder = builder.with_features(features);
            }

            if let Some(immutable_features) = immutable_features {
                builder = builder.with_immutable_features(immutable_features);
            }

            builder.finish_with_params(params)
        }
    }
}

#[cfg(test)]
mod tests {
    use packable::PackableExt;

    use super::*;
    use crate::types::{
        block::{
            output::{dto::OutputDto, FoundryId, SimpleTokenScheme, TokenId},
            protocol::protocol_parameters,
            rand::{
                address::rand_account_address,
                output::{
                    feature::{rand_allowed_features, rand_issuer_feature, rand_sender_feature},
                    rand_nft_output,
                    unlock_condition::rand_address_unlock_condition,
                },
            },
        },
        TryFromDto,
    };

    #[test]
    fn builder() {
        let protocol_parameters = protocol_parameters();
        let foundry_id = FoundryId::build(&rand_account_address(), 0, SimpleTokenScheme::KIND);
        let address_1 = rand_address_unlock_condition();
        let address_2 = rand_address_unlock_condition();
        let sender_1 = rand_sender_feature();
        let sender_2 = rand_sender_feature();
        let issuer_1 = rand_issuer_feature();
        let issuer_2 = rand_issuer_feature();

        let mut builder = NftOutput::build_with_amount(0, NftId::null())
            .add_native_token(NativeToken::new(TokenId::from(foundry_id), 1000).unwrap())
            .add_unlock_condition(address_1)
            .add_feature(sender_1)
            .replace_feature(sender_2)
            .replace_immutable_feature(issuer_1)
            .add_immutable_feature(issuer_2);

        let output = builder.clone().finish().unwrap();
        assert_eq!(output.unlock_conditions().address(), Some(&address_1));
        assert_eq!(output.features().sender(), Some(&sender_2));
        assert_eq!(output.immutable_features().issuer(), Some(&issuer_1));

        builder = builder
            .clear_unlock_conditions()
            .clear_features()
            .clear_immutable_features()
            .replace_unlock_condition(address_2);
        let output = builder.clone().finish().unwrap();
        assert_eq!(output.unlock_conditions().address(), Some(&address_2));
        assert!(output.features().is_empty());
        assert!(output.immutable_features().is_empty());

        let output = builder
            .with_minimum_storage_deposit(protocol_parameters.rent_structure())
            .add_unlock_condition(rand_address_unlock_condition())
            .finish_with_params(protocol_parameters.token_supply())
            .unwrap();

        assert_eq!(
            output.amount(),
            Output::Nft(output).rent_cost(protocol_parameters.rent_structure())
        );
    }

    #[test]
    fn pack_unpack() {
        let protocol_parameters = protocol_parameters();
        let output = rand_nft_output(protocol_parameters.token_supply());
        let bytes = output.pack_to_vec();
        let output_unpacked = NftOutput::unpack_verified(bytes, &protocol_parameters).unwrap();
        assert_eq!(output, output_unpacked);
    }

    #[test]
    fn to_from_dto() {
        let protocol_parameters = protocol_parameters();
        let output = rand_nft_output(protocol_parameters.token_supply());
        let dto = OutputDto::Nft((&output).into());
        let output_unver = Output::try_from_dto(dto.clone()).unwrap();
        assert_eq!(&output, output_unver.as_nft());
        let output_ver = Output::try_from_dto_with_params(dto, &protocol_parameters).unwrap();
        assert_eq!(&output, output_ver.as_nft());

        let foundry_id = FoundryId::build(&rand_account_address(), 0, SimpleTokenScheme::KIND);

        let output_split = NftOutput::try_from_dtos(
            OutputBuilderAmount::Amount(output.amount()),
            output.mana(),
            Some(output.native_tokens().to_vec()),
            output.nft_id(),
            output.unlock_conditions().iter().map(Into::into).collect(),
            Some(output.features().to_vec()),
            Some(output.immutable_features().to_vec()),
            &protocol_parameters,
        )
        .unwrap();
        assert_eq!(output, output_split);

        let test_split_dto = |builder: NftOutputBuilder| {
            let output_split = NftOutput::try_from_dtos(
                builder.amount,
                builder.mana,
                Some(builder.native_tokens.iter().copied().collect()),
                &builder.nft_id,
                builder.unlock_conditions.iter().map(Into::into).collect(),
                Some(builder.features.iter().cloned().collect()),
                Some(builder.immutable_features.iter().cloned().collect()),
                &protocol_parameters,
            )
            .unwrap();
            assert_eq!(builder.finish_with_params(&protocol_parameters).unwrap(), output_split);
        };

        let builder = NftOutput::build_with_amount(100, NftId::null())
            .add_native_token(NativeToken::new(TokenId::from(foundry_id), 1000).unwrap())
            .add_unlock_condition(rand_address_unlock_condition())
            .with_features(rand_allowed_features(NftOutput::ALLOWED_FEATURES))
            .with_immutable_features(rand_allowed_features(NftOutput::ALLOWED_IMMUTABLE_FEATURES));
        test_split_dto(builder);

        let builder =
            NftOutput::build_with_minimum_storage_deposit(protocol_parameters.rent_structure(), NftId::null())
                .add_native_token(NativeToken::new(TokenId::from(foundry_id), 1000).unwrap())
                .add_unlock_condition(rand_address_unlock_condition())
                .with_features(rand_allowed_features(NftOutput::ALLOWED_FEATURES))
                .with_immutable_features(rand_allowed_features(NftOutput::ALLOWED_IMMUTABLE_FEATURES));
        test_split_dto(builder);
    }
}<|MERGE_RESOLUTION|>--- conflicted
+++ resolved
@@ -506,14 +506,8 @@
 
 #[cfg(feature = "serde")]
 pub(crate) mod dto {
-<<<<<<< HEAD
-=======
-    use alloc::{
-        string::{String, ToString},
-        vec::Vec,
-    };
-
->>>>>>> a8b53902
+    use alloc::vec::Vec;
+
     use serde::{Deserialize, Serialize};
 
     use super::*;
