--- conflicted
+++ resolved
@@ -684,63 +684,6 @@
     };
 
     #[test]
-<<<<<<< HEAD
-    fn builder() {
-        let protocol_parameters = protocol_parameters();
-        let foundry_id = FoundryId::build(&rand_account_address(), 0, SimpleTokenScheme::KIND);
-        let address_1 = rand_address_unlock_condition();
-        let address_2 = rand_address_unlock_condition();
-        let sender_1 = rand_sender_feature();
-        let sender_2 = rand_sender_feature();
-        let issuer_1 = rand_issuer_feature();
-        let issuer_2 = rand_issuer_feature();
-        let amount = 500_000;
-
-        let mut builder = NftOutput::build_with_amount(amount, NftId::null())
-            .add_native_token(NativeToken::new(TokenId::from(foundry_id), 1000).unwrap())
-            .add_unlock_condition(address_1)
-            .add_feature(sender_1)
-            .replace_feature(sender_2)
-            .replace_immutable_feature(issuer_1)
-            .add_immutable_feature(issuer_2);
-
-        let output = builder.clone().finish().unwrap();
-        assert_eq!(output.amount(), amount);
-        assert_eq!(output.unlock_conditions().address(), Some(&address_1));
-        assert_eq!(output.features().sender(), Some(&sender_2));
-        assert_eq!(output.immutable_features().issuer(), Some(&issuer_1));
-
-        builder = builder
-            .clear_unlock_conditions()
-            .clear_features()
-            .clear_immutable_features()
-            .replace_unlock_condition(address_2);
-        let output = builder.clone().finish().unwrap();
-        assert_eq!(output.unlock_conditions().address(), Some(&address_2));
-        assert!(output.features().is_empty());
-        assert!(output.immutable_features().is_empty());
-
-        let output = builder
-            .with_minimum_amount(protocol_parameters.rent_structure())
-            .add_unlock_condition(rand_address_unlock_condition())
-            .finish_with_params(protocol_parameters.token_supply())
-            .unwrap();
-
-        assert_eq!(output.amount(), output.rent_cost(protocol_parameters.rent_structure()));
-    }
-
-    #[test]
-    fn pack_unpack() {
-        let protocol_parameters = protocol_parameters();
-        let output = rand_nft_output(protocol_parameters.token_supply());
-        let bytes = output.pack_to_vec();
-        let output_unpacked = NftOutput::unpack_verified(bytes, &protocol_parameters).unwrap();
-        assert_eq!(output, output_unpacked);
-    }
-
-    #[test]
-=======
->>>>>>> 56b68e98
     fn to_from_dto() {
         let protocol_parameters = protocol_parameters();
         let output = rand_nft_output(protocol_parameters.token_supply());
