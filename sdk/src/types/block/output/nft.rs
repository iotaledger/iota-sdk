// Copyright 2021-2022 IOTA Stiftung
// SPDX-License-Identifier: Apache-2.0

use alloc::collections::BTreeSet;

use packable::{
    error::{UnpackError, UnpackErrorExt},
    packer::Packer,
    unpacker::Unpacker,
    Packable, PackableExt,
};

use crate::types::block::{
    address::{Address, NftAddress},
    output::{
        feature::{verify_allowed_features, Feature, FeatureFlags, Features},
        unlock_condition::{
            verify_allowed_unlock_conditions, AddressUnlockCondition, StorageDepositReturnUnlockCondition,
            UnlockCondition, UnlockConditionFlags, UnlockConditions,
        },
        BasicOutputBuilder, ChainId, MinimumOutputAmount, Output, OutputBuilderAmount, OutputId, StateTransitionError,
        StateTransitionVerifier, StorageScore, StorageScoreParameters,
    },
    payload::signed_transaction::TransactionCapabilityFlag,
    protocol::{ProtocolParameters, WorkScore, WorkScoreParameters},
    semantic::{SemanticValidationContext, TransactionFailureReason},
    unlock::Unlock,
    Error,
};

crate::impl_id!(
    /// Unique identifier of the [`NftOutput`](crate::types::block::output::NftOutput),
    /// which is the BLAKE2b-256 hash of the [`OutputId`](crate::types::block::output::OutputId) that created it.
    pub NftId {
        pub const LENGTH: usize = 32;
    }
);

impl From<&OutputId> for NftId {
    fn from(output_id: &OutputId) -> Self {
        Self::from(output_id.hash())
    }
}

impl NftId {
    ///
    pub fn or_from_output_id(self, output_id: &OutputId) -> Self {
        if self.is_null() { Self::from(output_id) } else { self }
    }
}

impl From<NftId> for Address {
    fn from(value: NftId) -> Self {
        Self::Nft(NftAddress::new(value))
    }
}

/// Builder for an [`NftOutput`].
#[derive(Clone)]
#[must_use]
pub struct NftOutputBuilder {
    amount: OutputBuilderAmount,
    mana: u64,
    nft_id: NftId,
    unlock_conditions: BTreeSet<UnlockCondition>,
    features: BTreeSet<Feature>,
    immutable_features: BTreeSet<Feature>,
}

impl NftOutputBuilder {
    /// Creates an [`NftOutputBuilder`] with a provided amount.
    pub fn new_with_amount(amount: u64, nft_id: NftId) -> Self {
        Self::new(OutputBuilderAmount::Amount(amount), nft_id)
    }

    /// Creates an [`NftOutputBuilder`] with provided storage score parameters.
    /// The amount will be set to the minimum required amount of the resulting output.
    pub fn new_with_minimum_amount(params: StorageScoreParameters, nft_id: NftId) -> Self {
        Self::new(OutputBuilderAmount::MinimumAmount(params), nft_id)
    }

    fn new(amount: OutputBuilderAmount, nft_id: NftId) -> Self {
        Self {
            amount,
            mana: Default::default(),
            nft_id,
            unlock_conditions: BTreeSet::new(),
            features: BTreeSet::new(),
            immutable_features: BTreeSet::new(),
        }
    }

    /// Sets the amount to the provided value.
    #[inline(always)]
    pub fn with_amount(mut self, amount: u64) -> Self {
        self.amount = OutputBuilderAmount::Amount(amount);
        self
    }

    /// Sets the amount to the minimum required amount.
    #[inline(always)]
    pub fn with_minimum_amount(mut self, params: StorageScoreParameters) -> Self {
        self.amount = OutputBuilderAmount::MinimumAmount(params);
        self
    }

    /// Sets the mana to the provided value.
    #[inline(always)]
    pub fn with_mana(mut self, mana: u64) -> Self {
        self.mana = mana;
        self
    }

    /// Sets the NFT ID to the provided value.
    #[inline(always)]
    pub fn with_nft_id(mut self, nft_id: NftId) -> Self {
        self.nft_id = nft_id;
        self
    }

    /// Adds an [`UnlockCondition`] to the builder, if one does not already exist of that type.
    #[inline(always)]
    pub fn add_unlock_condition(mut self, unlock_condition: impl Into<UnlockCondition>) -> Self {
        self.unlock_conditions.insert(unlock_condition.into());
        self
    }

    /// Sets the [`UnlockConditions`]s in the builder, overwriting any existing values.
    #[inline(always)]
    pub fn with_unlock_conditions(
        mut self,
        unlock_conditions: impl IntoIterator<Item = impl Into<UnlockCondition>>,
    ) -> Self {
        self.unlock_conditions = unlock_conditions.into_iter().map(Into::into).collect();
        self
    }

    /// Replaces an [`UnlockCondition`] of the builder with a new one, or adds it.
    pub fn replace_unlock_condition(mut self, unlock_condition: impl Into<UnlockCondition>) -> Self {
        self.unlock_conditions.replace(unlock_condition.into());
        self
    }

    /// Clears all [`UnlockConditions`]s from the builder.
    #[inline(always)]
    pub fn clear_unlock_conditions(mut self) -> Self {
        self.unlock_conditions.clear();
        self
    }

    /// Adds a [`Feature`] to the builder, if one does not already exist of that type.
    #[inline(always)]
    pub fn add_feature(mut self, feature: impl Into<Feature>) -> Self {
        self.features.insert(feature.into());
        self
    }

    /// Sets the [`Feature`]s in the builder, overwriting any existing values.
    #[inline(always)]
    pub fn with_features(mut self, features: impl IntoIterator<Item = impl Into<Feature>>) -> Self {
        self.features = features.into_iter().map(Into::into).collect();
        self
    }

    /// Replaces a [`Feature`] of the builder with a new one, or adds it.
    pub fn replace_feature(mut self, feature: impl Into<Feature>) -> Self {
        self.features.replace(feature.into());
        self
    }

    /// Clears all [`Feature`]s from the builder.
    #[inline(always)]
    pub fn clear_features(mut self) -> Self {
        self.features.clear();
        self
    }

    /// Adds an immutable [`Feature`] to the builder, if one does not already exist of that type.
    #[inline(always)]
    pub fn add_immutable_feature(mut self, immutable_feature: impl Into<Feature>) -> Self {
        self.immutable_features.insert(immutable_feature.into());
        self
    }

    /// Sets the immutable [`Feature`]s in the builder, overwriting any existing values.
    #[inline(always)]
    pub fn with_immutable_features(mut self, immutable_features: impl IntoIterator<Item = impl Into<Feature>>) -> Self {
        self.immutable_features = immutable_features.into_iter().map(Into::into).collect();
        self
    }

    /// Replaces an immutable [`Feature`] of the builder with a new one, or adds it.
    pub fn replace_immutable_feature(mut self, immutable_feature: impl Into<Feature>) -> Self {
        self.immutable_features.replace(immutable_feature.into());
        self
    }

    /// Clears all immutable [`Feature`]s from the builder.
    #[inline(always)]
    pub fn clear_immutable_features(mut self) -> Self {
        self.immutable_features.clear();
        self
    }

    /// Adds a storage deposit return unlock condition if one is needed to cover the current amount
    /// (i.e. `amount < minimum_amount`). This will increase the total amount to satisfy the `minimum_amount` with
    /// the additional unlock condition that will return the remainder to the provided `return_address`.
    pub fn with_sufficient_storage_deposit(
        mut self,
        return_address: impl Into<Address>,
        params: StorageScoreParameters,
    ) -> Result<Self, Error> {
        Ok(match self.amount {
            OutputBuilderAmount::Amount(amount) => {
                let return_address = return_address.into();
                // Get the current storage requirement
                let minimum_amount = self.clone().finish()?.minimum_amount(params);
                // Check whether we already have enough funds to cover it
                if amount < minimum_amount {
                    // Get the projected minimum amount of the return output
                    let return_min_amount = BasicOutputBuilder::new_with_minimum_amount(params)
                        .add_unlock_condition(AddressUnlockCondition::new(return_address.clone()))
                        .finish()?
                        .amount();
                    // Add a temporary storage deposit unlock condition so the new storage requirement can be calculated
                    self =
                        self.add_unlock_condition(StorageDepositReturnUnlockCondition::new(return_address.clone(), 1)?);
                    // Get the min amount of the output with the added storage deposit return unlock condition
                    let min_amount_with_sdruc = self.clone().finish()?.minimum_amount(params);
                    // If the return storage cost and amount are less than the required min
                    let (amount, sdruc_amount) = if min_amount_with_sdruc >= return_min_amount + amount {
                        // Then sending storage_cost_with_sdruc covers both minimum requirements
                        (min_amount_with_sdruc, min_amount_with_sdruc - amount)
                    } else {
                        // Otherwise we must use the total of the return minimum and the original amount
                        // which is unfortunately more than the storage_cost_with_sdruc
                        (return_min_amount + amount, return_min_amount)
                    };
                    // Add the required storage deposit unlock condition and the additional storage amount
                    self.with_amount(amount)
                        .replace_unlock_condition(StorageDepositReturnUnlockCondition::new(
                            return_address,
                            sdruc_amount,
                        )?)
                } else {
                    self
                }
            }
            OutputBuilderAmount::MinimumAmount(_) => self,
        })
    }

    ///
    pub fn finish(self) -> Result<NftOutput, Error> {
        let unlock_conditions = UnlockConditions::from_set(self.unlock_conditions)?;

        verify_unlock_conditions(&unlock_conditions, &self.nft_id)?;

        let features = Features::from_set(self.features)?;

        verify_allowed_features(&features, NftOutput::ALLOWED_FEATURES)?;

        let immutable_features = Features::from_set(self.immutable_features)?;

        verify_allowed_features(&immutable_features, NftOutput::ALLOWED_IMMUTABLE_FEATURES)?;

        let mut output = NftOutput {
            amount: 0,
            mana: self.mana,
            nft_id: self.nft_id,
            unlock_conditions,
            features,
            immutable_features,
        };

        output.amount = match self.amount {
            OutputBuilderAmount::Amount(amount) => amount,
            OutputBuilderAmount::MinimumAmount(params) => output.minimum_amount(params),
        };

        Ok(output)
    }

    /// Finishes the [`NftOutputBuilder`] into an [`Output`].
    pub fn finish_output(self) -> Result<Output, Error> {
        Ok(Output::Nft(self.finish()?))
    }
}

impl From<&NftOutput> for NftOutputBuilder {
    fn from(output: &NftOutput) -> Self {
        Self {
            amount: OutputBuilderAmount::Amount(output.amount),
            mana: output.mana,
            nft_id: output.nft_id,
            unlock_conditions: output.unlock_conditions.iter().cloned().collect(),
            features: output.features.iter().cloned().collect(),
            immutable_features: output.immutable_features.iter().cloned().collect(),
        }
    }
}

/// Describes an NFT output, a globally unique token with metadata attached.
#[derive(Clone, Debug, Eq, PartialEq, Ord, PartialOrd, Hash)]
pub struct NftOutput {
    /// Amount of IOTA coins to deposit with this output.
    amount: u64,
    /// Amount of stored Mana held by this output.
    mana: u64,
    /// Unique identifier of the NFT.
    nft_id: NftId,
    /// Define how the output can be unlocked in a transaction.
    unlock_conditions: UnlockConditions,
    /// Features of the output.
    features: Features,
    /// Immutable features of the output.
    immutable_features: Features,
}

impl NftOutput {
<<<<<<< HEAD
    /// The [`Output`](crate::types::block::output::Output) kind of an [`NftOutput`].
    pub const KIND: u8 = 4;
=======
    /// The [`Output`] kind of an [`NftOutput`].
    pub const KIND: u8 = 6;
>>>>>>> 24f1057a
    /// The set of allowed [`UnlockCondition`]s for an [`NftOutput`].
    pub const ALLOWED_UNLOCK_CONDITIONS: UnlockConditionFlags = UnlockConditionFlags::ADDRESS
        .union(UnlockConditionFlags::STORAGE_DEPOSIT_RETURN)
        .union(UnlockConditionFlags::TIMELOCK)
        .union(UnlockConditionFlags::EXPIRATION);
    /// The set of allowed [`Feature`]s for an [`NftOutput`].
    pub const ALLOWED_FEATURES: FeatureFlags = FeatureFlags::SENDER
        .union(FeatureFlags::METADATA)
        .union(FeatureFlags::TAG);
    /// The set of allowed immutable [`Feature`]s for an [`NftOutput`].
    pub const ALLOWED_IMMUTABLE_FEATURES: FeatureFlags = FeatureFlags::ISSUER.union(FeatureFlags::METADATA);

    /// Creates a new [`NftOutputBuilder`] with a provided amount.
    #[inline(always)]
    pub fn build_with_amount(amount: u64, nft_id: NftId) -> NftOutputBuilder {
        NftOutputBuilder::new_with_amount(amount, nft_id)
    }

    /// Creates a new [`NftOutputBuilder`] with provided storage score parameters.
    /// The amount will be set to the minimum required amount of the resulting output.
    #[inline(always)]
    pub fn build_with_minimum_amount(params: StorageScoreParameters, nft_id: NftId) -> NftOutputBuilder {
        NftOutputBuilder::new_with_minimum_amount(params, nft_id)
    }

    ///
    #[inline(always)]
    pub fn amount(&self) -> u64 {
        self.amount
    }

    #[inline(always)]
    pub fn mana(&self) -> u64 {
        self.mana
    }

    ///
    #[inline(always)]
    pub fn nft_id(&self) -> &NftId {
        &self.nft_id
    }

    /// Returns the nft ID if not null, or creates it from the output ID.
    #[inline(always)]
    pub fn nft_id_non_null(&self, output_id: &OutputId) -> NftId {
        self.nft_id.or_from_output_id(output_id)
    }

    ///
    #[inline(always)]
    pub fn unlock_conditions(&self) -> &UnlockConditions {
        &self.unlock_conditions
    }

    ///
    #[inline(always)]
    pub fn features(&self) -> &Features {
        &self.features
    }

    ///
    #[inline(always)]
    pub fn immutable_features(&self) -> &Features {
        &self.immutable_features
    }

    ///
    #[inline(always)]
    pub fn address(&self) -> &Address {
        // An NftOutput must have an AddressUnlockCondition.
        self.unlock_conditions
            .address()
            .map(|unlock_condition| unlock_condition.address())
            .unwrap()
    }

    ///
    #[inline(always)]
    pub fn chain_id(&self) -> ChainId {
        ChainId::Nft(self.nft_id)
    }

    /// Returns the nft address for this output.
    pub fn nft_address(&self, output_id: &OutputId) -> NftAddress {
        NftAddress::new(self.nft_id_non_null(output_id))
    }

    ///
    pub fn unlock(
        &self,
        output_id: &OutputId,
        unlock: &Unlock,
        context: &mut SemanticValidationContext<'_>,
    ) -> Result<(), TransactionFailureReason> {
        self.unlock_conditions()
            .locked_address(self.address(), context.transaction.creation_slot())
            .unlock(unlock, context)?;

        let nft_id = if self.nft_id().is_null() {
            NftId::from(output_id)
        } else {
            *self.nft_id()
        };

        context
            .unlocked_addresses
            .insert(Address::from(NftAddress::from(nft_id)));

        Ok(())
    }

    // Transition, just without full SemanticValidationContext
    pub(crate) fn transition_inner(current_state: &Self, next_state: &Self) -> Result<(), StateTransitionError> {
        if current_state.immutable_features != next_state.immutable_features {
            return Err(StateTransitionError::MutatedImmutableField);
        }
        Ok(())
    }
}

impl StorageScore for NftOutput {
    fn storage_score(&self, params: StorageScoreParameters) -> u64 {
        params.output_offset()
            // Type byte
            + (1 + self.packed_len() as u64) * params.data_factor() as u64
            + self.unlock_conditions.storage_score(params)
            + self.features.storage_score(params)
            + self.immutable_features.storage_score(params)
    }
}

impl WorkScore for NftOutput {
    fn work_score(&self, params: WorkScoreParameters) -> u32 {
        params.output()
            + self.unlock_conditions.work_score(params)
            + self.features.work_score(params)
            + self.immutable_features.work_score(params)
    }
}

impl MinimumOutputAmount for NftOutput {}

impl StateTransitionVerifier for NftOutput {
    fn creation(next_state: &Self, context: &SemanticValidationContext<'_>) -> Result<(), StateTransitionError> {
        if !next_state.nft_id.is_null() {
            return Err(StateTransitionError::NonZeroCreatedId);
        }

        if let Some(issuer) = next_state.immutable_features().issuer() {
            if !context.unlocked_addresses.contains(issuer.address()) {
                return Err(StateTransitionError::IssuerNotUnlocked);
            }
        }

        Ok(())
    }

    fn transition(
        current_state: &Self,
        next_state: &Self,
        _context: &SemanticValidationContext<'_>,
    ) -> Result<(), StateTransitionError> {
        Self::transition_inner(current_state, next_state)
    }

    fn destruction(_current_state: &Self, context: &SemanticValidationContext<'_>) -> Result<(), StateTransitionError> {
        if !context
            .transaction
            .has_capability(TransactionCapabilityFlag::DestroyNftOutputs)
        {
            return Err(TransactionFailureReason::TransactionCapabilityNftDestructionNotAllowed)?;
        }
        Ok(())
    }
}

impl Packable for NftOutput {
    type UnpackError = Error;
    type UnpackVisitor = ProtocolParameters;

    fn pack<P: Packer>(&self, packer: &mut P) -> Result<(), P::Error> {
        self.amount.pack(packer)?;
        self.mana.pack(packer)?;
        self.nft_id.pack(packer)?;
        self.unlock_conditions.pack(packer)?;
        self.features.pack(packer)?;
        self.immutable_features.pack(packer)?;

        Ok(())
    }

    fn unpack<U: Unpacker, const VERIFY: bool>(
        unpacker: &mut U,
        visitor: &Self::UnpackVisitor,
    ) -> Result<Self, UnpackError<Self::UnpackError, U::Error>> {
        let amount = u64::unpack::<_, VERIFY>(unpacker, &()).coerce()?;

        let mana = u64::unpack::<_, VERIFY>(unpacker, &()).coerce()?;

        let nft_id = NftId::unpack::<_, VERIFY>(unpacker, &()).coerce()?;
        let unlock_conditions = UnlockConditions::unpack::<_, VERIFY>(unpacker, visitor)?;

        if VERIFY {
            verify_unlock_conditions(&unlock_conditions, &nft_id).map_err(UnpackError::Packable)?;
        }

        let features = Features::unpack::<_, VERIFY>(unpacker, &())?;

        if VERIFY {
            verify_allowed_features(&features, Self::ALLOWED_FEATURES).map_err(UnpackError::Packable)?;
        }

        let immutable_features = Features::unpack::<_, VERIFY>(unpacker, &())?;

        if VERIFY {
            verify_allowed_features(&immutable_features, Self::ALLOWED_IMMUTABLE_FEATURES)
                .map_err(UnpackError::Packable)?;
        }

        Ok(Self {
            amount,
            mana,
            nft_id,
            unlock_conditions,
            features,
            immutable_features,
        })
    }
}

fn verify_unlock_conditions(unlock_conditions: &UnlockConditions, nft_id: &NftId) -> Result<(), Error> {
    if let Some(unlock_condition) = unlock_conditions.address() {
        if let Address::Nft(nft_address) = unlock_condition.address() {
            if nft_address.nft_id() == nft_id {
                return Err(Error::SelfDepositNft(*nft_id));
            }
        }
    } else {
        return Err(Error::MissingAddressUnlockCondition);
    }

    verify_allowed_unlock_conditions(unlock_conditions, NftOutput::ALLOWED_UNLOCK_CONDITIONS)
}

#[cfg(feature = "serde")]
pub(crate) mod dto {
    use alloc::vec::Vec;

    use serde::{Deserialize, Serialize};

    use super::*;
    use crate::{
        types::block::{output::unlock_condition::dto::UnlockConditionDto, Error},
        utils::serde::string,
    };

    #[derive(Clone, Debug, Eq, PartialEq, Serialize, Deserialize)]
    #[serde(rename_all = "camelCase")]
    pub struct NftOutputDto {
        #[serde(rename = "type")]
        pub kind: u8,
        #[serde(with = "string")]
        pub amount: u64,
        #[serde(with = "string")]
        pub mana: u64,
        pub nft_id: NftId,
        pub unlock_conditions: Vec<UnlockConditionDto>,
        #[serde(skip_serializing_if = "Vec::is_empty", default)]
        pub features: Vec<Feature>,
        #[serde(skip_serializing_if = "Vec::is_empty", default)]
        pub immutable_features: Vec<Feature>,
    }

    impl From<&NftOutput> for NftOutputDto {
        fn from(value: &NftOutput) -> Self {
            Self {
                kind: NftOutput::KIND,
                amount: value.amount(),
                mana: value.mana(),
                nft_id: *value.nft_id(),
                unlock_conditions: value.unlock_conditions().iter().map(Into::into).collect::<_>(),
                features: value.features().to_vec(),
                immutable_features: value.immutable_features().to_vec(),
            }
        }
    }

    impl TryFrom<NftOutputDto> for NftOutput {
        type Error = Error;

        fn try_from(dto: NftOutputDto) -> Result<Self, Self::Error> {
            let mut builder = NftOutputBuilder::new_with_amount(dto.amount, dto.nft_id)
                .with_mana(dto.mana)
                .with_features(dto.features)
                .with_immutable_features(dto.immutable_features);

            for u in dto.unlock_conditions {
                builder = builder.add_unlock_condition(UnlockCondition::from(u));
            }

            builder.finish()
        }
    }

    impl NftOutput {
        #[allow(clippy::too_many_arguments)]
        pub fn try_from_dtos(
            amount: OutputBuilderAmount,
            mana: u64,
            nft_id: &NftId,
            unlock_conditions: Vec<UnlockConditionDto>,
            features: Option<Vec<Feature>>,
            immutable_features: Option<Vec<Feature>>,
        ) -> Result<Self, Error> {
            let mut builder = match amount {
                OutputBuilderAmount::Amount(amount) => NftOutputBuilder::new_with_amount(amount, *nft_id),
                OutputBuilderAmount::MinimumAmount(params) => {
                    NftOutputBuilder::new_with_minimum_amount(params, *nft_id)
                }
            }
            .with_mana(mana);

            let unlock_conditions = unlock_conditions
                .into_iter()
                .map(UnlockCondition::from)
                .collect::<Vec<UnlockCondition>>();
            builder = builder.with_unlock_conditions(unlock_conditions);

            if let Some(features) = features {
                builder = builder.with_features(features);
            }

            if let Some(immutable_features) = immutable_features {
                builder = builder.with_immutable_features(immutable_features);
            }

            builder.finish()
        }
    }
}

#[cfg(test)]
mod tests {
    use pretty_assertions::assert_eq;

    use super::*;
    use crate::types::block::{
        output::dto::OutputDto,
        protocol::protocol_parameters,
        rand::output::{
            feature::rand_allowed_features, rand_nft_output, unlock_condition::rand_address_unlock_condition,
        },
    };

    #[test]
    fn to_from_dto() {
        let protocol_parameters = protocol_parameters();
        let output = rand_nft_output(protocol_parameters.token_supply());
        let dto = OutputDto::Nft((&output).into());
        let output_unver = Output::try_from(dto.clone()).unwrap();
        assert_eq!(&output, output_unver.as_nft());
        let output_ver = Output::try_from(dto).unwrap();
        assert_eq!(&output, output_ver.as_nft());

        let output_split = NftOutput::try_from_dtos(
            OutputBuilderAmount::Amount(output.amount()),
            output.mana(),
            output.nft_id(),
            output.unlock_conditions().iter().map(Into::into).collect(),
            Some(output.features().to_vec()),
            Some(output.immutable_features().to_vec()),
        )
        .unwrap();
        assert_eq!(output, output_split);

        let test_split_dto = |builder: NftOutputBuilder| {
            let output_split = NftOutput::try_from_dtos(
                builder.amount,
                builder.mana,
                &builder.nft_id,
                builder.unlock_conditions.iter().map(Into::into).collect(),
                Some(builder.features.iter().cloned().collect()),
                Some(builder.immutable_features.iter().cloned().collect()),
            )
            .unwrap();
            assert_eq!(builder.finish().unwrap(), output_split);
        };

        let builder = NftOutput::build_with_amount(100, NftId::null())
            .add_unlock_condition(rand_address_unlock_condition())
            .with_features(rand_allowed_features(NftOutput::ALLOWED_FEATURES))
            .with_immutable_features(rand_allowed_features(NftOutput::ALLOWED_IMMUTABLE_FEATURES));
        test_split_dto(builder);

        let builder =
            NftOutput::build_with_minimum_amount(protocol_parameters.storage_score_parameters(), NftId::null())
                .add_unlock_condition(rand_address_unlock_condition())
                .with_features(rand_allowed_features(NftOutput::ALLOWED_FEATURES))
                .with_immutable_features(rand_allowed_features(NftOutput::ALLOWED_IMMUTABLE_FEATURES));
        test_split_dto(builder);
    }
}<|MERGE_RESOLUTION|>--- conflicted
+++ resolved
@@ -318,13 +318,8 @@
 }
 
 impl NftOutput {
-<<<<<<< HEAD
-    /// The [`Output`](crate::types::block::output::Output) kind of an [`NftOutput`].
+    /// The [`Output`] kind of an [`NftOutput`].
     pub const KIND: u8 = 4;
-=======
-    /// The [`Output`] kind of an [`NftOutput`].
-    pub const KIND: u8 = 6;
->>>>>>> 24f1057a
     /// The set of allowed [`UnlockCondition`]s for an [`NftOutput`].
     pub const ALLOWED_UNLOCK_CONDITIONS: UnlockConditionFlags = UnlockConditionFlags::ADDRESS
         .union(UnlockConditionFlags::STORAGE_DEPOSIT_RETURN)
