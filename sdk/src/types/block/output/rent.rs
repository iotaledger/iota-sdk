// Copyright 2022 IOTA Stiftung
// SPDX-License-Identifier: Apache-2.0

use core::mem::size_of;

use packable::{
    error::{UnpackError, UnpackErrorExt},
    packer::Packer,
    unpacker::Unpacker,
    Packable, PackableExt,
};

use crate::types::block::Error;

const DEFAULT_BYTE_COST: u32 = 100;
const DEFAULT_BYTE_COST_FACTOR_KEY: u8 = 10;
const DEFAULT_BYTE_COST_FACTOR_DATA: u8 = 1;

/// Specifies the current parameters for the byte cost computation.
#[derive(Copy, Clone, Debug, Eq, PartialEq, Ord, PartialOrd)]
#[cfg_attr(
    feature = "serde",
    derive(serde::Serialize, serde::Deserialize),
    serde(rename_all = "camelCase")
)]
pub struct RentStructure {
    /// Cost in tokens per virtual byte.
    v_byte_cost: u32,
    /// The weight factor used for key fields in the outputs.
    v_byte_factor_key: u8,
    /// The weight factor used for data fields in the outputs.
    v_byte_factor_data: u8,
}

impl Default for RentStructure {
    fn default() -> Self {
        Self {
            v_byte_cost: DEFAULT_BYTE_COST,
            v_byte_factor_key: DEFAULT_BYTE_COST_FACTOR_KEY,
            v_byte_factor_data: DEFAULT_BYTE_COST_FACTOR_DATA,
        }
    }
}

impl RentStructure {
    /// Creates a new [`RentStructure`].
    pub fn new(byte_cost: u32, byte_factor_key: u8, byte_factor_data: u8) -> Self {
        Self {
            v_byte_cost: byte_cost,
            v_byte_factor_key: byte_factor_key,
            v_byte_factor_data: byte_factor_data,
        }
    }

    /// Sets the byte cost for the storage deposit.
    pub fn with_byte_cost(mut self, byte_cost: u32) -> Self {
        self.v_byte_cost = byte_cost;
        self
    }

    /// Sets the virtual byte weight for the key fields.
    pub fn with_byte_factor_key(mut self, byte_factor_key: u8) -> Self {
        self.v_byte_factor_key = byte_factor_key;
        self
    }

    /// Sets the virtual byte weight for the data fields.
    pub fn with_byte_factor_data(mut self, byte_factor_data: u8) -> Self {
        self.v_byte_factor_data = byte_factor_data;
        self
    }

    /// Returns the byte cost of the [`RentStructure`].
    pub fn byte_cost(&self) -> u32 {
        self.v_byte_cost
    }

    /// Returns the byte factor key of the [`RentStructure`].
    pub fn byte_factor_key(&self) -> u8 {
        self.v_byte_factor_key
    }

    /// Returns the byte factor data of the [`RentStructure`].
    pub fn byte_factor_data(&self) -> u8 {
        self.v_byte_factor_data
    }
}

impl Packable for RentStructure {
    type UnpackError = Error;
    type UnpackVisitor = ();

    fn pack<P: Packer>(&self, packer: &mut P) -> Result<(), P::Error> {
        self.v_byte_cost.pack(packer)?;
        self.v_byte_factor_data.pack(packer)?;
        self.v_byte_factor_key.pack(packer)?;

        Ok(())
    }

    fn unpack<U: Unpacker, const VERIFY: bool>(
        unpacker: &mut U,
        visitor: &Self::UnpackVisitor,
    ) -> Result<Self, UnpackError<Self::UnpackError, U::Error>> {
        let v_byte_cost = u32::unpack::<_, VERIFY>(unpacker, visitor).coerce()?;
        let v_byte_factor_data = u8::unpack::<_, VERIFY>(unpacker, visitor).coerce()?;
        let v_byte_factor_key = u8::unpack::<_, VERIFY>(unpacker, visitor).coerce()?;

        Ok(Self {
            v_byte_cost,
            v_byte_factor_key,
            v_byte_factor_data,
        })
    }
}

/// A trait to facilitate the computation of the byte cost of block outputs, which is central to dust protection.
pub trait Rent {
<<<<<<< HEAD
    /// Different fields in a type lead to different storage requirements for the ledger state.
    fn build_weighted_bytes(&self, builder: &mut RentBuilder);

    fn weighted_bytes(&self, config: &RentStructure) -> u64 {
        let mut builder = RentBuilder::new(*config);
        self.build_weighted_bytes(&mut builder);
        builder.bytes
    }
}

impl<T: Rent> Rent for &T {
    fn build_weighted_bytes(&self, builder: &mut RentBuilder) {
        (*self).build_weighted_bytes(builder)
=======
    /// Computes the byte offset given a [`RentStructure`].
    fn byte_offset(&self, rent_structure: RentStructure) -> u32 {
        // The ID of the output.
        size_of::<OutputId>() as u32 * rent_structure.v_byte_factor_key as u32
        // The ID of the block in which the transaction payload that created this output was included.
            + size_of::<BlockId>() as u32 * rent_structure.v_byte_factor_data as u32
            // The index of the slot in which the transaction that created it was booked.
            + size_of::<SlotIndex>() as u32 * rent_structure.v_byte_factor_data as u32
            // The index of the slot in which the transaction was created.
            + size_of::<SlotIndex>() as u32 * rent_structure.v_byte_factor_data as u32
    }

    /// Different fields in a type lead to different storage requirements for the ledger state.
    fn weighted_bytes(&self, config: RentStructure) -> u64;

    /// Computes the rent cost given a [`RentStructure`].
    fn rent_cost(&self, rent_structure: RentStructure) -> u64 {
        rent_structure.v_byte_cost as u64
            * (self.weighted_bytes(rent_structure) + self.byte_offset(rent_structure) as u64)
    }
}

impl<T: Rent, const N: usize> Rent for [T; N] {
    fn weighted_bytes(&self, config: RentStructure) -> u64 {
        self.iter().map(|elem| elem.weighted_bytes(config)).sum()
>>>>>>> 51087bf5
    }
}

macro_rules! impl_rent_via_iter {
    ($type:ty) => {
        impl<T: Rent> Rent for $type {
            fn build_weighted_bytes(&self, builder: &mut RentBuilder) {
                for elem in self.iter() {
                    elem.build_weighted_bytes(builder)
                }
            }
        }
    };
}
impl_rent_via_iter!(alloc::collections::BTreeSet<T>);
impl_rent_via_iter!(alloc::vec::Vec<T>);
impl_rent_via_iter!(alloc::boxed::Box<[T]>);

pub trait RentCost: Rent {
    fn build_byte_offset(builder: &mut RentBuilder);

    fn byte_offset(rent_structure: &RentStructure) -> u64 {
        let mut builder = RentBuilder::new(*rent_structure);
        Self::build_byte_offset(&mut builder);
        builder.bytes
    }

    /// Computes the rent cost given a [`RentStructure`].
    fn rent_cost(&self, rent_structure: &RentStructure) -> u64 {
        rent_structure.byte_cost() as u64 * (self.weighted_bytes(&rent_structure) + Self::byte_offset(&rent_structure))
    }
}

pub struct RentBuilder {
    config: RentStructure,
    bytes: u64,
}

impl RentBuilder {
    pub fn new(config: RentStructure) -> Self {
        Self { config, bytes: 0 }
    }

    pub fn bytes(&mut self, bytes: u64) -> &mut Self {
        self.bytes += bytes;
        self
    }

    pub fn key_field<T>(&mut self) -> &mut Self {
        self.bytes += size_of::<T>() as u64 * self.config.byte_factor_key() as u64;
        self
    }

    pub fn data_field<T>(&mut self) -> &mut Self {
        self.bytes += size_of::<T>() as u64 * self.config.byte_factor_data() as u64;
        self
    }

    pub fn weighted_field<T: Rent>(&mut self, field: T) -> &mut Self {
        field.build_weighted_bytes(self);
        self
    }

<<<<<<< HEAD
    pub fn packable_field<T: Packable>(&mut self, field: &T) -> &mut Self {
        self.bytes += field.pack_to_vec().len() as u64;
        self
=======
    pub fn finish(self) -> Result<u64, Error> {
        Ok(self.builder.finish_output(self.token_supply)?.rent_cost(self.config))
>>>>>>> 51087bf5
    }
}<|MERGE_RESOLUTION|>--- conflicted
+++ resolved
@@ -116,12 +116,11 @@
 
 /// A trait to facilitate the computation of the byte cost of block outputs, which is central to dust protection.
 pub trait Rent {
-<<<<<<< HEAD
     /// Different fields in a type lead to different storage requirements for the ledger state.
     fn build_weighted_bytes(&self, builder: &mut RentBuilder);
 
-    fn weighted_bytes(&self, config: &RentStructure) -> u64 {
-        let mut builder = RentBuilder::new(*config);
+    fn weighted_bytes(&self, config: RentStructure) -> u64 {
+        let mut builder = RentBuilder::new(config);
         self.build_weighted_bytes(&mut builder);
         builder.bytes
     }
@@ -130,33 +129,6 @@
 impl<T: Rent> Rent for &T {
     fn build_weighted_bytes(&self, builder: &mut RentBuilder) {
         (*self).build_weighted_bytes(builder)
-=======
-    /// Computes the byte offset given a [`RentStructure`].
-    fn byte_offset(&self, rent_structure: RentStructure) -> u32 {
-        // The ID of the output.
-        size_of::<OutputId>() as u32 * rent_structure.v_byte_factor_key as u32
-        // The ID of the block in which the transaction payload that created this output was included.
-            + size_of::<BlockId>() as u32 * rent_structure.v_byte_factor_data as u32
-            // The index of the slot in which the transaction that created it was booked.
-            + size_of::<SlotIndex>() as u32 * rent_structure.v_byte_factor_data as u32
-            // The index of the slot in which the transaction was created.
-            + size_of::<SlotIndex>() as u32 * rent_structure.v_byte_factor_data as u32
-    }
-
-    /// Different fields in a type lead to different storage requirements for the ledger state.
-    fn weighted_bytes(&self, config: RentStructure) -> u64;
-
-    /// Computes the rent cost given a [`RentStructure`].
-    fn rent_cost(&self, rent_structure: RentStructure) -> u64 {
-        rent_structure.v_byte_cost as u64
-            * (self.weighted_bytes(rent_structure) + self.byte_offset(rent_structure) as u64)
-    }
-}
-
-impl<T: Rent, const N: usize> Rent for [T; N] {
-    fn weighted_bytes(&self, config: RentStructure) -> u64 {
-        self.iter().map(|elem| elem.weighted_bytes(config)).sum()
->>>>>>> 51087bf5
     }
 }
 
@@ -178,15 +150,15 @@
 pub trait RentCost: Rent {
     fn build_byte_offset(builder: &mut RentBuilder);
 
-    fn byte_offset(rent_structure: &RentStructure) -> u64 {
-        let mut builder = RentBuilder::new(*rent_structure);
+    fn byte_offset(rent_structure: RentStructure) -> u64 {
+        let mut builder = RentBuilder::new(rent_structure);
         Self::build_byte_offset(&mut builder);
         builder.bytes
     }
 
     /// Computes the rent cost given a [`RentStructure`].
-    fn rent_cost(&self, rent_structure: &RentStructure) -> u64 {
-        rent_structure.byte_cost() as u64 * (self.weighted_bytes(&rent_structure) + Self::byte_offset(&rent_structure))
+    fn rent_cost(&self, rent_structure: RentStructure) -> u64 {
+        rent_structure.byte_cost() as u64 * (self.weighted_bytes(rent_structure) + Self::byte_offset(rent_structure))
     }
 }
 
@@ -220,13 +192,8 @@
         self
     }
 
-<<<<<<< HEAD
     pub fn packable_field<T: Packable>(&mut self, field: &T) -> &mut Self {
         self.bytes += field.pack_to_vec().len() as u64;
         self
-=======
-    pub fn finish(self) -> Result<u64, Error> {
-        Ok(self.builder.finish_output(self.token_supply)?.rent_cost(self.config))
->>>>>>> 51087bf5
     }
 }