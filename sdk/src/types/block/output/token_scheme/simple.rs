// Copyright 2022 IOTA Stiftung
// SPDX-License-Identifier: Apache-2.0

use packable::Packable;
use primitive_types::U256;

use crate::types::block::{
    output::token_scheme::TokenSchemeError,
    protocol::{WorkScore, WorkScoreParameters},
};

///
#[derive(Clone, Debug, Eq, PartialEq, Ord, PartialOrd, Hash, Packable)]
#[packable(unpack_error = TokenSchemeError)]
#[packable(verify_with = verify_simple_token_scheme)]
pub struct SimpleTokenScheme {
    // Amount of tokens minted by a foundry.
    minted_tokens: U256,
    // Amount of tokens melted by a foundry.
    melted_tokens: U256,
    // Maximum supply of tokens controlled by a foundry.
    maximum_supply: U256,
}

impl SimpleTokenScheme {
    /// The [`TokenScheme`](crate::types::block::output::TokenScheme) kind of a [`SimpleTokenScheme`].
    pub const KIND: u8 = 0;

    /// Creates a new [`SimpleTokenScheme`].
    #[inline(always)]
    pub fn new(
        minted_tokens: impl Into<U256>,
        melted_tokens: impl Into<U256>,
        maximum_supply: impl Into<U256>,
    ) -> Result<Self, TokenSchemeError> {
        let minted_tokens = minted_tokens.into();
        let melted_tokens = melted_tokens.into();
        let maximum_supply = maximum_supply.into();

        let token_scheme = Self {
            minted_tokens,
            melted_tokens,
            maximum_supply,
        };

        verify_simple_token_scheme(&token_scheme)?;

        Ok(token_scheme)
    }

    /// Returns the number of minted tokens of the [`SimpleTokenScheme`].
    #[inline(always)]
    pub fn minted_tokens(&self) -> U256 {
        self.minted_tokens
    }

    /// Returns the number of melted tokens of the [`SimpleTokenScheme`].
    #[inline(always)]
    pub fn melted_tokens(&self) -> U256 {
        self.melted_tokens
    }

    /// Returns the maximum supply of the [`SimpleTokenScheme`].
    #[inline(always)]
    pub fn maximum_supply(&self) -> U256 {
        self.maximum_supply
    }

    /// Returns the circulating supply of the [`SimpleTokenScheme`].
    #[inline(always)]
    pub fn circulating_supply(&self) -> U256 {
        self.minted_tokens - self.melted_tokens
    }
}

impl WorkScore for SimpleTokenScheme {
    fn work_score(&self, params: WorkScoreParameters) -> u32 {
        params.native_token()
    }
}

#[inline]
<<<<<<< HEAD
fn verify_simple_token_scheme<const VERIFY: bool>(token_scheme: &SimpleTokenScheme) -> Result<(), TokenSchemeError> {
    if VERIFY
        && (token_scheme.maximum_supply.is_zero()
            || token_scheme.melted_tokens > token_scheme.minted_tokens
            || token_scheme.minted_tokens - token_scheme.melted_tokens > token_scheme.maximum_supply)
=======
fn verify_simple_token_scheme(token_scheme: &SimpleTokenScheme) -> Result<(), Error> {
    if token_scheme.maximum_supply.is_zero()
        || token_scheme.melted_tokens > token_scheme.minted_tokens
        || token_scheme.minted_tokens - token_scheme.melted_tokens > token_scheme.maximum_supply
>>>>>>> 23623631
    {
        return Err(TokenSchemeError::InvalidFoundryOutputSupply {
            minted: token_scheme.minted_tokens,
            melted: token_scheme.melted_tokens,
            max: token_scheme.maximum_supply,
        });
    }

    Ok(())
}

#[cfg(feature = "serde")]
pub(crate) mod dto {
    use serde::{Deserialize, Serialize};

    use super::*;

    /// Describes a foundry output that is controlled by an account.
    #[derive(Clone, Debug, Eq, PartialEq, Serialize, Deserialize)]
    #[serde(rename_all = "camelCase")]
    struct SimpleTokenSchemeDto {
        #[serde(rename = "type")]
        kind: u8,
        // Amount of tokens minted by a foundry.
        minted_tokens: U256,
        // Amount of tokens melted by a foundry.
        melted_tokens: U256,
        // Maximum supply of tokens controlled by a foundry.
        maximum_supply: U256,
    }

    impl From<&SimpleTokenScheme> for SimpleTokenSchemeDto {
        fn from(value: &SimpleTokenScheme) -> Self {
            Self {
                kind: SimpleTokenScheme::KIND,
                minted_tokens: (&value.minted_tokens()).into(),
                melted_tokens: (&value.melted_tokens()).into(),
                maximum_supply: (&value.maximum_supply()).into(),
            }
        }
    }

    impl TryFrom<SimpleTokenSchemeDto> for SimpleTokenScheme {
        type Error = TokenSchemeError;

        fn try_from(value: SimpleTokenSchemeDto) -> Result<Self, Self::Error> {
            Self::new(value.minted_tokens, value.melted_tokens, value.maximum_supply)
        }
    }

    crate::impl_serde_typed_dto!(SimpleTokenScheme, SimpleTokenSchemeDto, "simple token scheme");
}<|MERGE_RESOLUTION|>--- conflicted
+++ resolved
@@ -80,18 +80,10 @@
 }
 
 #[inline]
-<<<<<<< HEAD
-fn verify_simple_token_scheme<const VERIFY: bool>(token_scheme: &SimpleTokenScheme) -> Result<(), TokenSchemeError> {
-    if VERIFY
-        && (token_scheme.maximum_supply.is_zero()
-            || token_scheme.melted_tokens > token_scheme.minted_tokens
-            || token_scheme.minted_tokens - token_scheme.melted_tokens > token_scheme.maximum_supply)
-=======
-fn verify_simple_token_scheme(token_scheme: &SimpleTokenScheme) -> Result<(), Error> {
+fn verify_simple_token_scheme(token_scheme: &SimpleTokenScheme) -> Result<(), TokenSchemeError> {
     if token_scheme.maximum_supply.is_zero()
         || token_scheme.melted_tokens > token_scheme.minted_tokens
         || token_scheme.minted_tokens - token_scheme.melted_tokens > token_scheme.maximum_supply
->>>>>>> 23623631
     {
         return Err(TokenSchemeError::InvalidFoundryOutputSupply {
             minted: token_scheme.minted_tokens,
