--- conflicted
+++ resolved
@@ -116,12 +116,8 @@
     Ok(())
 }
 
-<<<<<<< HEAD
-mod dto {
-=======
 #[cfg(feature = "serde")]
 pub(crate) mod dto {
->>>>>>> a8b53902
     use serde::{Deserialize, Serialize};
 
     use super::*;
