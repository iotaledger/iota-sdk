// Copyright 2021 IOTA Stiftung
// SPDX-License-Identifier: Apache-2.0

use alloc::{collections::BTreeSet, vec::Vec};

use hashbrown::HashMap;
use packable::{
    bounded::BoundedU16,
    error::{UnpackError, UnpackErrorExt},
    packer::Packer,
    prefix::BoxedSlicePrefix,
    unpacker::Unpacker,
    Packable,
};

use super::verify_output_amount_packable;
use crate::types::{
    block::{
        address::{AccountAddress, Address},
        output::{
            feature::{verify_allowed_features, Feature, FeatureFlags, Features},
            unlock_condition::{
                verify_allowed_unlock_conditions, UnlockCondition, UnlockConditionFlags, UnlockConditions,
            },
            verify_output_amount, AccountId, ChainId, NativeToken, NativeTokens, Output, OutputBuilderAmount, OutputId,
            Rent, RentStructure, StateTransitionError, StateTransitionVerifier,
        },
        protocol::ProtocolParameters,
        semantic::{ConflictReason, ValidationContext},
        unlock::Unlock,
        Error,
    },
    ValidationParams,
};

/// Types of account transition.
#[derive(Copy, Clone, Debug, Eq, PartialEq)]
#[cfg_attr(feature = "serde", derive(serde::Serialize, serde::Deserialize))]
pub enum AccountTransition {
    /// State transition.
    State,
    /// Governance transition.
    Governance,
}

impl AccountTransition {
    /// Checks whether the account transition is a state one.
    pub fn is_state(&self) -> bool {
        matches!(self, Self::State)
    }

    /// Checks whether the account transition is a governance one.
    pub fn is_governance(&self) -> bool {
        matches!(self, Self::Governance)
    }
}

impl core::fmt::Display for AccountTransition {
    fn fmt(&self, f: &mut core::fmt::Formatter<'_>) -> core::fmt::Result {
        match self {
            Self::State => write!(f, "state"),
            Self::Governance => write!(f, "governance"),
        }
    }
}

///
#[derive(Clone)]
#[must_use]
pub struct AccountOutputBuilder {
    amount: OutputBuilderAmount,
    mana: u64,
    native_tokens: BTreeSet<NativeToken>,
    account_id: AccountId,
    state_index: Option<u32>,
    state_metadata: Vec<u8>,
    foundry_counter: Option<u32>,
    unlock_conditions: BTreeSet<UnlockCondition>,
    features: BTreeSet<Feature>,
    immutable_features: BTreeSet<Feature>,
}

impl AccountOutputBuilder {
    /// Creates an [`AccountOutputBuilder`] with a provided amount.
    pub fn new_with_amount(amount: u64, account_id: AccountId) -> Self {
        Self::new(OutputBuilderAmount::Amount(amount), account_id)
    }

    /// Creates an [`AccountOutputBuilder`] with a provided rent structure.
    /// The amount will be set to the minimum storage deposit.
    pub fn new_with_minimum_storage_deposit(rent_structure: RentStructure, account_id: AccountId) -> Self {
        Self::new(OutputBuilderAmount::MinimumStorageDeposit(rent_structure), account_id)
    }

    fn new(amount: OutputBuilderAmount, account_id: AccountId) -> Self {
        Self {
            amount,
            mana: Default::default(),
            native_tokens: BTreeSet::new(),
            account_id,
            state_index: None,
            state_metadata: Vec::new(),
            foundry_counter: None,
            unlock_conditions: BTreeSet::new(),
            features: BTreeSet::new(),
            immutable_features: BTreeSet::new(),
        }
    }

    /// Sets the amount to the provided value.
    #[inline(always)]
    pub fn with_amount(mut self, amount: u64) -> Self {
        self.amount = OutputBuilderAmount::Amount(amount);
        self
    }

    /// Sets the amount to the minimum storage deposit.
    #[inline(always)]
    pub fn with_minimum_storage_deposit(mut self, rent_structure: RentStructure) -> Self {
        self.amount = OutputBuilderAmount::MinimumStorageDeposit(rent_structure);
        self
    }

    /// Sets the mana to the provided value.
    #[inline(always)]
    pub fn with_mana(mut self, mana: u64) -> Self {
        self.mana = mana;
        self
    }

    ///
    #[inline(always)]
    pub fn add_native_token(mut self, native_token: NativeToken) -> Self {
        self.native_tokens.insert(native_token);
        self
    }

    ///
    #[inline(always)]
    pub fn with_native_tokens(mut self, native_tokens: impl IntoIterator<Item = NativeToken>) -> Self {
        self.native_tokens = native_tokens.into_iter().collect();
        self
    }

    /// Sets the account ID to the provided value.
    #[inline(always)]
    pub fn with_account_id(mut self, account_id: AccountId) -> Self {
        self.account_id = account_id;
        self
    }

    ///
    #[inline(always)]
    pub fn with_state_index(mut self, state_index: impl Into<Option<u32>>) -> Self {
        self.state_index = state_index.into();
        self
    }

    ///
    #[inline(always)]
    pub fn with_state_metadata(mut self, state_metadata: impl Into<Vec<u8>>) -> Self {
        self.state_metadata = state_metadata.into();
        self
    }

    ///
    #[inline(always)]
    pub fn with_foundry_counter(mut self, foundry_counter: impl Into<Option<u32>>) -> Self {
        self.foundry_counter = foundry_counter.into();
        self
    }

    /// Adds an [`UnlockCondition`] to the builder, if one does not already exist of that type.
    #[inline(always)]
    pub fn add_unlock_condition(mut self, unlock_condition: impl Into<UnlockCondition>) -> Self {
        self.unlock_conditions.insert(unlock_condition.into());
        self
    }

    /// Sets the [`UnlockConditions`]s in the builder, overwriting any existing values.
    #[inline(always)]
    pub fn with_unlock_conditions(
        mut self,
        unlock_conditions: impl IntoIterator<Item = impl Into<UnlockCondition>>,
    ) -> Self {
        self.unlock_conditions = unlock_conditions.into_iter().map(Into::into).collect();
        self
    }

    /// Replaces an [`UnlockCondition`] of the builder with a new one, or adds it.
    pub fn replace_unlock_condition(mut self, unlock_condition: impl Into<UnlockCondition>) -> Self {
        self.unlock_conditions.replace(unlock_condition.into());
        self
    }

    /// Clears all [`UnlockConditions`]s from the builder.
    #[inline(always)]
    pub fn clear_unlock_conditions(mut self) -> Self {
        self.unlock_conditions.clear();
        self
    }

    /// Adds a [`Feature`] to the builder, if one does not already exist of that type.
    #[inline(always)]
    pub fn add_feature(mut self, feature: impl Into<Feature>) -> Self {
        self.features.insert(feature.into());
        self
    }

    /// Sets the [`Feature`]s in the builder, overwriting any existing values.
    #[inline(always)]
    pub fn with_features(mut self, features: impl IntoIterator<Item = impl Into<Feature>>) -> Self {
        self.features = features.into_iter().map(Into::into).collect();
        self
    }

    /// Replaces a [`Feature`] of the builder with a new one, or adds it.
    pub fn replace_feature(mut self, feature: impl Into<Feature>) -> Self {
        self.features.replace(feature.into());
        self
    }

    /// Clears all [`Feature`]s from the builder.
    #[inline(always)]
    pub fn clear_features(mut self) -> Self {
        self.features.clear();
        self
    }

    /// Adds an immutable [`Feature`] to the builder, if one does not already exist of that type.
    #[inline(always)]
    pub fn add_immutable_feature(mut self, immutable_feature: impl Into<Feature>) -> Self {
        self.immutable_features.insert(immutable_feature.into());
        self
    }

    /// Sets the immutable [`Feature`]s in the builder, overwriting any existing values.
    #[inline(always)]
    pub fn with_immutable_features(mut self, immutable_features: impl IntoIterator<Item = impl Into<Feature>>) -> Self {
        self.immutable_features = immutable_features.into_iter().map(Into::into).collect();
        self
    }

    /// Replaces an immutable [`Feature`] of the builder with a new one, or adds it.
    pub fn replace_immutable_feature(mut self, immutable_feature: impl Into<Feature>) -> Self {
        self.immutable_features.replace(immutable_feature.into());
        self
    }

    /// Clears all immutable [`Feature`]s from the builder.
    #[inline(always)]
    pub fn clear_immutable_features(mut self) -> Self {
        self.immutable_features.clear();
        self
    }

    ///
    pub fn finish(self) -> Result<AccountOutput, Error> {
        let state_index = self.state_index.unwrap_or(0);
        let foundry_counter = self.foundry_counter.unwrap_or(0);

        let state_metadata = self
            .state_metadata
            .into_boxed_slice()
            .try_into()
            .map_err(Error::InvalidStateMetadataLength)?;

        verify_index_counter(&self.account_id, state_index, foundry_counter)?;

        let unlock_conditions = UnlockConditions::from_set(self.unlock_conditions)?;

        verify_unlock_conditions(&unlock_conditions, &self.account_id)?;

        let features = Features::from_set(self.features)?;

        verify_allowed_features(&features, AccountOutput::ALLOWED_FEATURES)?;

        let immutable_features = Features::from_set(self.immutable_features)?;

        verify_allowed_features(&immutable_features, AccountOutput::ALLOWED_IMMUTABLE_FEATURES)?;

        let mut output = AccountOutput {
            amount: 1,
            mana: self.mana,
            native_tokens: NativeTokens::from_set(self.native_tokens)?,
            account_id: self.account_id,
            state_index,
            state_metadata,
            foundry_counter,
            unlock_conditions,
            features,
            immutable_features,
        };

        output.amount = match self.amount {
            OutputBuilderAmount::Amount(amount) => amount,
            OutputBuilderAmount::MinimumStorageDeposit(rent_structure) => {
                Output::Account(output.clone()).rent_cost(&rent_structure)
            }
        };

        Ok(output)
    }

    ///
    pub fn finish_with_params<'a>(
        self,
        params: impl Into<ValidationParams<'a>> + Send,
    ) -> Result<AccountOutput, Error> {
        let output = self.finish()?;

        if let Some(token_supply) = params.into().token_supply() {
            verify_output_amount(&output.amount, &token_supply)?;
        }

        Ok(output)
    }

    /// Finishes the [`AccountOutputBuilder`] into an [`Output`].
    pub fn finish_output<'a>(self, params: impl Into<ValidationParams<'a>> + Send) -> Result<Output, Error> {
        Ok(Output::Account(self.finish_with_params(params)?))
    }
}

impl From<&AccountOutput> for AccountOutputBuilder {
    fn from(output: &AccountOutput) -> Self {
        Self {
            amount: OutputBuilderAmount::Amount(output.amount),
            mana: output.mana,
            native_tokens: output.native_tokens.iter().copied().collect(),
            account_id: output.account_id,
            state_index: Some(output.state_index),
            state_metadata: output.state_metadata.to_vec(),
            foundry_counter: Some(output.foundry_counter),
            unlock_conditions: output.unlock_conditions.iter().cloned().collect(),
            features: output.features.iter().cloned().collect(),
            immutable_features: output.immutable_features.iter().cloned().collect(),
        }
    }
}

pub(crate) type StateMetadataLength = BoundedU16<0, { AccountOutput::STATE_METADATA_LENGTH_MAX }>;

/// Describes an account in the ledger that can be controlled by the state and governance controllers.
#[derive(Clone, Debug, Eq, PartialEq, Ord, PartialOrd, Hash)]
pub struct AccountOutput {
    // Amount of IOTA tokens held by the output.
    amount: u64,
    mana: u64,
    // Native tokens held by the output.
    native_tokens: NativeTokens,
    // Unique identifier of the account.
    account_id: AccountId,
    // A counter that must increase by 1 every time the account is state transitioned.
    state_index: u32,
    // Metadata that can only be changed by the state controller.
    state_metadata: BoxedSlicePrefix<u8, StateMetadataLength>,
    // A counter that denotes the number of foundries created by this account.
    foundry_counter: u32,
    unlock_conditions: UnlockConditions,
    //
    features: Features,
    //
    immutable_features: Features,
}

impl AccountOutput {
    /// The [`Output`](crate::types::block::output::Output) kind of an [`AccountOutput`].
    pub const KIND: u8 = 4;
    /// Maximum possible length in bytes of the state metadata.
    pub const STATE_METADATA_LENGTH_MAX: u16 = 8192;
    /// The set of allowed [`UnlockCondition`]s for an [`AccountOutput`].
    pub const ALLOWED_UNLOCK_CONDITIONS: UnlockConditionFlags =
        UnlockConditionFlags::STATE_CONTROLLER_ADDRESS.union(UnlockConditionFlags::GOVERNOR_ADDRESS);
    /// The set of allowed [`Feature`]s for an [`AccountOutput`].
    pub const ALLOWED_FEATURES: FeatureFlags = FeatureFlags::SENDER.union(FeatureFlags::METADATA);
    /// The set of allowed immutable [`Feature`]s for an [`AccountOutput`].
    pub const ALLOWED_IMMUTABLE_FEATURES: FeatureFlags = FeatureFlags::ISSUER.union(FeatureFlags::METADATA);

    /// Creates a new [`AccountOutputBuilder`] with a provided amount.
    #[inline(always)]
    pub fn build_with_amount(amount: u64, account_id: AccountId) -> AccountOutputBuilder {
        AccountOutputBuilder::new_with_amount(amount, account_id)
    }

    /// Creates a new [`AccountOutputBuilder`] with a provided rent structure.
    /// The amount will be set to the minimum storage deposit.
    #[inline(always)]
    pub fn build_with_minimum_storage_deposit(
        rent_structure: RentStructure,
        account_id: AccountId,
    ) -> AccountOutputBuilder {
        AccountOutputBuilder::new_with_minimum_storage_deposit(rent_structure, account_id)
    }

    ///
    #[inline(always)]
    pub fn amount(&self) -> u64 {
        self.amount
    }

    #[inline(always)]
    pub fn mana(&self) -> u64 {
        self.mana
    }

    ///
    #[inline(always)]
    pub fn native_tokens(&self) -> &NativeTokens {
        &self.native_tokens
    }

    ///
    #[inline(always)]
    pub fn account_id(&self) -> &AccountId {
        &self.account_id
    }

    /// Returns the account ID if not null, or creates it from the output ID.
    #[inline(always)]
    pub fn account_id_non_null(&self, output_id: &OutputId) -> AccountId {
        self.account_id.or_from_output_id(output_id)
    }

    ///
    #[inline(always)]
    pub fn state_index(&self) -> u32 {
        self.state_index
    }

    ///
    #[inline(always)]
    pub fn state_metadata(&self) -> &[u8] {
        &self.state_metadata
    }

    ///
    #[inline(always)]
    pub fn foundry_counter(&self) -> u32 {
        self.foundry_counter
    }

    ///
    #[inline(always)]
    pub fn unlock_conditions(&self) -> &UnlockConditions {
        &self.unlock_conditions
    }

    ///
    #[inline(always)]
    pub fn features(&self) -> &Features {
        &self.features
    }

    ///
    #[inline(always)]
    pub fn immutable_features(&self) -> &Features {
        &self.immutable_features
    }

    ///
    #[inline(always)]
    pub fn state_controller_address(&self) -> &Address {
        // An AccountOutput must have a StateControllerAddressUnlockCondition.
        self.unlock_conditions
            .state_controller_address()
            .map(|unlock_condition| unlock_condition.address())
            .unwrap()
    }

    ///
    #[inline(always)]
    pub fn governor_address(&self) -> &Address {
        // An AccountOutput must have a GovernorAddressUnlockCondition.
        self.unlock_conditions
            .governor_address()
            .map(|unlock_condition| unlock_condition.address())
            .unwrap()
    }

    ///
    #[inline(always)]
    pub fn chain_id(&self) -> ChainId {
        ChainId::Account(self.account_id)
    }

    /// Returns the account address for this output.
    pub fn account_address(&self, output_id: &OutputId) -> AccountAddress {
        AccountAddress::new(self.account_id_non_null(output_id))
    }

    ///
    pub fn unlock(
        &self,
        output_id: &OutputId,
        unlock: &Unlock,
        inputs: &[(&OutputId, &Output)],
        context: &mut ValidationContext<'_>,
    ) -> Result<(), ConflictReason> {
        let account_id = if self.account_id().is_null() {
            AccountId::from(output_id)
        } else {
            *self.account_id()
        };
        let next_state = context.output_chains.get(&ChainId::from(account_id));

        match next_state {
            Some(Output::Account(next_state)) => {
                if self.state_index() == next_state.state_index() {
                    self.governor_address().unlock(unlock, inputs, context)?;
                } else {
                    self.state_controller_address().unlock(unlock, inputs, context)?;
                    // Only a state transition can be used to consider the account address for output unlocks and
                    // sender/issuer validations.
                    context
                        .unlocked_addresses
                        .insert(Address::from(AccountAddress::from(account_id)));
                }
            }
            None => self.governor_address().unlock(unlock, inputs, context)?,
            // The next state can only be an account output since it is identified by an account chain identifier.
            Some(_) => unreachable!(),
        };

        Ok(())
    }

    // Transition, just without full ValidationContext
    pub(crate) fn transition_inner(
        current_state: &Self,
        next_state: &Self,
        input_chains: &HashMap<ChainId, &Output>,
        outputs: &[Output],
    ) -> Result<(), StateTransitionError> {
        if current_state.immutable_features != next_state.immutable_features {
            return Err(StateTransitionError::MutatedImmutableField);
        }

        if next_state.state_index == current_state.state_index + 1 {
            // State transition.
            if current_state.state_controller_address() != next_state.state_controller_address()
                || current_state.governor_address() != next_state.governor_address()
                || current_state.features.metadata() != next_state.features.metadata()
            {
                return Err(StateTransitionError::MutatedFieldWithoutRights);
            }

            let created_foundries = outputs.iter().filter_map(|output| {
                if let Output::Foundry(foundry) = output {
                    if foundry.account_address().account_id() == &next_state.account_id
                        && !input_chains.contains_key(&foundry.chain_id())
                    {
                        Some(foundry)
                    } else {
                        None
                    }
                } else {
                    None
                }
            });

            let mut created_foundries_count = 0;

            for foundry in created_foundries {
                created_foundries_count += 1;

                if foundry.serial_number() != current_state.foundry_counter + created_foundries_count {
                    return Err(StateTransitionError::UnsortedCreatedFoundries);
                }
            }

            if current_state.foundry_counter + created_foundries_count != next_state.foundry_counter {
                return Err(StateTransitionError::InconsistentCreatedFoundriesCount);
            }
        } else if next_state.state_index == current_state.state_index {
            // Governance transition.
            if current_state.amount != next_state.amount
                || current_state.native_tokens != next_state.native_tokens
                || current_state.state_metadata != next_state.state_metadata
                || current_state.foundry_counter != next_state.foundry_counter
            {
                return Err(StateTransitionError::MutatedFieldWithoutRights);
            }
        } else {
            return Err(StateTransitionError::UnsupportedStateIndexOperation {
                current_state: current_state.state_index,
                next_state: next_state.state_index,
            });
        }

        Ok(())
    }
}

impl StateTransitionVerifier for AccountOutput {
    fn creation(next_state: &Self, context: &ValidationContext<'_>) -> Result<(), StateTransitionError> {
        if !next_state.account_id.is_null() {
            return Err(StateTransitionError::NonZeroCreatedId);
        }

        if let Some(issuer) = next_state.immutable_features().issuer() {
            if !context.unlocked_addresses.contains(issuer.address()) {
                return Err(StateTransitionError::IssuerNotUnlocked);
            }
        }

        Ok(())
    }

    fn transition(
        current_state: &Self,
        next_state: &Self,
        context: &ValidationContext<'_>,
    ) -> Result<(), StateTransitionError> {
        Self::transition_inner(
            current_state,
            next_state,
            &context.input_chains,
            context.essence.outputs(),
        )
    }

    fn destruction(_current_state: &Self, _context: &ValidationContext<'_>) -> Result<(), StateTransitionError> {
        Ok(())
    }
}

impl Packable for AccountOutput {
    type UnpackError = Error;
    type UnpackVisitor = ProtocolParameters;

    fn pack<P: Packer>(&self, packer: &mut P) -> Result<(), P::Error> {
        self.amount.pack(packer)?;
        self.mana.pack(packer)?;
        self.native_tokens.pack(packer)?;
        self.account_id.pack(packer)?;
        self.state_index.pack(packer)?;
        self.state_metadata.pack(packer)?;
        self.foundry_counter.pack(packer)?;
        self.unlock_conditions.pack(packer)?;
        self.features.pack(packer)?;
        self.immutable_features.pack(packer)?;

        Ok(())
    }

    fn unpack<U: Unpacker, const VERIFY: bool>(
        unpacker: &mut U,
        visitor: &Self::UnpackVisitor,
    ) -> Result<Self, UnpackError<Self::UnpackError, U::Error>> {
        let amount = u64::unpack::<_, VERIFY>(unpacker, &()).coerce()?;

        verify_output_amount_packable::<VERIFY>(&amount, visitor).map_err(UnpackError::Packable)?;

        let mana = u64::unpack::<_, VERIFY>(unpacker, &()).coerce()?;

        let native_tokens = NativeTokens::unpack::<_, VERIFY>(unpacker, &())?;
        let account_id = AccountId::unpack::<_, VERIFY>(unpacker, &()).coerce()?;
        let state_index = u32::unpack::<_, VERIFY>(unpacker, &()).coerce()?;
        let state_metadata = BoxedSlicePrefix::<u8, StateMetadataLength>::unpack::<_, VERIFY>(unpacker, &())
            .map_packable_err(|err| Error::InvalidStateMetadataLength(err.into_prefix_err().into()))?;

        let foundry_counter = u32::unpack::<_, VERIFY>(unpacker, &()).coerce()?;

        if VERIFY {
            verify_index_counter(&account_id, state_index, foundry_counter).map_err(UnpackError::Packable)?;
        }

        let unlock_conditions = UnlockConditions::unpack::<_, VERIFY>(unpacker, visitor)?;

        if VERIFY {
            verify_unlock_conditions(&unlock_conditions, &account_id).map_err(UnpackError::Packable)?;
        }

        let features = Features::unpack::<_, VERIFY>(unpacker, &())?;

        if VERIFY {
            verify_allowed_features(&features, Self::ALLOWED_FEATURES).map_err(UnpackError::Packable)?;
        }

        let immutable_features = Features::unpack::<_, VERIFY>(unpacker, &())?;

        if VERIFY {
            verify_allowed_features(&immutable_features, Self::ALLOWED_IMMUTABLE_FEATURES)
                .map_err(UnpackError::Packable)?;
        }

        Ok(Self {
            amount,
            mana,
            native_tokens,
            account_id,
            state_index,
            state_metadata,
            foundry_counter,
            unlock_conditions,
            features,
            immutable_features,
        })
    }
}

#[inline]
fn verify_index_counter(account_id: &AccountId, state_index: u32, foundry_counter: u32) -> Result<(), Error> {
    if account_id.is_null() && (state_index != 0 || foundry_counter != 0) {
        Err(Error::NonZeroStateIndexOrFoundryCounter)
    } else {
        Ok(())
    }
}

fn verify_unlock_conditions(unlock_conditions: &UnlockConditions, account_id: &AccountId) -> Result<(), Error> {
    if let Some(unlock_condition) = unlock_conditions.state_controller_address() {
        if let Address::Account(account_address) = unlock_condition.address() {
            if account_address.account_id() == account_id {
                return Err(Error::SelfControlledAccountOutput(*account_id));
            }
        }
    } else {
        return Err(Error::MissingStateControllerUnlockCondition);
    }

    if let Some(unlock_condition) = unlock_conditions.governor_address() {
        if let Address::Account(account_address) = unlock_condition.address() {
            if account_address.account_id() == account_id {
                return Err(Error::SelfControlledAccountOutput(*account_id));
            }
        }
    } else {
        return Err(Error::MissingGovernorUnlockCondition);
    }

    verify_allowed_unlock_conditions(unlock_conditions, AccountOutput::ALLOWED_UNLOCK_CONDITIONS)
}

pub(crate) mod dto {
    use alloc::boxed::Box;

    use serde::{Deserialize, Serialize};

    use super::*;
    use crate::{
        types::{
            block::{output::unlock_condition::dto::UnlockConditionDto, Error},
            TryFromDto,
        },
        utils::serde::{prefix_hex_bytes, string},
    };

    /// Describes an account in the ledger that can be controlled by the state and governance controllers.
    #[derive(Clone, Debug, Eq, PartialEq, Serialize, Deserialize)]
    #[serde(rename_all = "camelCase")]
    pub struct AccountOutputDto {
        #[serde(rename = "type")]
        pub kind: u8,
        // Amount of IOTA tokens held by the output.
<<<<<<< HEAD
        #[serde(with = "string")]
        pub amount: u64,
=======
        pub amount: String,
        #[serde(with = "crate::utils::serde::string")]
        pub mana: u64,
>>>>>>> 0725245f
        // Native tokens held by the output.
        #[serde(skip_serializing_if = "Vec::is_empty", default)]
        pub native_tokens: Vec<NativeToken>,
        // Unique identifier of the account.
        pub account_id: AccountId,
        // A counter that must increase by 1 every time the account is state transitioned.
        pub state_index: u32,
        // Metadata that can only be changed by the state controller.
        #[serde(skip_serializing_if = "<[_]>::is_empty", default, with = "prefix_hex_bytes")]
        pub state_metadata: Box<[u8]>,
        // A counter that denotes the number of foundries created by this account.
        pub foundry_counter: u32,
        //
        pub unlock_conditions: Vec<UnlockConditionDto>,
        //
        #[serde(skip_serializing_if = "Vec::is_empty", default)]
        pub features: Vec<Feature>,
        //
        #[serde(skip_serializing_if = "Vec::is_empty", default)]
        pub immutable_features: Vec<Feature>,
    }

    impl From<&AccountOutput> for AccountOutputDto {
        fn from(value: &AccountOutput) -> Self {
            Self {
                kind: AccountOutput::KIND,
<<<<<<< HEAD
                amount: value.amount(),
=======
                amount: value.amount().to_string(),
                mana: value.mana(),
>>>>>>> 0725245f
                native_tokens: value.native_tokens().to_vec(),
                account_id: *value.account_id(),
                state_index: value.state_index(),
                state_metadata: value.state_metadata().into(),
                foundry_counter: value.foundry_counter(),
                unlock_conditions: value.unlock_conditions().iter().map(Into::into).collect::<_>(),
                features: value.features().to_vec(),
                immutable_features: value.immutable_features().to_vec(),
            }
        }
    }

    impl TryFromDto for AccountOutput {
        type Dto = AccountOutputDto;
        type Error = Error;

        fn try_from_dto_with_params_inner(dto: Self::Dto, params: ValidationParams<'_>) -> Result<Self, Self::Error> {
<<<<<<< HEAD
            let mut builder = AccountOutputBuilder::new_with_amount(dto.amount, dto.account_id);
=======
            let mut builder = AccountOutputBuilder::new_with_amount(
                dto.amount.parse::<u64>().map_err(|_| Error::InvalidField("amount"))?,
                dto.account_id,
            )
            .with_mana(dto.mana);
>>>>>>> 0725245f

            builder = builder.with_state_index(dto.state_index);

            if !dto.state_metadata.is_empty() {
                builder = builder.with_state_metadata(dto.state_metadata);
            }

            builder = builder.with_foundry_counter(dto.foundry_counter);

            for t in dto.native_tokens {
                builder = builder.add_native_token(t);
            }

            for b in dto.features {
                builder = builder.add_feature(b);
            }

            for b in dto.immutable_features {
                builder = builder.add_immutable_feature(b);
            }

            for u in dto.unlock_conditions {
                builder = builder.add_unlock_condition(UnlockCondition::try_from_dto_with_params(u, &params)?);
            }

            builder.finish_with_params(params)
        }
    }

    impl AccountOutput {
        #[allow(clippy::too_many_arguments)]
        pub fn try_from_dtos<'a>(
<<<<<<< HEAD
            amount: OutputBuilderAmount,
=======
            amount: OutputBuilderAmountDto,
            mana: u64,
>>>>>>> 0725245f
            native_tokens: Option<Vec<NativeToken>>,
            account_id: &AccountId,
            state_index: Option<u32>,
            state_metadata: Option<Vec<u8>>,
            foundry_counter: Option<u32>,
            unlock_conditions: Vec<UnlockConditionDto>,
            features: Option<Vec<Feature>>,
            immutable_features: Option<Vec<Feature>>,
            params: impl Into<ValidationParams<'a>> + Send,
        ) -> Result<Self, Error> {
            let params = params.into();
            let mut builder = match amount {
                OutputBuilderAmount::Amount(amount) => AccountOutputBuilder::new_with_amount(amount, *account_id),
                OutputBuilderAmount::MinimumStorageDeposit(rent_structure) => {
                    AccountOutputBuilder::new_with_minimum_storage_deposit(rent_structure, *account_id)
                }
            }
            .with_mana(mana);

            if let Some(native_tokens) = native_tokens {
                builder = builder.with_native_tokens(native_tokens);
            }

            if let Some(state_index) = state_index {
                builder = builder.with_state_index(state_index);
            }

            if let Some(state_metadata) = state_metadata {
                builder = builder.with_state_metadata(state_metadata);
            }

            if let Some(foundry_counter) = foundry_counter {
                builder = builder.with_foundry_counter(foundry_counter);
            }

            let unlock_conditions = unlock_conditions
                .into_iter()
                .map(|u| UnlockCondition::try_from_dto_with_params(u, &params))
                .collect::<Result<Vec<UnlockCondition>, Error>>()?;
            builder = builder.with_unlock_conditions(unlock_conditions);

            if let Some(features) = features {
                builder = builder.with_features(features);
            }

            if let Some(immutable_features) = immutable_features {
                builder = builder.with_immutable_features(immutable_features);
            }

            builder.finish_with_params(params)
        }
    }
}

#[cfg(test)]
mod tests {
    use packable::PackableExt;

    use super::*;
    use crate::types::{
        block::{
            address::AccountAddress,
            output::{dto::OutputDto, FoundryId, SimpleTokenScheme, TokenId},
            protocol::protocol_parameters,
            rand::{
                address::rand_account_address,
                output::{
                    feature::{rand_allowed_features, rand_issuer_feature, rand_metadata_feature, rand_sender_feature},
                    rand_account_id, rand_account_output,
                    unlock_condition::{
                        rand_governor_address_unlock_condition_different_from,
                        rand_state_controller_address_unlock_condition_different_from,
                    },
                },
            },
        },
        TryFromDto,
    };

    #[test]
    fn builder() {
        let protocol_parameters = protocol_parameters();
        let account_id = rand_account_id();
        let foundry_id = FoundryId::build(&AccountAddress::from(account_id), 0, SimpleTokenScheme::KIND);
        let gov_address_1 = rand_governor_address_unlock_condition_different_from(&account_id);
        let gov_address_2 = rand_governor_address_unlock_condition_different_from(&account_id);
        let state_address_1 = rand_state_controller_address_unlock_condition_different_from(&account_id);
        let state_address_2 = rand_state_controller_address_unlock_condition_different_from(&account_id);
        let sender_1 = rand_sender_feature();
        let sender_2 = rand_sender_feature();
        let issuer_1 = rand_issuer_feature();
        let issuer_2 = rand_issuer_feature();

        let mut builder = AccountOutput::build_with_amount(0, account_id)
            .add_native_token(NativeToken::new(TokenId::from(foundry_id), 1000).unwrap())
            .add_unlock_condition(gov_address_1)
            .add_unlock_condition(state_address_1)
            .add_feature(sender_1)
            .replace_feature(sender_2)
            .replace_immutable_feature(issuer_1)
            .add_immutable_feature(issuer_2);

        let output = builder.clone().finish().unwrap();
        assert_eq!(output.unlock_conditions().governor_address(), Some(&gov_address_1));
        assert_eq!(
            output.unlock_conditions().state_controller_address(),
            Some(&state_address_1)
        );
        assert_eq!(output.features().sender(), Some(&sender_2));
        assert_eq!(output.immutable_features().issuer(), Some(&issuer_1));

        builder = builder
            .clear_unlock_conditions()
            .clear_features()
            .clear_immutable_features()
            .replace_unlock_condition(gov_address_2)
            .replace_unlock_condition(state_address_2);
        let output = builder.clone().finish().unwrap();
        assert_eq!(output.unlock_conditions().governor_address(), Some(&gov_address_2));
        assert_eq!(
            output.unlock_conditions().state_controller_address(),
            Some(&state_address_2)
        );
        assert!(output.features().is_empty());
        assert!(output.immutable_features().is_empty());

        let metadata = rand_metadata_feature();

        let output = builder
            .with_minimum_storage_deposit(*protocol_parameters.rent_structure())
            .add_unlock_condition(rand_state_controller_address_unlock_condition_different_from(
                &account_id,
            ))
            .add_unlock_condition(rand_governor_address_unlock_condition_different_from(&account_id))
            .with_features([Feature::from(metadata.clone()), sender_1.into()])
            .with_immutable_features([Feature::from(metadata.clone()), issuer_1.into()])
            .finish_with_params(ValidationParams::default().with_protocol_parameters(protocol_parameters.clone()))
            .unwrap();

        assert_eq!(
            output.amount(),
            Output::Account(output.clone()).rent_cost(protocol_parameters.rent_structure())
        );
        assert_eq!(output.features().metadata(), Some(&metadata));
        assert_eq!(output.features().sender(), Some(&sender_1));
        assert_eq!(output.immutable_features().metadata(), Some(&metadata));
        assert_eq!(output.immutable_features().issuer(), Some(&issuer_1));
    }

    #[test]
    fn pack_unpack() {
        let protocol_parameters = protocol_parameters();
        let output = rand_account_output(protocol_parameters.token_supply());
        let bytes = output.pack_to_vec();
        let output_unpacked = AccountOutput::unpack_verified(bytes, &protocol_parameters).unwrap();
        assert_eq!(output, output_unpacked);
    }

    #[test]
    fn to_from_dto() {
        let protocol_parameters = protocol_parameters();
        let output = rand_account_output(protocol_parameters.token_supply());
        let dto = OutputDto::Account((&output).into());
        let output_unver = Output::try_from_dto(dto.clone()).unwrap();
        assert_eq!(&output, output_unver.as_account());
        let output_ver = Output::try_from_dto_with_params(dto, &protocol_parameters).unwrap();
        assert_eq!(&output, output_ver.as_account());

        let output_split = AccountOutput::try_from_dtos(
<<<<<<< HEAD
            OutputBuilderAmount::Amount(output.amount()),
=======
            OutputBuilderAmountDto::Amount(output.amount().to_string()),
            output.mana(),
>>>>>>> 0725245f
            Some(output.native_tokens().to_vec()),
            output.account_id(),
            output.state_index().into(),
            output.state_metadata().to_owned().into(),
            output.foundry_counter().into(),
            output.unlock_conditions().iter().map(Into::into).collect(),
            Some(output.features().to_vec()),
            Some(output.immutable_features().to_vec()),
            &protocol_parameters,
        )
        .unwrap();
        assert_eq!(output, output_split);

        let account_id = rand_account_id();
        let foundry_id = FoundryId::build(&rand_account_address(), 0, SimpleTokenScheme::KIND);
        let gov_address = rand_governor_address_unlock_condition_different_from(&account_id);
        let state_address = rand_state_controller_address_unlock_condition_different_from(&account_id);

        let test_split_dto = |builder: AccountOutputBuilder| {
            let output_split = AccountOutput::try_from_dtos(
<<<<<<< HEAD
                builder.amount,
=======
                (&builder.amount).into(),
                builder.mana,
>>>>>>> 0725245f
                Some(builder.native_tokens.iter().copied().collect()),
                &builder.account_id,
                builder.state_index,
                builder.state_metadata.to_owned().into(),
                builder.foundry_counter,
                builder.unlock_conditions.iter().map(Into::into).collect(),
                Some(builder.features.iter().cloned().collect()),
                Some(builder.immutable_features.iter().cloned().collect()),
                &protocol_parameters,
            )
            .unwrap();
            assert_eq!(builder.finish_with_params(&protocol_parameters).unwrap(), output_split);
        };

        let builder = AccountOutput::build_with_amount(100, account_id)
            .add_native_token(NativeToken::new(TokenId::from(foundry_id), 1000).unwrap())
            .add_unlock_condition(gov_address)
            .add_unlock_condition(state_address)
            .with_features(rand_allowed_features(AccountOutput::ALLOWED_FEATURES))
            .with_immutable_features(rand_allowed_features(AccountOutput::ALLOWED_IMMUTABLE_FEATURES));
        test_split_dto(builder);

        let builder =
            AccountOutput::build_with_minimum_storage_deposit(*protocol_parameters.rent_structure(), account_id)
                .add_native_token(NativeToken::new(TokenId::from(foundry_id), 1000).unwrap())
                .add_unlock_condition(gov_address)
                .add_unlock_condition(state_address)
                .with_features(rand_allowed_features(AccountOutput::ALLOWED_FEATURES))
                .with_immutable_features(rand_allowed_features(AccountOutput::ALLOWED_IMMUTABLE_FEATURES));
        test_split_dto(builder);
    }
}<|MERGE_RESOLUTION|>--- conflicted
+++ resolved
@@ -754,14 +754,10 @@
         #[serde(rename = "type")]
         pub kind: u8,
         // Amount of IOTA tokens held by the output.
-<<<<<<< HEAD
         #[serde(with = "string")]
         pub amount: u64,
-=======
-        pub amount: String,
         #[serde(with = "crate::utils::serde::string")]
         pub mana: u64,
->>>>>>> 0725245f
         // Native tokens held by the output.
         #[serde(skip_serializing_if = "Vec::is_empty", default)]
         pub native_tokens: Vec<NativeToken>,
@@ -788,12 +784,8 @@
         fn from(value: &AccountOutput) -> Self {
             Self {
                 kind: AccountOutput::KIND,
-<<<<<<< HEAD
                 amount: value.amount(),
-=======
-                amount: value.amount().to_string(),
                 mana: value.mana(),
->>>>>>> 0725245f
                 native_tokens: value.native_tokens().to_vec(),
                 account_id: *value.account_id(),
                 state_index: value.state_index(),
@@ -811,35 +803,14 @@
         type Error = Error;
 
         fn try_from_dto_with_params_inner(dto: Self::Dto, params: ValidationParams<'_>) -> Result<Self, Self::Error> {
-<<<<<<< HEAD
-            let mut builder = AccountOutputBuilder::new_with_amount(dto.amount, dto.account_id);
-=======
-            let mut builder = AccountOutputBuilder::new_with_amount(
-                dto.amount.parse::<u64>().map_err(|_| Error::InvalidField("amount"))?,
-                dto.account_id,
-            )
-            .with_mana(dto.mana);
->>>>>>> 0725245f
-
-            builder = builder.with_state_index(dto.state_index);
-
-            if !dto.state_metadata.is_empty() {
-                builder = builder.with_state_metadata(dto.state_metadata);
-            }
-
-            builder = builder.with_foundry_counter(dto.foundry_counter);
-
-            for t in dto.native_tokens {
-                builder = builder.add_native_token(t);
-            }
-
-            for b in dto.features {
-                builder = builder.add_feature(b);
-            }
-
-            for b in dto.immutable_features {
-                builder = builder.add_immutable_feature(b);
-            }
+            let mut builder = AccountOutputBuilder::new_with_amount(dto.amount, dto.account_id)
+                .with_mana(dto.mana)
+                .with_state_index(dto.state_index)
+                .with_foundry_counter(dto.foundry_counter)
+                .with_native_tokens(dto.native_tokens)
+                .with_features(dto.features)
+                .with_immutable_features(dto.immutable_features)
+                .with_state_metadata(dto.state_metadata);
 
             for u in dto.unlock_conditions {
                 builder = builder.add_unlock_condition(UnlockCondition::try_from_dto_with_params(u, &params)?);
@@ -852,12 +823,8 @@
     impl AccountOutput {
         #[allow(clippy::too_many_arguments)]
         pub fn try_from_dtos<'a>(
-<<<<<<< HEAD
             amount: OutputBuilderAmount,
-=======
-            amount: OutputBuilderAmountDto,
             mana: u64,
->>>>>>> 0725245f
             native_tokens: Option<Vec<NativeToken>>,
             account_id: &AccountId,
             state_index: Option<u32>,
@@ -1027,12 +994,8 @@
         assert_eq!(&output, output_ver.as_account());
 
         let output_split = AccountOutput::try_from_dtos(
-<<<<<<< HEAD
             OutputBuilderAmount::Amount(output.amount()),
-=======
-            OutputBuilderAmountDto::Amount(output.amount().to_string()),
             output.mana(),
->>>>>>> 0725245f
             Some(output.native_tokens().to_vec()),
             output.account_id(),
             output.state_index().into(),
@@ -1053,12 +1016,8 @@
 
         let test_split_dto = |builder: AccountOutputBuilder| {
             let output_split = AccountOutput::try_from_dtos(
-<<<<<<< HEAD
                 builder.amount,
-=======
-                (&builder.amount).into(),
                 builder.mana,
->>>>>>> 0725245f
                 Some(builder.native_tokens.iter().copied().collect()),
                 &builder.account_id,
                 builder.state_index,
