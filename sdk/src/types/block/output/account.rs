--- conflicted
+++ resolved
@@ -15,17 +15,12 @@
     address::{AccountAddress, Address},
     output::{
         feature::{verify_allowed_features, Feature, FeatureFlags, Features},
-<<<<<<< HEAD
-        unlock_condition::{verify_allowed_unlock_conditions, UnlockCondition, UnlockConditionFlags, UnlockConditions},
-        BasicOutput, ChainId, MinimumOutputAmount, Output, OutputBuilderAmount, OutputId, StorageScore,
-        StorageScoreParameters,
-=======
         unlock_condition::{
             verify_allowed_unlock_conditions, verify_restricted_addresses, UnlockCondition, UnlockConditionFlags,
             UnlockConditions,
         },
-        ChainId, MinimumOutputAmount, Output, OutputBuilderAmount, OutputId, StorageScore, StorageScoreParameters,
->>>>>>> 019d3487
+        BasicOutput, ChainId, MinimumOutputAmount, Output, OutputBuilderAmount, OutputId, StorageScore,
+        StorageScoreParameters,
     },
     protocol::{ProtocolParameters, WorkScore, WorkScoreParameters},
     semantic::StateTransitionError,
