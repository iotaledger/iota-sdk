--- conflicted
+++ resolved
@@ -11,24 +11,6 @@
     Packable, PackableExt,
 };
 
-<<<<<<< HEAD
-use crate::types::{
-    block::{
-        address::{AccountAddress, Address},
-        output::{
-            feature::{verify_allowed_features, Feature, FeatureFlags, Features},
-            unlock_condition::{
-                verify_allowed_unlock_conditions, UnlockCondition, UnlockConditionFlags, UnlockConditions,
-            },
-            verify_output_amount_min, verify_output_amount_packable, ChainId, NativeToken, NativeTokens, Output,
-            OutputBuilderAmount, OutputId, Rent, RentStructure, StateTransitionError, StateTransitionVerifier,
-        },
-        payload::signed_transaction::TransactionCapabilityFlag,
-        protocol::{ProtocolParameters, WorkScore, WorkScoreParameters},
-        semantic::{SemanticValidationContext, TransactionFailureReason},
-        unlock::Unlock,
-        Error,
-=======
 use crate::types::block::{
     address::{AccountAddress, Address},
     output::{
@@ -36,10 +18,9 @@
         unlock_condition::{verify_allowed_unlock_conditions, UnlockCondition, UnlockConditionFlags, UnlockConditions},
         ChainId, MinimumOutputAmount, Output, OutputBuilderAmount, OutputId, StateTransitionError,
         StateTransitionVerifier, StorageScore, StorageScoreParameters,
->>>>>>> 51d6e8e1
     },
     payload::signed_transaction::TransactionCapabilityFlag,
-    protocol::ProtocolParameters,
+    protocol::{ProtocolParameters, WorkScore, WorkScoreParameters},
     semantic::{SemanticValidationContext, TransactionFailureReason},
     unlock::Unlock,
     Error,
@@ -510,17 +491,14 @@
     }
 }
 
-<<<<<<< HEAD
 impl WorkScore for AccountOutput {
     fn work_score(&self, work_score_params: WorkScoreParameters) -> u32 {
-        let native_tokens_score = self.native_tokens().work_score(work_score_params);
         let features_score = self.features().work_score(work_score_params);
         let immutable_features_score = self.immutable_features().work_score(work_score_params);
-        work_score_params.output() + native_tokens_score + features_score + immutable_features_score
-    }
-}
-
-=======
+        work_score_params.output() + features_score + immutable_features_score
+    }
+}
+
 impl StorageScore for AccountOutput {
     fn storage_score(&self, params: StorageScoreParameters) -> u64 {
         params.output_offset()
@@ -534,7 +512,6 @@
 
 impl MinimumOutputAmount for AccountOutput {}
 
->>>>>>> 51d6e8e1
 impl Packable for AccountOutput {
     type UnpackError = Error;
     type UnpackVisitor = ProtocolParameters;
