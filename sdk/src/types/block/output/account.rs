// Copyright 2021 IOTA Stiftung
// SPDX-License-Identifier: Apache-2.0

use alloc::collections::BTreeSet;

use hashbrown::HashMap;
use packable::{
    error::{UnpackError, UnpackErrorExt},
    packer::Packer,
    unpacker::Unpacker,
    Packable, PackableExt,
};

use crate::types::block::{
    address::{AccountAddress, Address},
    output::{
        feature::{verify_allowed_features, Feature, FeatureFlags, Features},
        unlock_condition::{verify_allowed_unlock_conditions, UnlockCondition, UnlockConditionFlags, UnlockConditions},
        ChainId, MinimumOutputAmount, NativeToken, NativeTokens, Output, OutputBuilderAmount, OutputId,
        StateTransitionError, StateTransitionVerifier, StorageScore, StorageScoreParameters,
    },
    payload::signed_transaction::TransactionCapabilityFlag,
    protocol::ProtocolParameters,
    semantic::{SemanticValidationContext, TransactionFailureReason},
    unlock::Unlock,
    Error,
};

crate::impl_id!(
    /// A unique identifier of an account.
    pub AccountId {
        pub const LENGTH: usize = 32;
    }
);

impl From<&OutputId> for AccountId {
    fn from(output_id: &OutputId) -> Self {
        Self::from(output_id.hash())
    }
}

impl AccountId {
    ///
    pub fn or_from_output_id(self, output_id: &OutputId) -> Self {
        if self.is_null() { Self::from(output_id) } else { self }
    }
}

impl From<AccountId> for Address {
    fn from(value: AccountId) -> Self {
        Self::Account(AccountAddress::new(value))
    }
}

///
#[derive(Clone)]
#[must_use]
pub struct AccountOutputBuilder {
    amount: OutputBuilderAmount,
    mana: u64,
    native_tokens: BTreeSet<NativeToken>,
    account_id: AccountId,
    foundry_counter: Option<u32>,
    unlock_conditions: BTreeSet<UnlockCondition>,
    features: BTreeSet<Feature>,
    immutable_features: BTreeSet<Feature>,
}

impl AccountOutputBuilder {
    /// Creates an [`AccountOutputBuilder`] with a provided amount.
    pub fn new_with_amount(amount: u64, account_id: AccountId) -> Self {
        Self::new(OutputBuilderAmount::Amount(amount), account_id)
    }

    /// Creates an [`AccountOutputBuilder`] with provided storage score parameters.
    /// The amount will be set to the minimum required amount of the resulting output.
    pub fn new_with_minimum_amount(params: StorageScoreParameters, account_id: AccountId) -> Self {
        Self::new(OutputBuilderAmount::MinimumAmount(params), account_id)
    }

    fn new(amount: OutputBuilderAmount, account_id: AccountId) -> Self {
        Self {
            amount,
            mana: Default::default(),
            native_tokens: BTreeSet::new(),
            account_id,
            foundry_counter: None,
            unlock_conditions: BTreeSet::new(),
            features: BTreeSet::new(),
            immutable_features: BTreeSet::new(),
        }
    }

    /// Sets the amount to the provided value.
    #[inline(always)]
    pub fn with_amount(mut self, amount: u64) -> Self {
        self.amount = OutputBuilderAmount::Amount(amount);
        self
    }

    /// Sets the amount to the minimum required amount.
    #[inline(always)]
    pub fn with_minimum_amount(mut self, params: StorageScoreParameters) -> Self {
        self.amount = OutputBuilderAmount::MinimumAmount(params);
        self
    }

    /// Sets the mana to the provided value.
    #[inline(always)]
    pub fn with_mana(mut self, mana: u64) -> Self {
        self.mana = mana;
        self
    }

    ///
    #[inline(always)]
    pub fn add_native_token(mut self, native_token: NativeToken) -> Self {
        self.native_tokens.insert(native_token);
        self
    }

    ///
    #[inline(always)]
    pub fn with_native_tokens(mut self, native_tokens: impl IntoIterator<Item = NativeToken>) -> Self {
        self.native_tokens = native_tokens.into_iter().collect();
        self
    }

    /// Sets the account ID to the provided value.
    #[inline(always)]
    pub fn with_account_id(mut self, account_id: AccountId) -> Self {
        self.account_id = account_id;
        self
    }

    ///
    #[inline(always)]
    pub fn with_foundry_counter(mut self, foundry_counter: impl Into<Option<u32>>) -> Self {
        self.foundry_counter = foundry_counter.into();
        self
    }

    /// Adds an [`UnlockCondition`] to the builder, if one does not already exist of that type.
    #[inline(always)]
    pub fn add_unlock_condition(mut self, unlock_condition: impl Into<UnlockCondition>) -> Self {
        self.unlock_conditions.insert(unlock_condition.into());
        self
    }

    /// Sets the [`UnlockConditions`]s in the builder, overwriting any existing values.
    #[inline(always)]
    pub fn with_unlock_conditions(
        mut self,
        unlock_conditions: impl IntoIterator<Item = impl Into<UnlockCondition>>,
    ) -> Self {
        self.unlock_conditions = unlock_conditions.into_iter().map(Into::into).collect();
        self
    }

    /// Replaces an [`UnlockCondition`] of the builder with a new one, or adds it.
    pub fn replace_unlock_condition(mut self, unlock_condition: impl Into<UnlockCondition>) -> Self {
        self.unlock_conditions.replace(unlock_condition.into());
        self
    }

    /// Clears all [`UnlockConditions`]s from the builder.
    #[inline(always)]
    pub fn clear_unlock_conditions(mut self) -> Self {
        self.unlock_conditions.clear();
        self
    }

    /// Adds a [`Feature`] to the builder, if one does not already exist of that type.
    #[inline(always)]
    pub fn add_feature(mut self, feature: impl Into<Feature>) -> Self {
        self.features.insert(feature.into());
        self
    }

    /// Sets the [`Feature`]s in the builder, overwriting any existing values.
    #[inline(always)]
    pub fn with_features(mut self, features: impl IntoIterator<Item = impl Into<Feature>>) -> Self {
        self.features = features.into_iter().map(Into::into).collect();
        self
    }

    /// Replaces a [`Feature`] of the builder with a new one, or adds it.
    pub fn replace_feature(mut self, feature: impl Into<Feature>) -> Self {
        self.features.replace(feature.into());
        self
    }

    /// Clears all [`Feature`]s from the builder.
    #[inline(always)]
    pub fn clear_features(mut self) -> Self {
        self.features.clear();
        self
    }

    /// Adds an immutable [`Feature`] to the builder, if one does not already exist of that type.
    #[inline(always)]
    pub fn add_immutable_feature(mut self, immutable_feature: impl Into<Feature>) -> Self {
        self.immutable_features.insert(immutable_feature.into());
        self
    }

    /// Sets the immutable [`Feature`]s in the builder, overwriting any existing values.
    #[inline(always)]
    pub fn with_immutable_features(mut self, immutable_features: impl IntoIterator<Item = impl Into<Feature>>) -> Self {
        self.immutable_features = immutable_features.into_iter().map(Into::into).collect();
        self
    }

    /// Replaces an immutable [`Feature`] of the builder with a new one, or adds it.
    pub fn replace_immutable_feature(mut self, immutable_feature: impl Into<Feature>) -> Self {
        self.immutable_features.replace(immutable_feature.into());
        self
    }

    /// Clears all immutable [`Feature`]s from the builder.
    #[inline(always)]
    pub fn clear_immutable_features(mut self) -> Self {
        self.immutable_features.clear();
        self
    }

    ///
    pub fn finish(self) -> Result<AccountOutput, Error> {
        let foundry_counter = self.foundry_counter.unwrap_or(0);

        verify_index_counter(&self.account_id, foundry_counter)?;

        let unlock_conditions = UnlockConditions::from_set(self.unlock_conditions)?;

        verify_unlock_conditions(&unlock_conditions, &self.account_id)?;

        let features = Features::from_set(self.features)?;

        verify_allowed_features(&features, AccountOutput::ALLOWED_FEATURES)?;

        let immutable_features = Features::from_set(self.immutable_features)?;

        verify_allowed_features(&immutable_features, AccountOutput::ALLOWED_IMMUTABLE_FEATURES)?;

        let mut output = AccountOutput {
            amount: 0,
            mana: self.mana,
            native_tokens: NativeTokens::from_set(self.native_tokens)?,
            account_id: self.account_id,
            foundry_counter,
            unlock_conditions,
            features,
            immutable_features,
        };

        output.amount = match self.amount {
            OutputBuilderAmount::Amount(amount) => amount,
            OutputBuilderAmount::MinimumAmount(params) => output.minimum_amount(params),
        };

        Ok(output)
    }

    /// Finishes the [`AccountOutputBuilder`] into an [`Output`].
    pub fn finish_output(self) -> Result<Output, Error> {
        Ok(Output::Account(self.finish()?))
    }
}

impl From<&AccountOutput> for AccountOutputBuilder {
    fn from(output: &AccountOutput) -> Self {
        Self {
            amount: OutputBuilderAmount::Amount(output.amount),
            mana: output.mana,
            native_tokens: output.native_tokens.iter().copied().collect(),
            account_id: output.account_id,
            foundry_counter: Some(output.foundry_counter),
            unlock_conditions: output.unlock_conditions.iter().cloned().collect(),
            features: output.features.iter().cloned().collect(),
            immutable_features: output.immutable_features.iter().cloned().collect(),
        }
    }
}

/// Describes an account in the ledger that can be controlled by the state and governance controllers.
#[derive(Clone, Debug, Eq, PartialEq, Ord, PartialOrd, Hash)]
pub struct AccountOutput {
    // Amount of IOTA coins held by the output.
    amount: u64,
    mana: u64,
    // Native tokens held by the output.
    native_tokens: NativeTokens,
    // Unique identifier of the account.
    account_id: AccountId,
    // A counter that denotes the number of foundries created by this account.
    foundry_counter: u32,
    unlock_conditions: UnlockConditions,
    //
    features: Features,
    //
    immutable_features: Features,
}

impl AccountOutput {
    /// The [`Output`](crate::types::block::output::Output) kind of an [`AccountOutput`].
    pub const KIND: u8 = 1;
    /// The set of allowed [`UnlockCondition`]s for an [`AccountOutput`].
    pub const ALLOWED_UNLOCK_CONDITIONS: UnlockConditionFlags = UnlockConditionFlags::ADDRESS;
    /// The set of allowed [`Feature`]s for an [`AccountOutput`].
    pub const ALLOWED_FEATURES: FeatureFlags = FeatureFlags::SENDER.union(FeatureFlags::METADATA);
    /// The set of allowed immutable [`Feature`]s for an [`AccountOutput`].
    pub const ALLOWED_IMMUTABLE_FEATURES: FeatureFlags = FeatureFlags::ISSUER.union(FeatureFlags::METADATA);

    /// Creates a new [`AccountOutputBuilder`] with a provided amount.
    #[inline(always)]
    pub fn build_with_amount(amount: u64, account_id: AccountId) -> AccountOutputBuilder {
        AccountOutputBuilder::new_with_amount(amount, account_id)
    }

    /// Creates a new [`AccountOutputBuilder`] with provided storage score parameters.
    /// The amount will be set to the minimum required amount.
    #[inline(always)]
    pub fn build_with_minimum_amount(params: StorageScoreParameters, account_id: AccountId) -> AccountOutputBuilder {
        AccountOutputBuilder::new_with_minimum_amount(params, account_id)
    }

    ///
    #[inline(always)]
    pub fn amount(&self) -> u64 {
        self.amount
    }

    #[inline(always)]
    pub fn mana(&self) -> u64 {
        self.mana
    }

    ///
    #[inline(always)]
    pub fn native_tokens(&self) -> &NativeTokens {
        &self.native_tokens
    }

    ///
    #[inline(always)]
    pub fn account_id(&self) -> &AccountId {
        &self.account_id
    }

    /// Returns the account ID if not null, or creates it from the output ID.
    #[inline(always)]
    pub fn account_id_non_null(&self, output_id: &OutputId) -> AccountId {
        self.account_id.or_from_output_id(output_id)
    }

    ///
    #[inline(always)]
    pub fn foundry_counter(&self) -> u32 {
        self.foundry_counter
    }

    ///
    #[inline(always)]
    pub fn unlock_conditions(&self) -> &UnlockConditions {
        &self.unlock_conditions
    }

    ///
    #[inline(always)]
    pub fn features(&self) -> &Features {
        &self.features
    }

    ///
    #[inline(always)]
    pub fn immutable_features(&self) -> &Features {
        &self.immutable_features
    }

    ///
    #[inline(always)]
    pub fn address(&self) -> &Address {
        // An AccountOutput must have an AddressUnlockCondition.
        self.unlock_conditions
            .address()
            .map(|unlock_condition| unlock_condition.address())
            .unwrap()
    }

    ///
    #[inline(always)]
    pub fn chain_id(&self) -> ChainId {
        ChainId::Account(self.account_id)
    }

    /// Returns the account address for this output.
    pub fn account_address(&self, output_id: &OutputId) -> AccountAddress {
        AccountAddress::new(self.account_id_non_null(output_id))
    }

    ///
    pub fn unlock(
        &self,
        output_id: &OutputId,
        unlock: &Unlock,
        context: &mut SemanticValidationContext<'_>,
    ) -> Result<(), TransactionFailureReason> {
        self.unlock_conditions()
            .locked_address(self.address(), context.transaction.creation_slot())
            .unlock(unlock, context)?;

        let account_id = if self.account_id().is_null() {
            AccountId::from(output_id)
        } else {
            *self.account_id()
        };

        context
            .unlocked_addresses
            .insert(Address::from(AccountAddress::from(account_id)));

        Ok(())
    }

    // Transition, just without full SemanticValidationContext
    pub(crate) fn transition_inner(
        current_state: &Self,
        next_state: &Self,
        input_chains: &HashMap<ChainId, &Output>,
        outputs: &[Output],
    ) -> Result<(), StateTransitionError> {
        if current_state.immutable_features != next_state.immutable_features {
            return Err(StateTransitionError::MutatedImmutableField);
        }

        // TODO update when TIP is updated
        // // Governance transition.
        // if current_state.amount != next_state.amount
        //     || current_state.native_tokens != next_state.native_tokens
        //     || current_state.foundry_counter != next_state.foundry_counter
        // {
        //     return Err(StateTransitionError::MutatedFieldWithoutRights);
        // }

        // // State transition.
        // if current_state.features.metadata() != next_state.features.metadata() {
        //     return Err(StateTransitionError::MutatedFieldWithoutRights);
        // }

        let created_foundries = outputs.iter().filter_map(|output| {
            if let Output::Foundry(foundry) = output {
                if foundry.account_address().account_id() == &next_state.account_id
                    && !input_chains.contains_key(&foundry.chain_id())
                {
                    Some(foundry)
                } else {
                    None
                }
            } else {
                None
            }
        });

        let mut created_foundries_count = 0;

        for foundry in created_foundries {
            created_foundries_count += 1;

            if foundry.serial_number() != current_state.foundry_counter + created_foundries_count {
                return Err(StateTransitionError::UnsortedCreatedFoundries);
            }
        }

        if current_state.foundry_counter + created_foundries_count != next_state.foundry_counter {
            return Err(StateTransitionError::InconsistentCreatedFoundriesCount);
        }

        Ok(())
    }
}

impl StateTransitionVerifier for AccountOutput {
    fn creation(next_state: &Self, context: &SemanticValidationContext<'_>) -> Result<(), StateTransitionError> {
        if !next_state.account_id.is_null() {
            return Err(StateTransitionError::NonZeroCreatedId);
        }

        if let Some(issuer) = next_state.immutable_features().issuer() {
            if !context.unlocked_addresses.contains(issuer.address()) {
                return Err(StateTransitionError::IssuerNotUnlocked);
            }
        }

        Ok(())
    }

    fn transition(
        current_state: &Self,
        next_state: &Self,
        context: &SemanticValidationContext<'_>,
    ) -> Result<(), StateTransitionError> {
        Self::transition_inner(
            current_state,
            next_state,
            &context.input_chains,
            context.transaction.outputs(),
        )
    }

    fn destruction(_current_state: &Self, context: &SemanticValidationContext<'_>) -> Result<(), StateTransitionError> {
        if !context
            .transaction
            .has_capability(TransactionCapabilityFlag::DestroyAccountOutputs)
        {
            return Err(TransactionFailureReason::TransactionCapabilityAccountDestructionNotAllowed)?;
        }
        Ok(())
    }
}

impl StorageScore for AccountOutput {
    fn storage_score(&self, params: StorageScoreParameters) -> u64 {
        params.output_offset()
            // Type byte
            + (1 + self.packed_len() as u64) * params.data_factor() as u64
            + self.unlock_conditions.storage_score(params)
            + self.features.storage_score(params)
            + self.immutable_features.storage_score(params)
    }
}

impl MinimumOutputAmount for AccountOutput {}

impl Packable for AccountOutput {
    type UnpackError = Error;
    type UnpackVisitor = ProtocolParameters;

    fn pack<P: Packer>(&self, packer: &mut P) -> Result<(), P::Error> {
        self.amount.pack(packer)?;
        self.mana.pack(packer)?;
        self.native_tokens.pack(packer)?;
        self.account_id.pack(packer)?;
        self.foundry_counter.pack(packer)?;
        self.unlock_conditions.pack(packer)?;
        self.features.pack(packer)?;
        self.immutable_features.pack(packer)?;

        Ok(())
    }

    fn unpack<U: Unpacker, const VERIFY: bool>(
        unpacker: &mut U,
        visitor: &Self::UnpackVisitor,
    ) -> Result<Self, UnpackError<Self::UnpackError, U::Error>> {
        let amount = u64::unpack::<_, VERIFY>(unpacker, &()).coerce()?;

        let mana = u64::unpack::<_, VERIFY>(unpacker, &()).coerce()?;

        let native_tokens = NativeTokens::unpack::<_, VERIFY>(unpacker, &())?;
        let account_id = AccountId::unpack::<_, VERIFY>(unpacker, &()).coerce()?;

        let foundry_counter = u32::unpack::<_, VERIFY>(unpacker, &()).coerce()?;

        if VERIFY {
            verify_index_counter(&account_id, foundry_counter).map_err(UnpackError::Packable)?;
        }

        let unlock_conditions = UnlockConditions::unpack::<_, VERIFY>(unpacker, visitor)?;

        if VERIFY {
            verify_unlock_conditions(&unlock_conditions, &account_id).map_err(UnpackError::Packable)?;
        }

        let features = Features::unpack::<_, VERIFY>(unpacker, &())?;

        if VERIFY {
            verify_allowed_features(&features, Self::ALLOWED_FEATURES).map_err(UnpackError::Packable)?;
        }

        let immutable_features = Features::unpack::<_, VERIFY>(unpacker, &())?;

        if VERIFY {
            verify_allowed_features(&immutable_features, Self::ALLOWED_IMMUTABLE_FEATURES)
                .map_err(UnpackError::Packable)?;
        }

        Ok(Self {
            amount,
            mana,
            native_tokens,
            account_id,
            foundry_counter,
            unlock_conditions,
            features,
            immutable_features,
        })
    }
}

#[inline]
fn verify_index_counter(account_id: &AccountId, foundry_counter: u32) -> Result<(), Error> {
    if account_id.is_null() && foundry_counter != 0 {
        Err(Error::NonZeroStateIndexOrFoundryCounter)
    } else {
        Ok(())
    }
}

fn verify_unlock_conditions(unlock_conditions: &UnlockConditions, account_id: &AccountId) -> Result<(), Error> {
    if let Some(unlock_condition) = unlock_conditions.address() {
        if let Address::Account(account_address) = unlock_condition.address() {
            if account_address.account_id() == account_id {
                return Err(Error::SelfDepositAccount(*account_id));
            }
        }
    } else {
        return Err(Error::MissingAddressUnlockCondition);
    }

    verify_allowed_unlock_conditions(unlock_conditions, AccountOutput::ALLOWED_UNLOCK_CONDITIONS)
}

#[cfg(feature = "serde")]
pub(crate) mod dto {
    use alloc::vec::Vec;

    use serde::{Deserialize, Serialize};

    use super::*;
    use crate::{
        types::block::{output::unlock_condition::dto::UnlockConditionDto, Error},
        utils::serde::string,
    };

    /// Describes an account in the ledger that can be controlled by the state and governance controllers.
    #[derive(Clone, Debug, Eq, PartialEq, Serialize, Deserialize)]
    #[serde(rename_all = "camelCase")]
    pub struct AccountOutputDto {
        #[serde(rename = "type")]
        pub kind: u8,
        #[serde(with = "string")]
        pub amount: u64,
        #[serde(with = "string")]
        pub mana: u64,
        #[serde(skip_serializing_if = "Vec::is_empty", default)]
        pub native_tokens: Vec<NativeToken>,
        pub account_id: AccountId,
        pub foundry_counter: u32,
        pub unlock_conditions: Vec<UnlockConditionDto>,
        #[serde(skip_serializing_if = "Vec::is_empty", default)]
        pub features: Vec<Feature>,
        #[serde(skip_serializing_if = "Vec::is_empty", default)]
        pub immutable_features: Vec<Feature>,
    }

    impl From<&AccountOutput> for AccountOutputDto {
        fn from(value: &AccountOutput) -> Self {
            Self {
                kind: AccountOutput::KIND,
                amount: value.amount(),
                mana: value.mana(),
                native_tokens: value.native_tokens().to_vec(),
                account_id: *value.account_id(),
                foundry_counter: value.foundry_counter(),
                unlock_conditions: value.unlock_conditions().iter().map(Into::into).collect::<_>(),
                features: value.features().to_vec(),
                immutable_features: value.immutable_features().to_vec(),
            }
        }
    }

    impl TryFrom<AccountOutputDto> for AccountOutput {
        type Error = Error;

<<<<<<< HEAD
        fn try_from_dto_with_params_inner(dto: Self::Dto, params: &ValidationParams<'_>) -> Result<Self, Self::Error> {
=======
        fn try_from(dto: AccountOutputDto) -> Result<Self, Self::Error> {
>>>>>>> bf705a0c
            let mut builder = AccountOutputBuilder::new_with_amount(dto.amount, dto.account_id)
                .with_mana(dto.mana)
                .with_foundry_counter(dto.foundry_counter)
                .with_native_tokens(dto.native_tokens)
                .with_features(dto.features)
                .with_immutable_features(dto.immutable_features);

            for u in dto.unlock_conditions {
<<<<<<< HEAD
                builder = builder.add_unlock_condition(UnlockCondition::try_from_dto_with_params(u, params)?);
=======
                builder = builder.add_unlock_condition(UnlockCondition::from(u));
>>>>>>> bf705a0c
            }

            builder.finish()
        }
    }

    impl AccountOutput {
        #[allow(clippy::too_many_arguments)]
        pub fn try_from_dtos<'a>(
            amount: OutputBuilderAmount,
            mana: u64,
            native_tokens: Option<Vec<NativeToken>>,
            account_id: &AccountId,
            foundry_counter: Option<u32>,
            unlock_conditions: Vec<UnlockConditionDto>,
            features: Option<Vec<Feature>>,
            immutable_features: Option<Vec<Feature>>,
        ) -> Result<Self, Error> {
            let mut builder = match amount {
                OutputBuilderAmount::Amount(amount) => AccountOutputBuilder::new_with_amount(amount, *account_id),
                OutputBuilderAmount::MinimumAmount(params) => {
                    AccountOutputBuilder::new_with_minimum_amount(params, *account_id)
                }
            }
            .with_mana(mana);

            if let Some(native_tokens) = native_tokens {
                builder = builder.with_native_tokens(native_tokens);
            }

            if let Some(foundry_counter) = foundry_counter {
                builder = builder.with_foundry_counter(foundry_counter);
            }

            let unlock_conditions = unlock_conditions
                .into_iter()
                .map(UnlockCondition::from)
                .collect::<Vec<UnlockCondition>>();
            builder = builder.with_unlock_conditions(unlock_conditions);

            if let Some(features) = features {
                builder = builder.with_features(features);
            }

            if let Some(immutable_features) = immutable_features {
                builder = builder.with_immutable_features(immutable_features);
            }

            builder.finish()
        }
    }
}

#[cfg(test)]
mod tests {
    use pretty_assertions::assert_eq;

    use super::*;
    use crate::types::block::{
        output::{dto::OutputDto, FoundryId, SimpleTokenScheme, TokenId},
        protocol::protocol_parameters,
        rand::{
            address::rand_account_address,
            output::{
                feature::rand_allowed_features, rand_account_id, rand_account_output,
                unlock_condition::rand_address_unlock_condition_different_from_account_id,
            },
        },
    };

    #[test]
    fn to_from_dto() {
        let protocol_parameters = protocol_parameters();
        let output = rand_account_output(protocol_parameters.token_supply());
        let dto = OutputDto::Account((&output).into());
        let output_unver = Output::try_from(dto.clone()).unwrap();
        assert_eq!(&output, output_unver.as_account());
        let output_ver = Output::try_from(dto).unwrap();
        assert_eq!(&output, output_ver.as_account());

        let output_split = AccountOutput::try_from_dtos(
            OutputBuilderAmount::Amount(output.amount()),
            output.mana(),
            Some(output.native_tokens().to_vec()),
            output.account_id(),
            output.foundry_counter().into(),
            output.unlock_conditions().iter().map(Into::into).collect(),
            Some(output.features().to_vec()),
            Some(output.immutable_features().to_vec()),
        )
        .unwrap();
        assert_eq!(output, output_split);

        let account_id = rand_account_id();
        let foundry_id = FoundryId::build(&rand_account_address(), 0, SimpleTokenScheme::KIND);
        let address = rand_address_unlock_condition_different_from_account_id(&account_id);

        let test_split_dto = |builder: AccountOutputBuilder| {
            let output_split = AccountOutput::try_from_dtos(
                builder.amount,
                builder.mana,
                Some(builder.native_tokens.iter().copied().collect()),
                &builder.account_id,
                builder.foundry_counter,
                builder.unlock_conditions.iter().map(Into::into).collect(),
                Some(builder.features.iter().cloned().collect()),
                Some(builder.immutable_features.iter().cloned().collect()),
            )
            .unwrap();
            assert_eq!(builder.finish().unwrap(), output_split);
        };

        let builder = AccountOutput::build_with_amount(100, account_id)
            .add_native_token(NativeToken::new(TokenId::from(foundry_id), 1000).unwrap())
            .add_unlock_condition(address.clone())
            .with_features(rand_allowed_features(AccountOutput::ALLOWED_FEATURES))
            .with_immutable_features(rand_allowed_features(AccountOutput::ALLOWED_IMMUTABLE_FEATURES));
        test_split_dto(builder);

        let builder =
            AccountOutput::build_with_minimum_amount(protocol_parameters.storage_score_parameters(), account_id)
                .add_native_token(NativeToken::new(TokenId::from(foundry_id), 1000).unwrap())
                .add_unlock_condition(address)
                .with_features(rand_allowed_features(AccountOutput::ALLOWED_FEATURES))
                .with_immutable_features(rand_allowed_features(AccountOutput::ALLOWED_IMMUTABLE_FEATURES));
        test_split_dto(builder);
    }
}<|MERGE_RESOLUTION|>--- conflicted
+++ resolved
@@ -672,11 +672,7 @@
     impl TryFrom<AccountOutputDto> for AccountOutput {
         type Error = Error;
 
-<<<<<<< HEAD
-        fn try_from_dto_with_params_inner(dto: Self::Dto, params: &ValidationParams<'_>) -> Result<Self, Self::Error> {
-=======
         fn try_from(dto: AccountOutputDto) -> Result<Self, Self::Error> {
->>>>>>> bf705a0c
             let mut builder = AccountOutputBuilder::new_with_amount(dto.amount, dto.account_id)
                 .with_mana(dto.mana)
                 .with_foundry_counter(dto.foundry_counter)
@@ -685,11 +681,7 @@
                 .with_immutable_features(dto.immutable_features);
 
             for u in dto.unlock_conditions {
-<<<<<<< HEAD
-                builder = builder.add_unlock_condition(UnlockCondition::try_from_dto_with_params(u, params)?);
-=======
                 builder = builder.add_unlock_condition(UnlockCondition::from(u));
->>>>>>> bf705a0c
             }
 
             builder.finish()
