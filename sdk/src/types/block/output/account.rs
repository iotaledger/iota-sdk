// Copyright 2021 IOTA Stiftung
// SPDX-License-Identifier: Apache-2.0

use alloc::{collections::BTreeSet, vec::Vec};

use hashbrown::HashMap;
use packable::{
    bounded::BoundedU16,
    error::{UnpackError, UnpackErrorExt},
    packer::Packer,
    prefix::BoxedSlicePrefix,
    unpacker::Unpacker,
    Packable,
};

use crate::types::{
    block::{
        address::{AccountAddress, Address},
        output::{
            feature::{verify_allowed_features, Feature, FeatureFlags, Features},
            unlock_condition::{
                verify_allowed_unlock_conditions, UnlockCondition, UnlockConditionFlags, UnlockConditions,
            },
<<<<<<< HEAD
            verify_output_amount_min, verify_output_amount_packable, verify_output_amount_supply, AccountId, ChainId,
            NativeToken, NativeTokens, Output, OutputBuilderAmount, OutputId, Rent, RentBuilder, RentStructure,
            StateTransitionError, StateTransitionVerifier,
=======
            verify_output_amount_min, verify_output_amount_packable, verify_output_amount_supply, ChainId, NativeToken,
            NativeTokens, Output, OutputBuilderAmount, OutputId, Rent, RentStructure, StateTransitionError,
            StateTransitionVerifier,
>>>>>>> 1e954c40
        },
        protocol::ProtocolParameters,
        semantic::{TransactionFailureReason, ValidationContext},
        unlock::Unlock,
        Error,
    },
    ValidationParams,
};

impl_id!(pub AccountId, 32, "Unique identifier of an account, which is the BLAKE2b-256 hash of the Output ID that created it.");

#[cfg(feature = "serde")]
string_serde_impl!(AccountId);

impl From<&OutputId> for AccountId {
    fn from(output_id: &OutputId) -> Self {
        Self::from(output_id.hash())
    }
}

impl AccountId {
    ///
    pub fn or_from_output_id(self, output_id: &OutputId) -> Self {
        if self.is_null() { Self::from(output_id) } else { self }
    }
}

impl From<AccountId> for Address {
    fn from(value: AccountId) -> Self {
        Self::Account(AccountAddress::new(value))
    }
}

/// Types of account transition.
#[derive(Copy, Clone, Debug, Eq, PartialEq)]
#[cfg_attr(feature = "serde", derive(serde::Serialize, serde::Deserialize))]
pub enum AccountTransition {
    /// State transition.
    State,
    /// Governance transition.
    Governance,
}

impl AccountTransition {
    /// Checks whether the account transition is a state one.
    pub fn is_state(&self) -> bool {
        matches!(self, Self::State)
    }

    /// Checks whether the account transition is a governance one.
    pub fn is_governance(&self) -> bool {
        matches!(self, Self::Governance)
    }
}

impl core::fmt::Display for AccountTransition {
    fn fmt(&self, f: &mut core::fmt::Formatter<'_>) -> core::fmt::Result {
        match self {
            Self::State => write!(f, "state"),
            Self::Governance => write!(f, "governance"),
        }
    }
}

///
#[derive(Clone)]
#[must_use]
pub struct AccountOutputBuilder {
    amount: OutputBuilderAmount,
    mana: u64,
    native_tokens: BTreeSet<NativeToken>,
    account_id: AccountId,
    state_index: Option<u32>,
    state_metadata: Vec<u8>,
    foundry_counter: Option<u32>,
    unlock_conditions: BTreeSet<UnlockCondition>,
    features: BTreeSet<Feature>,
    immutable_features: BTreeSet<Feature>,
}

impl AccountOutputBuilder {
    /// Creates an [`AccountOutputBuilder`] with a provided amount.
    pub fn new_with_amount(amount: u64, account_id: AccountId) -> Self {
        Self::new(OutputBuilderAmount::Amount(amount), account_id)
    }

    /// Creates an [`AccountOutputBuilder`] with a provided rent structure.
    /// The amount will be set to the rent cost of the resulting output.
    pub fn new_with_minimum_amount(rent_structure: RentStructure, account_id: AccountId) -> Self {
        Self::new(OutputBuilderAmount::RentCost(rent_structure), account_id)
    }

    fn new(amount: OutputBuilderAmount, account_id: AccountId) -> Self {
        Self {
            amount,
            mana: Default::default(),
            native_tokens: BTreeSet::new(),
            account_id,
            state_index: None,
            state_metadata: Vec::new(),
            foundry_counter: None,
            unlock_conditions: BTreeSet::new(),
            features: BTreeSet::new(),
            immutable_features: BTreeSet::new(),
        }
    }

    /// Sets the amount to the provided value.
    #[inline(always)]
    pub fn with_amount(mut self, amount: u64) -> Self {
        self.amount = OutputBuilderAmount::Amount(amount);
        self
    }

    /// Sets the amount to the rent cost.
    #[inline(always)]
    pub fn with_minimum_amount(mut self, rent_structure: RentStructure) -> Self {
        self.amount = OutputBuilderAmount::RentCost(rent_structure);
        self
    }

    /// Sets the mana to the provided value.
    #[inline(always)]
    pub fn with_mana(mut self, mana: u64) -> Self {
        self.mana = mana;
        self
    }

    ///
    #[inline(always)]
    pub fn add_native_token(mut self, native_token: NativeToken) -> Self {
        self.native_tokens.insert(native_token);
        self
    }

    ///
    #[inline(always)]
    pub fn with_native_tokens(mut self, native_tokens: impl IntoIterator<Item = NativeToken>) -> Self {
        self.native_tokens = native_tokens.into_iter().collect();
        self
    }

    /// Sets the account ID to the provided value.
    #[inline(always)]
    pub fn with_account_id(mut self, account_id: AccountId) -> Self {
        self.account_id = account_id;
        self
    }

    ///
    #[inline(always)]
    pub fn with_state_index(mut self, state_index: impl Into<Option<u32>>) -> Self {
        self.state_index = state_index.into();
        self
    }

    ///
    #[inline(always)]
    pub fn with_state_metadata(mut self, state_metadata: impl Into<Vec<u8>>) -> Self {
        self.state_metadata = state_metadata.into();
        self
    }

    ///
    #[inline(always)]
    pub fn with_foundry_counter(mut self, foundry_counter: impl Into<Option<u32>>) -> Self {
        self.foundry_counter = foundry_counter.into();
        self
    }

    /// Adds an [`UnlockCondition`] to the builder, if one does not already exist of that type.
    #[inline(always)]
    pub fn add_unlock_condition(mut self, unlock_condition: impl Into<UnlockCondition>) -> Self {
        self.unlock_conditions.insert(unlock_condition.into());
        self
    }

    /// Sets the [`UnlockConditions`]s in the builder, overwriting any existing values.
    #[inline(always)]
    pub fn with_unlock_conditions(
        mut self,
        unlock_conditions: impl IntoIterator<Item = impl Into<UnlockCondition>>,
    ) -> Self {
        self.unlock_conditions = unlock_conditions.into_iter().map(Into::into).collect();
        self
    }

    /// Replaces an [`UnlockCondition`] of the builder with a new one, or adds it.
    pub fn replace_unlock_condition(mut self, unlock_condition: impl Into<UnlockCondition>) -> Self {
        self.unlock_conditions.replace(unlock_condition.into());
        self
    }

    /// Clears all [`UnlockConditions`]s from the builder.
    #[inline(always)]
    pub fn clear_unlock_conditions(mut self) -> Self {
        self.unlock_conditions.clear();
        self
    }

    /// Adds a [`Feature`] to the builder, if one does not already exist of that type.
    #[inline(always)]
    pub fn add_feature(mut self, feature: impl Into<Feature>) -> Self {
        self.features.insert(feature.into());
        self
    }

    /// Sets the [`Feature`]s in the builder, overwriting any existing values.
    #[inline(always)]
    pub fn with_features(mut self, features: impl IntoIterator<Item = impl Into<Feature>>) -> Self {
        self.features = features.into_iter().map(Into::into).collect();
        self
    }

    /// Replaces a [`Feature`] of the builder with a new one, or adds it.
    pub fn replace_feature(mut self, feature: impl Into<Feature>) -> Self {
        self.features.replace(feature.into());
        self
    }

    /// Clears all [`Feature`]s from the builder.
    #[inline(always)]
    pub fn clear_features(mut self) -> Self {
        self.features.clear();
        self
    }

    /// Adds an immutable [`Feature`] to the builder, if one does not already exist of that type.
    #[inline(always)]
    pub fn add_immutable_feature(mut self, immutable_feature: impl Into<Feature>) -> Self {
        self.immutable_features.insert(immutable_feature.into());
        self
    }

    /// Sets the immutable [`Feature`]s in the builder, overwriting any existing values.
    #[inline(always)]
    pub fn with_immutable_features(mut self, immutable_features: impl IntoIterator<Item = impl Into<Feature>>) -> Self {
        self.immutable_features = immutable_features.into_iter().map(Into::into).collect();
        self
    }

    /// Replaces an immutable [`Feature`] of the builder with a new one, or adds it.
    pub fn replace_immutable_feature(mut self, immutable_feature: impl Into<Feature>) -> Self {
        self.immutable_features.replace(immutable_feature.into());
        self
    }

    /// Clears all immutable [`Feature`]s from the builder.
    #[inline(always)]
    pub fn clear_immutable_features(mut self) -> Self {
        self.immutable_features.clear();
        self
    }

    ///
    pub fn finish(self) -> Result<AccountOutput, Error> {
        let amount = match self.amount {
            OutputBuilderAmount::Amount(amount) => amount,
            OutputBuilderAmount::RentCost(rent_structure) => self.rent_cost(rent_structure),
        };
        verify_output_amount_min(amount)?;

        let state_index = self.state_index.unwrap_or(0);
        let foundry_counter = self.foundry_counter.unwrap_or(0);

        let state_metadata = self
            .state_metadata
            .into_boxed_slice()
            .try_into()
            .map_err(Error::InvalidStateMetadataLength)?;

        verify_index_counter(&self.account_id, state_index, foundry_counter)?;

        let unlock_conditions = UnlockConditions::from_set(self.unlock_conditions)?;

        verify_unlock_conditions(&unlock_conditions, &self.account_id)?;

        let features = Features::from_set(self.features)?;

        verify_allowed_features(&features, AccountOutput::ALLOWED_FEATURES)?;

        let immutable_features = Features::from_set(self.immutable_features)?;

        verify_allowed_features(&immutable_features, AccountOutput::ALLOWED_IMMUTABLE_FEATURES)?;

        Ok(AccountOutput {
            amount,
            mana: self.mana,
            native_tokens: NativeTokens::from_set(self.native_tokens)?,
            account_id: self.account_id,
            state_index,
            state_metadata,
            foundry_counter,
            unlock_conditions,
            features,
            immutable_features,
        })
    }

    ///
    pub fn finish_with_params<'a>(
        self,
        params: impl Into<ValidationParams<'a>> + Send,
    ) -> Result<AccountOutput, Error> {
        let output = self.finish()?;

        if let Some(token_supply) = params.into().token_supply() {
            verify_output_amount_supply(output.amount, token_supply)?;
        }

        Ok(output)
    }

    /// Finishes the [`AccountOutputBuilder`] into an [`Output`].
    pub fn finish_output<'a>(self, params: impl Into<ValidationParams<'a>> + Send) -> Result<Output, Error> {
        Ok(Output::Account(self.finish_with_params(params)?))
    }
}

impl From<&AccountOutput> for AccountOutputBuilder {
    fn from(output: &AccountOutput) -> Self {
        Self {
            amount: OutputBuilderAmount::Amount(output.amount),
            mana: output.mana,
            native_tokens: output.native_tokens.iter().copied().collect(),
            account_id: output.account_id,
            state_index: Some(output.state_index),
            state_metadata: output.state_metadata.to_vec(),
            foundry_counter: Some(output.foundry_counter),
            unlock_conditions: output.unlock_conditions.iter().cloned().collect(),
            features: output.features.iter().cloned().collect(),
            immutable_features: output.immutable_features.iter().cloned().collect(),
        }
    }
}

impl Rent for AccountOutputBuilder {
    fn build_weighted_bytes(&self, builder: RentBuilder) -> RentBuilder {
        Output::byte_offset(builder)
            // Kind
            .data_field::<u8>()
            // Amount
            .data_field::<u64>()
            // Mana
            .data_field::<u64>()
            // Native Tokens
            .data_field::<u8>()
            .iter_field(&self.native_tokens)
            // State Index
            .data_field::<u32>()
            // State Metadata
            .data_field::<u16>()
            .bytes(self.state_metadata.len() as _)
            // Foundry Counter
            .data_field::<u32>()
            // Unlock Conditions
            .data_field::<u8>()
            .iter_field(&self.unlock_conditions)
            // Features
            .data_field::<u8>()
            .iter_field(&self.features)
            // Immutable Features
            .data_field::<u8>()
            .iter_field(&self.features)
    }
}

pub(crate) type StateMetadataLength = BoundedU16<0, { AccountOutput::STATE_METADATA_LENGTH_MAX }>;

/// Describes an account in the ledger that can be controlled by the state and governance controllers.
#[derive(Clone, Debug, Eq, PartialEq, Ord, PartialOrd, Hash)]
pub struct AccountOutput {
    // Amount of IOTA coins held by the output.
    amount: u64,
    mana: u64,
    // Native tokens held by the output.
    native_tokens: NativeTokens,
    // Unique identifier of the account.
    account_id: AccountId,
    // A counter that must increase by 1 every time the account is state transitioned.
    state_index: u32,
    // Metadata that can only be changed by the state controller.
    state_metadata: BoxedSlicePrefix<u8, StateMetadataLength>,
    // A counter that denotes the number of foundries created by this account.
    foundry_counter: u32,
    unlock_conditions: UnlockConditions,
    //
    features: Features,
    //
    immutable_features: Features,
}

impl AccountOutput {
    /// The [`Output`](crate::types::block::output::Output) kind of an [`AccountOutput`].
    pub const KIND: u8 = 4;
    /// Maximum possible length in bytes of the state metadata.
    pub const STATE_METADATA_LENGTH_MAX: u16 = 8192;
    /// The set of allowed [`UnlockCondition`]s for an [`AccountOutput`].
    pub const ALLOWED_UNLOCK_CONDITIONS: UnlockConditionFlags =
        UnlockConditionFlags::STATE_CONTROLLER_ADDRESS.union(UnlockConditionFlags::GOVERNOR_ADDRESS);
    /// The set of allowed [`Feature`]s for an [`AccountOutput`].
    pub const ALLOWED_FEATURES: FeatureFlags = FeatureFlags::SENDER.union(FeatureFlags::METADATA);
    /// The set of allowed immutable [`Feature`]s for an [`AccountOutput`].
    pub const ALLOWED_IMMUTABLE_FEATURES: FeatureFlags = FeatureFlags::ISSUER.union(FeatureFlags::METADATA);

    /// Creates a new [`AccountOutputBuilder`] with a provided amount.
    #[inline(always)]
    pub fn build_with_amount(amount: u64, account_id: AccountId) -> AccountOutputBuilder {
        AccountOutputBuilder::new_with_amount(amount, account_id)
    }

    /// Creates a new [`AccountOutputBuilder`] with a provided rent structure.
    /// The amount will be set to the minimum storage deposit.
    #[inline(always)]
    pub fn build_with_minimum_amount(rent_structure: RentStructure, account_id: AccountId) -> AccountOutputBuilder {
        AccountOutputBuilder::new_with_minimum_amount(rent_structure, account_id)
    }

    ///
    #[inline(always)]
    pub fn amount(&self) -> u64 {
        self.amount
    }

    #[inline(always)]
    pub fn mana(&self) -> u64 {
        self.mana
    }

    ///
    #[inline(always)]
    pub fn native_tokens(&self) -> &NativeTokens {
        &self.native_tokens
    }

    ///
    #[inline(always)]
    pub fn account_id(&self) -> &AccountId {
        &self.account_id
    }

    /// Returns the account ID if not null, or creates it from the output ID.
    #[inline(always)]
    pub fn account_id_non_null(&self, output_id: &OutputId) -> AccountId {
        self.account_id.or_from_output_id(output_id)
    }

    ///
    #[inline(always)]
    pub fn state_index(&self) -> u32 {
        self.state_index
    }

    ///
    #[inline(always)]
    pub fn state_metadata(&self) -> &[u8] {
        &self.state_metadata
    }

    ///
    #[inline(always)]
    pub fn foundry_counter(&self) -> u32 {
        self.foundry_counter
    }

    ///
    #[inline(always)]
    pub fn unlock_conditions(&self) -> &UnlockConditions {
        &self.unlock_conditions
    }

    ///
    #[inline(always)]
    pub fn features(&self) -> &Features {
        &self.features
    }

    ///
    #[inline(always)]
    pub fn immutable_features(&self) -> &Features {
        &self.immutable_features
    }

    ///
    #[inline(always)]
    pub fn state_controller_address(&self) -> &Address {
        // An AccountOutput must have a StateControllerAddressUnlockCondition.
        self.unlock_conditions
            .state_controller_address()
            .map(|unlock_condition| unlock_condition.address())
            .unwrap()
    }

    ///
    #[inline(always)]
    pub fn governor_address(&self) -> &Address {
        // An AccountOutput must have a GovernorAddressUnlockCondition.
        self.unlock_conditions
            .governor_address()
            .map(|unlock_condition| unlock_condition.address())
            .unwrap()
    }

    ///
    #[inline(always)]
    pub fn chain_id(&self) -> ChainId {
        ChainId::Account(self.account_id)
    }

    /// Returns the account address for this output.
    pub fn account_address(&self, output_id: &OutputId) -> AccountAddress {
        AccountAddress::new(self.account_id_non_null(output_id))
    }

    ///
    pub fn unlock(
        &self,
        output_id: &OutputId,
        unlock: &Unlock,
        inputs: &[(&OutputId, &Output)],
        context: &mut ValidationContext<'_>,
    ) -> Result<(), TransactionFailureReason> {
        let account_id = if self.account_id().is_null() {
            AccountId::from(output_id)
        } else {
            *self.account_id()
        };
        let next_state = context.output_chains.get(&ChainId::from(account_id));

        match next_state {
            Some(Output::Account(next_state)) => {
                if self.state_index() == next_state.state_index() {
                    self.governor_address().unlock(unlock, inputs, context)?;
                } else {
                    self.state_controller_address().unlock(unlock, inputs, context)?;
                    // Only a state transition can be used to consider the account address for output unlocks and
                    // sender/issuer validations.
                    context
                        .unlocked_addresses
                        .insert(Address::from(AccountAddress::from(account_id)));
                }
            }
            None => self.governor_address().unlock(unlock, inputs, context)?,
            // The next state can only be an account output since it is identified by an account chain identifier.
            Some(_) => unreachable!(),
        };

        Ok(())
    }

    // Transition, just without full ValidationContext
    pub(crate) fn transition_inner(
        current_state: &Self,
        next_state: &Self,
        input_chains: &HashMap<ChainId, &Output>,
        outputs: &[Output],
    ) -> Result<(), StateTransitionError> {
        if current_state.immutable_features != next_state.immutable_features {
            return Err(StateTransitionError::MutatedImmutableField);
        }

        if next_state.state_index == current_state.state_index + 1 {
            // State transition.
            if current_state.state_controller_address() != next_state.state_controller_address()
                || current_state.governor_address() != next_state.governor_address()
                || current_state.features.metadata() != next_state.features.metadata()
            {
                return Err(StateTransitionError::MutatedFieldWithoutRights);
            }

            let created_foundries = outputs.iter().filter_map(|output| {
                if let Output::Foundry(foundry) = output {
                    if foundry.account_address().account_id() == &next_state.account_id
                        && !input_chains.contains_key(&foundry.chain_id())
                    {
                        Some(foundry)
                    } else {
                        None
                    }
                } else {
                    None
                }
            });

            let mut created_foundries_count = 0;

            for foundry in created_foundries {
                created_foundries_count += 1;

                if foundry.serial_number() != current_state.foundry_counter + created_foundries_count {
                    return Err(StateTransitionError::UnsortedCreatedFoundries);
                }
            }

            if current_state.foundry_counter + created_foundries_count != next_state.foundry_counter {
                return Err(StateTransitionError::InconsistentCreatedFoundriesCount);
            }
        } else if next_state.state_index == current_state.state_index {
            // Governance transition.
            if current_state.amount != next_state.amount
                || current_state.native_tokens != next_state.native_tokens
                || current_state.state_metadata != next_state.state_metadata
                || current_state.foundry_counter != next_state.foundry_counter
            {
                return Err(StateTransitionError::MutatedFieldWithoutRights);
            }
        } else {
            return Err(StateTransitionError::UnsupportedStateIndexOperation {
                current_state: current_state.state_index,
                next_state: next_state.state_index,
            });
        }

        Ok(())
    }
}

impl StateTransitionVerifier for AccountOutput {
    fn creation(next_state: &Self, context: &ValidationContext<'_>) -> Result<(), StateTransitionError> {
        if !next_state.account_id.is_null() {
            return Err(StateTransitionError::NonZeroCreatedId);
        }

        if let Some(issuer) = next_state.immutable_features().issuer() {
            if !context.unlocked_addresses.contains(issuer.address()) {
                return Err(StateTransitionError::IssuerNotUnlocked);
            }
        }

        Ok(())
    }

    fn transition(
        current_state: &Self,
        next_state: &Self,
        context: &ValidationContext<'_>,
    ) -> Result<(), StateTransitionError> {
        Self::transition_inner(
            current_state,
            next_state,
            &context.input_chains,
            context.essence.outputs(),
        )
    }

    fn destruction(_current_state: &Self, _context: &ValidationContext<'_>) -> Result<(), StateTransitionError> {
        Ok(())
    }
}

impl Rent for AccountOutput {
    fn build_weighted_bytes(&self, builder: RentBuilder) -> RentBuilder {
        Output::byte_offset(builder)
            // Kind
            .data_field::<u8>()
            // Amount
            .data_field::<u64>()
            // Mana
            .data_field::<u64>()
            // Native Tokens
            .packable_data_field(&self.native_tokens)
            // State Index
            .data_field::<u32>()
            // State Metadata
            .packable_data_field(&self.state_metadata)
            // Foundry Counter
            .data_field::<u32>()
            // Unlock Conditions
            .packable_data_field(&self.unlock_conditions)
            // Features
            .packable_data_field(&self.features)
            // Immutable Features
            .packable_data_field(&self.immutable_features)
    }
}

impl Packable for AccountOutput {
    type UnpackError = Error;
    type UnpackVisitor = ProtocolParameters;

    fn pack<P: Packer>(&self, packer: &mut P) -> Result<(), P::Error> {
        self.amount.pack(packer)?;
        self.mana.pack(packer)?;
        self.native_tokens.pack(packer)?;
        self.account_id.pack(packer)?;
        self.state_index.pack(packer)?;
        self.state_metadata.pack(packer)?;
        self.foundry_counter.pack(packer)?;
        self.unlock_conditions.pack(packer)?;
        self.features.pack(packer)?;
        self.immutable_features.pack(packer)?;

        Ok(())
    }

    fn unpack<U: Unpacker, const VERIFY: bool>(
        unpacker: &mut U,
        visitor: &Self::UnpackVisitor,
    ) -> Result<Self, UnpackError<Self::UnpackError, U::Error>> {
        let amount = u64::unpack::<_, VERIFY>(unpacker, &()).coerce()?;

        verify_output_amount_packable::<VERIFY>(&amount, visitor).map_err(UnpackError::Packable)?;

        let mana = u64::unpack::<_, VERIFY>(unpacker, &()).coerce()?;

        let native_tokens = NativeTokens::unpack::<_, VERIFY>(unpacker, &())?;
        let account_id = AccountId::unpack::<_, VERIFY>(unpacker, &()).coerce()?;
        let state_index = u32::unpack::<_, VERIFY>(unpacker, &()).coerce()?;
        let state_metadata = BoxedSlicePrefix::<u8, StateMetadataLength>::unpack::<_, VERIFY>(unpacker, &())
            .map_packable_err(|err| Error::InvalidStateMetadataLength(err.into_prefix_err().into()))?;

        let foundry_counter = u32::unpack::<_, VERIFY>(unpacker, &()).coerce()?;

        if VERIFY {
            verify_index_counter(&account_id, state_index, foundry_counter).map_err(UnpackError::Packable)?;
        }

        let unlock_conditions = UnlockConditions::unpack::<_, VERIFY>(unpacker, visitor)?;

        if VERIFY {
            verify_unlock_conditions(&unlock_conditions, &account_id).map_err(UnpackError::Packable)?;
        }

        let features = Features::unpack::<_, VERIFY>(unpacker, &())?;

        if VERIFY {
            verify_allowed_features(&features, Self::ALLOWED_FEATURES).map_err(UnpackError::Packable)?;
        }

        let immutable_features = Features::unpack::<_, VERIFY>(unpacker, &())?;

        if VERIFY {
            verify_allowed_features(&immutable_features, Self::ALLOWED_IMMUTABLE_FEATURES)
                .map_err(UnpackError::Packable)?;
        }

        Ok(Self {
            amount,
            mana,
            native_tokens,
            account_id,
            state_index,
            state_metadata,
            foundry_counter,
            unlock_conditions,
            features,
            immutable_features,
        })
    }
}

#[inline]
fn verify_index_counter(account_id: &AccountId, state_index: u32, foundry_counter: u32) -> Result<(), Error> {
    if account_id.is_null() && (state_index != 0 || foundry_counter != 0) {
        Err(Error::NonZeroStateIndexOrFoundryCounter)
    } else {
        Ok(())
    }
}

fn verify_unlock_conditions(unlock_conditions: &UnlockConditions, account_id: &AccountId) -> Result<(), Error> {
    if let Some(unlock_condition) = unlock_conditions.state_controller_address() {
        if let Address::Account(account_address) = unlock_condition.address() {
            if account_address.account_id() == account_id {
                return Err(Error::SelfControlledAccountOutput(*account_id));
            }
        }
    } else {
        return Err(Error::MissingStateControllerUnlockCondition);
    }

    if let Some(unlock_condition) = unlock_conditions.governor_address() {
        if let Address::Account(account_address) = unlock_condition.address() {
            if account_address.account_id() == account_id {
                return Err(Error::SelfControlledAccountOutput(*account_id));
            }
        }
    } else {
        return Err(Error::MissingGovernorUnlockCondition);
    }

    verify_allowed_unlock_conditions(unlock_conditions, AccountOutput::ALLOWED_UNLOCK_CONDITIONS)
}

#[cfg(feature = "serde")]
pub(crate) mod dto {
    use alloc::boxed::Box;

    use serde::{Deserialize, Serialize};

    use super::*;
    use crate::{
        types::{
            block::{output::unlock_condition::dto::UnlockConditionDto, Error},
            TryFromDto,
        },
        utils::serde::{prefix_hex_bytes, string},
    };

    /// Describes an account in the ledger that can be controlled by the state and governance controllers.
    #[derive(Clone, Debug, Eq, PartialEq, Serialize, Deserialize)]
    #[serde(rename_all = "camelCase")]
    pub struct AccountOutputDto {
        #[serde(rename = "type")]
        pub kind: u8,
        #[serde(with = "string")]
        pub amount: u64,
        #[serde(with = "string")]
        pub mana: u64,
        #[serde(skip_serializing_if = "Vec::is_empty", default)]
        pub native_tokens: Vec<NativeToken>,
        pub account_id: AccountId,
        pub state_index: u32,
        #[serde(skip_serializing_if = "<[_]>::is_empty", default, with = "prefix_hex_bytes")]
        pub state_metadata: Box<[u8]>,
        pub foundry_counter: u32,
        pub unlock_conditions: Vec<UnlockConditionDto>,
        #[serde(skip_serializing_if = "Vec::is_empty", default)]
        pub features: Vec<Feature>,
        #[serde(skip_serializing_if = "Vec::is_empty", default)]
        pub immutable_features: Vec<Feature>,
    }

    impl From<&AccountOutput> for AccountOutputDto {
        fn from(value: &AccountOutput) -> Self {
            Self {
                kind: AccountOutput::KIND,
                amount: value.amount(),
                mana: value.mana(),
                native_tokens: value.native_tokens().to_vec(),
                account_id: *value.account_id(),
                state_index: value.state_index(),
                state_metadata: value.state_metadata().into(),
                foundry_counter: value.foundry_counter(),
                unlock_conditions: value.unlock_conditions().iter().map(Into::into).collect::<_>(),
                features: value.features().to_vec(),
                immutable_features: value.immutable_features().to_vec(),
            }
        }
    }

    impl TryFromDto for AccountOutput {
        type Dto = AccountOutputDto;
        type Error = Error;

        fn try_from_dto_with_params_inner(dto: Self::Dto, params: ValidationParams<'_>) -> Result<Self, Self::Error> {
            let mut builder = AccountOutputBuilder::new_with_amount(dto.amount, dto.account_id)
                .with_mana(dto.mana)
                .with_state_index(dto.state_index)
                .with_foundry_counter(dto.foundry_counter)
                .with_native_tokens(dto.native_tokens)
                .with_features(dto.features)
                .with_immutable_features(dto.immutable_features)
                .with_state_metadata(dto.state_metadata);

            for u in dto.unlock_conditions {
                builder = builder.add_unlock_condition(UnlockCondition::try_from_dto_with_params(u, &params)?);
            }

            builder.finish_with_params(params)
        }
    }

    impl AccountOutput {
        #[allow(clippy::too_many_arguments)]
        pub fn try_from_dtos<'a>(
            amount: OutputBuilderAmount,
            mana: u64,
            native_tokens: Option<Vec<NativeToken>>,
            account_id: &AccountId,
            state_index: Option<u32>,
            state_metadata: Option<Vec<u8>>,
            foundry_counter: Option<u32>,
            unlock_conditions: Vec<UnlockConditionDto>,
            features: Option<Vec<Feature>>,
            immutable_features: Option<Vec<Feature>>,
            params: impl Into<ValidationParams<'a>> + Send,
        ) -> Result<Self, Error> {
            let params = params.into();
            let mut builder = match amount {
                OutputBuilderAmount::Amount(amount) => AccountOutputBuilder::new_with_amount(amount, *account_id),
                OutputBuilderAmount::RentCost(rent_structure) => {
                    AccountOutputBuilder::new_with_minimum_amount(rent_structure, *account_id)
                }
            }
            .with_mana(mana);

            if let Some(native_tokens) = native_tokens {
                builder = builder.with_native_tokens(native_tokens);
            }

            if let Some(state_index) = state_index {
                builder = builder.with_state_index(state_index);
            }

            if let Some(state_metadata) = state_metadata {
                builder = builder.with_state_metadata(state_metadata);
            }

            if let Some(foundry_counter) = foundry_counter {
                builder = builder.with_foundry_counter(foundry_counter);
            }

            let unlock_conditions = unlock_conditions
                .into_iter()
                .map(|u| UnlockCondition::try_from_dto_with_params(u, &params))
                .collect::<Result<Vec<UnlockCondition>, Error>>()?;
            builder = builder.with_unlock_conditions(unlock_conditions);

            if let Some(features) = features {
                builder = builder.with_features(features);
            }

            if let Some(immutable_features) = immutable_features {
                builder = builder.with_immutable_features(immutable_features);
            }

            builder.finish_with_params(params)
        }
    }
}

#[cfg(test)]
mod tests {

    use super::*;
    use crate::types::{
        block::{
            output::{dto::OutputDto, FoundryId, SimpleTokenScheme, TokenId},
            protocol::protocol_parameters,
            rand::{
                address::rand_account_address,
                output::{
                    feature::rand_allowed_features,
                    rand_account_id, rand_account_output,
                    unlock_condition::{
                        rand_governor_address_unlock_condition_different_from,
                        rand_state_controller_address_unlock_condition_different_from,
                    },
                },
            },
        },
        TryFromDto,
    };

    #[test]
    fn to_from_dto() {
        let protocol_parameters = protocol_parameters();
        let output = rand_account_output(protocol_parameters.token_supply());
        let dto = OutputDto::Account((&output).into());
        let output_unver = Output::try_from_dto(dto.clone()).unwrap();
        assert_eq!(&output, output_unver.as_account());
        let output_ver = Output::try_from_dto_with_params(dto, &protocol_parameters).unwrap();
        assert_eq!(&output, output_ver.as_account());

        let output_split = AccountOutput::try_from_dtos(
            OutputBuilderAmount::Amount(output.amount()),
            output.mana(),
            Some(output.native_tokens().to_vec()),
            output.account_id(),
            output.state_index().into(),
            output.state_metadata().to_owned().into(),
            output.foundry_counter().into(),
            output.unlock_conditions().iter().map(Into::into).collect(),
            Some(output.features().to_vec()),
            Some(output.immutable_features().to_vec()),
            &protocol_parameters,
        )
        .unwrap();
        assert_eq!(output, output_split);

        let account_id = rand_account_id();
        let foundry_id = FoundryId::build(&rand_account_address(), 0, SimpleTokenScheme::KIND);
        let gov_address = rand_governor_address_unlock_condition_different_from(&account_id);
        let state_address = rand_state_controller_address_unlock_condition_different_from(&account_id);

        let test_split_dto = |builder: AccountOutputBuilder| {
            let output_split = AccountOutput::try_from_dtos(
                builder.amount,
                builder.mana,
                Some(builder.native_tokens.iter().copied().collect()),
                &builder.account_id,
                builder.state_index,
                builder.state_metadata.to_owned().into(),
                builder.foundry_counter,
                builder.unlock_conditions.iter().map(Into::into).collect(),
                Some(builder.features.iter().cloned().collect()),
                Some(builder.immutable_features.iter().cloned().collect()),
                &protocol_parameters,
            )
            .unwrap();
            assert_eq!(builder.finish_with_params(&protocol_parameters).unwrap(), output_split);
        };

        let builder = AccountOutput::build_with_amount(100, account_id)
            .add_native_token(NativeToken::new(TokenId::from(foundry_id), 1000).unwrap())
            .add_unlock_condition(gov_address)
            .add_unlock_condition(state_address)
            .with_features(rand_allowed_features(AccountOutput::ALLOWED_FEATURES))
            .with_immutable_features(rand_allowed_features(AccountOutput::ALLOWED_IMMUTABLE_FEATURES));
        test_split_dto(builder);

        let builder = AccountOutput::build_with_minimum_amount(protocol_parameters.rent_structure(), account_id)
            .add_native_token(NativeToken::new(TokenId::from(foundry_id), 1000).unwrap())
            .add_unlock_condition(gov_address)
            .add_unlock_condition(state_address)
            .with_features(rand_allowed_features(AccountOutput::ALLOWED_FEATURES))
            .with_immutable_features(rand_allowed_features(AccountOutput::ALLOWED_IMMUTABLE_FEATURES));
        test_split_dto(builder);
    }
}<|MERGE_RESOLUTION|>--- conflicted
+++ resolved
@@ -13,6 +13,7 @@
     Packable,
 };
 
+use super::RentBuilder;
 use crate::types::{
     block::{
         address::{AccountAddress, Address},
@@ -21,15 +22,9 @@
             unlock_condition::{
                 verify_allowed_unlock_conditions, UnlockCondition, UnlockConditionFlags, UnlockConditions,
             },
-<<<<<<< HEAD
-            verify_output_amount_min, verify_output_amount_packable, verify_output_amount_supply, AccountId, ChainId,
-            NativeToken, NativeTokens, Output, OutputBuilderAmount, OutputId, Rent, RentBuilder, RentStructure,
-            StateTransitionError, StateTransitionVerifier,
-=======
             verify_output_amount_min, verify_output_amount_packable, verify_output_amount_supply, ChainId, NativeToken,
             NativeTokens, Output, OutputBuilderAmount, OutputId, Rent, RentStructure, StateTransitionError,
             StateTransitionVerifier,
->>>>>>> 1e954c40
         },
         protocol::ProtocolParameters,
         semantic::{TransactionFailureReason, ValidationContext},
