--- conflicted
+++ resolved
@@ -234,16 +234,12 @@
 
     ///
     pub fn finish(self) -> Result<AccountOutput, Error> {
-<<<<<<< HEAD
         let amount = match self.amount {
             OutputBuilderAmount::Amount(amount) => amount,
             OutputBuilderAmount::StorageCost(params) => self.storage_cost(params),
         };
         verify_output_amount_min(amount)?;
 
-        let state_index = self.state_index.unwrap_or(0);
-=======
->>>>>>> 36375de8
         let foundry_counter = self.foundry_counter.unwrap_or(0);
 
         verify_index_counter(&self.account_id, foundry_counter)?;
@@ -305,9 +301,6 @@
             + AccountId::LENGTH
             // State Index
             + size_of::<u32>()
-            // State Metadata
-            + size_of::<u8>()
-            + self.state_metadata.len()
             // Foundry Counter
             + size_of::<u32>()
             // Unlock Conditions
@@ -569,9 +562,6 @@
             + AccountId::LENGTH
             // State Index
             + size_of::<u32>()
-            // State Metadata
-            + size_of::<u8>()
-            + self.state_metadata.len()
             // Foundry Counter
             + size_of::<u32>()
             // Unlock Conditions
