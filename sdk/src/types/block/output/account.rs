// Copyright 2021 IOTA Stiftung
// SPDX-License-Identifier: Apache-2.0

use alloc::collections::BTreeSet;

use hashbrown::HashMap;
use packable::{
    error::{UnpackError, UnpackErrorExt},
    packer::Packer,
    unpacker::Unpacker,
    Packable, PackableExt,
};

<<<<<<< HEAD
use crate::types::{
    block::{
        address::{AccountAddress, Address},
        output::{
            feature::{verify_allowed_features, Feature, FeatureFlags, Features},
            unlock_condition::{
                verify_allowed_unlock_conditions, UnlockCondition, UnlockConditionFlags, UnlockConditions,
            },
            verify_output_amount_min, verify_output_amount_packable, verify_output_amount_supply, ChainId, Output,
            OutputBuilderAmount, OutputId, Rent, RentStructure, StateTransitionError, StateTransitionVerifier,
        },
        payload::signed_transaction::TransactionCapabilityFlag,
        protocol::ProtocolParameters,
        semantic::{SemanticValidationContext, TransactionFailureReason},
        unlock::Unlock,
        Error,
=======
use crate::types::block::{
    address::{AccountAddress, Address},
    output::{
        feature::{verify_allowed_features, Feature, FeatureFlags, Features},
        unlock_condition::{verify_allowed_unlock_conditions, UnlockCondition, UnlockConditionFlags, UnlockConditions},
        ChainId, MinimumOutputAmount, NativeToken, NativeTokens, Output, OutputBuilderAmount, OutputId,
        StateTransitionError, StateTransitionVerifier, StorageScore, StorageScoreParameters,
>>>>>>> 383b8a72
    },
    payload::signed_transaction::TransactionCapabilityFlag,
    protocol::ProtocolParameters,
    semantic::{SemanticValidationContext, TransactionFailureReason},
    unlock::Unlock,
    Error,
};

crate::impl_id!(
    /// A unique identifier of an account.
    pub AccountId {
        pub const LENGTH: usize = 32;
    }
);

impl From<&OutputId> for AccountId {
    fn from(output_id: &OutputId) -> Self {
        Self::from(output_id.hash())
    }
}

impl AccountId {
    ///
    pub fn or_from_output_id(self, output_id: &OutputId) -> Self {
        if self.is_null() { Self::from(output_id) } else { self }
    }
}

impl From<AccountId> for Address {
    fn from(value: AccountId) -> Self {
        Self::Account(AccountAddress::new(value))
    }
}

///
#[derive(Clone)]
#[must_use]
pub struct AccountOutputBuilder {
    amount: OutputBuilderAmount,
    mana: u64,
    account_id: AccountId,
    foundry_counter: Option<u32>,
    unlock_conditions: BTreeSet<UnlockCondition>,
    features: BTreeSet<Feature>,
    immutable_features: BTreeSet<Feature>,
}

impl AccountOutputBuilder {
    /// Creates an [`AccountOutputBuilder`] with a provided amount.
    pub fn new_with_amount(amount: u64, account_id: AccountId) -> Self {
        Self::new(OutputBuilderAmount::Amount(amount), account_id)
    }

    /// Creates an [`AccountOutputBuilder`] with provided storage score parameters.
    /// The amount will be set to the minimum required amount of the resulting output.
    pub fn new_with_minimum_amount(params: StorageScoreParameters, account_id: AccountId) -> Self {
        Self::new(OutputBuilderAmount::MinimumAmount(params), account_id)
    }

    fn new(amount: OutputBuilderAmount, account_id: AccountId) -> Self {
        Self {
            amount,
            mana: Default::default(),
            account_id,
            foundry_counter: None,
            unlock_conditions: BTreeSet::new(),
            features: BTreeSet::new(),
            immutable_features: BTreeSet::new(),
        }
    }

    /// Sets the amount to the provided value.
    #[inline(always)]
    pub fn with_amount(mut self, amount: u64) -> Self {
        self.amount = OutputBuilderAmount::Amount(amount);
        self
    }

    /// Sets the amount to the minimum required amount.
    #[inline(always)]
    pub fn with_minimum_amount(mut self, params: StorageScoreParameters) -> Self {
        self.amount = OutputBuilderAmount::MinimumAmount(params);
        self
    }

    /// Sets the mana to the provided value.
    #[inline(always)]
    pub fn with_mana(mut self, mana: u64) -> Self {
        self.mana = mana;
        self
    }

    /// Sets the account ID to the provided value.
    #[inline(always)]
    pub fn with_account_id(mut self, account_id: AccountId) -> Self {
        self.account_id = account_id;
        self
    }

    ///
    #[inline(always)]
    pub fn with_foundry_counter(mut self, foundry_counter: impl Into<Option<u32>>) -> Self {
        self.foundry_counter = foundry_counter.into();
        self
    }

    /// Adds an [`UnlockCondition`] to the builder, if one does not already exist of that type.
    #[inline(always)]
    pub fn add_unlock_condition(mut self, unlock_condition: impl Into<UnlockCondition>) -> Self {
        self.unlock_conditions.insert(unlock_condition.into());
        self
    }

    /// Sets the [`UnlockConditions`]s in the builder, overwriting any existing values.
    #[inline(always)]
    pub fn with_unlock_conditions(
        mut self,
        unlock_conditions: impl IntoIterator<Item = impl Into<UnlockCondition>>,
    ) -> Self {
        self.unlock_conditions = unlock_conditions.into_iter().map(Into::into).collect();
        self
    }

    /// Replaces an [`UnlockCondition`] of the builder with a new one, or adds it.
    pub fn replace_unlock_condition(mut self, unlock_condition: impl Into<UnlockCondition>) -> Self {
        self.unlock_conditions.replace(unlock_condition.into());
        self
    }

    /// Clears all [`UnlockConditions`]s from the builder.
    #[inline(always)]
    pub fn clear_unlock_conditions(mut self) -> Self {
        self.unlock_conditions.clear();
        self
    }

    /// Adds a [`Feature`] to the builder, if one does not already exist of that type.
    #[inline(always)]
    pub fn add_feature(mut self, feature: impl Into<Feature>) -> Self {
        self.features.insert(feature.into());
        self
    }

    /// Sets the [`Feature`]s in the builder, overwriting any existing values.
    #[inline(always)]
    pub fn with_features(mut self, features: impl IntoIterator<Item = impl Into<Feature>>) -> Self {
        self.features = features.into_iter().map(Into::into).collect();
        self
    }

    /// Replaces a [`Feature`] of the builder with a new one, or adds it.
    pub fn replace_feature(mut self, feature: impl Into<Feature>) -> Self {
        self.features.replace(feature.into());
        self
    }

    /// Clears all [`Feature`]s from the builder.
    #[inline(always)]
    pub fn clear_features(mut self) -> Self {
        self.features.clear();
        self
    }

    /// Adds an immutable [`Feature`] to the builder, if one does not already exist of that type.
    #[inline(always)]
    pub fn add_immutable_feature(mut self, immutable_feature: impl Into<Feature>) -> Self {
        self.immutable_features.insert(immutable_feature.into());
        self
    }

    /// Sets the immutable [`Feature`]s in the builder, overwriting any existing values.
    #[inline(always)]
    pub fn with_immutable_features(mut self, immutable_features: impl IntoIterator<Item = impl Into<Feature>>) -> Self {
        self.immutable_features = immutable_features.into_iter().map(Into::into).collect();
        self
    }

    /// Replaces an immutable [`Feature`] of the builder with a new one, or adds it.
    pub fn replace_immutable_feature(mut self, immutable_feature: impl Into<Feature>) -> Self {
        self.immutable_features.replace(immutable_feature.into());
        self
    }

    /// Clears all immutable [`Feature`]s from the builder.
    #[inline(always)]
    pub fn clear_immutable_features(mut self) -> Self {
        self.immutable_features.clear();
        self
    }

    ///
    pub fn finish(self) -> Result<AccountOutput, Error> {
        let foundry_counter = self.foundry_counter.unwrap_or(0);

        verify_index_counter(&self.account_id, foundry_counter)?;

        let unlock_conditions = UnlockConditions::from_set(self.unlock_conditions)?;

        verify_unlock_conditions(&unlock_conditions, &self.account_id)?;

        let features = Features::from_set(self.features)?;

        verify_allowed_features(&features, AccountOutput::ALLOWED_FEATURES)?;

        let immutable_features = Features::from_set(self.immutable_features)?;

        verify_allowed_features(&immutable_features, AccountOutput::ALLOWED_IMMUTABLE_FEATURES)?;

        let mut output = AccountOutput {
            amount: 0,
            mana: self.mana,
            account_id: self.account_id,
            foundry_counter,
            unlock_conditions,
            features,
            immutable_features,
        };

        output.amount = match self.amount {
            OutputBuilderAmount::Amount(amount) => amount,
            OutputBuilderAmount::MinimumAmount(params) => output.minimum_amount(params),
        };

        Ok(output)
    }

    /// Finishes the [`AccountOutputBuilder`] into an [`Output`].
    pub fn finish_output(self) -> Result<Output, Error> {
        Ok(Output::Account(self.finish()?))
    }
}

impl From<&AccountOutput> for AccountOutputBuilder {
    fn from(output: &AccountOutput) -> Self {
        Self {
            amount: OutputBuilderAmount::Amount(output.amount),
            mana: output.mana,
            account_id: output.account_id,
            foundry_counter: Some(output.foundry_counter),
            unlock_conditions: output.unlock_conditions.iter().cloned().collect(),
            features: output.features.iter().cloned().collect(),
            immutable_features: output.immutable_features.iter().cloned().collect(),
        }
    }
}

/// Describes an account in the ledger that can be controlled by the state and governance controllers.
#[derive(Clone, Debug, Eq, PartialEq, Ord, PartialOrd, Hash)]
pub struct AccountOutput {
    // Amount of IOTA coins held by the output.
    amount: u64,
    mana: u64,
    // Unique identifier of the account.
    account_id: AccountId,
    // A counter that denotes the number of foundries created by this account.
    foundry_counter: u32,
    unlock_conditions: UnlockConditions,
    //
    features: Features,
    //
    immutable_features: Features,
}

impl AccountOutput {
    /// The [`Output`](crate::types::block::output::Output) kind of an [`AccountOutput`].
    pub const KIND: u8 = 1;
    /// The set of allowed [`UnlockCondition`]s for an [`AccountOutput`].
    pub const ALLOWED_UNLOCK_CONDITIONS: UnlockConditionFlags = UnlockConditionFlags::ADDRESS;
    /// The set of allowed [`Feature`]s for an [`AccountOutput`].
    pub const ALLOWED_FEATURES: FeatureFlags = FeatureFlags::SENDER.union(FeatureFlags::METADATA);
    /// The set of allowed immutable [`Feature`]s for an [`AccountOutput`].
    pub const ALLOWED_IMMUTABLE_FEATURES: FeatureFlags = FeatureFlags::ISSUER.union(FeatureFlags::METADATA);

    /// Creates a new [`AccountOutputBuilder`] with a provided amount.
    #[inline(always)]
    pub fn build_with_amount(amount: u64, account_id: AccountId) -> AccountOutputBuilder {
        AccountOutputBuilder::new_with_amount(amount, account_id)
    }

    /// Creates a new [`AccountOutputBuilder`] with provided storage score parameters.
    /// The amount will be set to the minimum required amount.
    #[inline(always)]
    pub fn build_with_minimum_amount(params: StorageScoreParameters, account_id: AccountId) -> AccountOutputBuilder {
        AccountOutputBuilder::new_with_minimum_amount(params, account_id)
    }

    ///
    #[inline(always)]
    pub fn amount(&self) -> u64 {
        self.amount
    }

    #[inline(always)]
    pub fn mana(&self) -> u64 {
        self.mana
    }

    ///
    #[inline(always)]
    pub fn account_id(&self) -> &AccountId {
        &self.account_id
    }

    /// Returns the account ID if not null, or creates it from the output ID.
    #[inline(always)]
    pub fn account_id_non_null(&self, output_id: &OutputId) -> AccountId {
        self.account_id.or_from_output_id(output_id)
    }

    ///
    #[inline(always)]
    pub fn foundry_counter(&self) -> u32 {
        self.foundry_counter
    }

    ///
    #[inline(always)]
    pub fn unlock_conditions(&self) -> &UnlockConditions {
        &self.unlock_conditions
    }

    ///
    #[inline(always)]
    pub fn features(&self) -> &Features {
        &self.features
    }

    ///
    #[inline(always)]
    pub fn immutable_features(&self) -> &Features {
        &self.immutable_features
    }

    ///
    #[inline(always)]
    pub fn address(&self) -> &Address {
        // An AccountOutput must have an AddressUnlockCondition.
        self.unlock_conditions
            .address()
            .map(|unlock_condition| unlock_condition.address())
            .unwrap()
    }

    ///
    #[inline(always)]
    pub fn chain_id(&self) -> ChainId {
        ChainId::Account(self.account_id)
    }

    /// Returns the account address for this output.
    pub fn account_address(&self, output_id: &OutputId) -> AccountAddress {
        AccountAddress::new(self.account_id_non_null(output_id))
    }

    ///
    pub fn unlock(
        &self,
        output_id: &OutputId,
        unlock: &Unlock,
        context: &mut SemanticValidationContext<'_>,
    ) -> Result<(), TransactionFailureReason> {
        self.unlock_conditions()
            .locked_address(self.address(), context.transaction.creation_slot())
            .unlock(unlock, context)?;

        let account_id = if self.account_id().is_null() {
            AccountId::from(output_id)
        } else {
            *self.account_id()
        };

        context
            .unlocked_addresses
            .insert(Address::from(AccountAddress::from(account_id)));

        Ok(())
    }

    // Transition, just without full SemanticValidationContext
    pub(crate) fn transition_inner(
        current_state: &Self,
        next_state: &Self,
        input_chains: &HashMap<ChainId, &Output>,
        outputs: &[Output],
    ) -> Result<(), StateTransitionError> {
        if current_state.immutable_features != next_state.immutable_features {
            return Err(StateTransitionError::MutatedImmutableField);
        }

        // TODO update when TIP is updated
        // // Governance transition.
        // if current_state.amount != next_state.amount
        //     || current_state.native_tokens != next_state.native_tokens
        //     || current_state.foundry_counter != next_state.foundry_counter
        // {
        //     return Err(StateTransitionError::MutatedFieldWithoutRights);
        // }

        // // State transition.
        // if current_state.features.metadata() != next_state.features.metadata() {
        //     return Err(StateTransitionError::MutatedFieldWithoutRights);
        // }

        let created_foundries = outputs.iter().filter_map(|output| {
            if let Output::Foundry(foundry) = output {
                if foundry.account_address().account_id() == &next_state.account_id
                    && !input_chains.contains_key(&foundry.chain_id())
                {
                    Some(foundry)
                } else {
                    None
                }
            } else {
                None
            }
        });

        let mut created_foundries_count = 0;

        for foundry in created_foundries {
            created_foundries_count += 1;

            if foundry.serial_number() != current_state.foundry_counter + created_foundries_count {
                return Err(StateTransitionError::UnsortedCreatedFoundries);
            }
        }

        if current_state.foundry_counter + created_foundries_count != next_state.foundry_counter {
            return Err(StateTransitionError::InconsistentCreatedFoundriesCount);
        }

        Ok(())
    }
}

impl StateTransitionVerifier for AccountOutput {
    fn creation(next_state: &Self, context: &SemanticValidationContext<'_>) -> Result<(), StateTransitionError> {
        if !next_state.account_id.is_null() {
            return Err(StateTransitionError::NonZeroCreatedId);
        }

        if let Some(issuer) = next_state.immutable_features().issuer() {
            if !context.unlocked_addresses.contains(issuer.address()) {
                return Err(StateTransitionError::IssuerNotUnlocked);
            }
        }

        Ok(())
    }

    fn transition(
        current_state: &Self,
        next_state: &Self,
        context: &SemanticValidationContext<'_>,
    ) -> Result<(), StateTransitionError> {
        Self::transition_inner(
            current_state,
            next_state,
            &context.input_chains,
            context.transaction.outputs(),
        )
    }

    fn destruction(_current_state: &Self, context: &SemanticValidationContext<'_>) -> Result<(), StateTransitionError> {
        if !context
            .transaction
            .has_capability(TransactionCapabilityFlag::DestroyAccountOutputs)
        {
            return Err(TransactionFailureReason::TransactionCapabilityAccountDestructionNotAllowed)?;
        }
        Ok(())
    }
}

impl StorageScore for AccountOutput {
    fn storage_score(&self, params: StorageScoreParameters) -> u64 {
        params.output_offset()
            // Type byte
            + (1 + self.packed_len() as u64) * params.data_factor() as u64
            + self.unlock_conditions.storage_score(params)
            + self.features.storage_score(params)
            + self.immutable_features.storage_score(params)
    }
}

impl MinimumOutputAmount for AccountOutput {}

impl Packable for AccountOutput {
    type UnpackError = Error;
    type UnpackVisitor = ProtocolParameters;

    fn pack<P: Packer>(&self, packer: &mut P) -> Result<(), P::Error> {
        self.amount.pack(packer)?;
        self.mana.pack(packer)?;
        self.account_id.pack(packer)?;
        self.foundry_counter.pack(packer)?;
        self.unlock_conditions.pack(packer)?;
        self.features.pack(packer)?;
        self.immutable_features.pack(packer)?;

        Ok(())
    }

    fn unpack<U: Unpacker, const VERIFY: bool>(
        unpacker: &mut U,
        visitor: &Self::UnpackVisitor,
    ) -> Result<Self, UnpackError<Self::UnpackError, U::Error>> {
        let amount = u64::unpack::<_, VERIFY>(unpacker, &()).coerce()?;

        let mana = u64::unpack::<_, VERIFY>(unpacker, &()).coerce()?;

        let account_id = AccountId::unpack::<_, VERIFY>(unpacker, &()).coerce()?;

        let foundry_counter = u32::unpack::<_, VERIFY>(unpacker, &()).coerce()?;

        if VERIFY {
            verify_index_counter(&account_id, foundry_counter).map_err(UnpackError::Packable)?;
        }

        let unlock_conditions = UnlockConditions::unpack::<_, VERIFY>(unpacker, visitor)?;

        if VERIFY {
            verify_unlock_conditions(&unlock_conditions, &account_id).map_err(UnpackError::Packable)?;
        }

        let features = Features::unpack::<_, VERIFY>(unpacker, &())?;

        if VERIFY {
            verify_allowed_features(&features, Self::ALLOWED_FEATURES).map_err(UnpackError::Packable)?;
        }

        let immutable_features = Features::unpack::<_, VERIFY>(unpacker, &())?;

        if VERIFY {
            verify_allowed_features(&immutable_features, Self::ALLOWED_IMMUTABLE_FEATURES)
                .map_err(UnpackError::Packable)?;
        }

        Ok(Self {
            amount,
            mana,
            account_id,
            foundry_counter,
            unlock_conditions,
            features,
            immutable_features,
        })
    }
}

#[inline]
fn verify_index_counter(account_id: &AccountId, foundry_counter: u32) -> Result<(), Error> {
    if account_id.is_null() && foundry_counter != 0 {
        Err(Error::NonZeroStateIndexOrFoundryCounter)
    } else {
        Ok(())
    }
}

fn verify_unlock_conditions(unlock_conditions: &UnlockConditions, account_id: &AccountId) -> Result<(), Error> {
    if let Some(unlock_condition) = unlock_conditions.address() {
        if let Address::Account(account_address) = unlock_condition.address() {
            if account_address.account_id() == account_id {
                return Err(Error::SelfDepositAccount(*account_id));
            }
        }
    } else {
        return Err(Error::MissingAddressUnlockCondition);
    }

    verify_allowed_unlock_conditions(unlock_conditions, AccountOutput::ALLOWED_UNLOCK_CONDITIONS)
}

#[cfg(feature = "serde")]
pub(crate) mod dto {
    use alloc::vec::Vec;

    use serde::{Deserialize, Serialize};

    use super::*;
    use crate::{
        types::block::{output::unlock_condition::dto::UnlockConditionDto, Error},
        utils::serde::string,
    };

    /// Describes an account in the ledger that can be controlled by the state and governance controllers.
    #[derive(Clone, Debug, Eq, PartialEq, Serialize, Deserialize)]
    #[serde(rename_all = "camelCase")]
    pub struct AccountOutputDto {
        #[serde(rename = "type")]
        pub kind: u8,
        #[serde(with = "string")]
        pub amount: u64,
        #[serde(with = "string")]
        pub mana: u64,
        pub account_id: AccountId,
        pub foundry_counter: u32,
        pub unlock_conditions: Vec<UnlockConditionDto>,
        #[serde(skip_serializing_if = "Vec::is_empty", default)]
        pub features: Vec<Feature>,
        #[serde(skip_serializing_if = "Vec::is_empty", default)]
        pub immutable_features: Vec<Feature>,
    }

    impl From<&AccountOutput> for AccountOutputDto {
        fn from(value: &AccountOutput) -> Self {
            Self {
                kind: AccountOutput::KIND,
                amount: value.amount(),
                mana: value.mana(),
                account_id: *value.account_id(),
                foundry_counter: value.foundry_counter(),
                unlock_conditions: value.unlock_conditions().iter().map(Into::into).collect::<_>(),
                features: value.features().to_vec(),
                immutable_features: value.immutable_features().to_vec(),
            }
        }
    }

    impl TryFrom<AccountOutputDto> for AccountOutput {
        type Error = Error;

        fn try_from(dto: AccountOutputDto) -> Result<Self, Self::Error> {
            let mut builder = AccountOutputBuilder::new_with_amount(dto.amount, dto.account_id)
                .with_mana(dto.mana)
                .with_foundry_counter(dto.foundry_counter)
                .with_features(dto.features)
                .with_immutable_features(dto.immutable_features);

            for u in dto.unlock_conditions {
                builder = builder.add_unlock_condition(UnlockCondition::from(u));
            }

            builder.finish()
        }
    }

    impl AccountOutput {
        #[allow(clippy::too_many_arguments)]
        pub fn try_from_dtos<'a>(
            amount: OutputBuilderAmount,
            mana: u64,
            account_id: &AccountId,
            foundry_counter: Option<u32>,
            unlock_conditions: Vec<UnlockConditionDto>,
            features: Option<Vec<Feature>>,
            immutable_features: Option<Vec<Feature>>,
        ) -> Result<Self, Error> {
            let mut builder = match amount {
                OutputBuilderAmount::Amount(amount) => AccountOutputBuilder::new_with_amount(amount, *account_id),
                OutputBuilderAmount::MinimumAmount(params) => {
                    AccountOutputBuilder::new_with_minimum_amount(params, *account_id)
                }
            }
            .with_mana(mana);

            if let Some(foundry_counter) = foundry_counter {
                builder = builder.with_foundry_counter(foundry_counter);
            }

            let unlock_conditions = unlock_conditions
                .into_iter()
                .map(UnlockCondition::from)
                .collect::<Vec<UnlockCondition>>();
            builder = builder.with_unlock_conditions(unlock_conditions);

            if let Some(features) = features {
                builder = builder.with_features(features);
            }

            if let Some(immutable_features) = immutable_features {
                builder = builder.with_immutable_features(immutable_features);
            }

            builder.finish()
        }
    }
}

#[cfg(test)]
mod tests {
    use pretty_assertions::assert_eq;

    use super::*;
<<<<<<< HEAD
    use crate::types::{
        block::{
            output::dto::OutputDto,
            protocol::protocol_parameters,
            rand::{
                address::rand_account_address,
                output::{
                    feature::rand_allowed_features, rand_account_id, rand_account_output,
                    unlock_condition::rand_address_unlock_condition_different_from_account_id,
                },
=======
    use crate::types::block::{
        output::{dto::OutputDto, FoundryId, SimpleTokenScheme, TokenId},
        protocol::protocol_parameters,
        rand::{
            address::rand_account_address,
            output::{
                feature::rand_allowed_features, rand_account_id, rand_account_output,
                unlock_condition::rand_address_unlock_condition_different_from_account_id,
>>>>>>> 383b8a72
            },
        },
    };

    #[test]
    fn to_from_dto() {
        let protocol_parameters = protocol_parameters();
        let output = rand_account_output(protocol_parameters.token_supply());
        let dto = OutputDto::Account((&output).into());
        let output_unver = Output::try_from(dto.clone()).unwrap();
        assert_eq!(&output, output_unver.as_account());
        let output_ver = Output::try_from(dto).unwrap();
        assert_eq!(&output, output_ver.as_account());

        let output_split = AccountOutput::try_from_dtos(
            OutputBuilderAmount::Amount(output.amount()),
            output.mana(),
            output.account_id(),
            output.foundry_counter().into(),
            output.unlock_conditions().iter().map(Into::into).collect(),
            Some(output.features().to_vec()),
            Some(output.immutable_features().to_vec()),
        )
        .unwrap();
        assert_eq!(output, output_split);

        let account_id = rand_account_id();
        let address = rand_address_unlock_condition_different_from_account_id(&account_id);

        let test_split_dto = |builder: AccountOutputBuilder| {
            let output_split = AccountOutput::try_from_dtos(
                builder.amount,
                builder.mana,
                &builder.account_id,
                builder.foundry_counter,
                builder.unlock_conditions.iter().map(Into::into).collect(),
                Some(builder.features.iter().cloned().collect()),
                Some(builder.immutable_features.iter().cloned().collect()),
            )
            .unwrap();
            assert_eq!(builder.finish().unwrap(), output_split);
        };

        let builder = AccountOutput::build_with_amount(100, account_id)
            .add_unlock_condition(address.clone())
            .with_features(rand_allowed_features(AccountOutput::ALLOWED_FEATURES))
            .with_immutable_features(rand_allowed_features(AccountOutput::ALLOWED_IMMUTABLE_FEATURES));
        test_split_dto(builder);

        let builder =
<<<<<<< HEAD
            AccountOutput::build_with_minimum_storage_deposit(protocol_parameters.rent_structure(), account_id)
=======
            AccountOutput::build_with_minimum_amount(protocol_parameters.storage_score_parameters(), account_id)
                .add_native_token(NativeToken::new(TokenId::from(foundry_id), 1000).unwrap())
>>>>>>> 383b8a72
                .add_unlock_condition(address)
                .with_features(rand_allowed_features(AccountOutput::ALLOWED_FEATURES))
                .with_immutable_features(rand_allowed_features(AccountOutput::ALLOWED_IMMUTABLE_FEATURES));
        test_split_dto(builder);
    }
}<|MERGE_RESOLUTION|>--- conflicted
+++ resolved
@@ -11,32 +11,13 @@
     Packable, PackableExt,
 };
 
-<<<<<<< HEAD
-use crate::types::{
-    block::{
-        address::{AccountAddress, Address},
-        output::{
-            feature::{verify_allowed_features, Feature, FeatureFlags, Features},
-            unlock_condition::{
-                verify_allowed_unlock_conditions, UnlockCondition, UnlockConditionFlags, UnlockConditions,
-            },
-            verify_output_amount_min, verify_output_amount_packable, verify_output_amount_supply, ChainId, Output,
-            OutputBuilderAmount, OutputId, Rent, RentStructure, StateTransitionError, StateTransitionVerifier,
-        },
-        payload::signed_transaction::TransactionCapabilityFlag,
-        protocol::ProtocolParameters,
-        semantic::{SemanticValidationContext, TransactionFailureReason},
-        unlock::Unlock,
-        Error,
-=======
 use crate::types::block::{
     address::{AccountAddress, Address},
     output::{
         feature::{verify_allowed_features, Feature, FeatureFlags, Features},
         unlock_condition::{verify_allowed_unlock_conditions, UnlockCondition, UnlockConditionFlags, UnlockConditions},
-        ChainId, MinimumOutputAmount, NativeToken, NativeTokens, Output, OutputBuilderAmount, OutputId,
-        StateTransitionError, StateTransitionVerifier, StorageScore, StorageScoreParameters,
->>>>>>> 383b8a72
+        ChainId, MinimumOutputAmount, Output, OutputBuilderAmount, OutputId, StateTransitionError,
+        StateTransitionVerifier, StorageScore, StorageScoreParameters,
     },
     payload::signed_transaction::TransactionCapabilityFlag,
     protocol::ProtocolParameters,
@@ -61,7 +42,11 @@
 impl AccountId {
     ///
     pub fn or_from_output_id(self, output_id: &OutputId) -> Self {
-        if self.is_null() { Self::from(output_id) } else { self }
+        if self.is_null() {
+            Self::from(output_id)
+        } else {
+            self
+        }
     }
 }
 
@@ -721,18 +706,6 @@
     use pretty_assertions::assert_eq;
 
     use super::*;
-<<<<<<< HEAD
-    use crate::types::{
-        block::{
-            output::dto::OutputDto,
-            protocol::protocol_parameters,
-            rand::{
-                address::rand_account_address,
-                output::{
-                    feature::rand_allowed_features, rand_account_id, rand_account_output,
-                    unlock_condition::rand_address_unlock_condition_different_from_account_id,
-                },
-=======
     use crate::types::block::{
         output::{dto::OutputDto, FoundryId, SimpleTokenScheme, TokenId},
         protocol::protocol_parameters,
@@ -741,7 +714,6 @@
             output::{
                 feature::rand_allowed_features, rand_account_id, rand_account_output,
                 unlock_condition::rand_address_unlock_condition_different_from_account_id,
->>>>>>> 383b8a72
             },
         },
     };
@@ -792,12 +764,7 @@
         test_split_dto(builder);
 
         let builder =
-<<<<<<< HEAD
-            AccountOutput::build_with_minimum_storage_deposit(protocol_parameters.rent_structure(), account_id)
-=======
             AccountOutput::build_with_minimum_amount(protocol_parameters.storage_score_parameters(), account_id)
-                .add_native_token(NativeToken::new(TokenId::from(foundry_id), 1000).unwrap())
->>>>>>> 383b8a72
                 .add_unlock_condition(address)
                 .with_features(rand_allowed_features(AccountOutput::ALLOWED_FEATURES))
                 .with_immutable_features(rand_allowed_features(AccountOutput::ALLOWED_IMMUTABLE_FEATURES));
