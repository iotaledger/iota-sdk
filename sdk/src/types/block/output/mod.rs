--- conflicted
+++ resolved
@@ -581,20 +581,12 @@
             #[derive(Serialize)]
             #[serde(untagged)]
             enum OutputDto_<'a> {
-<<<<<<< HEAD
-                T2(&'a BasicOutputDto),
-                T3(&'a AccountOutputDto),
-                T4(&'a FoundryOutputDto),
-                T5(&'a NftOutputDto),
-                T6(&'a DelegationOutputDto),
-                T7(&'a AnchorOutputDto),
-=======
                 T0(&'a BasicOutputDto),
                 T1(&'a AccountOutputDto),
                 T2(&'a FoundryOutputDto),
                 T3(&'a NftOutputDto),
                 T4(&'a DelegationOutputDto),
->>>>>>> debd49f9
+                T5(&'a AnchorOutputDto),
             }
             #[derive(Serialize)]
             struct TypedOutput<'a> {
@@ -618,7 +610,7 @@
                     output: OutputDto_::T4(o),
                 },
                 Self::Anchor(o) => TypedOutput {
-                    output: OutputDto_::T7(o),
+                    output: OutputDto_::T5(o),
                 },
             };
             output.serialize(serializer)
