// Copyright 2020-2024 IOTA Stiftung
// SPDX-License-Identifier: Apache-2.0

mod anchor;
mod chain_id;
mod delegation;
mod metadata;
mod native_token;
mod output_id;
mod output_id_proof;
mod storage_score;
mod token_scheme;

///
pub mod account;
///
pub mod basic;
///
pub mod feature;
///
pub mod foundry;
///
pub mod nft;
///
pub mod unlock_condition;

use core::ops::RangeInclusive;

use derive_more::From;
use getset::Getters;
use packable::Packable;

pub use self::{
    account::{AccountId, AccountOutput, AccountOutputBuilder},
    anchor::{AnchorId, AnchorOutput, AnchorOutputBuilder, AnchorTransition},
    basic::{BasicOutput, BasicOutputBuilder},
    chain_id::ChainId,
    delegation::{DelegationId, DelegationOutput, DelegationOutputBuilder},
    feature::{Feature, Features},
    foundry::{FoundryId, FoundryOutput, FoundryOutputBuilder},
    metadata::{OutputConsumptionMetadata, OutputInclusionMetadata, OutputMetadata},
    native_token::{NativeToken, NativeTokens, NativeTokensBuilder, TokenId},
    nft::{NftId, NftOutput, NftOutputBuilder},
    output_id::OutputId,
    output_id_proof::{HashableNode, LeafHash, OutputCommitmentProof, OutputIdProof, ValueHash},
    storage_score::{StorageScore, StorageScoreParameters},
    token_scheme::{SimpleTokenScheme, TokenScheme},
    unlock_condition::{UnlockCondition, UnlockConditions},
};
pub(crate) use self::{
    feature::{MetadataFeatureEntryCount, MetadataFeatureKeyLength, MetadataFeatureValueLength, TagFeatureLength},
    native_token::NativeTokenCount,
    output_id::OutputIndex,
    unlock_condition::AddressUnlockCondition,
};
use crate::types::block::{
    address::Address,
    protocol::{CommittableAgeRange, ProtocolParameters, WorkScore, WorkScoreParameters},
    slot::SlotIndex,
    Error,
};
#[cfg(feature = "serde")]
use crate::utils::serde::string;

/// The maximum number of outputs of a transaction.
pub const OUTPUT_COUNT_MAX: u16 = 128;
/// The range of valid numbers of outputs of a transaction.
pub const OUTPUT_COUNT_RANGE: RangeInclusive<u16> = 1..=OUTPUT_COUNT_MAX; // [1..128]
/// The maximum index of outputs of a transaction.
pub const OUTPUT_INDEX_MAX: u16 = OUTPUT_COUNT_MAX - 1; // 127
/// The range of valid indices of outputs of a transaction.
pub const OUTPUT_INDEX_RANGE: RangeInclusive<u16> = 0..=OUTPUT_INDEX_MAX; // [0..127]

#[derive(Copy, Clone)]
pub enum OutputBuilderAmount {
    Amount(u64),
    MinimumAmount(StorageScoreParameters),
}

/// Contains the generic [`Output`] with associated [`OutputIdProof`] and [`OutputMetadata`].
#[derive(Clone, Debug)]
#[cfg_attr(
    feature = "serde",
    derive(serde::Serialize, serde::Deserialize),
    serde(rename_all = "camelCase")
)]
pub struct OutputWithMetadata {
    pub output: Output,
    pub output_id_proof: OutputIdProof,
    pub metadata: OutputMetadata,
}

impl OutputWithMetadata {
    /// Creates a new [`OutputWithMetadata`].
    pub fn new(output: Output, output_id_proof: OutputIdProof, metadata: OutputMetadata) -> Self {
        Self {
            output,
            output_id_proof,
            metadata,
        }
    }

    /// Returns the [`Output`].
    pub fn output(&self) -> &Output {
        &self.output
    }

    /// Consumes self and returns the [`Output`].
    pub fn into_output(self) -> Output {
        self.output
    }

    /// Returns the [`OutputIdProof`].
    pub fn output_id_proof(&self) -> &OutputIdProof {
        &self.output_id_proof
    }

    /// Consumes self and returns the [`OutputIdProof`].
    pub fn into_output_id_proof(self) -> OutputIdProof {
        self.output_id_proof
    }

    /// Returns the [`OutputMetadata`].
    pub fn metadata(&self) -> &OutputMetadata {
        &self.metadata
    }

    /// Consumes self and returns the [`OutputMetadata`].
    pub fn into_metadata(self) -> OutputMetadata {
        self.metadata
    }
}

/// A generic output that can represent different types defining the deposit of funds.
#[derive(Clone, Eq, PartialEq, Ord, PartialOrd, Hash, From, Packable)]
#[cfg_attr(feature = "serde", derive(serde::Serialize, serde::Deserialize), serde(untagged))]
#[packable(unpack_error = Error)]
#[packable(unpack_visitor = ProtocolParameters)]
#[packable(tag_type = u8, with_error = Error::InvalidOutputKind)]
pub enum Output {
    /// A basic output.
    #[packable(tag = BasicOutput::KIND)]
    Basic(BasicOutput),
    /// An account output.
    #[packable(tag = AccountOutput::KIND)]
    Account(AccountOutput),
    /// An anchor output.
    #[packable(tag = AnchorOutput::KIND)]
    Anchor(AnchorOutput),
    /// A foundry output.
    #[packable(tag = FoundryOutput::KIND)]
    Foundry(FoundryOutput),
    /// An NFT output.
    #[packable(tag = NftOutput::KIND)]
    Nft(NftOutput),
    /// A delegation output.
    #[packable(tag = DelegationOutput::KIND)]
    Delegation(DelegationOutput),
}

impl core::fmt::Debug for Output {
    fn fmt(&self, f: &mut core::fmt::Formatter<'_>) -> core::fmt::Result {
        match self {
            Self::Basic(output) => output.fmt(f),
            Self::Account(output) => output.fmt(f),
            Self::Anchor(output) => output.fmt(f),
            Self::Foundry(output) => output.fmt(f),
            Self::Nft(output) => output.fmt(f),
            Self::Delegation(output) => output.fmt(f),
        }
    }
}

impl Output {
    /// Return the output kind of an [`Output`].
    pub fn kind(&self) -> u8 {
        match self {
            Self::Basic(_) => BasicOutput::KIND,
            Self::Account(_) => AccountOutput::KIND,
            Self::Anchor(_) => AnchorOutput::KIND,
            Self::Foundry(_) => FoundryOutput::KIND,
            Self::Nft(_) => NftOutput::KIND,
            Self::Delegation(_) => DelegationOutput::KIND,
        }
    }

    /// Returns the output kind of an [`Output`] as a string.
    pub fn kind_str(&self) -> &str {
        match self {
            Self::Basic(_) => "Basic",
            Self::Account(_) => "Account",
            Self::Anchor(_) => "Anchor",
            Self::Foundry(_) => "Foundry",
            Self::Nft(_) => "Nft",
            Self::Delegation(_) => "Delegation",
        }
    }

    /// Returns the amount of an [`Output`].
    pub fn amount(&self) -> u64 {
        match self {
            Self::Basic(output) => output.amount(),
            Self::Account(output) => output.amount(),
            Self::Anchor(output) => output.amount(),
            Self::Foundry(output) => output.amount(),
            Self::Nft(output) => output.amount(),
            Self::Delegation(output) => output.amount(),
        }
    }

    /// Returns the mana of an [`Output`].
    pub fn mana(&self) -> u64 {
        match self {
            Self::Basic(output) => output.mana(),
            Self::Account(output) => output.mana(),
            Self::Anchor(output) => output.mana(),
            Self::Foundry(_) => 0,
            Self::Nft(output) => output.mana(),
            Self::Delegation(_) => 0,
        }
    }

    /// Returns all the mana held by the output, which is potential + stored, all decayed.
    pub fn available_mana(
        &self,
        protocol_parameters: &ProtocolParameters,
        creation_index: SlotIndex,
        target_index: SlotIndex,
    ) -> Result<u64, Error> {
        let decayed_mana = self.decayed_mana(protocol_parameters, creation_index, target_index)?;

        decayed_mana
            .stored
            .checked_add(decayed_mana.potential)
            .ok_or(Error::ConsumedManaOverflow)
    }

    /// Returns the decayed stored and potential mana of the output.
    pub fn decayed_mana(
        &self,
        protocol_parameters: &ProtocolParameters,
        creation_index: SlotIndex,
        target_index: SlotIndex,
    ) -> Result<DecayedMana, Error> {
        let (amount, mana) = match self {
            Self::Basic(output) => (output.amount(), output.mana()),
            Self::Account(output) => (output.amount(), output.mana()),
            Self::Anchor(output) => (output.amount(), output.mana()),
            Self::Foundry(output) => (output.amount(), 0),
            Self::Nft(output) => (output.amount(), output.mana()),
            Self::Delegation(output) => (output.amount(), 0),
        };

        let min_deposit = self.minimum_amount(protocol_parameters.storage_score_parameters());
        let generation_amount = amount.saturating_sub(min_deposit);
        let stored_mana = protocol_parameters.mana_with_decay(mana, creation_index, target_index)?;
        let potential_mana =
            protocol_parameters.generate_mana_with_decay(generation_amount, creation_index, target_index)?;

        Ok(DecayedMana {
            stored: stored_mana,
            potential: potential_mana,
        })
    }

    /// Returns the unlock conditions of an [`Output`], if any.
    pub fn unlock_conditions(&self) -> Option<&UnlockConditions> {
        match self {
            Self::Basic(output) => Some(output.unlock_conditions()),
            Self::Account(output) => Some(output.unlock_conditions()),
            Self::Anchor(output) => Some(output.unlock_conditions()),
            Self::Foundry(output) => Some(output.unlock_conditions()),
            Self::Nft(output) => Some(output.unlock_conditions()),
            Self::Delegation(output) => Some(output.unlock_conditions()),
        }
    }

    /// Returns the features of an [`Output`], if any.
    pub fn features(&self) -> Option<&Features> {
        match self {
            Self::Basic(output) => Some(output.features()),
            Self::Account(output) => Some(output.features()),
            Self::Anchor(output) => Some(output.features()),
            Self::Foundry(output) => Some(output.features()),
            Self::Nft(output) => Some(output.features()),
            Self::Delegation(_) => None,
        }
    }

    /// Returns the native token of an [`Output`], if any.
    pub fn native_token(&self) -> Option<&NativeToken> {
        match self {
            Self::Basic(output) => output.native_token(),
            Self::Account(_) => None,
            Self::Anchor(_) => None,
            Self::Foundry(output) => output.native_token(),
            Self::Nft(_) => None,
            Self::Delegation(_) => None,
        }
    }

    /// Returns the immutable features of an [`Output`], if any.
    pub fn immutable_features(&self) -> Option<&Features> {
        match self {
            Self::Basic(_) => None,
            Self::Account(output) => Some(output.immutable_features()),
            Self::Anchor(output) => Some(output.immutable_features()),
            Self::Foundry(output) => Some(output.immutable_features()),
            Self::Nft(output) => Some(output.immutable_features()),
            Self::Delegation(_) => None,
        }
    }

    /// Returns the chain identifier of an [`Output`], if any.
    pub fn chain_id(&self) -> Option<ChainId> {
        match self {
            Self::Basic(_) => None,
            Self::Account(output) => Some(output.chain_id()),
            Self::Anchor(output) => Some(output.chain_id()),
            Self::Foundry(output) => Some(output.chain_id()),
            Self::Nft(output) => Some(output.chain_id()),
            Self::Delegation(output) => Some(output.chain_id()),
        }
    }

    /// Checks whether the output is an implicit account.
    pub fn is_implicit_account(&self) -> bool {
        if let Self::Basic(output) = self {
            output.is_implicit_account()
        } else {
            false
        }
    }

<<<<<<< HEAD
=======
    /// Returns whether the output can claim rewards based on its current and next state in a transaction.
>>>>>>> 92b71976
    pub fn can_claim_rewards(&self, next_state: Option<&Self>) -> bool {
        match self {
            // Validator Rewards
            Output::Account(account_input) => {
                account_input.can_claim_rewards(next_state.and_then(Output::as_account_opt))
            }
            // Delegator Rewards
            Output::Delegation(delegation_input) => {
                delegation_input.can_claim_rewards(next_state.and_then(Output::as_delegation_opt))
            }
            _ => false,
        }
    }

    crate::def_is_as_opt!(Output: Basic, Account, Foundry, Nft, Delegation, Anchor);

    /// Returns the address that is required to unlock this [`Output`].
    pub fn required_address(
        &self,
        slot_index: impl Into<Option<SlotIndex>>,
        committable_age_range: CommittableAgeRange,
    ) -> Result<Option<Address>, Error> {
        Ok(match self {
            Self::Basic(output) => output
                .unlock_conditions()
                .locked_address(output.address(), slot_index, committable_age_range)?
                .cloned(),
            Self::Account(output) => Some(output.address().clone()),
            Self::Anchor(_) => return Err(Error::UnsupportedOutputKind(AnchorOutput::KIND)),
            Self::Foundry(output) => Some(Address::Account(*output.account_address())),
            Self::Nft(output) => output
                .unlock_conditions()
                .locked_address(output.address(), slot_index, committable_age_range)?
                .cloned(),
            Self::Delegation(output) => Some(output.address().clone()),
        })
    }

    /// Verifies if a valid storage deposit was made.
    /// Each [`Output`] has to have an amount that covers its associated byte cost, given by [`StorageScoreParameters`].
    /// If there is a [`StorageDepositReturnUnlockCondition`](unlock_condition::StorageDepositReturnUnlockCondition),
    /// its amount is also checked.
    pub fn verify_storage_deposit(&self, params: StorageScoreParameters) -> Result<(), Error> {
        let minimum_storage_deposit = self.minimum_amount(params);

        // For any created `Output` in a transaction, it must hold that `Output::Amount >= Minimum Storage Deposit`.
        if self.amount() < minimum_storage_deposit {
            return Err(Error::InsufficientStorageDepositAmount {
                amount: self.amount(),
                required: minimum_storage_deposit,
            });
        }

        if let Some(return_condition) = self
            .unlock_conditions()
            .and_then(UnlockConditions::storage_deposit_return)
        {
            // We can't return more tokens than were originally contained in the output.
            // `Return Amount` ≤ `Amount`.
            if return_condition.amount() > self.amount() {
                return Err(Error::StorageDepositReturnExceedsOutputAmount {
                    deposit: return_condition.amount(),
                    amount: self.amount(),
                });
            }

            let minimum_storage_deposit = BasicOutput::minimum_amount(return_condition.return_address(), params);

            // `Minimum Storage Deposit` ≤ `Return Amount`
            if return_condition.amount() < minimum_storage_deposit {
                return Err(Error::InsufficientStorageDepositReturnAmount {
                    deposit: return_condition.amount(),
                    required: minimum_storage_deposit,
                });
            }
        }

        Ok(())
    }
}

impl StorageScore for Output {
    fn storage_score(&self, params: StorageScoreParameters) -> u64 {
        match self {
            Self::Basic(basic) => basic.storage_score(params),
            Self::Account(account) => account.storage_score(params),
            Self::Anchor(anchor) => anchor.storage_score(params),
            Self::Foundry(foundry) => foundry.storage_score(params),
            Self::Nft(nft) => nft.storage_score(params),
            Self::Delegation(delegation) => delegation.storage_score(params),
        }
    }
}

impl WorkScore for Output {
    fn work_score(&self, params: WorkScoreParameters) -> u32 {
        match self {
            Self::Basic(basic) => basic.work_score(params),
            Self::Account(account) => account.work_score(params),
            Self::Anchor(anchor) => anchor.work_score(params),
            Self::Foundry(foundry) => foundry.work_score(params),
            Self::Nft(nft) => nft.work_score(params),
            Self::Delegation(delegation) => delegation.work_score(params),
        }
    }
}

impl MinimumOutputAmount for Output {}

/// A trait that is shared by all output types, which is used to calculate the minimum amount the output
/// must contain to satisfy its storage cost.
pub trait MinimumOutputAmount: StorageScore {
    /// Computes the minimum amount of this output given [`StorageScoreParameters`].
    fn minimum_amount(&self, params: StorageScoreParameters) -> u64 {
        self.storage_score(params) * params.storage_cost()
    }
}

/// Decayed stored and potential Mana of an output.
#[derive(Debug, Default, Clone, Eq, PartialEq, Ord, PartialOrd, Hash, Getters, derive_more::AddAssign)]
#[cfg_attr(feature = "serde", derive(serde::Serialize, serde::Deserialize))]
pub struct DecayedMana {
    /// Decayed stored mana.
    #[cfg_attr(feature = "serde", serde(with = "string"))]
    pub(crate) stored: u64,
    /// Decayed potential mana.
    #[cfg_attr(feature = "serde", serde(with = "string"))]
    pub(crate) potential: u64,
}<|MERGE_RESOLUTION|>--- conflicted
+++ resolved
@@ -332,10 +332,7 @@
         }
     }
 
-<<<<<<< HEAD
-=======
     /// Returns whether the output can claim rewards based on its current and next state in a transaction.
->>>>>>> 92b71976
     pub fn can_claim_rewards(&self, next_state: Option<&Self>) -> bool {
         match self {
             // Validator Rewards
