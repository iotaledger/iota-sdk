// Copyright 2020-2021 IOTA Stiftung
// SPDX-License-Identifier: Apache-2.0

mod anchor;
mod chain_id;
mod delegation;
mod metadata;
mod native_token;
mod output_id;
mod rent;
mod state_transition;
mod token_scheme;

///
pub mod account;
///
pub mod basic;
///
pub mod feature;
///
pub mod foundry;
///
pub mod nft;
///
pub mod unlock_condition;

use core::ops::RangeInclusive;

use derive_more::From;
use packable::{
    error::{UnpackError, UnpackErrorExt},
    packer::Packer,
    unpacker::Unpacker,
    Packable, PackableExt,
};

pub use self::{
    account::{AccountId, AccountOutput, AccountOutputBuilder},
    anchor::{AnchorId, AnchorOutput, AnchorTransition},
    basic::{BasicOutput, BasicOutputBuilder},
    chain_id::ChainId,
    delegation::{DelegationId, DelegationOutput, DelegationOutputBuilder},
    feature::{Feature, Features},
    foundry::{FoundryId, FoundryOutput, FoundryOutputBuilder},
    metadata::OutputMetadata,
    native_token::{NativeToken, NativeTokens, NativeTokensBuilder, TokenId},
    nft::{NftId, NftOutput, NftOutputBuilder},
    output_id::OutputId,
    rent::{MinimumStorageDepositBasicOutput, Rent, RentStructure},
    state_transition::{StateTransitionError, StateTransitionVerifier},
    token_scheme::{SimpleTokenScheme, TokenScheme},
    unlock_condition::{UnlockCondition, UnlockConditions},
};
pub(crate) use self::{
    anchor::StateMetadataLength,
    feature::{MetadataFeatureLength, TagFeatureLength},
    native_token::NativeTokenCount,
    output_id::OutputIndex,
    unlock_condition::AddressUnlockCondition,
};
use super::protocol::ProtocolParameters;
use crate::types::block::{address::Address, semantic::SemanticValidationContext, slot::SlotIndex, Error};

/// The maximum number of outputs of a transaction.
pub const OUTPUT_COUNT_MAX: u16 = 128;
/// The range of valid numbers of outputs of a transaction.
pub const OUTPUT_COUNT_RANGE: RangeInclusive<u16> = 1..=OUTPUT_COUNT_MAX; // [1..128]
/// The maximum index of outputs of a transaction.
pub const OUTPUT_INDEX_MAX: u16 = OUTPUT_COUNT_MAX - 1; // 127
/// The range of valid indices of outputs of a transaction.
pub const OUTPUT_INDEX_RANGE: RangeInclusive<u16> = 0..=OUTPUT_INDEX_MAX; // [0..127]

#[derive(Copy, Clone)]
pub enum OutputBuilderAmount {
    Amount(u64),
    MinimumStorageDeposit(RentStructure),
}

/// Contains the generic [`Output`] with associated [`OutputMetadata`].
#[derive(Clone, Debug)]
pub struct OutputWithMetadata {
    pub(crate) output: Output,
    pub(crate) metadata: OutputMetadata,
}

impl OutputWithMetadata {
    /// Creates a new [`OutputWithMetadata`].
    pub fn new(output: Output, metadata: OutputMetadata) -> Self {
        Self { output, metadata }
    }

    /// Returns the [`Output`].
    pub fn output(&self) -> &Output {
        &self.output
    }

    /// Consumes self and returns the [`Output`].
    pub fn into_output(self) -> Output {
        self.output
    }

    /// Returns the [`OutputMetadata`].
    pub fn metadata(&self) -> &OutputMetadata {
        &self.metadata
    }

    /// Consumes self and returns the [`OutputMetadata`].
    pub fn into_metadata(self) -> OutputMetadata {
        self.metadata
    }
}

/// A generic output that can represent different types defining the deposit of funds.
#[derive(Clone, Eq, PartialEq, Ord, PartialOrd, Hash, From)]
pub enum Output {
    /// A basic output.
    Basic(BasicOutput),
    /// An account output.
    Account(AccountOutput),
    /// A foundry output.
    Foundry(FoundryOutput),
    /// An NFT output.
    Nft(NftOutput),
    /// A delegation output.
    Delegation(DelegationOutput),
    /// An anchor output.
    Anchor(AnchorOutput),
}

impl core::fmt::Debug for Output {
    fn fmt(&self, f: &mut core::fmt::Formatter<'_>) -> core::fmt::Result {
        match self {
            Self::Basic(output) => output.fmt(f),
            Self::Account(output) => output.fmt(f),
            Self::Anchor(output) => output.fmt(f),
            Self::Foundry(output) => output.fmt(f),
            Self::Nft(output) => output.fmt(f),
            Self::Delegation(output) => output.fmt(f),
        }
    }
}

impl Output {
    /// Minimum amount for an output.
    pub const AMOUNT_MIN: u64 = 1;

    /// Return the output kind of an [`Output`].
    pub fn kind(&self) -> u8 {
        match self {
            Self::Basic(_) => BasicOutput::KIND,
            Self::Account(_) => AccountOutput::KIND,
            Self::Anchor(_) => AnchorOutput::KIND,
            Self::Foundry(_) => FoundryOutput::KIND,
            Self::Nft(_) => NftOutput::KIND,
            Self::Delegation(_) => DelegationOutput::KIND,
        }
    }

    /// Returns the output kind of an [`Output`] as a string.
    pub fn kind_str(&self) -> &str {
        match self {
            Self::Basic(_) => "Basic",
            Self::Account(_) => "Account",
            Self::Anchor(_) => "Anchor",
            Self::Foundry(_) => "Foundry",
            Self::Nft(_) => "Nft",
            Self::Delegation(_) => "Delegation",
        }
    }

    /// Returns the amount of an [`Output`].
    pub fn amount(&self) -> u64 {
        match self {
            Self::Basic(output) => output.amount(),
            Self::Account(output) => output.amount(),
            Self::Anchor(output) => output.amount(),
            Self::Foundry(output) => output.amount(),
            Self::Nft(output) => output.amount(),
            Self::Delegation(output) => output.amount(),
        }
    }

    /// Returns the mana of an [`Output`].
    pub fn mana(&self) -> u64 {
        match self {
            Self::Basic(output) => output.mana(),
            Self::Account(output) => output.mana(),
            Self::Anchor(output) => output.mana(),
            Self::Foundry(_) => 0,
            Self::Nft(output) => output.mana(),
            Self::Delegation(_) => 0,
        }
    }

    /// Returns the native tokens of an [`Output`], if any.
    pub fn native_tokens(&self) -> Option<&NativeTokens> {
        match self {
            Self::Basic(output) => Some(output.native_tokens()),
            Self::Account(output) => Some(output.native_tokens()),
            Self::Anchor(output) => Some(output.native_tokens()),
            Self::Foundry(output) => Some(output.native_tokens()),
            Self::Nft(output) => Some(output.native_tokens()),
            Self::Delegation(_) => None,
        }
    }

    /// Returns the unlock conditions of an [`Output`], if any.
    pub fn unlock_conditions(&self) -> Option<&UnlockConditions> {
        match self {
            Self::Basic(output) => Some(output.unlock_conditions()),
            Self::Account(output) => Some(output.unlock_conditions()),
            Self::Anchor(output) => Some(output.unlock_conditions()),
            Self::Foundry(output) => Some(output.unlock_conditions()),
            Self::Nft(output) => Some(output.unlock_conditions()),
            Self::Delegation(output) => Some(output.unlock_conditions()),
        }
    }

    /// Returns the features of an [`Output`], if any.
    pub fn features(&self) -> Option<&Features> {
        match self {
            Self::Basic(output) => Some(output.features()),
            Self::Account(output) => Some(output.features()),
            Self::Anchor(output) => Some(output.features()),
            Self::Foundry(output) => Some(output.features()),
            Self::Nft(output) => Some(output.features()),
            Self::Delegation(_) => None,
        }
    }

    /// Returns the immutable features of an [`Output`], if any.
    pub fn immutable_features(&self) -> Option<&Features> {
        match self {
            Self::Basic(_) => None,
            Self::Account(output) => Some(output.immutable_features()),
            Self::Anchor(output) => Some(output.immutable_features()),
            Self::Foundry(output) => Some(output.immutable_features()),
            Self::Nft(output) => Some(output.immutable_features()),
            Self::Delegation(_) => None,
        }
    }

    /// Returns the chain identifier of an [`Output`], if any.
    pub fn chain_id(&self) -> Option<ChainId> {
        match self {
            Self::Basic(_) => None,
            Self::Account(output) => Some(output.chain_id()),
            Self::Anchor(output) => Some(output.chain_id()),
            Self::Foundry(output) => Some(output.chain_id()),
            Self::Nft(output) => Some(output.chain_id()),
            Self::Delegation(_) => None,
        }
    }

    /// Checks whether the output is an implicit account.
    pub fn is_implicit_account(&self) -> bool {
        if let Output::Basic(output) = self {
            output.is_implicit_account()
        } else {
            false
        }
    }

    crate::def_is_as_opt!(Output: Basic, Account, Foundry, Nft, Delegation, Anchor);

    /// Returns the address that is required to unlock this [`Output`].
    /// If no `account_transition` has been provided, assumes a state transition.
    pub fn required_address(
        &self,
        slot_index: impl Into<SlotIndex>,
        min_committable_age: impl Into<SlotIndex>,
        max_committable_age: impl Into<SlotIndex>,
    ) -> Result<Option<Address>, Error> {
        match self {
<<<<<<< HEAD
            Self::Basic(output) => Ok(output
                .unlock_conditions()
                .locked_address(output.address(), slot_index, min_committable_age, max_committable_age)
                .cloned()),
            Self::Account(output) => Ok(output
                .unlock_conditions()
                .locked_address(output.address(), slot_index, min_committable_age, max_committable_age)
                .cloned()),
            Self::Foundry(output) => Ok(Some(Address::Account(*output.account_address()))),
            Self::Nft(output) => Ok(output
                .unlock_conditions()
                .locked_address(output.address(), slot_index, min_committable_age, max_committable_age)
                .cloned()),
            Self::Delegation(output) => Ok(output
                .unlock_conditions()
                .locked_address(output.address(), slot_index, min_committable_age, max_committable_age)
                .cloned()),
            Self::Anchor(_) => Err(Error::UnsupportedOutputKind(AnchorOutput::KIND)),
=======
            Self::Basic(output) => Ok((
                output
                    .unlock_conditions()
                    .locked_address(output.address(), slot_index)
                    .clone(),
                None,
            )),
            Self::Account(output) => Ok((
                output
                    .unlock_conditions()
                    .locked_address(output.address(), slot_index)
                    .clone(),
                Some(Address::Account(output.account_address(output_id))),
            )),
            Self::Anchor(_) => Err(Error::UnsupportedOutputKind(AnchorOutput::KIND)),
            Self::Foundry(output) => Ok((Address::Account(*output.account_address()), None)),
            Self::Nft(output) => Ok((
                output
                    .unlock_conditions()
                    .locked_address(output.address(), slot_index)
                    .clone(),
                Some(Address::Nft(output.nft_address(output_id))),
            )),
            Self::Delegation(output) => Ok((
                output
                    .unlock_conditions()
                    .locked_address(output.address(), slot_index)
                    .clone(),
                None,
            )),
>>>>>>> f31eb852
        }
    }

    // /// Returns the address that is required to unlock this [`Output`] and the account or nft address that gets
    // /// unlocked by it, if it's an account or nft.
    // /// If no `account_transition` has been provided, assumes a state transition.
    // pub fn required_and_unlocked_address(
    //     &self,
    //     slot_index: impl Into<SlotIndex>,
    //     min_committable_age: impl Into<SlotIndex>,
    //     max_committable_age: impl Into<SlotIndex>,
    //     output_id: &OutputId,
    //     account_transition: Option<AccountTransition>,
    // ) -> Result<(Address, Option<Address>), Error> { match self { Self::Basic(output) => Ok(( *output
    //   .unlock_conditions() .locked_address(output.address(), slot_index, min_committable_age, max_committable_age) //
    //   TODO .unwrap(), None, )), Self::Account(output) => { if account_transition.unwrap_or(AccountTransition::State)
    //   == AccountTransition::State { // Account address is only unlocked if it's a state transition Ok((
    //   *output.state_controller_address(), Some(Address::Account(output.account_address(output_id))), )) } else {
    //   Ok((*output.governor_address(), None)) } } Self::Foundry(output) =>
    //   Ok((Address::Account(*output.account_address()), None)), Self::Nft(output) => Ok(( *output .unlock_conditions()
    //   .locked_address(output.address(), slot_index, min_committable_age, max_committable_age) // TODO .unwrap(),
    //   Some(Address::Nft(output.nft_address(output_id))), )), Self::Delegation(output) => Ok(( *output
    //   .unlock_conditions() .locked_address(output.address(), slot_index, min_committable_age, max_committable_age) //
    //   TODO .unwrap(), None, )), }
    // }

    ///
    pub fn verify_state_transition(
        current_state: Option<&Self>,
        next_state: Option<&Self>,
        context: &SemanticValidationContext<'_>,
    ) -> Result<(), StateTransitionError> {
        match (current_state, next_state) {
            // Creations.
            (None, Some(Self::Account(next_state))) => AccountOutput::creation(next_state, context),
            (None, Some(Self::Foundry(next_state))) => FoundryOutput::creation(next_state, context),
            (None, Some(Self::Nft(next_state))) => NftOutput::creation(next_state, context),
            (None, Some(Self::Delegation(next_state))) => DelegationOutput::creation(next_state, context),

            // Transitions.
            (Some(Self::Account(current_state)), Some(Self::Account(next_state))) => {
                AccountOutput::transition(current_state, next_state, context)
            }
            (Some(Self::Foundry(current_state)), Some(Self::Foundry(next_state))) => {
                FoundryOutput::transition(current_state, next_state, context)
            }
            (Some(Self::Nft(current_state)), Some(Self::Nft(next_state))) => {
                NftOutput::transition(current_state, next_state, context)
            }
            (Some(Self::Delegation(current_state)), Some(Self::Delegation(next_state))) => {
                DelegationOutput::transition(current_state, next_state, context)
            }

            // Destructions.
            (Some(Self::Account(current_state)), None) => AccountOutput::destruction(current_state, context),
            (Some(Self::Foundry(current_state)), None) => FoundryOutput::destruction(current_state, context),
            (Some(Self::Nft(current_state)), None) => NftOutput::destruction(current_state, context),
            (Some(Self::Delegation(current_state)), None) => DelegationOutput::destruction(current_state, context),

            // Unsupported.
            _ => Err(StateTransitionError::UnsupportedStateTransition),
        }
    }

    /// Verifies if a valid storage deposit was made. Each [`Output`] has to have an amount that covers its associated
    /// byte cost, given by [`RentStructure`].
    /// If there is a [`StorageDepositReturnUnlockCondition`](unlock_condition::StorageDepositReturnUnlockCondition),
    /// its amount is also checked.
    pub fn verify_storage_deposit(&self, rent_structure: RentStructure, token_supply: u64) -> Result<(), Error> {
        let required_output_amount = self.rent_cost(rent_structure);

        if self.amount() < required_output_amount {
            return Err(Error::InsufficientStorageDepositAmount {
                amount: self.amount(),
                required: required_output_amount,
            });
        }

        if let Some(return_condition) = self
            .unlock_conditions()
            .and_then(UnlockConditions::storage_deposit_return)
        {
            // We can't return more tokens than were originally contained in the output.
            // `Return Amount` ≤ `Amount`.
            if return_condition.amount() > self.amount() {
                return Err(Error::StorageDepositReturnExceedsOutputAmount {
                    deposit: return_condition.amount(),
                    amount: self.amount(),
                });
            }

            let minimum_deposit =
                minimum_storage_deposit(return_condition.return_address(), rent_structure, token_supply);

            // `Minimum Storage Deposit` ≤ `Return Amount`
            if return_condition.amount() < minimum_deposit {
                return Err(Error::InsufficientStorageDepositReturnAmount {
                    deposit: return_condition.amount(),
                    required: minimum_deposit,
                });
            }
        }

        Ok(())
    }
}

impl Packable for Output {
    type UnpackError = Error;
    type UnpackVisitor = ProtocolParameters;

    fn pack<P: Packer>(&self, packer: &mut P) -> Result<(), P::Error> {
        match self {
            Self::Basic(output) => {
                BasicOutput::KIND.pack(packer)?;
                output.pack(packer)
            }
            Self::Account(output) => {
                AccountOutput::KIND.pack(packer)?;
                output.pack(packer)
            }
            Self::Anchor(output) => {
                AnchorOutput::KIND.pack(packer)?;
                output.pack(packer)
            }
            Self::Foundry(output) => {
                FoundryOutput::KIND.pack(packer)?;
                output.pack(packer)
            }
            Self::Nft(output) => {
                NftOutput::KIND.pack(packer)?;
                output.pack(packer)
            }
            Self::Delegation(output) => {
                DelegationOutput::KIND.pack(packer)?;
                output.pack(packer)
            }
        }?;

        Ok(())
    }

    fn unpack<U: Unpacker, const VERIFY: bool>(
        unpacker: &mut U,
        visitor: &Self::UnpackVisitor,
    ) -> Result<Self, UnpackError<Self::UnpackError, U::Error>> {
        Ok(match u8::unpack::<_, VERIFY>(unpacker, &()).coerce()? {
            BasicOutput::KIND => Self::from(BasicOutput::unpack::<_, VERIFY>(unpacker, visitor).coerce()?),
            AccountOutput::KIND => Self::from(AccountOutput::unpack::<_, VERIFY>(unpacker, visitor).coerce()?),
            AnchorOutput::KIND => Self::from(AnchorOutput::unpack::<_, VERIFY>(unpacker, visitor).coerce()?),
            FoundryOutput::KIND => Self::from(FoundryOutput::unpack::<_, VERIFY>(unpacker, visitor).coerce()?),
            NftOutput::KIND => Self::from(NftOutput::unpack::<_, VERIFY>(unpacker, visitor).coerce()?),
            DelegationOutput::KIND => Self::from(DelegationOutput::unpack::<_, VERIFY>(unpacker, visitor).coerce()?),
            k => return Err(UnpackError::Packable(Error::InvalidOutputKind(k))),
        })
    }
}

impl Rent for Output {
    fn weighted_bytes(&self, rent_structure: RentStructure) -> u64 {
        self.packed_len() as u64 * rent_structure.byte_factor_data() as u64
    }
}

pub(crate) fn verify_output_amount_min(amount: u64) -> Result<(), Error> {
    if amount < Output::AMOUNT_MIN {
        Err(Error::InvalidOutputAmount(amount))
    } else {
        Ok(())
    }
}

pub(crate) fn verify_output_amount_supply(amount: u64, token_supply: u64) -> Result<(), Error> {
    if amount > token_supply {
        Err(Error::InvalidOutputAmount(amount))
    } else {
        Ok(())
    }
}

pub(crate) fn verify_output_amount(amount: u64, token_supply: u64) -> Result<(), Error> {
    verify_output_amount_min(amount)?;
    verify_output_amount_supply(amount, token_supply)
}

pub(crate) fn verify_output_amount_packable<const VERIFY: bool>(
    amount: &u64,
    protocol_parameters: &ProtocolParameters,
) -> Result<(), Error> {
    if VERIFY {
        verify_output_amount(*amount, protocol_parameters.token_supply())?;
    }
    Ok(())
}

/// Computes the minimum amount that a storage deposit has to match to allow creating a return [`Output`] back to the
/// sender [`Address`].
fn minimum_storage_deposit(address: &Address, rent_structure: RentStructure, token_supply: u64) -> u64 {
    // PANIC: This can never fail because the amount will always be within the valid range. Also, the actual value is
    // not important, we are only interested in the storage requirements of the type.
    BasicOutputBuilder::new_with_minimum_storage_deposit(rent_structure)
        .add_unlock_condition(AddressUnlockCondition::new(address.clone()))
        .finish_with_params(token_supply)
        .unwrap()
        .amount()
}

#[cfg(feature = "serde")]
pub mod dto {
    use alloc::format;

    use serde::{Deserialize, Serialize, Serializer};
    use serde_json::Value;

    use super::*;
    pub use super::{
        account::dto::AccountOutputDto, anchor::dto::AnchorOutputDto, basic::dto::BasicOutputDto,
        delegation::dto::DelegationOutputDto, foundry::dto::FoundryOutputDto, nft::dto::NftOutputDto,
    };
    use crate::types::{block::Error, TryFromDto, ValidationParams};

    /// Describes all the different output types.
    #[derive(Clone, Debug, Eq, PartialEq, From)]
    pub enum OutputDto {
        Basic(BasicOutputDto),
        Account(AccountOutputDto),
        Anchor(AnchorOutputDto),
        Foundry(FoundryOutputDto),
        Nft(NftOutputDto),
        Delegation(DelegationOutputDto),
    }

    impl From<&Output> for OutputDto {
        fn from(value: &Output) -> Self {
            match value {
                Output::Basic(o) => Self::Basic(o.into()),
                Output::Account(o) => Self::Account(o.into()),
                Output::Anchor(o) => Self::Anchor(o.into()),
                Output::Foundry(o) => Self::Foundry(o.into()),
                Output::Nft(o) => Self::Nft(o.into()),
                Output::Delegation(o) => Self::Delegation(o.into()),
            }
        }
    }

    impl TryFromDto for Output {
        type Dto = OutputDto;
        type Error = Error;

        fn try_from_dto_with_params_inner(dto: Self::Dto, params: ValidationParams<'_>) -> Result<Self, Self::Error> {
            Ok(match dto {
                OutputDto::Basic(o) => Self::Basic(BasicOutput::try_from_dto_with_params_inner(o, params)?),
                OutputDto::Account(o) => Self::Account(AccountOutput::try_from_dto_with_params_inner(o, params)?),
                OutputDto::Anchor(o) => Self::Anchor(AnchorOutput::try_from_dto_with_params_inner(o, params)?),
                OutputDto::Foundry(o) => Self::Foundry(FoundryOutput::try_from_dto_with_params_inner(o, params)?),
                OutputDto::Nft(o) => Self::Nft(NftOutput::try_from_dto_with_params_inner(o, params)?),
                OutputDto::Delegation(o) => {
                    Self::Delegation(DelegationOutput::try_from_dto_with_params_inner(o, params)?)
                }
            })
        }
    }

    impl<'de> Deserialize<'de> for OutputDto {
        fn deserialize<D: serde::Deserializer<'de>>(d: D) -> Result<Self, D::Error> {
            let value = Value::deserialize(d)?;
            Ok(
                match value
                    .get("type")
                    .and_then(Value::as_u64)
                    .ok_or_else(|| serde::de::Error::custom("invalid output type"))? as u8
                {
                    BasicOutput::KIND => Self::Basic(
                        BasicOutputDto::deserialize(value)
                            .map_err(|e| serde::de::Error::custom(format!("cannot deserialize basic output: {e}")))?,
                    ),
                    AccountOutput::KIND => Self::Account(
                        AccountOutputDto::deserialize(value)
                            .map_err(|e| serde::de::Error::custom(format!("cannot deserialize account output: {e}")))?,
                    ),
                    AnchorOutput::KIND => Self::Anchor(
                        AnchorOutputDto::deserialize(value)
                            .map_err(|e| serde::de::Error::custom(format!("cannot deserialize anchor output: {e}")))?,
                    ),
                    FoundryOutput::KIND => Self::Foundry(
                        FoundryOutputDto::deserialize(value)
                            .map_err(|e| serde::de::Error::custom(format!("cannot deserialize foundry output: {e}")))?,
                    ),
                    NftOutput::KIND => Self::Nft(
                        NftOutputDto::deserialize(value)
                            .map_err(|e| serde::de::Error::custom(format!("cannot deserialize NFT output: {e}")))?,
                    ),
                    DelegationOutput::KIND => {
                        Self::Delegation(DelegationOutputDto::deserialize(value).map_err(|e| {
                            serde::de::Error::custom(format!("cannot deserialize delegation output: {e}"))
                        })?)
                    }
                    _ => return Err(serde::de::Error::custom("invalid output type")),
                },
            )
        }
    }

    impl Serialize for OutputDto {
        fn serialize<S>(&self, serializer: S) -> Result<S::Ok, S::Error>
        where
            S: Serializer,
        {
            #[derive(Serialize)]
            #[serde(untagged)]
            enum OutputDto_<'a> {
                T0(&'a BasicOutputDto),
                T1(&'a AccountOutputDto),
                T2(&'a AnchorOutputDto),
                T3(&'a FoundryOutputDto),
                T4(&'a NftOutputDto),
                T5(&'a DelegationOutputDto),
            }
            #[derive(Serialize)]
            struct TypedOutput<'a> {
                #[serde(flatten)]
                output: OutputDto_<'a>,
            }
            let output = match self {
                Self::Basic(o) => TypedOutput {
                    output: OutputDto_::T0(o),
                },
                Self::Account(o) => TypedOutput {
                    output: OutputDto_::T1(o),
                },
                Self::Anchor(o) => TypedOutput {
                    output: OutputDto_::T2(o),
                },
                Self::Foundry(o) => TypedOutput {
                    output: OutputDto_::T3(o),
                },
                Self::Nft(o) => TypedOutput {
                    output: OutputDto_::T4(o),
                },
                Self::Delegation(o) => TypedOutput {
                    output: OutputDto_::T5(o),
                },
            };
            output.serialize(serializer)
        }
    }
}<|MERGE_RESOLUTION|>--- conflicted
+++ resolved
@@ -272,7 +272,6 @@
         max_committable_age: impl Into<SlotIndex>,
     ) -> Result<Option<Address>, Error> {
         match self {
-<<<<<<< HEAD
             Self::Basic(output) => Ok(output
                 .unlock_conditions()
                 .locked_address(output.address(), slot_index, min_committable_age, max_committable_age)
@@ -281,6 +280,7 @@
                 .unlock_conditions()
                 .locked_address(output.address(), slot_index, min_committable_age, max_committable_age)
                 .cloned()),
+            Self::Anchor(_) => Err(Error::UnsupportedOutputKind(AnchorOutput::KIND)),
             Self::Foundry(output) => Ok(Some(Address::Account(*output.account_address()))),
             Self::Nft(output) => Ok(output
                 .unlock_conditions()
@@ -290,39 +290,6 @@
                 .unlock_conditions()
                 .locked_address(output.address(), slot_index, min_committable_age, max_committable_age)
                 .cloned()),
-            Self::Anchor(_) => Err(Error::UnsupportedOutputKind(AnchorOutput::KIND)),
-=======
-            Self::Basic(output) => Ok((
-                output
-                    .unlock_conditions()
-                    .locked_address(output.address(), slot_index)
-                    .clone(),
-                None,
-            )),
-            Self::Account(output) => Ok((
-                output
-                    .unlock_conditions()
-                    .locked_address(output.address(), slot_index)
-                    .clone(),
-                Some(Address::Account(output.account_address(output_id))),
-            )),
-            Self::Anchor(_) => Err(Error::UnsupportedOutputKind(AnchorOutput::KIND)),
-            Self::Foundry(output) => Ok((Address::Account(*output.account_address()), None)),
-            Self::Nft(output) => Ok((
-                output
-                    .unlock_conditions()
-                    .locked_address(output.address(), slot_index)
-                    .clone(),
-                Some(Address::Nft(output.nft_address(output_id))),
-            )),
-            Self::Delegation(output) => Ok((
-                output
-                    .unlock_conditions()
-                    .locked_address(output.address(), slot_index)
-                    .clone(),
-                None,
-            )),
->>>>>>> f31eb852
         }
     }
 
