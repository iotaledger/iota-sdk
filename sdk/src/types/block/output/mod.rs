// Copyright 2020-2021 IOTA Stiftung
// SPDX-License-Identifier: Apache-2.0

mod chain_id;
mod delegation;
mod inputs_commitment;
mod metadata;
mod native_token;
mod output_id;
mod rent;
mod state_transition;
mod token_scheme;

///
pub mod account;
///
pub mod basic;
///
pub mod feature;
///
pub mod foundry;
///
pub mod nft;
///
pub mod unlock_condition;

use core::ops::RangeInclusive;

use derive_more::From;
use packable::{
    error::{UnpackError, UnpackErrorExt},
    packer::Packer,
    unpacker::Unpacker,
    Packable,
};

pub(crate) use self::{
    account::StateMetadataLength,
    feature::{MetadataFeatureLength, TagFeatureLength},
    native_token::NativeTokenCount,
    output_id::OutputIndex,
    unlock_condition::AddressUnlockCondition,
};
pub use self::{
    account::{AccountId, AccountOutput, AccountOutputBuilder, AccountTransition},
    basic::{BasicOutput, BasicOutputBuilder},
    chain_id::ChainId,
    delegation::{DelegationId, DelegationOutput, DelegationOutputBuilder},
    feature::{Feature, Features},
    foundry::{FoundryId, FoundryOutput, FoundryOutputBuilder},
    inputs_commitment::InputsCommitment,
    metadata::OutputMetadata,
    native_token::{NativeToken, NativeTokens, NativeTokensBuilder, TokenId},
    nft::{NftId, NftOutput, NftOutputBuilder},
    output_id::OutputId,
    rent::{Rent, RentBuilder, RentStructure},
    state_transition::{StateTransitionError, StateTransitionVerifier},
    token_scheme::{SimpleTokenScheme, TokenScheme},
    unlock_condition::{UnlockCondition, UnlockConditions},
};
use super::{protocol::ProtocolParameters, BlockId};
use crate::types::block::{address::Address, semantic::ValidationContext, slot::SlotIndex, Error};

/// The maximum number of outputs of a transaction.
pub const OUTPUT_COUNT_MAX: u16 = 128;
/// The range of valid numbers of outputs of a transaction.
pub const OUTPUT_COUNT_RANGE: RangeInclusive<u16> = 1..=OUTPUT_COUNT_MAX; // [1..128]
/// The maximum index of outputs of a transaction.
pub const OUTPUT_INDEX_MAX: u16 = OUTPUT_COUNT_MAX - 1; // 127
/// The range of valid indices of outputs of a transaction.
pub const OUTPUT_INDEX_RANGE: RangeInclusive<u16> = 0..=OUTPUT_INDEX_MAX; // [0..127]

#[derive(Copy, Clone)]
pub enum OutputBuilderAmount {
    Amount(u64),
    RentCost(RentStructure),
}

/// Contains the generic [`Output`] with associated [`OutputMetadata`].
#[derive(Clone, Debug)]
pub struct OutputWithMetadata {
    pub(crate) output: Output,
    pub(crate) metadata: OutputMetadata,
}

impl OutputWithMetadata {
    /// Creates a new [`OutputWithMetadata`].
    pub fn new(output: Output, metadata: OutputMetadata) -> Self {
        Self { output, metadata }
    }

    /// Returns the [`Output`].
    pub fn output(&self) -> &Output {
        &self.output
    }

    /// Consumes self and returns the [`Output`].
    pub fn into_output(self) -> Output {
        self.output
    }

    /// Returns the [`OutputMetadata`].
    pub fn metadata(&self) -> &OutputMetadata {
        &self.metadata
    }

    /// Consumes self and returns the [`OutputMetadata`].
    pub fn into_metadata(self) -> OutputMetadata {
        self.metadata
    }
}

/// A generic output that can represent different types defining the deposit of funds.
#[derive(Clone, Eq, PartialEq, Ord, PartialOrd, Hash, From)]
pub enum Output {
    /// A basic output.
    Basic(BasicOutput),
    /// An account output.
    Account(AccountOutput),
    /// A foundry output.
    Foundry(FoundryOutput),
    /// An NFT output.
    Nft(NftOutput),
    /// A delegation output.
    Delegation(DelegationOutput),
}

impl core::fmt::Debug for Output {
    fn fmt(&self, f: &mut core::fmt::Formatter<'_>) -> core::fmt::Result {
        match self {
            Self::Basic(output) => output.fmt(f),
            Self::Account(output) => output.fmt(f),
            Self::Foundry(output) => output.fmt(f),
            Self::Nft(output) => output.fmt(f),
            Self::Delegation(output) => output.fmt(f),
        }
    }
}

impl Output {
    /// Minimum amount for an output.
    pub const AMOUNT_MIN: u64 = 1;

    /// Return the output kind of an [`Output`].
    pub fn kind(&self) -> u8 {
        match self {
            Self::Basic(_) => BasicOutput::KIND,
            Self::Account(_) => AccountOutput::KIND,
            Self::Foundry(_) => FoundryOutput::KIND,
            Self::Nft(_) => NftOutput::KIND,
            Self::Delegation(_) => DelegationOutput::KIND,
        }
    }

    /// Returns the output kind of an [`Output`] as a string.
    pub fn kind_str(&self) -> &str {
        match self {
            Self::Basic(_) => "Basic",
            Self::Account(_) => "Account",
            Self::Foundry(_) => "Foundry",
            Self::Nft(_) => "Nft",
            Self::Delegation(_) => "Delegation",
        }
    }

    /// Returns the amount of an [`Output`].
    pub fn amount(&self) -> u64 {
        match self {
            Self::Basic(output) => output.amount(),
            Self::Account(output) => output.amount(),
            Self::Foundry(output) => output.amount(),
            Self::Nft(output) => output.amount(),
            Self::Delegation(output) => output.amount(),
        }
    }

    /// Returns the native tokens of an [`Output`], if any.
    pub fn native_tokens(&self) -> Option<&NativeTokens> {
        match self {
            Self::Basic(output) => Some(output.native_tokens()),
            Self::Account(output) => Some(output.native_tokens()),
            Self::Foundry(output) => Some(output.native_tokens()),
            Self::Nft(output) => Some(output.native_tokens()),
            Self::Delegation(_) => None,
        }
    }

    /// Returns the unlock conditions of an [`Output`], if any.
    pub fn unlock_conditions(&self) -> Option<&UnlockConditions> {
        match self {
            Self::Basic(output) => Some(output.unlock_conditions()),
            Self::Account(output) => Some(output.unlock_conditions()),
            Self::Foundry(output) => Some(output.unlock_conditions()),
            Self::Nft(output) => Some(output.unlock_conditions()),
            Self::Delegation(output) => Some(output.unlock_conditions()),
        }
    }

    /// Returns the features of an [`Output`], if any.
    pub fn features(&self) -> Option<&Features> {
        match self {
            Self::Basic(output) => Some(output.features()),
            Self::Account(output) => Some(output.features()),
            Self::Foundry(output) => Some(output.features()),
            Self::Nft(output) => Some(output.features()),
            Self::Delegation(_) => None,
        }
    }

    /// Returns the immutable features of an [`Output`], if any.
    pub fn immutable_features(&self) -> Option<&Features> {
        match self {
            Self::Basic(_) => None,
            Self::Account(output) => Some(output.immutable_features()),
            Self::Foundry(output) => Some(output.immutable_features()),
            Self::Nft(output) => Some(output.immutable_features()),
            Self::Delegation(_) => None,
        }
    }

    /// Returns the chain identifier of an [`Output`], if any.
    pub fn chain_id(&self) -> Option<ChainId> {
        match self {
            Self::Basic(_) => None,
            Self::Account(output) => Some(output.chain_id()),
            Self::Foundry(output) => Some(output.chain_id()),
            Self::Nft(output) => Some(output.chain_id()),
            Self::Delegation(_) => None,
        }
    }

    /// Checks whether the output is a [`BasicOutput`].
    pub fn is_basic(&self) -> bool {
        matches!(self, Self::Basic(_))
    }

    /// Gets the output as an actual [`BasicOutput`].
    /// NOTE: Will panic if the output is not a [`BasicOutput`].
    pub fn as_basic(&self) -> &BasicOutput {
        if let Self::Basic(output) = self {
            output
        } else {
            panic!("invalid downcast of non-BasicOutput");
        }
    }

    /// Checks whether the output is an [`AccountOutput`].
    pub fn is_account(&self) -> bool {
        matches!(self, Self::Account(_))
    }

    /// Gets the output as an actual [`AccountOutput`].
    /// NOTE: Will panic if the output is not a [`AccountOutput`].
    pub fn as_account(&self) -> &AccountOutput {
        if let Self::Account(output) = self {
            output
        } else {
            panic!("invalid downcast of non-AccountOutput");
        }
    }

    /// Checks whether the output is a [`FoundryOutput`].
    pub fn is_foundry(&self) -> bool {
        matches!(self, Self::Foundry(_))
    }

    /// Gets the output as an actual [`FoundryOutput`].
    /// NOTE: Will panic if the output is not a [`FoundryOutput`].
    pub fn as_foundry(&self) -> &FoundryOutput {
        if let Self::Foundry(output) = self {
            output
        } else {
            panic!("invalid downcast of non-FoundryOutput");
        }
    }

    /// Checks whether the output is an [`NftOutput`].
    pub fn is_nft(&self) -> bool {
        matches!(self, Self::Nft(_))
    }

    /// Gets the output as an actual [`NftOutput`].
    /// NOTE: Will panic if the output is not a [`NftOutput`].
    pub fn as_nft(&self) -> &NftOutput {
        if let Self::Nft(output) = self {
            output
        } else {
            panic!("invalid downcast of non-NftOutput");
        }
    }

    /// Checks whether the output is a [`DelegationOutput`].
    pub fn is_delegation(&self) -> bool {
        matches!(self, Self::Delegation(_))
    }

    /// Gets the output as an actual [`DelegationOutput`].
    /// NOTE: Will panic if the output is not a [`DelegationOutput`].
    pub fn as_delegation(&self) -> &DelegationOutput {
        if let Self::Delegation(output) = self {
            output
        } else {
            panic!("invalid downcast of non-DelegationOutput");
        }
    }

    /// Returns the address that is required to unlock this [`Output`] and the account or nft address that gets
    /// unlocked by it, if it's an account or nft.
    /// If no `account_transition` has been provided, assumes a state transition.
    pub fn required_and_unlocked_address(
        &self,
        slot_index: SlotIndex,
        output_id: &OutputId,
        account_transition: Option<AccountTransition>,
    ) -> Result<(Address, Option<Address>), Error> {
        match self {
            Self::Basic(output) => Ok((
                output
                    .unlock_conditions()
                    .locked_address(output.address(), slot_index)
                    .clone(),
                None,
            )),
            Self::Account(output) => {
                if account_transition.unwrap_or(AccountTransition::State) == AccountTransition::State {
                    // Account address is only unlocked if it's a state transition
                    Ok((
                        output.state_controller_address().clone(),
                        Some(Address::Account(output.account_address(output_id))),
                    ))
                } else {
                    Ok((output.governor_address().clone(), None))
                }
            }
            Self::Foundry(output) => Ok((Address::Account(*output.account_address()), None)),
            Self::Nft(output) => Ok((
                output
                    .unlock_conditions()
                    .locked_address(output.address(), slot_index)
                    .clone(),
                Some(Address::Nft(output.nft_address(output_id))),
            )),
            Self::Delegation(output) => Ok((
                output
                    .unlock_conditions()
                    .locked_address(output.address(), slot_index)
                    .clone(),
                None,
            )),
        }
    }

    ///
    pub fn verify_state_transition(
        current_state: Option<&Self>,
        next_state: Option<&Self>,
        context: &ValidationContext<'_>,
    ) -> Result<(), StateTransitionError> {
        match (current_state, next_state) {
            // Creations.
            (None, Some(Self::Account(next_state))) => AccountOutput::creation(next_state, context),
            (None, Some(Self::Foundry(next_state))) => FoundryOutput::creation(next_state, context),
            (None, Some(Self::Nft(next_state))) => NftOutput::creation(next_state, context),
            (None, Some(Self::Delegation(next_state))) => DelegationOutput::creation(next_state, context),

            // Transitions.
            (Some(Self::Account(current_state)), Some(Self::Account(next_state))) => {
                AccountOutput::transition(current_state, next_state, context)
            }
            (Some(Self::Foundry(current_state)), Some(Self::Foundry(next_state))) => {
                FoundryOutput::transition(current_state, next_state, context)
            }
            (Some(Self::Nft(current_state)), Some(Self::Nft(next_state))) => {
                NftOutput::transition(current_state, next_state, context)
            }
            (Some(Self::Delegation(current_state)), Some(Self::Delegation(next_state))) => {
                DelegationOutput::transition(current_state, next_state, context)
            }

            // Destructions.
            (Some(Self::Account(current_state)), None) => AccountOutput::destruction(current_state, context),
            (Some(Self::Foundry(current_state)), None) => FoundryOutput::destruction(current_state, context),
            (Some(Self::Nft(current_state)), None) => NftOutput::destruction(current_state, context),
            (Some(Self::Delegation(current_state)), None) => DelegationOutput::destruction(current_state, context),

            // Unsupported.
            _ => Err(StateTransitionError::UnsupportedStateTransition),
        }
    }

    /// Verifies if a valid storage deposit was made. Each [`Output`] has to have an amount that covers its associated
    /// byte cost, given by [`RentStructure`].
    /// If there is a [`StorageDepositReturnUnlockCondition`](unlock_condition::StorageDepositReturnUnlockCondition),
    /// its amount is also checked.
    pub fn verify_storage_deposit(&self, rent_structure: RentStructure, token_supply: u64) -> Result<(), Error> {
        let required_output_amount = self.rent_cost(rent_structure);

        if self.amount() < required_output_amount {
            return Err(Error::InsufficientStorageDepositAmount {
                amount: self.amount(),
                required: required_output_amount,
            });
        }

        if let Some(return_condition) = self
            .unlock_conditions()
            .and_then(UnlockConditions::storage_deposit_return)
        {
            // We can't return more tokens than were originally contained in the output.
            // `Return Amount` ≤ `Amount`.
            if return_condition.amount() > self.amount() {
                return Err(Error::StorageDepositReturnExceedsOutputAmount {
                    deposit: return_condition.amount(),
                    amount: self.amount(),
                });
            }

            let minimum_deposit =
                minimum_storage_deposit(return_condition.return_address(), rent_structure, token_supply);

            // `Minimum Storage Deposit` ≤ `Return Amount`
            if return_condition.amount() < minimum_deposit {
                return Err(Error::InsufficientStorageDepositReturnAmount {
                    deposit: return_condition.amount(),
                    required: minimum_deposit,
                });
            }
        }

        Ok(())
    }
}

impl Packable for Output {
    type UnpackError = Error;
    type UnpackVisitor = ProtocolParameters;

    fn pack<P: Packer>(&self, packer: &mut P) -> Result<(), P::Error> {
        match self {
            Self::Basic(output) => {
                BasicOutput::KIND.pack(packer)?;
                output.pack(packer)
            }
            Self::Account(output) => {
                AccountOutput::KIND.pack(packer)?;
                output.pack(packer)
            }
            Self::Foundry(output) => {
                FoundryOutput::KIND.pack(packer)?;
                output.pack(packer)
            }
            Self::Nft(output) => {
                NftOutput::KIND.pack(packer)?;
                output.pack(packer)
            }
            Self::Delegation(output) => {
                DelegationOutput::KIND.pack(packer)?;
                output.pack(packer)
            }
        }?;

        Ok(())
    }

    fn unpack<U: Unpacker, const VERIFY: bool>(
        unpacker: &mut U,
        visitor: &Self::UnpackVisitor,
    ) -> Result<Self, UnpackError<Self::UnpackError, U::Error>> {
        Ok(match u8::unpack::<_, VERIFY>(unpacker, &()).coerce()? {
            BasicOutput::KIND => Self::from(BasicOutput::unpack::<_, VERIFY>(unpacker, visitor).coerce()?),
            AccountOutput::KIND => Self::from(AccountOutput::unpack::<_, VERIFY>(unpacker, visitor).coerce()?),
            FoundryOutput::KIND => Self::from(FoundryOutput::unpack::<_, VERIFY>(unpacker, visitor).coerce()?),
            NftOutput::KIND => Self::from(NftOutput::unpack::<_, VERIFY>(unpacker, visitor).coerce()?),
            DelegationOutput::KIND => Self::from(DelegationOutput::unpack::<_, VERIFY>(unpacker, visitor).coerce()?),
            k => return Err(Error::InvalidOutputKind(k)).map_err(UnpackError::Packable),
        })
    }
}

impl Output {
    pub(crate) const fn byte_offset(builder: RentBuilder) -> RentBuilder {
        builder
            // The ID of the output.
            .key_field::<OutputId>()
            // The ID of the block in which the transaction payload that created this output was included.
            .data_field::<BlockId>()
            // The index of the slot in which the transaction that created it was booked.
            .data_field::<SlotIndex>()
            // The index of the slot in which the transaction was created.
            .data_field::<SlotIndex>()
    }
}

impl Rent for Output {
    fn build_weighted_bytes(&self, builder: RentBuilder) -> RentBuilder {
        match self {
            Self::Basic(o) => o.build_weighted_bytes(builder),
            Self::Account(o) => o.build_weighted_bytes(builder),
            Self::Foundry(o) => o.build_weighted_bytes(builder),
            Self::Nft(o) => o.build_weighted_bytes(builder),
            Self::Delegation(o) => o.build_weighted_bytes(builder),
        }
    }
}

pub(crate) fn verify_output_amount_min(amount: u64) -> Result<(), Error> {
    if amount < Output::AMOUNT_MIN {
        Err(Error::InvalidOutputAmount(amount))
    } else {
        Ok(())
    }
}

pub(crate) fn verify_output_amount_supply(amount: u64, token_supply: u64) -> Result<(), Error> {
    if amount > token_supply {
        Err(Error::InvalidOutputAmount(amount))
    } else {
        Ok(())
    }
}

pub(crate) fn verify_output_amount(amount: u64, token_supply: u64) -> Result<(), Error> {
    verify_output_amount_min(amount)?;
    verify_output_amount_supply(amount, token_supply)
}

pub(crate) fn verify_output_amount_packable<const VERIFY: bool>(
    amount: &u64,
    protocol_parameters: &ProtocolParameters,
) -> Result<(), Error> {
    if VERIFY {
        verify_output_amount(*amount, protocol_parameters.token_supply())?;
    }
    Ok(())
}

/// Computes the minimum amount that a storage deposit has to match to allow creating a return [`Output`] back to the
/// sender [`Address`].
fn minimum_storage_deposit(address: &Address, rent_structure: RentStructure, token_supply: u64) -> u64 {
    // PANIC: This can never fail because the amount will always be within the valid range. Also, the actual value is
    // not important, we are only interested in the storage requirements of the type.
<<<<<<< HEAD
    BasicOutputBuilder::new_with_minimum_amount(rent_structure)
        .add_unlock_condition(AddressUnlockCondition::new(*address))
=======
    BasicOutputBuilder::new_with_minimum_storage_deposit(rent_structure)
        .add_unlock_condition(AddressUnlockCondition::new(address.clone()))
>>>>>>> 9fb7b8cb
        .finish_with_params(token_supply)
        .unwrap()
        .amount()
}

#[cfg(feature = "serde")]
pub mod dto {
    use alloc::format;

    use serde::{Deserialize, Serialize, Serializer};
    use serde_json::Value;

    use super::*;
    pub use super::{
        account::dto::AccountOutputDto, basic::dto::BasicOutputDto, delegation::dto::DelegationOutputDto,
        foundry::dto::FoundryOutputDto, nft::dto::NftOutputDto,
    };
    use crate::types::{block::Error, TryFromDto, ValidationParams};

    /// Describes all the different output types.
    #[derive(Clone, Debug, Eq, PartialEq, From)]
    pub enum OutputDto {
        Basic(BasicOutputDto),
        Account(AccountOutputDto),
        Foundry(FoundryOutputDto),
        Nft(NftOutputDto),
        Delegation(DelegationOutputDto),
    }

    impl From<&Output> for OutputDto {
        fn from(value: &Output) -> Self {
            match value {
                Output::Basic(o) => Self::Basic(o.into()),
                Output::Account(o) => Self::Account(o.into()),
                Output::Foundry(o) => Self::Foundry(o.into()),
                Output::Nft(o) => Self::Nft(o.into()),
                Output::Delegation(o) => Self::Delegation(o.into()),
            }
        }
    }

    impl TryFromDto for Output {
        type Dto = OutputDto;
        type Error = Error;

        fn try_from_dto_with_params_inner(dto: Self::Dto, params: ValidationParams<'_>) -> Result<Self, Self::Error> {
            Ok(match dto {
                OutputDto::Basic(o) => Self::Basic(BasicOutput::try_from_dto_with_params_inner(o, params)?),
                OutputDto::Account(o) => Self::Account(AccountOutput::try_from_dto_with_params_inner(o, params)?),
                OutputDto::Foundry(o) => Self::Foundry(FoundryOutput::try_from_dto_with_params_inner(o, params)?),
                OutputDto::Nft(o) => Self::Nft(NftOutput::try_from_dto_with_params_inner(o, params)?),
                OutputDto::Delegation(o) => {
                    Self::Delegation(DelegationOutput::try_from_dto_with_params_inner(o, params)?)
                }
            })
        }
    }

    impl<'de> Deserialize<'de> for OutputDto {
        fn deserialize<D: serde::Deserializer<'de>>(d: D) -> Result<Self, D::Error> {
            let value = Value::deserialize(d)?;
            Ok(
                match value
                    .get("type")
                    .and_then(Value::as_u64)
                    .ok_or_else(|| serde::de::Error::custom("invalid output type"))? as u8
                {
                    BasicOutput::KIND => Self::Basic(
                        BasicOutputDto::deserialize(value)
                            .map_err(|e| serde::de::Error::custom(format!("cannot deserialize basic output: {e}")))?,
                    ),
                    AccountOutput::KIND => Self::Account(
                        AccountOutputDto::deserialize(value)
                            .map_err(|e| serde::de::Error::custom(format!("cannot deserialize account output: {e}")))?,
                    ),
                    FoundryOutput::KIND => Self::Foundry(
                        FoundryOutputDto::deserialize(value)
                            .map_err(|e| serde::de::Error::custom(format!("cannot deserialize foundry output: {e}")))?,
                    ),
                    NftOutput::KIND => Self::Nft(
                        NftOutputDto::deserialize(value)
                            .map_err(|e| serde::de::Error::custom(format!("cannot deserialize NFT output: {e}")))?,
                    ),
                    DelegationOutput::KIND => {
                        Self::Delegation(DelegationOutputDto::deserialize(value).map_err(|e| {
                            serde::de::Error::custom(format!("cannot deserialize delegation output: {e}"))
                        })?)
                    }
                    _ => return Err(serde::de::Error::custom("invalid output type")),
                },
            )
        }
    }

    impl Serialize for OutputDto {
        fn serialize<S>(&self, serializer: S) -> Result<S::Ok, S::Error>
        where
            S: Serializer,
        {
            #[derive(Serialize)]
            #[serde(untagged)]
            enum OutputDto_<'a> {
                T2(&'a BasicOutputDto),
                T3(&'a AccountOutputDto),
                T4(&'a FoundryOutputDto),
                T5(&'a NftOutputDto),
                T6(&'a DelegationOutputDto),
            }
            #[derive(Serialize)]
            struct TypedOutput<'a> {
                #[serde(flatten)]
                output: OutputDto_<'a>,
            }
            let output = match self {
                Self::Basic(o) => TypedOutput {
                    output: OutputDto_::T2(o),
                },
                Self::Account(o) => TypedOutput {
                    output: OutputDto_::T3(o),
                },
                Self::Foundry(o) => TypedOutput {
                    output: OutputDto_::T4(o),
                },
                Self::Nft(o) => TypedOutput {
                    output: OutputDto_::T5(o),
                },
                Self::Delegation(o) => TypedOutput {
                    output: OutputDto_::T6(o),
                },
            };
            output.serialize(serializer)
        }
    }
}<|MERGE_RESOLUTION|>--- conflicted
+++ resolved
@@ -539,13 +539,8 @@
 fn minimum_storage_deposit(address: &Address, rent_structure: RentStructure, token_supply: u64) -> u64 {
     // PANIC: This can never fail because the amount will always be within the valid range. Also, the actual value is
     // not important, we are only interested in the storage requirements of the type.
-<<<<<<< HEAD
     BasicOutputBuilder::new_with_minimum_amount(rent_structure)
-        .add_unlock_condition(AddressUnlockCondition::new(*address))
-=======
-    BasicOutputBuilder::new_with_minimum_storage_deposit(rent_structure)
         .add_unlock_condition(AddressUnlockCondition::new(address.clone()))
->>>>>>> 9fb7b8cb
         .finish_with_params(token_supply)
         .unwrap()
         .amount()
