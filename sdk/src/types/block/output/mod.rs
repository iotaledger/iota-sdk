--- conflicted
+++ resolved
@@ -348,24 +348,13 @@
                     .clone(),
                 None,
             )),
-<<<<<<< HEAD
             Self::Account(output) => Ok((
-                *output.unlock_conditions().locked_address(output.address(), slot_index),
+                output
+                    .unlock_conditions()
+                    .locked_address(output.address(), slot_index)
+                    .clone(),
                 Some(Address::Account(output.account_address(output_id))),
             )),
-=======
-            Self::Account(output) => {
-                if account_transition.unwrap_or(AccountTransition::State) == AccountTransition::State {
-                    // Account address is only unlocked if it's a state transition
-                    Ok((
-                        output.state_controller_address().clone(),
-                        Some(Address::Account(output.account_address(output_id))),
-                    ))
-                } else {
-                    Ok((output.governor_address().clone(), None))
-                }
-            }
->>>>>>> 2b83eb9c
             Self::Foundry(output) => Ok((Address::Account(*output.account_address()), None)),
             Self::Nft(output) => Ok((
                 output
