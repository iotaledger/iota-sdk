// Copyright 2020-2021 IOTA Stiftung
// SPDX-License-Identifier: Apache-2.0

mod anchor;
mod chain_id;
mod delegation;
mod metadata;
mod native_token;
mod output_id;
mod state_transition;
mod storage_score;
mod token_scheme;

///
pub mod account;
///
pub mod basic;
///
pub mod feature;
///
pub mod foundry;
///
pub mod nft;
///
pub mod unlock_condition;

use core::ops::RangeInclusive;

use derive_more::From;
use packable::{
    error::{UnpackError, UnpackErrorExt},
    packer::Packer,
    unpacker::Unpacker,
    Packable,
};

pub use self::{
    account::{AccountId, AccountOutput, AccountOutputBuilder},
    anchor::{AnchorId, AnchorOutput, AnchorTransition},
    basic::{BasicOutput, BasicOutputBuilder},
    chain_id::ChainId,
    delegation::{DelegationId, DelegationOutput, DelegationOutputBuilder},
    feature::{Feature, Features},
    foundry::{FoundryId, FoundryOutput, FoundryOutputBuilder},
    metadata::OutputMetadata,
    native_token::{NativeToken, NativeTokens, NativeTokensBuilder, TokenId},
    nft::{NftId, NftOutput, NftOutputBuilder},
    output_id::OutputId,
    state_transition::{StateTransitionError, StateTransitionVerifier},
    storage_score::{StorageScore, StorageScoreParameters},
    token_scheme::{SimpleTokenScheme, TokenScheme},
    unlock_condition::{UnlockCondition, UnlockConditions},
};
pub(crate) use self::{
    anchor::StateMetadataLength,
    feature::{MetadataFeatureLength, TagFeatureLength},
    native_token::NativeTokenCount,
    output_id::OutputIndex,
    unlock_condition::AddressUnlockCondition,
};
use super::protocol::ProtocolParameters;
use crate::types::block::{address::Address, semantic::SemanticValidationContext, slot::SlotIndex, Error};

/// The maximum number of outputs of a transaction.
pub const OUTPUT_COUNT_MAX: u16 = 128;
/// The range of valid numbers of outputs of a transaction.
pub const OUTPUT_COUNT_RANGE: RangeInclusive<u16> = 1..=OUTPUT_COUNT_MAX; // [1..128]
/// The maximum index of outputs of a transaction.
pub const OUTPUT_INDEX_MAX: u16 = OUTPUT_COUNT_MAX - 1; // 127
/// The range of valid indices of outputs of a transaction.
pub const OUTPUT_INDEX_RANGE: RangeInclusive<u16> = 0..=OUTPUT_INDEX_MAX; // [0..127]

#[derive(Copy, Clone)]
pub enum OutputBuilderAmount {
    Amount(u64),
    MinimumAmount(StorageScoreParameters),
}

/// Contains the generic [`Output`] with associated [`OutputMetadata`].
#[derive(Clone, Debug)]
pub struct OutputWithMetadata {
    pub(crate) output: Output,
    pub(crate) metadata: OutputMetadata,
}

impl OutputWithMetadata {
    /// Creates a new [`OutputWithMetadata`].
    pub fn new(output: Output, metadata: OutputMetadata) -> Self {
        Self { output, metadata }
    }

    /// Returns the [`Output`].
    pub fn output(&self) -> &Output {
        &self.output
    }

    /// Consumes self and returns the [`Output`].
    pub fn into_output(self) -> Output {
        self.output
    }

    /// Returns the [`OutputMetadata`].
    pub fn metadata(&self) -> &OutputMetadata {
        &self.metadata
    }

    /// Consumes self and returns the [`OutputMetadata`].
    pub fn into_metadata(self) -> OutputMetadata {
        self.metadata
    }
}

/// A generic output that can represent different types defining the deposit of funds.
#[derive(Clone, Eq, PartialEq, Ord, PartialOrd, Hash, From)]
pub enum Output {
    /// A basic output.
    Basic(BasicOutput),
    /// An account output.
    Account(AccountOutput),
    /// An anchor output.
    Anchor(AnchorOutput),
    /// A foundry output.
    Foundry(FoundryOutput),
    /// An NFT output.
    Nft(NftOutput),
    /// A delegation output.
    Delegation(DelegationOutput),
}

impl core::fmt::Debug for Output {
    fn fmt(&self, f: &mut core::fmt::Formatter<'_>) -> core::fmt::Result {
        match self {
            Self::Basic(output) => output.fmt(f),
            Self::Account(output) => output.fmt(f),
            Self::Anchor(output) => output.fmt(f),
            Self::Foundry(output) => output.fmt(f),
            Self::Nft(output) => output.fmt(f),
            Self::Delegation(output) => output.fmt(f),
        }
    }
}

impl Output {
    /// Return the output kind of an [`Output`].
    pub fn kind(&self) -> u8 {
        match self {
            Self::Basic(_) => BasicOutput::KIND,
            Self::Account(_) => AccountOutput::KIND,
            Self::Anchor(_) => AnchorOutput::KIND,
            Self::Foundry(_) => FoundryOutput::KIND,
            Self::Nft(_) => NftOutput::KIND,
            Self::Delegation(_) => DelegationOutput::KIND,
        }
    }

    /// Returns the output kind of an [`Output`] as a string.
    pub fn kind_str(&self) -> &str {
        match self {
            Self::Basic(_) => "Basic",
            Self::Account(_) => "Account",
            Self::Anchor(_) => "Anchor",
            Self::Foundry(_) => "Foundry",
            Self::Nft(_) => "Nft",
            Self::Delegation(_) => "Delegation",
        }
    }

    /// Returns the amount of an [`Output`].
    pub fn amount(&self) -> u64 {
        match self {
            Self::Basic(output) => output.amount(),
            Self::Account(output) => output.amount(),
            Self::Anchor(output) => output.amount(),
            Self::Foundry(output) => output.amount(),
            Self::Nft(output) => output.amount(),
            Self::Delegation(output) => output.amount(),
        }
    }

    /// Returns the mana of an [`Output`].
    pub fn mana(&self) -> u64 {
        match self {
            Self::Basic(output) => output.mana(),
            Self::Account(output) => output.mana(),
            Self::Anchor(output) => output.mana(),
            Self::Foundry(_) => 0,
            Self::Nft(output) => output.mana(),
            Self::Delegation(_) => 0,
        }
    }

    /// Returns the native tokens of an [`Output`], if any.
    pub fn native_tokens(&self) -> Option<&NativeTokens> {
        match self {
            Self::Basic(output) => Some(output.native_tokens()),
            Self::Account(output) => Some(output.native_tokens()),
            Self::Anchor(output) => Some(output.native_tokens()),
            Self::Foundry(output) => Some(output.native_tokens()),
            Self::Nft(output) => Some(output.native_tokens()),
            Self::Delegation(_) => None,
        }
    }

    /// Returns the unlock conditions of an [`Output`], if any.
    pub fn unlock_conditions(&self) -> Option<&UnlockConditions> {
        match self {
            Self::Basic(output) => Some(output.unlock_conditions()),
            Self::Account(output) => Some(output.unlock_conditions()),
            Self::Anchor(output) => Some(output.unlock_conditions()),
            Self::Foundry(output) => Some(output.unlock_conditions()),
            Self::Nft(output) => Some(output.unlock_conditions()),
            Self::Delegation(output) => Some(output.unlock_conditions()),
        }
    }

    /// Returns the features of an [`Output`], if any.
    pub fn features(&self) -> Option<&Features> {
        match self {
            Self::Basic(output) => Some(output.features()),
            Self::Account(output) => Some(output.features()),
            Self::Anchor(output) => Some(output.features()),
            Self::Foundry(output) => Some(output.features()),
            Self::Nft(output) => Some(output.features()),
            Self::Delegation(_) => None,
        }
    }

    /// Returns the immutable features of an [`Output`], if any.
    pub fn immutable_features(&self) -> Option<&Features> {
        match self {
            Self::Basic(_) => None,
            Self::Account(output) => Some(output.immutable_features()),
            Self::Anchor(output) => Some(output.immutable_features()),
            Self::Foundry(output) => Some(output.immutable_features()),
            Self::Nft(output) => Some(output.immutable_features()),
            Self::Delegation(_) => None,
        }
    }

    /// Returns the chain identifier of an [`Output`], if any.
    pub fn chain_id(&self) -> Option<ChainId> {
        match self {
            Self::Basic(_) => None,
            Self::Account(output) => Some(output.chain_id()),
            Self::Anchor(output) => Some(output.chain_id()),
            Self::Foundry(output) => Some(output.chain_id()),
            Self::Nft(output) => Some(output.chain_id()),
            Self::Delegation(_) => None,
        }
    }

    /// Checks whether the output is an implicit account.
    pub fn is_implicit_account(&self) -> bool {
        if let Output::Basic(output) = self {
            output.is_implicit_account()
        } else {
            false
        }
    }

    crate::def_is_as_opt!(Output: Basic, Account, Foundry, Nft, Delegation, Anchor);

    /// Returns the address that is required to unlock this [`Output`] and the account or nft address that gets
    /// unlocked by it, if it's an account or nft.
    /// If no `account_transition` has been provided, assumes a state transition.
    pub fn required_and_unlocked_address(
        &self,
        slot_index: SlotIndex,
        output_id: &OutputId,
    ) -> Result<(Address, Option<Address>), Error> {
        match self {
            Self::Basic(output) => Ok((
                output
                    .unlock_conditions()
                    .locked_address(output.address(), slot_index)
                    .clone(),
                None,
            )),
            Self::Account(output) => Ok((
                output
                    .unlock_conditions()
                    .locked_address(output.address(), slot_index)
                    .clone(),
                Some(Address::Account(output.account_address(output_id))),
            )),
            Self::Anchor(_) => Err(Error::UnsupportedOutputKind(AnchorOutput::KIND)),
            Self::Foundry(output) => Ok((Address::Account(*output.account_address()), None)),
            Self::Nft(output) => Ok((
                output
                    .unlock_conditions()
                    .locked_address(output.address(), slot_index)
                    .clone(),
                Some(Address::Nft(output.nft_address(output_id))),
            )),
            Self::Delegation(output) => Ok((
                output
                    .unlock_conditions()
                    .locked_address(output.address(), slot_index)
                    .clone(),
                None,
            )),
        }
    }

    ///
    pub fn verify_state_transition(
        current_state: Option<&Self>,
        next_state: Option<&Self>,
        context: &SemanticValidationContext<'_>,
    ) -> Result<(), StateTransitionError> {
        match (current_state, next_state) {
            // Creations.
            (None, Some(Self::Account(next_state))) => AccountOutput::creation(next_state, context),
            (None, Some(Self::Foundry(next_state))) => FoundryOutput::creation(next_state, context),
            (None, Some(Self::Nft(next_state))) => NftOutput::creation(next_state, context),
            (None, Some(Self::Delegation(next_state))) => DelegationOutput::creation(next_state, context),

            // Transitions.
            (Some(Self::Account(current_state)), Some(Self::Account(next_state))) => {
                AccountOutput::transition(current_state, next_state, context)
            }
            (Some(Self::Foundry(current_state)), Some(Self::Foundry(next_state))) => {
                FoundryOutput::transition(current_state, next_state, context)
            }
            (Some(Self::Nft(current_state)), Some(Self::Nft(next_state))) => {
                NftOutput::transition(current_state, next_state, context)
            }
            (Some(Self::Delegation(current_state)), Some(Self::Delegation(next_state))) => {
                DelegationOutput::transition(current_state, next_state, context)
            }

            // Destructions.
            (Some(Self::Account(current_state)), None) => AccountOutput::destruction(current_state, context),
            (Some(Self::Foundry(current_state)), None) => FoundryOutput::destruction(current_state, context),
            (Some(Self::Nft(current_state)), None) => NftOutput::destruction(current_state, context),
            (Some(Self::Delegation(current_state)), None) => DelegationOutput::destruction(current_state, context),

            // Unsupported.
            _ => Err(StateTransitionError::UnsupportedStateTransition),
        }
    }

    /// Verifies if a valid storage deposit was made. Each [`Output`] has to have an amount that covers its associated
    /// byte cost, given by [`StorageScoreParameters`].
    /// If there is a [`StorageDepositReturnUnlockCondition`](unlock_condition::StorageDepositReturnUnlockCondition),
    /// its amount is also checked.
<<<<<<< HEAD
    pub fn verify_storage_deposit(&self, params: StorageScoreParameters, token_supply: u64) -> Result<(), Error> {
        let required_output_amount = self.storage_cost(params);
=======
    pub fn verify_storage_deposit(&self, rent_structure: RentStructure) -> Result<(), Error> {
        let required_output_amount = self.rent_cost(rent_structure);
>>>>>>> 544311a9

        if self.amount() < required_output_amount {
            return Err(Error::InsufficientStorageDepositAmount {
                amount: self.amount(),
                required: required_output_amount,
            });
        }

        if let Some(return_condition) = self
            .unlock_conditions()
            .and_then(UnlockConditions::storage_deposit_return)
        {
            // We can't return more tokens than were originally contained in the output.
            // `Return Amount` ≤ `Amount`.
            if return_condition.amount() > self.amount() {
                return Err(Error::StorageDepositReturnExceedsOutputAmount {
                    deposit: return_condition.amount(),
                    amount: self.amount(),
                });
            }

<<<<<<< HEAD
            let minimum_deposit = minimum_storage_deposit(return_condition.return_address(), params, token_supply);
=======
            let minimum_deposit = minimum_storage_deposit(return_condition.return_address(), rent_structure);
>>>>>>> 544311a9

            // `Minimum Storage Deposit` ≤ `Return Amount`
            if return_condition.amount() < minimum_deposit {
                return Err(Error::InsufficientStorageDepositReturnAmount {
                    deposit: return_condition.amount(),
                    required: minimum_deposit,
                });
            }
        }

        Ok(())
    }
}

impl Packable for Output {
    type UnpackError = Error;
    type UnpackVisitor = ProtocolParameters;

    fn pack<P: Packer>(&self, packer: &mut P) -> Result<(), P::Error> {
        match self {
            Self::Basic(output) => {
                BasicOutput::KIND.pack(packer)?;
                output.pack(packer)
            }
            Self::Account(output) => {
                AccountOutput::KIND.pack(packer)?;
                output.pack(packer)
            }
            Self::Anchor(output) => {
                AnchorOutput::KIND.pack(packer)?;
                output.pack(packer)
            }
            Self::Foundry(output) => {
                FoundryOutput::KIND.pack(packer)?;
                output.pack(packer)
            }
            Self::Nft(output) => {
                NftOutput::KIND.pack(packer)?;
                output.pack(packer)
            }
            Self::Delegation(output) => {
                DelegationOutput::KIND.pack(packer)?;
                output.pack(packer)
            }
        }?;

        Ok(())
    }

    fn unpack<U: Unpacker, const VERIFY: bool>(
        unpacker: &mut U,
        visitor: &Self::UnpackVisitor,
    ) -> Result<Self, UnpackError<Self::UnpackError, U::Error>> {
        Ok(match u8::unpack::<_, VERIFY>(unpacker, &()).coerce()? {
            BasicOutput::KIND => Self::from(BasicOutput::unpack::<_, VERIFY>(unpacker, visitor).coerce()?),
            AccountOutput::KIND => Self::from(AccountOutput::unpack::<_, VERIFY>(unpacker, visitor).coerce()?),
            AnchorOutput::KIND => Self::from(AnchorOutput::unpack::<_, VERIFY>(unpacker, visitor).coerce()?),
            FoundryOutput::KIND => Self::from(FoundryOutput::unpack::<_, VERIFY>(unpacker, visitor).coerce()?),
            NftOutput::KIND => Self::from(NftOutput::unpack::<_, VERIFY>(unpacker, visitor).coerce()?),
            DelegationOutput::KIND => Self::from(DelegationOutput::unpack::<_, VERIFY>(unpacker, visitor).coerce()?),
            k => return Err(UnpackError::Packable(Error::InvalidOutputKind(k))),
        })
    }
}

impl StorageScore for Output {
    fn storage_score(&self, params: StorageScoreParameters) -> u64 {
        match self {
            Self::Basic(o) => o.storage_score(params),
            Self::Account(o) => o.storage_score(params),
            Self::Foundry(o) => o.storage_score(params),
            Self::Nft(o) => o.storage_score(params),
            Self::Delegation(o) => o.storage_score(params),
            Self::Anchor(o) => o.storage_score(params),
        }
    }
}

pub(crate) fn verify_output_amount_supply(amount: u64, token_supply: u64) -> Result<(), Error> {
    if amount > token_supply {
        Err(Error::InvalidOutputAmount(amount))
    } else {
        Ok(())
    }
}

pub(crate) fn verify_output_amount(amount: u64, token_supply: u64) -> Result<(), Error> {
    verify_output_amount_supply(amount, token_supply)
}

pub(crate) fn verify_output_amount_packable<const VERIFY: bool>(
    amount: &u64,
    protocol_parameters: &ProtocolParameters,
) -> Result<(), Error> {
    if VERIFY {
        verify_output_amount(*amount, protocol_parameters.token_supply())?;
    }
    Ok(())
}

/// Computes the minimum amount that a storage deposit has to match to allow creating a return [`Output`] back to the
/// sender [`Address`].
<<<<<<< HEAD
fn minimum_storage_deposit(address: &Address, params: StorageScoreParameters, token_supply: u64) -> u64 {
=======
fn minimum_storage_deposit(address: &Address, rent_structure: RentStructure) -> u64 {
>>>>>>> 544311a9
    // PANIC: This can never fail because the amount will always be within the valid range. Also, the actual value is
    // not important, we are only interested in the storage requirements of the type.
    BasicOutputBuilder::new_with_minimum_amount(params)
        .add_unlock_condition(AddressUnlockCondition::new(address.clone()))
        .finish()
        .unwrap()
        .amount()
}

#[cfg(feature = "serde")]
pub mod dto {
    use alloc::format;

    use serde::{Deserialize, Serialize, Serializer};
    use serde_json::Value;

    use super::*;
    pub use super::{
        account::dto::AccountOutputDto, anchor::dto::AnchorOutputDto, basic::dto::BasicOutputDto,
        delegation::dto::DelegationOutputDto, foundry::dto::FoundryOutputDto, nft::dto::NftOutputDto,
    };
    use crate::types::{block::Error, TryFromDto, ValidationParams};

    /// Describes all the different output types.
    #[derive(Clone, Debug, Eq, PartialEq, From)]
    pub enum OutputDto {
        Basic(BasicOutputDto),
        Account(AccountOutputDto),
        Anchor(AnchorOutputDto),
        Foundry(FoundryOutputDto),
        Nft(NftOutputDto),
        Delegation(DelegationOutputDto),
    }

    impl From<&Output> for OutputDto {
        fn from(value: &Output) -> Self {
            match value {
                Output::Basic(o) => Self::Basic(o.into()),
                Output::Account(o) => Self::Account(o.into()),
                Output::Anchor(o) => Self::Anchor(o.into()),
                Output::Foundry(o) => Self::Foundry(o.into()),
                Output::Nft(o) => Self::Nft(o.into()),
                Output::Delegation(o) => Self::Delegation(o.into()),
            }
        }
    }

    impl TryFromDto for Output {
        type Dto = OutputDto;
        type Error = Error;

        fn try_from_dto_with_params_inner(dto: Self::Dto, params: ValidationParams<'_>) -> Result<Self, Self::Error> {
            Ok(match dto {
                OutputDto::Basic(o) => Self::Basic(BasicOutput::try_from_dto_with_params_inner(o, params)?),
                OutputDto::Account(o) => Self::Account(AccountOutput::try_from_dto_with_params_inner(o, params)?),
                OutputDto::Anchor(o) => Self::Anchor(AnchorOutput::try_from_dto_with_params_inner(o, params)?),
                OutputDto::Foundry(o) => Self::Foundry(FoundryOutput::try_from_dto_with_params_inner(o, params)?),
                OutputDto::Nft(o) => Self::Nft(NftOutput::try_from_dto_with_params_inner(o, params)?),
                OutputDto::Delegation(o) => {
                    Self::Delegation(DelegationOutput::try_from_dto_with_params_inner(o, params)?)
                }
            })
        }
    }

    impl<'de> Deserialize<'de> for OutputDto {
        fn deserialize<D: serde::Deserializer<'de>>(d: D) -> Result<Self, D::Error> {
            let value = Value::deserialize(d)?;
            Ok(
                match value
                    .get("type")
                    .and_then(Value::as_u64)
                    .ok_or_else(|| serde::de::Error::custom("invalid output type"))? as u8
                {
                    BasicOutput::KIND => Self::Basic(
                        BasicOutputDto::deserialize(value)
                            .map_err(|e| serde::de::Error::custom(format!("cannot deserialize basic output: {e}")))?,
                    ),
                    AccountOutput::KIND => Self::Account(
                        AccountOutputDto::deserialize(value)
                            .map_err(|e| serde::de::Error::custom(format!("cannot deserialize account output: {e}")))?,
                    ),
                    AnchorOutput::KIND => Self::Anchor(
                        AnchorOutputDto::deserialize(value)
                            .map_err(|e| serde::de::Error::custom(format!("cannot deserialize anchor output: {e}")))?,
                    ),
                    FoundryOutput::KIND => Self::Foundry(
                        FoundryOutputDto::deserialize(value)
                            .map_err(|e| serde::de::Error::custom(format!("cannot deserialize foundry output: {e}")))?,
                    ),
                    NftOutput::KIND => Self::Nft(
                        NftOutputDto::deserialize(value)
                            .map_err(|e| serde::de::Error::custom(format!("cannot deserialize NFT output: {e}")))?,
                    ),
                    DelegationOutput::KIND => {
                        Self::Delegation(DelegationOutputDto::deserialize(value).map_err(|e| {
                            serde::de::Error::custom(format!("cannot deserialize delegation output: {e}"))
                        })?)
                    }
                    _ => return Err(serde::de::Error::custom("invalid output type")),
                },
            )
        }
    }

    impl Serialize for OutputDto {
        fn serialize<S>(&self, serializer: S) -> Result<S::Ok, S::Error>
        where
            S: Serializer,
        {
            #[derive(Serialize)]
            #[serde(untagged)]
            enum OutputDto_<'a> {
                T0(&'a BasicOutputDto),
                T1(&'a AccountOutputDto),
                T2(&'a AnchorOutputDto),
                T3(&'a FoundryOutputDto),
                T4(&'a NftOutputDto),
                T5(&'a DelegationOutputDto),
            }
            #[derive(Serialize)]
            struct TypedOutput<'a> {
                #[serde(flatten)]
                output: OutputDto_<'a>,
            }
            let output = match self {
                Self::Basic(o) => TypedOutput {
                    output: OutputDto_::T0(o),
                },
                Self::Account(o) => TypedOutput {
                    output: OutputDto_::T1(o),
                },
                Self::Anchor(o) => TypedOutput {
                    output: OutputDto_::T2(o),
                },
                Self::Foundry(o) => TypedOutput {
                    output: OutputDto_::T3(o),
                },
                Self::Nft(o) => TypedOutput {
                    output: OutputDto_::T4(o),
                },
                Self::Delegation(o) => TypedOutput {
                    output: OutputDto_::T5(o),
                },
            };
            output.serialize(serializer)
        }
    }
}<|MERGE_RESOLUTION|>--- conflicted
+++ resolved
@@ -344,13 +344,8 @@
     /// byte cost, given by [`StorageScoreParameters`].
     /// If there is a [`StorageDepositReturnUnlockCondition`](unlock_condition::StorageDepositReturnUnlockCondition),
     /// its amount is also checked.
-<<<<<<< HEAD
-    pub fn verify_storage_deposit(&self, params: StorageScoreParameters, token_supply: u64) -> Result<(), Error> {
+    pub fn verify_storage_deposit(&self, params: StorageScoreParameters) -> Result<(), Error> {
         let required_output_amount = self.storage_cost(params);
-=======
-    pub fn verify_storage_deposit(&self, rent_structure: RentStructure) -> Result<(), Error> {
-        let required_output_amount = self.rent_cost(rent_structure);
->>>>>>> 544311a9
 
         if self.amount() < required_output_amount {
             return Err(Error::InsufficientStorageDepositAmount {
@@ -372,11 +367,7 @@
                 });
             }
 
-<<<<<<< HEAD
-            let minimum_deposit = minimum_storage_deposit(return_condition.return_address(), params, token_supply);
-=======
-            let minimum_deposit = minimum_storage_deposit(return_condition.return_address(), rent_structure);
->>>>>>> 544311a9
+            let minimum_deposit = minimum_storage_deposit(return_condition.return_address(), params);
 
             // `Minimum Storage Deposit` ≤ `Return Amount`
             if return_condition.amount() < minimum_deposit {
@@ -479,11 +470,7 @@
 
 /// Computes the minimum amount that a storage deposit has to match to allow creating a return [`Output`] back to the
 /// sender [`Address`].
-<<<<<<< HEAD
-fn minimum_storage_deposit(address: &Address, params: StorageScoreParameters, token_supply: u64) -> u64 {
-=======
-fn minimum_storage_deposit(address: &Address, rent_structure: RentStructure) -> u64 {
->>>>>>> 544311a9
+fn minimum_storage_deposit(address: &Address, params: StorageScoreParameters) -> u64 {
     // PANIC: This can never fail because the amount will always be within the valid range. Also, the actual value is
     // not important, we are only interested in the storage requirements of the type.
     BasicOutputBuilder::new_with_minimum_amount(params)
