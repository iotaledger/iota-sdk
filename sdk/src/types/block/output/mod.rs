// Copyright 2020-2021 IOTA Stiftung
// SPDX-License-Identifier: Apache-2.0

mod account_id;
mod chain_id;
mod delegation;
mod foundry_id;
mod inputs_commitment;
mod metadata;
mod native_token;
mod nft_id;
mod output_id;
mod rent;
mod state_transition;
mod token_id;
mod token_scheme;

///
pub mod account;
///
pub mod basic;
///
pub mod feature;
///
pub mod foundry;
///
pub mod nft;
///
pub mod unlock_condition;

use core::ops::RangeInclusive;

use derive_more::From;
use packable::{
    error::{UnpackError, UnpackErrorExt},
    packer::Packer,
    unpacker::Unpacker,
    Packable,
};

use self::rent::RentBuilder;
pub(crate) use self::{
    account::StateMetadataLength,
    feature::{MetadataFeatureLength, TagFeatureLength},
    native_token::NativeTokenCount,
    output_id::OutputIndex,
    unlock_condition::AddressUnlockCondition,
};
pub use self::{
    account::{AccountOutput, AccountOutputBuilder, AccountTransition},
    account_id::AccountId,
    basic::{BasicOutput, BasicOutputBuilder},
    chain_id::ChainId,
    delegation::{DelegationId, DelegationOutput, DelegationOutputBuilder},
    feature::{Feature, Features},
    foundry::{FoundryOutput, FoundryOutputBuilder},
    foundry_id::FoundryId,
    inputs_commitment::InputsCommitment,
    metadata::OutputMetadata,
    native_token::{NativeToken, NativeTokens, NativeTokensBuilder},
    nft::{NftOutput, NftOutputBuilder},
    nft_id::NftId,
    output_id::OutputId,
    rent::{Rent, RentCost, RentStructure},
    state_transition::{StateTransitionError, StateTransitionVerifier},
    token_id::TokenId,
    token_scheme::{SimpleTokenScheme, TokenScheme},
    unlock_condition::{UnlockCondition, UnlockConditions},
};
use super::{protocol::ProtocolParameters, slot::SlotIndex, BlockId};
use crate::types::{
    block::{address::Address, semantic::ValidationContext, Error},
    ValidationParams,
};

/// The maximum number of outputs of a transaction.
pub const OUTPUT_COUNT_MAX: u16 = 128;
/// The range of valid numbers of outputs of a transaction.
pub const OUTPUT_COUNT_RANGE: RangeInclusive<u16> = 1..=OUTPUT_COUNT_MAX; // [1..128]
/// The maximum index of outputs of a transaction.
pub const OUTPUT_INDEX_MAX: u16 = OUTPUT_COUNT_MAX - 1; // 127
/// The range of valid indices of outputs of a transaction.
pub const OUTPUT_INDEX_RANGE: RangeInclusive<u16> = 0..=OUTPUT_INDEX_MAX; // [0..127]

#[derive(Copy, Clone)]
pub enum OutputBuilderAmount {
    Amount(u64),
    MinimumStorageDeposit(RentStructure),
}

/// Contains the generic [`Output`] with associated [`OutputMetadata`].
#[derive(Clone, Debug)]
pub struct OutputWithMetadata {
    pub(crate) output: Output,
    pub(crate) metadata: OutputMetadata,
}

impl OutputWithMetadata {
    /// Creates a new [`OutputWithMetadata`].
    pub fn new(output: Output, metadata: OutputMetadata) -> Self {
        Self { output, metadata }
    }

    /// Returns the [`Output`].
    pub fn output(&self) -> &Output {
        &self.output
    }

    /// Consumes self and returns the [`Output`].
    pub fn into_output(self) -> Output {
        self.output
    }

    /// Returns the [`OutputMetadata`].
    pub fn metadata(&self) -> &OutputMetadata {
        &self.metadata
    }

    /// Consumes self and returns the [`OutputMetadata`].
    pub fn into_metadata(self) -> OutputMetadata {
        self.metadata
    }
}

/// A generic output that can represent different types defining the deposit of funds.
#[derive(Clone, Eq, PartialEq, Ord, PartialOrd, Hash, From)]
pub enum Output {
    /// A basic output.
    Basic(BasicOutput),
    /// An account output.
    Account(AccountOutput),
    /// A foundry output.
    Foundry(FoundryOutput),
    /// An NFT output.
    Nft(NftOutput),
    /// A delegation output.
    Delegation(DelegationOutput),
}

impl core::fmt::Debug for Output {
    fn fmt(&self, f: &mut core::fmt::Formatter<'_>) -> core::fmt::Result {
        match self {
            Self::Basic(output) => output.fmt(f),
            Self::Account(output) => output.fmt(f),
            Self::Foundry(output) => output.fmt(f),
            Self::Nft(output) => output.fmt(f),
            Self::Delegation(output) => output.fmt(f),
        }
    }
}

impl Output {
    /// Minimum amount for an output.
    pub const AMOUNT_MIN: u64 = 1;

    /// Return the output kind of an [`Output`].
    pub fn kind(&self) -> u8 {
        match self {
            Self::Basic(_) => BasicOutput::KIND,
            Self::Account(_) => AccountOutput::KIND,
            Self::Foundry(_) => FoundryOutput::KIND,
            Self::Nft(_) => NftOutput::KIND,
            Self::Delegation(_) => DelegationOutput::KIND,
        }
    }

    /// Returns the amount of an [`Output`].
    pub fn amount(&self) -> u64 {
        match self {
            Self::Basic(output) => output.amount(),
            Self::Account(output) => output.amount(),
            Self::Foundry(output) => output.amount(),
            Self::Nft(output) => output.amount(),
            Self::Delegation(output) => output.amount(),
        }
    }

    /// Returns the native tokens of an [`Output`], if any.
    pub fn native_tokens(&self) -> Option<&NativeTokens> {
        match self {
            Self::Basic(output) => Some(output.native_tokens()),
            Self::Account(output) => Some(output.native_tokens()),
            Self::Foundry(output) => Some(output.native_tokens()),
            Self::Nft(output) => Some(output.native_tokens()),
            Self::Delegation(_) => None,
        }
    }

    /// Returns the unlock conditions of an [`Output`], if any.
    pub fn unlock_conditions(&self) -> Option<&UnlockConditions> {
        match self {
            Self::Basic(output) => Some(output.unlock_conditions()),
            Self::Account(output) => Some(output.unlock_conditions()),
            Self::Foundry(output) => Some(output.unlock_conditions()),
            Self::Nft(output) => Some(output.unlock_conditions()),
            Self::Delegation(output) => Some(output.unlock_conditions()),
        }
    }

    /// Returns the features of an [`Output`], if any.
    pub fn features(&self) -> Option<&Features> {
        match self {
            Self::Basic(output) => Some(output.features()),
            Self::Account(output) => Some(output.features()),
            Self::Foundry(output) => Some(output.features()),
            Self::Nft(output) => Some(output.features()),
            Self::Delegation(_) => None,
        }
    }

    /// Returns the immutable features of an [`Output`], if any.
    pub fn immutable_features(&self) -> Option<&Features> {
        match self {
            Self::Basic(_) => None,
            Self::Account(output) => Some(output.immutable_features()),
            Self::Foundry(output) => Some(output.immutable_features()),
            Self::Nft(output) => Some(output.immutable_features()),
            Self::Delegation(_) => None,
        }
    }

    /// Returns the chain identifier of an [`Output`], if any.
    pub fn chain_id(&self) -> Option<ChainId> {
        match self {
            Self::Basic(_) => None,
            Self::Account(output) => Some(output.chain_id()),
            Self::Foundry(output) => Some(output.chain_id()),
            Self::Nft(output) => Some(output.chain_id()),
            Self::Delegation(_) => None,
        }
    }

    /// Checks whether the output is a [`BasicOutput`].
    pub fn is_basic(&self) -> bool {
        matches!(self, Self::Basic(_))
    }

    /// Gets the output as an actual [`BasicOutput`].
    /// NOTE: Will panic if the output is not a [`BasicOutput`].
    pub fn as_basic(&self) -> &BasicOutput {
        if let Self::Basic(output) = self {
            output
        } else {
            panic!("invalid downcast of non-BasicOutput");
        }
    }

    /// Checks whether the output is an [`AccountOutput`].
    pub fn is_account(&self) -> bool {
        matches!(self, Self::Account(_))
    }

    /// Gets the output as an actual [`AccountOutput`].
    /// NOTE: Will panic if the output is not a [`AccountOutput`].
    pub fn as_account(&self) -> &AccountOutput {
        if let Self::Account(output) = self {
            output
        } else {
            panic!("invalid downcast of non-AccountOutput");
        }
    }

    /// Checks whether the output is a [`FoundryOutput`].
    pub fn is_foundry(&self) -> bool {
        matches!(self, Self::Foundry(_))
    }

    /// Gets the output as an actual [`FoundryOutput`].
    /// NOTE: Will panic if the output is not a [`FoundryOutput`].
    pub fn as_foundry(&self) -> &FoundryOutput {
        if let Self::Foundry(output) = self {
            output
        } else {
            panic!("invalid downcast of non-FoundryOutput");
        }
    }

    /// Checks whether the output is an [`NftOutput`].
    pub fn is_nft(&self) -> bool {
        matches!(self, Self::Nft(_))
    }

    /// Gets the output as an actual [`NftOutput`].
    /// NOTE: Will panic if the output is not a [`NftOutput`].
    pub fn as_nft(&self) -> &NftOutput {
        if let Self::Nft(output) = self {
            output
        } else {
            panic!("invalid downcast of non-NftOutput");
        }
    }

    /// Checks whether the output is a [`DelegationOutput`].
    pub fn is_delegation(&self) -> bool {
        matches!(self, Self::Delegation(_))
    }

    /// Gets the output as an actual [`DelegationOutput`].
    /// NOTE: Will panic if the output is not a [`DelegationOutput`].
    pub fn as_delegation(&self) -> &DelegationOutput {
        if let Self::Delegation(output) = self {
            output
        } else {
            panic!("invalid downcast of non-DelegationOutput");
        }
    }

    /// Returns the address that is required to unlock this [`Output`] and the account or nft address that gets
    /// unlocked by it, if it's an account or nft.
    /// If no `account_transition` has been provided, assumes a state transition.
    pub fn required_and_unlocked_address(
        &self,
        current_time: u32,
        output_id: &OutputId,
        account_transition: Option<AccountTransition>,
    ) -> Result<(Address, Option<Address>), Error> {
        match self {
            Self::Basic(output) => Ok((
                *output
                    .unlock_conditions()
                    .locked_address(output.address(), current_time),
                None,
            )),
            Self::Account(output) => {
                if account_transition.unwrap_or(AccountTransition::State) == AccountTransition::State {
                    // Account address is only unlocked if it's a state transition
                    Ok((
                        *output.state_controller_address(),
                        Some(Address::Account(output.account_address(output_id))),
                    ))
                } else {
                    Ok((*output.governor_address(), None))
                }
            }
            Self::Foundry(output) => Ok((Address::Account(*output.account_address()), None)),
            Self::Nft(output) => Ok((
                *output
                    .unlock_conditions()
                    .locked_address(output.address(), current_time),
                Some(Address::Nft(output.nft_address(output_id))),
            )),
            Self::Delegation(output) => Ok((
                *output
                    .unlock_conditions()
                    .locked_address(output.address(), current_time),
                None,
            )),
        }
    }

    ///
    pub fn verify_state_transition(
        current_state: Option<&Self>,
        next_state: Option<&Self>,
        context: &ValidationContext<'_>,
    ) -> Result<(), StateTransitionError> {
        match (current_state, next_state) {
            // Creations.
            (None, Some(Self::Account(next_state))) => AccountOutput::creation(next_state, context),
            (None, Some(Self::Foundry(next_state))) => FoundryOutput::creation(next_state, context),
            (None, Some(Self::Nft(next_state))) => NftOutput::creation(next_state, context),

            // Transitions.
            (Some(Self::Account(current_state)), Some(Self::Account(next_state))) => {
                AccountOutput::transition(current_state, next_state, context)
            }
            (Some(Self::Foundry(current_state)), Some(Self::Foundry(next_state))) => {
                FoundryOutput::transition(current_state, next_state, context)
            }
            (Some(Self::Nft(current_state)), Some(Self::Nft(next_state))) => {
                NftOutput::transition(current_state, next_state, context)
            }

            // Destructions.
            (Some(Self::Account(current_state)), None) => AccountOutput::destruction(current_state, context),
            (Some(Self::Foundry(current_state)), None) => FoundryOutput::destruction(current_state, context),
            (Some(Self::Nft(current_state)), None) => NftOutput::destruction(current_state, context),

            // Unsupported.
            _ => Err(StateTransitionError::UnsupportedStateTransition),
        }
    }

    /// Verifies if a valid storage deposit was made. Each [`Output`] has to have an amount that covers its associated
    /// byte cost, given by [`RentStructure`].
    /// If there is a [`StorageDepositReturnUnlockCondition`](unlock_condition::StorageDepositReturnUnlockCondition),
    /// its amount is also checked.
    pub fn verify_storage_deposit(&self, rent_structure: RentStructure, token_supply: u64) -> Result<(), Error> {
        let required_output_amount = self.rent_cost(rent_structure);

        if self.amount() < required_output_amount {
            return Err(Error::InsufficientStorageDepositAmount {
                amount: self.amount(),
                required: required_output_amount,
            });
        }

        if let Some(return_condition) = self
            .unlock_conditions()
            .and_then(UnlockConditions::storage_deposit_return)
        {
            // We can't return more tokens than were originally contained in the output.
            // `Return Amount` ≤ `Amount`.
            if return_condition.amount() > self.amount() {
                return Err(Error::StorageDepositReturnExceedsOutputAmount {
                    deposit: return_condition.amount(),
                    amount: self.amount(),
                });
            }

            let minimum_deposit =
                minimum_storage_deposit(return_condition.return_address(), rent_structure, token_supply);

            // `Minimum Storage Deposit` ≤ `Return Amount`
            if return_condition.amount() < minimum_deposit {
                return Err(Error::InsufficientStorageDepositReturnAmount {
                    deposit: return_condition.amount(),
                    required: minimum_deposit,
                });
            }
        }

        Ok(())
    }
}

impl Packable for Output {
    type UnpackError = Error;
    type UnpackVisitor = ProtocolParameters;

    fn pack<P: Packer>(&self, packer: &mut P) -> Result<(), P::Error> {
        match self {
            Self::Basic(output) => {
                BasicOutput::KIND.pack(packer)?;
                output.pack(packer)
            }
            Self::Account(output) => {
                AccountOutput::KIND.pack(packer)?;
                output.pack(packer)
            }
            Self::Foundry(output) => {
                FoundryOutput::KIND.pack(packer)?;
                output.pack(packer)
            }
            Self::Nft(output) => {
                NftOutput::KIND.pack(packer)?;
                output.pack(packer)
            }
            Self::Delegation(output) => {
                DelegationOutput::KIND.pack(packer)?;
                output.pack(packer)
            }
        }?;

        Ok(())
    }

    fn unpack<U: Unpacker, const VERIFY: bool>(
        unpacker: &mut U,
        visitor: &Self::UnpackVisitor,
    ) -> Result<Self, UnpackError<Self::UnpackError, U::Error>> {
        Ok(match u8::unpack::<_, VERIFY>(unpacker, &()).coerce()? {
            BasicOutput::KIND => Self::from(BasicOutput::unpack::<_, VERIFY>(unpacker, visitor).coerce()?),
            AccountOutput::KIND => Self::from(AccountOutput::unpack::<_, VERIFY>(unpacker, visitor).coerce()?),
            FoundryOutput::KIND => Self::from(FoundryOutput::unpack::<_, VERIFY>(unpacker, visitor).coerce()?),
            NftOutput::KIND => Self::from(NftOutput::unpack::<_, VERIFY>(unpacker, visitor).coerce()?),
            DelegationOutput::KIND => Self::from(DelegationOutput::unpack::<_, VERIFY>(unpacker, visitor).coerce()?),
            k => return Err(Error::InvalidOutputKind(k)).map_err(UnpackError::Packable),
        })
    }
}

impl Rent for Output {
<<<<<<< HEAD
    fn build_weighted_bytes(&self, rent_structure: &mut RentBuilder) {
        match self {
            Output::Basic(o) => o.build_weighted_bytes(rent_structure),
            Output::Account(o) => o.build_weighted_bytes(rent_structure),
            Output::Foundry(o) => o.build_weighted_bytes(rent_structure),
            Output::Nft(o) => o.build_weighted_bytes(rent_structure),
            Output::Delegation(o) => o.build_weighted_bytes(rent_structure),
        }
    }
}

impl RentCost for Output {
    fn build_byte_offset(builder: &mut RentBuilder) {
        builder
            // The ID of the output.
            .key_field::<OutputId>()
            // The ID of the block in which the transaction payload that created this output was included.
            .data_field::<BlockId>()
            // The index of the slot in which the transaction that created it was booked.
            .data_field::<SlotIndex>()
            // The index of the slot in which the transaction was created.
            .data_field::<SlotIndex>();
=======
    fn weighted_bytes(&self, rent_structure: RentStructure) -> u64 {
        self.packed_len() as u64 * rent_structure.byte_factor_data() as u64
>>>>>>> 51087bf5
    }
}

pub(crate) fn verify_output_amount(amount: &u64, token_supply: &u64) -> Result<(), Error> {
    if *amount < Output::AMOUNT_MIN || amount > token_supply {
        Err(Error::InvalidOutputAmount(*amount))
    } else {
        Ok(())
    }
}

pub(crate) fn verify_output_amount_packable<const VERIFY: bool>(
    amount: &u64,
    protocol_parameters: &ProtocolParameters,
) -> Result<(), Error> {
    if VERIFY {
        verify_output_amount(amount, &protocol_parameters.token_supply())?;
    }
    Ok(())
}

/// Computes the minimum amount that a storage deposit has to match to allow creating a return [`Output`] back to the
/// sender [`Address`].
fn minimum_storage_deposit(address: &Address, rent_structure: RentStructure, token_supply: u64) -> u64 {
    // PANIC: This can never fail because the amount will always be within the valid range. Also, the actual value is
    // not important, we are only interested in the storage requirements of the type.
    BasicOutputBuilder::new_with_minimum_storage_deposit(rent_structure)
        .add_unlock_condition(AddressUnlockCondition::new(*address))
        .finish_with_params(token_supply)
        .unwrap()
        .amount()
}

pub mod dto {
    use alloc::format;

    use serde::{Deserialize, Serialize, Serializer};
    use serde_json::Value;

    use super::*;
    pub use super::{
        account::dto::AccountOutputDto, basic::dto::BasicOutputDto, delegation::dto::DelegationOutputDto,
        foundry::dto::FoundryOutputDto, nft::dto::NftOutputDto,
    };
    use crate::types::{block::Error, TryFromDto};

    /// Describes all the different output types.
    #[derive(Clone, Debug, Eq, PartialEq, From)]
    pub enum OutputDto {
        Basic(BasicOutputDto),
        Account(AccountOutputDto),
        Foundry(FoundryOutputDto),
        Nft(NftOutputDto),
        Delegation(DelegationOutputDto),
    }

    impl From<&Output> for OutputDto {
        fn from(value: &Output) -> Self {
            match value {
                Output::Basic(o) => Self::Basic(o.into()),
                Output::Account(o) => Self::Account(o.into()),
                Output::Foundry(o) => Self::Foundry(o.into()),
                Output::Nft(o) => Self::Nft(o.into()),
                Output::Delegation(o) => Self::Delegation(o.into()),
            }
        }
    }

    impl TryFromDto for Output {
        type Dto = OutputDto;
        type Error = Error;

        fn try_from_dto_with_params_inner(dto: Self::Dto, params: ValidationParams<'_>) -> Result<Self, Self::Error> {
            Ok(match dto {
                OutputDto::Basic(o) => Self::Basic(BasicOutput::try_from_dto_with_params_inner(o, params)?),
                OutputDto::Account(o) => Self::Account(AccountOutput::try_from_dto_with_params_inner(o, params)?),
                OutputDto::Foundry(o) => Self::Foundry(FoundryOutput::try_from_dto_with_params_inner(o, params)?),
                OutputDto::Nft(o) => Self::Nft(NftOutput::try_from_dto_with_params_inner(o, params)?),
                OutputDto::Delegation(o) => {
                    Self::Delegation(DelegationOutput::try_from_dto_with_params_inner(o, params)?)
                }
            })
        }
    }

    impl<'de> Deserialize<'de> for OutputDto {
        fn deserialize<D: serde::Deserializer<'de>>(d: D) -> Result<Self, D::Error> {
            let value = Value::deserialize(d)?;
            Ok(
                match value
                    .get("type")
                    .and_then(Value::as_u64)
                    .ok_or_else(|| serde::de::Error::custom("invalid output type"))? as u8
                {
                    BasicOutput::KIND => Self::Basic(
                        BasicOutputDto::deserialize(value)
                            .map_err(|e| serde::de::Error::custom(format!("cannot deserialize basic output: {e}")))?,
                    ),
                    AccountOutput::KIND => Self::Account(
                        AccountOutputDto::deserialize(value)
                            .map_err(|e| serde::de::Error::custom(format!("cannot deserialize account output: {e}")))?,
                    ),
                    FoundryOutput::KIND => Self::Foundry(
                        FoundryOutputDto::deserialize(value)
                            .map_err(|e| serde::de::Error::custom(format!("cannot deserialize foundry output: {e}")))?,
                    ),
                    NftOutput::KIND => Self::Nft(
                        NftOutputDto::deserialize(value)
                            .map_err(|e| serde::de::Error::custom(format!("cannot deserialize NFT output: {e}")))?,
                    ),
                    DelegationOutput::KIND => {
                        Self::Delegation(DelegationOutputDto::deserialize(value).map_err(|e| {
                            serde::de::Error::custom(format!("cannot deserialize delegation output: {e}"))
                        })?)
                    }
                    _ => return Err(serde::de::Error::custom("invalid output type")),
                },
            )
        }
    }

    impl Serialize for OutputDto {
        fn serialize<S>(&self, serializer: S) -> Result<S::Ok, S::Error>
        where
            S: Serializer,
        {
            #[derive(Serialize)]
            #[serde(untagged)]
            enum OutputDto_<'a> {
                T2(&'a BasicOutputDto),
                T3(&'a AccountOutputDto),
                T4(&'a FoundryOutputDto),
                T5(&'a NftOutputDto),
                T6(&'a DelegationOutputDto),
            }
            #[derive(Serialize)]
            struct TypedOutput<'a> {
                #[serde(flatten)]
                output: OutputDto_<'a>,
            }
            let output = match self {
                Self::Basic(o) => TypedOutput {
                    output: OutputDto_::T2(o),
                },
                Self::Account(o) => TypedOutput {
                    output: OutputDto_::T3(o),
                },
                Self::Foundry(o) => TypedOutput {
                    output: OutputDto_::T4(o),
                },
                Self::Nft(o) => TypedOutput {
                    output: OutputDto_::T5(o),
                },
                Self::Delegation(o) => TypedOutput {
                    output: OutputDto_::T6(o),
                },
            };
            output.serialize(serializer)
        }
    }
}<|MERGE_RESOLUTION|>--- conflicted
+++ resolved
@@ -471,7 +471,6 @@
 }
 
 impl Rent for Output {
-<<<<<<< HEAD
     fn build_weighted_bytes(&self, rent_structure: &mut RentBuilder) {
         match self {
             Output::Basic(o) => o.build_weighted_bytes(rent_structure),
@@ -494,10 +493,6 @@
             .data_field::<SlotIndex>()
             // The index of the slot in which the transaction was created.
             .data_field::<SlotIndex>();
-=======
-    fn weighted_bytes(&self, rent_structure: RentStructure) -> u64 {
-        self.packed_len() as u64 * rent_structure.byte_factor_data() as u64
->>>>>>> 51087bf5
     }
 }
 
