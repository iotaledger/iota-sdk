// Copyright 2020-2021 IOTA Stiftung
// SPDX-License-Identifier: Apache-2.0

mod chain_id;
mod delegation;
mod inputs_commitment;
mod metadata;
mod native_token;
mod output_id;
mod rent;
mod state_transition;
mod token_scheme;

///
pub mod account;
///
pub mod basic;
///
pub mod feature;
///
pub mod foundry;
///
pub mod nft;
///
pub mod unlock_condition;

use core::ops::RangeInclusive;

use derive_more::From;
use packable::{
    error::{UnpackError, UnpackErrorExt},
    packer::Packer,
    unpacker::Unpacker,
    Packable, PackableExt,
};

pub(crate) use self::{
    account::StateMetadataLength,
    feature::{MetadataFeatureLength, TagFeatureLength},
    native_token::NativeTokenCount,
    output_id::OutputIndex,
    unlock_condition::AddressUnlockCondition,
};
pub use self::{
    account::{AccountId, AccountOutput, AccountOutputBuilder, AccountTransition},
    basic::{BasicOutput, BasicOutputBuilder},
    chain_id::ChainId,
    delegation::{DelegationId, DelegationOutput, DelegationOutputBuilder},
    feature::{Feature, Features},
    foundry::{FoundryId, FoundryOutput, FoundryOutputBuilder},
    inputs_commitment::InputsCommitment,
    metadata::OutputMetadata,
    native_token::{NativeToken, NativeTokens, NativeTokensBuilder, TokenId},
    nft::{NftId, NftOutput, NftOutputBuilder},
    output_id::OutputId,
    rent::{MinimumStorageDepositBasicOutput, Rent, RentStructure},
    state_transition::{StateTransitionError, StateTransitionVerifier},
    token_scheme::{SimpleTokenScheme, TokenScheme},
    unlock_condition::{UnlockCondition, UnlockConditions},
};
use super::protocol::ProtocolParameters;
use crate::types::block::{address::Address, semantic::ValidationContext, slot::SlotIndex, Error};

/// The maximum number of outputs of a transaction.
pub const OUTPUT_COUNT_MAX: u16 = 128;
/// The range of valid numbers of outputs of a transaction.
pub const OUTPUT_COUNT_RANGE: RangeInclusive<u16> = 1..=OUTPUT_COUNT_MAX; // [1..128]
/// The maximum index of outputs of a transaction.
pub const OUTPUT_INDEX_MAX: u16 = OUTPUT_COUNT_MAX - 1; // 127
/// The range of valid indices of outputs of a transaction.
pub const OUTPUT_INDEX_RANGE: RangeInclusive<u16> = 0..=OUTPUT_INDEX_MAX; // [0..127]

#[derive(Copy, Clone)]
pub enum OutputBuilderAmount {
    Amount(u64),
    MinimumStorageDeposit(RentStructure),
}

/// Contains the generic [`Output`] with associated [`OutputMetadata`].
#[derive(Clone, Debug)]
pub struct OutputWithMetadata {
    pub(crate) output: Output,
    pub(crate) metadata: OutputMetadata,
}

impl OutputWithMetadata {
    /// Creates a new [`OutputWithMetadata`].
    pub fn new(output: Output, metadata: OutputMetadata) -> Self {
        Self { output, metadata }
    }

    /// Returns the [`Output`].
    pub fn output(&self) -> &Output {
        &self.output
    }

    /// Consumes self and returns the [`Output`].
    pub fn into_output(self) -> Output {
        self.output
    }

    /// Returns the [`OutputMetadata`].
    pub fn metadata(&self) -> &OutputMetadata {
        &self.metadata
    }

    /// Consumes self and returns the [`OutputMetadata`].
    pub fn into_metadata(self) -> OutputMetadata {
        self.metadata
    }
}

/// A generic output that can represent different types defining the deposit of funds.
#[derive(Clone, Eq, PartialEq, Ord, PartialOrd, Hash, From)]
pub enum Output {
    /// A basic output.
    Basic(BasicOutput),
    /// An account output.
    Account(AccountOutput),
    /// A foundry output.
    Foundry(FoundryOutput),
    /// An NFT output.
    Nft(NftOutput),
    /// A delegation output.
    Delegation(DelegationOutput),
}

impl core::fmt::Debug for Output {
    fn fmt(&self, f: &mut core::fmt::Formatter<'_>) -> core::fmt::Result {
        match self {
            Self::Basic(output) => output.fmt(f),
            Self::Account(output) => output.fmt(f),
            Self::Foundry(output) => output.fmt(f),
            Self::Nft(output) => output.fmt(f),
            Self::Delegation(output) => output.fmt(f),
        }
    }
}

impl Output {
    /// Minimum amount for an output.
    pub const AMOUNT_MIN: u64 = 1;

    /// Return the output kind of an [`Output`].
    pub fn kind(&self) -> u8 {
        match self {
            Self::Basic(_) => BasicOutput::KIND,
            Self::Account(_) => AccountOutput::KIND,
            Self::Foundry(_) => FoundryOutput::KIND,
            Self::Nft(_) => NftOutput::KIND,
            Self::Delegation(_) => DelegationOutput::KIND,
        }
    }

    /// Returns the output kind of an [`Output`] as a string.
    pub fn kind_str(&self) -> &str {
        match self {
            Self::Basic(_) => "Basic",
            Self::Account(_) => "Account",
            Self::Foundry(_) => "Foundry",
            Self::Nft(_) => "Nft",
            Self::Delegation(_) => "Delegation",
        }
    }

    /// Returns the amount of an [`Output`].
    pub fn amount(&self) -> u64 {
        match self {
            Self::Basic(output) => output.amount(),
            Self::Account(output) => output.amount(),
            Self::Foundry(output) => output.amount(),
            Self::Nft(output) => output.amount(),
            Self::Delegation(output) => output.amount(),
        }
    }

    /// Returns the native tokens of an [`Output`], if any.
    pub fn native_tokens(&self) -> Option<&NativeTokens> {
        match self {
            Self::Basic(output) => Some(output.native_tokens()),
            Self::Account(output) => Some(output.native_tokens()),
            Self::Foundry(output) => Some(output.native_tokens()),
            Self::Nft(output) => Some(output.native_tokens()),
            Self::Delegation(_) => None,
        }
    }

    /// Returns the unlock conditions of an [`Output`], if any.
    pub fn unlock_conditions(&self) -> Option<&UnlockConditions> {
        match self {
            Self::Basic(output) => Some(output.unlock_conditions()),
            Self::Account(output) => Some(output.unlock_conditions()),
            Self::Foundry(output) => Some(output.unlock_conditions()),
            Self::Nft(output) => Some(output.unlock_conditions()),
            Self::Delegation(output) => Some(output.unlock_conditions()),
        }
    }

    /// Returns the features of an [`Output`], if any.
    pub fn features(&self) -> Option<&Features> {
        match self {
            Self::Basic(output) => Some(output.features()),
            Self::Account(output) => Some(output.features()),
            Self::Foundry(output) => Some(output.features()),
            Self::Nft(output) => Some(output.features()),
            Self::Delegation(_) => None,
        }
    }

    /// Returns the immutable features of an [`Output`], if any.
    pub fn immutable_features(&self) -> Option<&Features> {
        match self {
            Self::Basic(_) => None,
            Self::Account(output) => Some(output.immutable_features()),
            Self::Foundry(output) => Some(output.immutable_features()),
            Self::Nft(output) => Some(output.immutable_features()),
            Self::Delegation(_) => None,
        }
    }

    /// Returns the chain identifier of an [`Output`], if any.
    pub fn chain_id(&self) -> Option<ChainId> {
        match self {
            Self::Basic(_) => None,
            Self::Account(output) => Some(output.chain_id()),
            Self::Foundry(output) => Some(output.chain_id()),
            Self::Nft(output) => Some(output.chain_id()),
            Self::Delegation(_) => None,
        }
    }

    /// Checks whether the output is a [`BasicOutput`].
    pub fn is_basic(&self) -> bool {
        matches!(self, Self::Basic(_))
    }

    /// Gets the output as an actual [`BasicOutput`].
    /// NOTE: Will panic if the output is not a [`BasicOutput`].
    pub fn as_basic(&self) -> &BasicOutput {
        if let Self::Basic(output) = self {
            output
        } else {
            panic!("invalid downcast of non-BasicOutput");
        }
    }

    /// Checks whether the output is an [`AccountOutput`].
    pub fn is_account(&self) -> bool {
        matches!(self, Self::Account(_))
    }

    /// Gets the output as an actual [`AccountOutput`].
    /// NOTE: Will panic if the output is not a [`AccountOutput`].
    pub fn as_account(&self) -> &AccountOutput {
        if let Self::Account(output) = self {
            output
        } else {
            panic!("invalid downcast of non-AccountOutput");
        }
    }

    /// Checks whether the output is a [`FoundryOutput`].
    pub fn is_foundry(&self) -> bool {
        matches!(self, Self::Foundry(_))
    }

    /// Gets the output as an actual [`FoundryOutput`].
    /// NOTE: Will panic if the output is not a [`FoundryOutput`].
    pub fn as_foundry(&self) -> &FoundryOutput {
        if let Self::Foundry(output) = self {
            output
        } else {
            panic!("invalid downcast of non-FoundryOutput");
        }
    }

    /// Checks whether the output is an [`NftOutput`].
    pub fn is_nft(&self) -> bool {
        matches!(self, Self::Nft(_))
    }

    /// Gets the output as an actual [`NftOutput`].
    /// NOTE: Will panic if the output is not a [`NftOutput`].
    pub fn as_nft(&self) -> &NftOutput {
        if let Self::Nft(output) = self {
            output
        } else {
            panic!("invalid downcast of non-NftOutput");
        }
    }

    /// Checks whether the output is a [`DelegationOutput`].
    pub fn is_delegation(&self) -> bool {
        matches!(self, Self::Delegation(_))
    }

    /// Gets the output as an actual [`DelegationOutput`].
    /// NOTE: Will panic if the output is not a [`DelegationOutput`].
    pub fn as_delegation(&self) -> &DelegationOutput {
        if let Self::Delegation(output) = self {
            output
        } else {
            panic!("invalid downcast of non-DelegationOutput");
        }
    }

    /// Returns the address that is required to unlock this [`Output`].
    /// If no `account_transition` has been provided, assumes a state transition.
    pub fn required_address(
        &self,
        slot_index: impl Into<SlotIndex>,
        min_committable_age: impl Into<SlotIndex>,
        max_committable_age: impl Into<SlotIndex>,
        account_transition: Option<AccountTransition>,
    ) -> Option<Address> {
        match self {
<<<<<<< HEAD
            Self::Basic(output) => output
                .unlock_conditions()
                .locked_address(output.address(), slot_index, min_committable_age, max_committable_age)
                .copied(),
            Self::Account(output) => {
                Some(
                    if account_transition.unwrap_or(AccountTransition::State) == AccountTransition::State {
                        // Account address is only unlocked if it's a state transition
                        *output.state_controller_address()
                    } else {
                        *output.governor_address()
                    },
                )
            }
            Self::Foundry(output) => Some(Address::Account(*output.account_address())),
            Self::Nft(output) => output
                .unlock_conditions()
                .locked_address(output.address(), slot_index, min_committable_age, max_committable_age)
                .copied(),
            Self::Delegation(output) => output
                .unlock_conditions()
                .locked_address(output.address(), slot_index, min_committable_age, max_committable_age)
                .copied(),
=======
            Self::Basic(output) => Ok((
                output
                    .unlock_conditions()
                    .locked_address(output.address(), slot_index)
                    .clone(),
                None,
            )),
            Self::Account(output) => {
                if account_transition.unwrap_or(AccountTransition::State) == AccountTransition::State {
                    // Account address is only unlocked if it's a state transition
                    Ok((
                        output.state_controller_address().clone(),
                        Some(Address::Account(output.account_address(output_id))),
                    ))
                } else {
                    Ok((output.governor_address().clone(), None))
                }
            }
            Self::Foundry(output) => Ok((Address::Account(*output.account_address()), None)),
            Self::Nft(output) => Ok((
                output
                    .unlock_conditions()
                    .locked_address(output.address(), slot_index)
                    .clone(),
                Some(Address::Nft(output.nft_address(output_id))),
            )),
            Self::Delegation(output) => Ok((
                output
                    .unlock_conditions()
                    .locked_address(output.address(), slot_index)
                    .clone(),
                None,
            )),
>>>>>>> 38dd0822
        }
    }

    // /// Returns the address that is required to unlock this [`Output`] and the account or nft address that gets
    // /// unlocked by it, if it's an account or nft.
    // /// If no `account_transition` has been provided, assumes a state transition.
    // pub fn required_and_unlocked_address(
    //     &self,
    //     slot_index: impl Into<SlotIndex>,
    //     min_committable_age: impl Into<SlotIndex>,
    //     max_committable_age: impl Into<SlotIndex>,
    //     output_id: &OutputId,
    //     account_transition: Option<AccountTransition>,
    // ) -> Result<(Address, Option<Address>), Error> { match self { Self::Basic(output) => Ok(( *output
    //   .unlock_conditions() .locked_address(output.address(), slot_index, min_committable_age, max_committable_age) //
    //   TODO .unwrap(), None, )), Self::Account(output) => { if account_transition.unwrap_or(AccountTransition::State)
    //   == AccountTransition::State { // Account address is only unlocked if it's a state transition Ok((
    //   *output.state_controller_address(), Some(Address::Account(output.account_address(output_id))), )) } else {
    //   Ok((*output.governor_address(), None)) } } Self::Foundry(output) =>
    //   Ok((Address::Account(*output.account_address()), None)), Self::Nft(output) => Ok(( *output .unlock_conditions()
    //   .locked_address(output.address(), slot_index, min_committable_age, max_committable_age) // TODO .unwrap(),
    //   Some(Address::Nft(output.nft_address(output_id))), )), Self::Delegation(output) => Ok(( *output
    //   .unlock_conditions() .locked_address(output.address(), slot_index, min_committable_age, max_committable_age) //
    //   TODO .unwrap(), None, )), }
    // }

    ///
    pub fn verify_state_transition(
        current_state: Option<&Self>,
        next_state: Option<&Self>,
        context: &ValidationContext<'_>,
    ) -> Result<(), StateTransitionError> {
        match (current_state, next_state) {
            // Creations.
            (None, Some(Self::Account(next_state))) => AccountOutput::creation(next_state, context),
            (None, Some(Self::Foundry(next_state))) => FoundryOutput::creation(next_state, context),
            (None, Some(Self::Nft(next_state))) => NftOutput::creation(next_state, context),
            (None, Some(Self::Delegation(next_state))) => DelegationOutput::creation(next_state, context),

            // Transitions.
            (Some(Self::Account(current_state)), Some(Self::Account(next_state))) => {
                AccountOutput::transition(current_state, next_state, context)
            }
            (Some(Self::Foundry(current_state)), Some(Self::Foundry(next_state))) => {
                FoundryOutput::transition(current_state, next_state, context)
            }
            (Some(Self::Nft(current_state)), Some(Self::Nft(next_state))) => {
                NftOutput::transition(current_state, next_state, context)
            }
            (Some(Self::Delegation(current_state)), Some(Self::Delegation(next_state))) => {
                DelegationOutput::transition(current_state, next_state, context)
            }

            // Destructions.
            (Some(Self::Account(current_state)), None) => AccountOutput::destruction(current_state, context),
            (Some(Self::Foundry(current_state)), None) => FoundryOutput::destruction(current_state, context),
            (Some(Self::Nft(current_state)), None) => NftOutput::destruction(current_state, context),
            (Some(Self::Delegation(current_state)), None) => DelegationOutput::destruction(current_state, context),

            // Unsupported.
            _ => Err(StateTransitionError::UnsupportedStateTransition),
        }
    }

    /// Verifies if a valid storage deposit was made. Each [`Output`] has to have an amount that covers its associated
    /// byte cost, given by [`RentStructure`].
    /// If there is a [`StorageDepositReturnUnlockCondition`](unlock_condition::StorageDepositReturnUnlockCondition),
    /// its amount is also checked.
    pub fn verify_storage_deposit(&self, rent_structure: RentStructure, token_supply: u64) -> Result<(), Error> {
        let required_output_amount = self.rent_cost(rent_structure);

        if self.amount() < required_output_amount {
            return Err(Error::InsufficientStorageDepositAmount {
                amount: self.amount(),
                required: required_output_amount,
            });
        }

        if let Some(return_condition) = self
            .unlock_conditions()
            .and_then(UnlockConditions::storage_deposit_return)
        {
            // We can't return more tokens than were originally contained in the output.
            // `Return Amount` ≤ `Amount`.
            if return_condition.amount() > self.amount() {
                return Err(Error::StorageDepositReturnExceedsOutputAmount {
                    deposit: return_condition.amount(),
                    amount: self.amount(),
                });
            }

            let minimum_deposit =
                minimum_storage_deposit(return_condition.return_address(), rent_structure, token_supply);

            // `Minimum Storage Deposit` ≤ `Return Amount`
            if return_condition.amount() < minimum_deposit {
                return Err(Error::InsufficientStorageDepositReturnAmount {
                    deposit: return_condition.amount(),
                    required: minimum_deposit,
                });
            }
        }

        Ok(())
    }
}

impl Packable for Output {
    type UnpackError = Error;
    type UnpackVisitor = ProtocolParameters;

    fn pack<P: Packer>(&self, packer: &mut P) -> Result<(), P::Error> {
        match self {
            Self::Basic(output) => {
                BasicOutput::KIND.pack(packer)?;
                output.pack(packer)
            }
            Self::Account(output) => {
                AccountOutput::KIND.pack(packer)?;
                output.pack(packer)
            }
            Self::Foundry(output) => {
                FoundryOutput::KIND.pack(packer)?;
                output.pack(packer)
            }
            Self::Nft(output) => {
                NftOutput::KIND.pack(packer)?;
                output.pack(packer)
            }
            Self::Delegation(output) => {
                DelegationOutput::KIND.pack(packer)?;
                output.pack(packer)
            }
        }?;

        Ok(())
    }

    fn unpack<U: Unpacker, const VERIFY: bool>(
        unpacker: &mut U,
        visitor: &Self::UnpackVisitor,
    ) -> Result<Self, UnpackError<Self::UnpackError, U::Error>> {
        Ok(match u8::unpack::<_, VERIFY>(unpacker, &()).coerce()? {
            BasicOutput::KIND => Self::from(BasicOutput::unpack::<_, VERIFY>(unpacker, visitor).coerce()?),
            AccountOutput::KIND => Self::from(AccountOutput::unpack::<_, VERIFY>(unpacker, visitor).coerce()?),
            FoundryOutput::KIND => Self::from(FoundryOutput::unpack::<_, VERIFY>(unpacker, visitor).coerce()?),
            NftOutput::KIND => Self::from(NftOutput::unpack::<_, VERIFY>(unpacker, visitor).coerce()?),
            DelegationOutput::KIND => Self::from(DelegationOutput::unpack::<_, VERIFY>(unpacker, visitor).coerce()?),
            k => return Err(Error::InvalidOutputKind(k)).map_err(UnpackError::Packable),
        })
    }
}

impl Rent for Output {
    fn weighted_bytes(&self, rent_structure: RentStructure) -> u64 {
        self.packed_len() as u64 * rent_structure.byte_factor_data() as u64
    }
}

pub(crate) fn verify_output_amount_min(amount: u64) -> Result<(), Error> {
    if amount < Output::AMOUNT_MIN {
        Err(Error::InvalidOutputAmount(amount))
    } else {
        Ok(())
    }
}

pub(crate) fn verify_output_amount_supply(amount: u64, token_supply: u64) -> Result<(), Error> {
    if amount > token_supply {
        Err(Error::InvalidOutputAmount(amount))
    } else {
        Ok(())
    }
}

pub(crate) fn verify_output_amount(amount: u64, token_supply: u64) -> Result<(), Error> {
    verify_output_amount_min(amount)?;
    verify_output_amount_supply(amount, token_supply)
}

pub(crate) fn verify_output_amount_packable<const VERIFY: bool>(
    amount: &u64,
    protocol_parameters: &ProtocolParameters,
) -> Result<(), Error> {
    if VERIFY {
        verify_output_amount(*amount, protocol_parameters.token_supply())?;
    }
    Ok(())
}

/// Computes the minimum amount that a storage deposit has to match to allow creating a return [`Output`] back to the
/// sender [`Address`].
fn minimum_storage_deposit(address: &Address, rent_structure: RentStructure, token_supply: u64) -> u64 {
    // PANIC: This can never fail because the amount will always be within the valid range. Also, the actual value is
    // not important, we are only interested in the storage requirements of the type.
    BasicOutputBuilder::new_with_minimum_storage_deposit(rent_structure)
        .add_unlock_condition(AddressUnlockCondition::new(address.clone()))
        .finish_with_params(token_supply)
        .unwrap()
        .amount()
}

#[cfg(feature = "serde")]
pub mod dto {
    use alloc::format;

    use serde::{Deserialize, Serialize, Serializer};
    use serde_json::Value;

    use super::*;
    pub use super::{
        account::dto::AccountOutputDto, basic::dto::BasicOutputDto, delegation::dto::DelegationOutputDto,
        foundry::dto::FoundryOutputDto, nft::dto::NftOutputDto,
    };
    use crate::types::{block::Error, TryFromDto, ValidationParams};

    /// Describes all the different output types.
    #[derive(Clone, Debug, Eq, PartialEq, From)]
    pub enum OutputDto {
        Basic(BasicOutputDto),
        Account(AccountOutputDto),
        Foundry(FoundryOutputDto),
        Nft(NftOutputDto),
        Delegation(DelegationOutputDto),
    }

    impl From<&Output> for OutputDto {
        fn from(value: &Output) -> Self {
            match value {
                Output::Basic(o) => Self::Basic(o.into()),
                Output::Account(o) => Self::Account(o.into()),
                Output::Foundry(o) => Self::Foundry(o.into()),
                Output::Nft(o) => Self::Nft(o.into()),
                Output::Delegation(o) => Self::Delegation(o.into()),
            }
        }
    }

    impl TryFromDto for Output {
        type Dto = OutputDto;
        type Error = Error;

        fn try_from_dto_with_params_inner(dto: Self::Dto, params: ValidationParams<'_>) -> Result<Self, Self::Error> {
            Ok(match dto {
                OutputDto::Basic(o) => Self::Basic(BasicOutput::try_from_dto_with_params_inner(o, params)?),
                OutputDto::Account(o) => Self::Account(AccountOutput::try_from_dto_with_params_inner(o, params)?),
                OutputDto::Foundry(o) => Self::Foundry(FoundryOutput::try_from_dto_with_params_inner(o, params)?),
                OutputDto::Nft(o) => Self::Nft(NftOutput::try_from_dto_with_params_inner(o, params)?),
                OutputDto::Delegation(o) => {
                    Self::Delegation(DelegationOutput::try_from_dto_with_params_inner(o, params)?)
                }
            })
        }
    }

    impl<'de> Deserialize<'de> for OutputDto {
        fn deserialize<D: serde::Deserializer<'de>>(d: D) -> Result<Self, D::Error> {
            let value = Value::deserialize(d)?;
            Ok(
                match value
                    .get("type")
                    .and_then(Value::as_u64)
                    .ok_or_else(|| serde::de::Error::custom("invalid output type"))? as u8
                {
                    BasicOutput::KIND => Self::Basic(
                        BasicOutputDto::deserialize(value)
                            .map_err(|e| serde::de::Error::custom(format!("cannot deserialize basic output: {e}")))?,
                    ),
                    AccountOutput::KIND => Self::Account(
                        AccountOutputDto::deserialize(value)
                            .map_err(|e| serde::de::Error::custom(format!("cannot deserialize account output: {e}")))?,
                    ),
                    FoundryOutput::KIND => Self::Foundry(
                        FoundryOutputDto::deserialize(value)
                            .map_err(|e| serde::de::Error::custom(format!("cannot deserialize foundry output: {e}")))?,
                    ),
                    NftOutput::KIND => Self::Nft(
                        NftOutputDto::deserialize(value)
                            .map_err(|e| serde::de::Error::custom(format!("cannot deserialize NFT output: {e}")))?,
                    ),
                    DelegationOutput::KIND => {
                        Self::Delegation(DelegationOutputDto::deserialize(value).map_err(|e| {
                            serde::de::Error::custom(format!("cannot deserialize delegation output: {e}"))
                        })?)
                    }
                    _ => return Err(serde::de::Error::custom("invalid output type")),
                },
            )
        }
    }

    impl Serialize for OutputDto {
        fn serialize<S>(&self, serializer: S) -> Result<S::Ok, S::Error>
        where
            S: Serializer,
        {
            #[derive(Serialize)]
            #[serde(untagged)]
            enum OutputDto_<'a> {
                T2(&'a BasicOutputDto),
                T3(&'a AccountOutputDto),
                T4(&'a FoundryOutputDto),
                T5(&'a NftOutputDto),
                T6(&'a DelegationOutputDto),
            }
            #[derive(Serialize)]
            struct TypedOutput<'a> {
                #[serde(flatten)]
                output: OutputDto_<'a>,
            }
            let output = match self {
                Self::Basic(o) => TypedOutput {
                    output: OutputDto_::T2(o),
                },
                Self::Account(o) => TypedOutput {
                    output: OutputDto_::T3(o),
                },
                Self::Foundry(o) => TypedOutput {
                    output: OutputDto_::T4(o),
                },
                Self::Nft(o) => TypedOutput {
                    output: OutputDto_::T5(o),
                },
                Self::Delegation(o) => TypedOutput {
                    output: OutputDto_::T6(o),
                },
            };
            output.serialize(serializer)
        }
    }
}<|MERGE_RESOLUTION|>--- conflicted
+++ resolved
@@ -314,11 +314,10 @@
         account_transition: Option<AccountTransition>,
     ) -> Option<Address> {
         match self {
-<<<<<<< HEAD
             Self::Basic(output) => output
                 .unlock_conditions()
                 .locked_address(output.address(), slot_index, min_committable_age, max_committable_age)
-                .copied(),
+                .cloned(),
             Self::Account(output) => {
                 Some(
                     if account_transition.unwrap_or(AccountTransition::State) == AccountTransition::State {
@@ -333,46 +332,11 @@
             Self::Nft(output) => output
                 .unlock_conditions()
                 .locked_address(output.address(), slot_index, min_committable_age, max_committable_age)
-                .copied(),
+                .cloned(),
             Self::Delegation(output) => output
                 .unlock_conditions()
                 .locked_address(output.address(), slot_index, min_committable_age, max_committable_age)
                 .copied(),
-=======
-            Self::Basic(output) => Ok((
-                output
-                    .unlock_conditions()
-                    .locked_address(output.address(), slot_index)
-                    .clone(),
-                None,
-            )),
-            Self::Account(output) => {
-                if account_transition.unwrap_or(AccountTransition::State) == AccountTransition::State {
-                    // Account address is only unlocked if it's a state transition
-                    Ok((
-                        output.state_controller_address().clone(),
-                        Some(Address::Account(output.account_address(output_id))),
-                    ))
-                } else {
-                    Ok((output.governor_address().clone(), None))
-                }
-            }
-            Self::Foundry(output) => Ok((Address::Account(*output.account_address()), None)),
-            Self::Nft(output) => Ok((
-                output
-                    .unlock_conditions()
-                    .locked_address(output.address(), slot_index)
-                    .clone(),
-                Some(Address::Nft(output.nft_address(output_id))),
-            )),
-            Self::Delegation(output) => Ok((
-                output
-                    .unlock_conditions()
-                    .locked_address(output.address(), slot_index)
-                    .clone(),
-                None,
-            )),
->>>>>>> 38dd0822
         }
     }
 
