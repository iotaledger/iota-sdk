--- conflicted
+++ resolved
@@ -166,14 +166,9 @@
 
         let unlock_conditions = UnlockConditions::from_set(self.unlock_conditions)?;
 
-<<<<<<< HEAD
-        verify_unlock_conditions::<true>(&unlock_conditions)?;
+        verify_unlock_conditions(&unlock_conditions)?;
         verify_restricted_addresses(&unlock_conditions, DelegationOutput::KIND, None, 0)
             .map_err(UnlockConditionError::from)?;
-=======
-        verify_unlock_conditions(&unlock_conditions)?;
-        verify_restricted_addresses(&unlock_conditions, DelegationOutput::KIND, None, 0)?;
->>>>>>> 23623631
 
         let mut output = DelegationOutput {
             amount: 0,
@@ -372,87 +367,47 @@
 
 impl MinimumOutputAmount for DelegationOutput {}
 
-<<<<<<< HEAD
-fn verify_validator_address<const VERIFY: bool>(validator_address: &Address) -> Result<(), OutputError> {
-    if VERIFY {
-        if let Address::Account(validator_address) = validator_address {
-            if validator_address.is_null() {
-                return Err(OutputError::NullDelegationValidatorId);
-            }
-        } else {
-            return Err(OutputError::ValidatorAddress(AddressError::InvalidAddressKind(
-                validator_address.kind(),
-            )));
-=======
-fn verify_validator_address(validator_address: &Address) -> Result<(), Error> {
+fn verify_validator_address(validator_address: &Address) -> Result<(), OutputError> {
     if let Address::Account(validator_address) = validator_address {
         if validator_address.is_null() {
-            return Err(Error::NullDelegationValidatorId);
->>>>>>> 23623631
+            return Err(OutputError::NullDelegationValidatorId);
         }
     } else {
-        return Err(Error::InvalidAddressKind(validator_address.kind()));
+        return Err(OutputError::ValidatorAddress(AddressError::InvalidAddressKind(
+            validator_address.kind(),
+        )));
     }
 
     Ok(())
 }
 
-<<<<<<< HEAD
-fn verify_validator_address_packable<const VERIFY: bool>(
-    validator_address: &Address,
-    _: &ProtocolParameters,
-) -> Result<(), OutputError> {
-    verify_validator_address::<VERIFY>(validator_address)
-}
-
-fn verify_unlock_conditions<const VERIFY: bool>(unlock_conditions: &UnlockConditions) -> Result<(), OutputError> {
-    if VERIFY {
-        if unlock_conditions.address().is_none() {
-            Err(OutputError::MissingAddressUnlockCondition)
-        } else {
-            Ok(verify_allowed_unlock_conditions(
-                unlock_conditions,
-                DelegationOutput::ALLOWED_UNLOCK_CONDITIONS,
-            )?)
-        }
-=======
-fn verify_validator_address_packable(validator_address: &Address, _: &ProtocolParameters) -> Result<(), Error> {
+fn verify_validator_address_packable(validator_address: &Address, _: &ProtocolParameters) -> Result<(), OutputError> {
     verify_validator_address(validator_address)
 }
 
-fn verify_unlock_conditions(unlock_conditions: &UnlockConditions) -> Result<(), Error> {
+fn verify_unlock_conditions(unlock_conditions: &UnlockConditions) -> Result<(), OutputError> {
     if unlock_conditions.address().is_none() {
-        Err(Error::MissingAddressUnlockCondition)
->>>>>>> 23623631
+        Err(OutputError::MissingAddressUnlockCondition)
     } else {
-        verify_allowed_unlock_conditions(unlock_conditions, DelegationOutput::ALLOWED_UNLOCK_CONDITIONS)
+        Ok(verify_allowed_unlock_conditions(
+            unlock_conditions,
+            DelegationOutput::ALLOWED_UNLOCK_CONDITIONS,
+        )?)
     }
 }
 
 fn verify_unlock_conditions_packable(
     unlock_conditions: &UnlockConditions,
     _: &ProtocolParameters,
-<<<<<<< HEAD
 ) -> Result<(), OutputError> {
-    verify_unlock_conditions::<VERIFY>(unlock_conditions)
-}
-
-fn verify_delegation_output<const VERIFY: bool>(
-    output: &DelegationOutput,
-    _: &ProtocolParameters,
-) -> Result<(), OutputError> {
+    verify_unlock_conditions(unlock_conditions)
+}
+
+fn verify_delegation_output(output: &DelegationOutput, _: &ProtocolParameters) -> Result<(), OutputError> {
     Ok(
         verify_restricted_addresses(output.unlock_conditions(), DelegationOutput::KIND, None, 0)
             .map_err(UnlockConditionError::from)?,
     )
-=======
-) -> Result<(), Error> {
-    verify_unlock_conditions(unlock_conditions)
-}
-
-fn verify_delegation_output(output: &DelegationOutput, _: &ProtocolParameters) -> Result<(), Error> {
-    verify_restricted_addresses(output.unlock_conditions(), DelegationOutput::KIND, None, 0)
->>>>>>> 23623631
 }
 
 #[cfg(feature = "serde")]
