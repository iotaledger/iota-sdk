--- conflicted
+++ resolved
@@ -16,13 +16,8 @@
             verify_output_amount_min, verify_output_amount_packable, verify_output_amount_supply, Output,
             OutputBuilderAmount, OutputId, Rent, RentStructure, StateTransitionError, StateTransitionVerifier,
         },
-<<<<<<< HEAD
-        protocol::{ProtocolParameters, WorkScore, WorkScoreStructure},
-        semantic::{TransactionFailureReason, ValidationContext},
-=======
-        protocol::ProtocolParameters,
+        protocol::{ProtocolParameters, WorkScore, WorkScoreParameters},
         semantic::{SemanticValidationContext, TransactionFailureReason},
->>>>>>> 1bf1a534
         slot::EpochIndex,
         unlock::Unlock,
         Error,
@@ -414,32 +409,16 @@
     }
 }
 
-<<<<<<< HEAD
 impl WorkScore for DelegationOutput {
-    fn work_score(&self, work_score_params: WorkScoreStructure) -> u32 {
-        work_score_params.output
-    }
-}
-
-impl Packable for DelegationOutput {
-    type UnpackError = Error;
-    type UnpackVisitor = ProtocolParameters;
-
-    fn pack<P: Packer>(&self, packer: &mut P) -> Result<(), P::Error> {
-        self.amount.pack(packer)?;
-        self.delegated_amount.pack(packer)?;
-        self.delegation_id.pack(packer)?;
-        self.validator_address.pack(packer)?;
-        self.start_epoch.pack(packer)?;
-        self.end_epoch.pack(packer)?;
-        self.unlock_conditions.pack(packer)?;
-
-=======
+    fn work_score(&self, work_score_params: WorkScoreParameters) -> u32 {
+        work_score_params.output()
+    }
+}
+
 fn verify_validator_address<const VERIFY: bool>(validator_address: &AccountAddress) -> Result<(), Error> {
     if VERIFY && validator_address.is_null() {
         return Err(Error::NullDelegationValidatorId);
     } else {
->>>>>>> 1bf1a534
         Ok(())
     }
 }
