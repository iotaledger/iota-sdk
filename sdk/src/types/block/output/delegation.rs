--- conflicted
+++ resolved
@@ -355,20 +355,15 @@
         context: &mut SemanticValidationContext<'_>,
     ) -> Result<(), TransactionFailureReason> {
         self.unlock_conditions()
-<<<<<<< HEAD
             .locked_address(
                 self.address(),
-                context.essence.creation_slot(),
+                context.transaction.creation_slot(),
                 context.protocol_parameters.min_committable_age(),
                 context.protocol_parameters.max_committable_age(),
             )
             // TODO
             .unwrap()
-            .unlock(unlock, inputs, context)
-=======
-            .locked_address(self.address(), context.transaction.creation_slot())
             .unlock(unlock, context)
->>>>>>> 93a1152a
     }
 
     // Transition, just without full SemanticValidationContext.
