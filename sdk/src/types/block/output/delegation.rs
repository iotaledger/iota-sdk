--- conflicted
+++ resolved
@@ -10,7 +10,6 @@
     Packable,
 };
 
-use super::rent::{RentBuilder, RentCost};
 use crate::types::{
     block::{
         address::Address,
@@ -22,7 +21,7 @@
                 verify_allowed_unlock_conditions, UnlockCondition, UnlockConditionFlags, UnlockConditions,
             },
             verify_output_amount_min, verify_output_amount_packable, verify_output_amount_supply, Output,
-            OutputBuilderAmount, OutputId, Rent, RentStructure,
+            OutputBuilderAmount, OutputId, Rent, RentBuilder, RentCost, RentStructure,
         },
         protocol::ProtocolParameters,
         semantic::{TransactionFailureReason, ValidationContext},
@@ -181,6 +180,8 @@
             OutputBuilderAmount::Amount(amount) => amount,
             OutputBuilderAmount::MinimumStorageDeposit(rent_structure) => self.rent_cost(rent_structure),
         };
+        verify_output_amount_min(amount)?;
+
         let unlock_conditions = UnlockConditions::from_set(self.unlock_conditions)?;
 
         verify_unlock_conditions::<true>(&unlock_conditions)?;
@@ -193,22 +194,7 @@
             start_epoch: self.start_epoch,
             end_epoch: self.end_epoch,
             unlock_conditions,
-<<<<<<< HEAD
         })
-=======
-        };
-
-        output.amount = match self.amount {
-            OutputBuilderAmount::Amount(amount) => amount,
-            OutputBuilderAmount::MinimumStorageDeposit(rent_structure) => {
-                Output::Delegation(output.clone()).rent_cost(rent_structure)
-            }
-        };
-
-        verify_output_amount_min(output.amount)?;
-
-        Ok(output)
->>>>>>> 0c748964
     }
 
     /// Finishes the builder into a [`DelegationOutput`] with amount verification.
