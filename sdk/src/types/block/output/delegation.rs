--- conflicted
+++ resolved
@@ -5,32 +5,13 @@
 
 use packable::{Packable, PackableExt};
 
-<<<<<<< HEAD
-use crate::types::{
-    block::{
-        address::{AccountAddress, Address},
-        output::{
-            chain_id::ChainId,
-            unlock_condition::{
-                verify_allowed_unlock_conditions, UnlockCondition, UnlockConditionFlags, UnlockConditions,
-            },
-            verify_output_amount_packable, MinimumOutputAmount, Output, OutputBuilderAmount, OutputId,
-            StateTransitionError, StateTransitionVerifier, StorageScore, StorageScoreParameters,
-        },
-        protocol::ProtocolParameters,
-        semantic::{SemanticValidationContext, TransactionFailureReason},
-        slot::EpochIndex,
-        unlock::Unlock,
-        Error,
-=======
 use crate::types::block::{
     address::{AccountAddress, Address},
     output::{
         chain_id::ChainId,
         unlock_condition::{verify_allowed_unlock_conditions, UnlockCondition, UnlockConditionFlags, UnlockConditions},
-        verify_output_amount_min, verify_output_amount_packable, Output, OutputBuilderAmount, OutputId, Rent,
-        RentStructure, StateTransitionError, StateTransitionVerifier,
->>>>>>> 5ca64a3e
+        verify_output_amount_packable, MinimumOutputAmount, Output, OutputBuilderAmount, OutputId,
+        StateTransitionError, StateTransitionVerifier, StorageScore, StorageScoreParameters,
     },
     protocol::ProtocolParameters,
     semantic::{SemanticValidationContext, TransactionFailureReason},
