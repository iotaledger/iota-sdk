// Copyright 2023 IOTA Stiftung
// SPDX-License-Identifier: Apache-2.0

use alloc::collections::BTreeSet;

use packable::{
    error::{UnpackError, UnpackErrorExt},
    packer::Packer,
    unpacker::Unpacker,
    Packable,
};

use crate::types::{
    block::{
        address::{AccountAddress, Address},
        output::{
            chain_id::ChainId,
            unlock_condition::{
                verify_allowed_unlock_conditions, UnlockCondition, UnlockConditionFlags, UnlockConditions,
            },
            verify_output_amount_min, verify_output_amount_packable, verify_output_amount_supply, Output,
<<<<<<< HEAD
            OutputBuilderAmount, OutputId, Rent, RentBuilder, RentStructure,
=======
            OutputBuilderAmount, OutputId, Rent, RentStructure, StateTransitionError, StateTransitionVerifier,
>>>>>>> 1e954c40
        },
        protocol::ProtocolParameters,
        semantic::{TransactionFailureReason, ValidationContext},
        slot::EpochIndex,
        unlock::Unlock,
        Error,
    },
    ValidationParams,
};

impl_id!(pub DelegationId, 32, "Unique identifier of the Delegation Output, which is the BLAKE2b-256 hash of the Output ID that created it.");

#[cfg(feature = "serde")]
string_serde_impl!(DelegationId);

impl From<&OutputId> for DelegationId {
    fn from(output_id: &OutputId) -> Self {
        Self::from(output_id.hash())
    }
}

impl DelegationId {
    pub fn or_from_output_id(self, output_id: &OutputId) -> Self {
        if self.is_null() { Self::from(output_id) } else { self }
    }
}

/// Builder for a [`DelegationOutput`].
#[derive(Clone)]
#[must_use]
pub struct DelegationOutputBuilder {
    amount: OutputBuilderAmount,
    delegated_amount: u64,
    delegation_id: DelegationId,
    validator_address: AccountAddress,
    start_epoch: EpochIndex,
    end_epoch: EpochIndex,
    unlock_conditions: BTreeSet<UnlockCondition>,
}

impl DelegationOutputBuilder {
    /// Creates a [`DelegationOutputBuilder`] with a provided amount.
    pub fn new_with_amount(
        amount: u64,
        delegated_amount: u64,
        delegation_id: DelegationId,
        validator_address: AccountAddress,
    ) -> Self {
        Self::new(
            OutputBuilderAmount::Amount(amount),
            delegated_amount,
            delegation_id,
            validator_address,
        )
    }

    /// Creates a [`DelegationOutputBuilder`] with a provided rent structure.
    /// The amount will be set to the rent cost of the resulting output.
    pub fn new_with_minimum_amount(
        rent_structure: RentStructure,
        delegated_amount: u64,
        delegation_id: DelegationId,
        validator_address: AccountAddress,
    ) -> Self {
        Self::new(
            OutputBuilderAmount::RentCost(rent_structure),
            delegated_amount,
            delegation_id,
            validator_address,
        )
    }

    fn new(
        amount: OutputBuilderAmount,
        delegated_amount: u64,
        delegation_id: DelegationId,
        validator_address: AccountAddress,
    ) -> Self {
        Self {
            amount,
            delegated_amount,
            delegation_id,
            validator_address,
            start_epoch: 0.into(),
            end_epoch: 0.into(),
            unlock_conditions: BTreeSet::new(),
        }
    }

    /// Sets the amount to the provided value.
    pub fn with_amount(mut self, amount: u64) -> Self {
        self.amount = OutputBuilderAmount::Amount(amount);
        self
    }

    /// Sets the amount to the rent cost.
    pub fn with_minimum_amount(mut self, rent_structure: RentStructure) -> Self {
        self.amount = OutputBuilderAmount::RentCost(rent_structure);
        self
    }

    /// Sets the delegation ID to the provided value.
    pub fn with_delegation_id(mut self, delegation_id: DelegationId) -> Self {
        self.delegation_id = delegation_id;
        self
    }

    /// Sets the validator address to the provided value.
    pub fn with_validator_address(mut self, validator_address: AccountAddress) -> Self {
        self.validator_address = validator_address;
        self
    }

    /// Sets the start epoch to the provided value.
    pub fn with_start_epoch(mut self, start_epoch: impl Into<EpochIndex>) -> Self {
        self.start_epoch = start_epoch.into();
        self
    }

    /// Sets the end epoch to the provided value.
    pub fn with_end_epoch(mut self, end_epoch: impl Into<EpochIndex>) -> Self {
        self.end_epoch = end_epoch.into();
        self
    }

    /// Adds an [`UnlockCondition`] to the builder, if one does not already exist of that type.
    pub fn add_unlock_condition(mut self, unlock_condition: impl Into<UnlockCondition>) -> Self {
        self.unlock_conditions.insert(unlock_condition.into());
        self
    }

    /// Sets the [`UnlockConditions`]s in the builder, overwriting any existing values.
    pub fn with_unlock_conditions(
        mut self,
        unlock_conditions: impl IntoIterator<Item = impl Into<UnlockCondition>>,
    ) -> Self {
        self.unlock_conditions = unlock_conditions.into_iter().map(Into::into).collect();
        self
    }

    /// Replaces an [`UnlockCondition`] of the builder with a new one, or adds it.
    pub fn replace_unlock_condition(mut self, unlock_condition: impl Into<UnlockCondition>) -> Self {
        self.unlock_conditions.replace(unlock_condition.into());
        self
    }

    /// Clears all [`UnlockConditions`]s from the builder.
    pub fn clear_unlock_conditions(mut self) -> Self {
        self.unlock_conditions.clear();
        self
    }

    /// Finishes the builder into a [`DelegationOutput`] without parameters verification.
    pub fn finish(self) -> Result<DelegationOutput, Error> {
<<<<<<< HEAD
        let amount = match self.amount {
            OutputBuilderAmount::Amount(amount) => amount,
            OutputBuilderAmount::RentCost(rent_structure) => self.rent_cost(rent_structure),
        };
        verify_output_amount_min(amount)?;
=======
        if self.validator_address.is_null() {
            return Err(Error::NullDelegationValidatorId);
        }
>>>>>>> 1e954c40

        let unlock_conditions = UnlockConditions::from_set(self.unlock_conditions)?;

        verify_unlock_conditions::<true>(&unlock_conditions)?;

        Ok(DelegationOutput {
            amount,
            delegated_amount: self.delegated_amount,
            delegation_id: self.delegation_id,
            validator_address: self.validator_address,
            start_epoch: self.start_epoch,
            end_epoch: self.end_epoch,
            unlock_conditions,
        })
    }

    /// Finishes the builder into a [`DelegationOutput`] with parameters verification.
    pub fn finish_with_params<'a>(
        self,
        params: impl Into<ValidationParams<'a>> + Send,
    ) -> Result<DelegationOutput, Error> {
        let output = self.finish()?;

        if let Some(token_supply) = params.into().token_supply() {
            verify_output_amount_supply(output.amount, token_supply)?;
        }

        Ok(output)
    }

    /// Finishes the [`DelegationOutputBuilder`] into an [`Output`].
    pub fn finish_output(self, token_supply: u64) -> Result<Output, Error> {
        Ok(Output::Delegation(self.finish_with_params(token_supply)?))
    }
}

impl Rent for DelegationOutputBuilder {
    fn build_weighted_bytes(&self, builder: RentBuilder) -> RentBuilder {
        Output::byte_offset(builder)
            // Kind
            .delegation_field::<u8>()
            // Amount
            .delegation_field::<u64>()
            // Delegated Amount
            .delegation_field::<u64>()
            // Delegation ID
            .delegation_field::<DelegationId>()
            // Validator ID
            .delegation_field::<AccountId>()
            // Start Epoch
            .delegation_field::<EpochIndex>()
            // End Epoch
            .delegation_field::<EpochIndex>()
            // Unlock Conditions
            .data_field::<u8>()
            .iter_field(&self.unlock_conditions)
    }
}

impl From<&DelegationOutput> for DelegationOutputBuilder {
    fn from(output: &DelegationOutput) -> Self {
        Self {
            amount: OutputBuilderAmount::Amount(output.amount),
            delegated_amount: output.delegated_amount,
            delegation_id: output.delegation_id,
            validator_address: output.validator_address,
            start_epoch: output.start_epoch,
            end_epoch: output.end_epoch,
            unlock_conditions: output.unlock_conditions.iter().cloned().collect(),
        }
    }
}

/// An output which delegates its contained IOTA coins as voting power to a validator.
#[derive(Clone, Debug, Eq, PartialEq, Ord, PartialOrd, Hash)]
pub struct DelegationOutput {
    /// Amount of IOTA coins to deposit with this output.
    amount: u64,
    /// Amount of delegated IOTA coins.
    delegated_amount: u64,
    /// Unique identifier of the delegation output.
    delegation_id: DelegationId,
    /// Account address of the validator to which this output is delegating.
    validator_address: AccountAddress,
    /// Index of the first epoch for which this output delegates.
    start_epoch: EpochIndex,
    /// Index of the last epoch for which this output delegates.
    end_epoch: EpochIndex,
    /// Define how the output can be unlocked in a transaction.
    unlock_conditions: UnlockConditions,
}

impl DelegationOutput {
    /// The [`Output`](crate::types::block::output::Output) kind of a [`DelegationOutput`].
    pub const KIND: u8 = 7;
    /// The set of allowed [`UnlockCondition`]s for a [`DelegationOutput`].
    pub const ALLOWED_UNLOCK_CONDITIONS: UnlockConditionFlags = UnlockConditionFlags::ADDRESS;

    /// Creates a new [`DelegationOutputBuilder`] with a provided amount.
    pub fn build_with_amount(
        amount: u64,
        delegated_amount: u64,
        delegation_id: DelegationId,
        validator_address: AccountAddress,
    ) -> DelegationOutputBuilder {
        DelegationOutputBuilder::new_with_amount(amount, delegated_amount, delegation_id, validator_address)
    }

    /// Creates a new [`DelegationOutputBuilder`] with a provided rent structure.
    /// The amount will be set to the minimum storage deposit.
    pub fn build_with_minimum_amount(
        rent_structure: RentStructure,
        delegated_amount: u64,
        delegation_id: DelegationId,
        validator_address: AccountAddress,
    ) -> DelegationOutputBuilder {
<<<<<<< HEAD
        DelegationOutputBuilder::new_with_minimum_amount(rent_structure, delegated_amount, delegation_id, validator_id)
=======
        DelegationOutputBuilder::new_with_minimum_storage_deposit(
            rent_structure,
            delegated_amount,
            delegation_id,
            validator_address,
        )
>>>>>>> 1e954c40
    }

    /// Returns the amount of the [`DelegationOutput`].
    pub fn amount(&self) -> u64 {
        self.amount
    }

    /// Returns the delegated amount of the [`DelegationOutput`].
    pub fn delegated_amount(&self) -> u64 {
        self.delegated_amount
    }

    /// Returns the delegation ID of the [`DelegationOutput`].
    pub fn delegation_id(&self) -> &DelegationId {
        &self.delegation_id
    }

    /// Returns the delegation ID of the [`DelegationOutput`] if not null, or creates it from the output ID.
    pub fn delegation_id_non_null(&self, output_id: &OutputId) -> DelegationId {
        self.delegation_id.or_from_output_id(output_id)
    }

    /// Returns the validator address of the [`DelegationOutput`].
    pub fn validator_address(&self) -> &AccountAddress {
        &self.validator_address
    }

    /// Returns the start epoch of the [`DelegationOutput`].
    pub fn start_epoch(&self) -> EpochIndex {
        self.start_epoch
    }

    /// Returns the end epoch of the [`DelegationOutput`].
    pub fn end_epoch(&self) -> EpochIndex {
        self.end_epoch
    }

    /// Returns the unlock conditions of the [`DelegationOutput`].
    pub fn unlock_conditions(&self) -> &UnlockConditions {
        &self.unlock_conditions
    }

    /// Returns the address of the [`DelegationOutput`].
    pub fn address(&self) -> &Address {
        // An DelegationOutput must have an AddressUnlockCondition.
        self.unlock_conditions
            .address()
            .map(|unlock_condition| unlock_condition.address())
            .unwrap()
    }

    /// Returns the chain ID of the [`DelegationOutput`].
    #[inline(always)]
    pub fn chain_id(&self) -> ChainId {
        ChainId::Delegation(self.delegation_id)
    }

    /// Tries to unlock the [`DelegationOutput`].
    pub fn unlock(
        &self,
        _output_id: &OutputId,
        unlock: &Unlock,
        inputs: &[(&OutputId, &Output)],
        context: &mut ValidationContext<'_>,
    ) -> Result<(), TransactionFailureReason> {
        self.unlock_conditions()
            .locked_address(self.address(), context.essence.creation_slot())
            .unlock(unlock, inputs, context)
    }

    // Transition, just without full ValidationContext.
    pub(crate) fn transition_inner(current_state: &Self, next_state: &Self) -> Result<(), StateTransitionError> {
        if !(current_state.delegation_id.is_null() && !next_state.delegation_id().is_null()) {
            return Err(StateTransitionError::NonDelayedClaimingTransition);
        }

        if current_state.delegated_amount != next_state.delegated_amount
            || current_state.start_epoch != next_state.start_epoch
            || current_state.validator_address != next_state.validator_address
        {
            return Err(StateTransitionError::MutatedImmutableField);
        }
        // TODO add end_epoch validation rules
        Ok(())
    }
}

impl StateTransitionVerifier for DelegationOutput {
    fn creation(next_state: &Self, _context: &ValidationContext<'_>) -> Result<(), StateTransitionError> {
        if !next_state.delegation_id.is_null() {
            return Err(StateTransitionError::NonZeroCreatedId);
        }

        if next_state.amount != next_state.delegated_amount {
            return Err(StateTransitionError::InvalidDelegatedAmount);
        }

        if next_state.end_epoch != 0 {
            return Err(StateTransitionError::NonZeroDelegationEndEpoch);
        }

        Ok(())
    }

    fn transition(
        current_state: &Self,
        next_state: &Self,
        _context: &ValidationContext<'_>,
    ) -> Result<(), StateTransitionError> {
        Self::transition_inner(current_state, next_state)
    }

    fn destruction(_current_state: &Self, _context: &ValidationContext<'_>) -> Result<(), StateTransitionError> {
        // TODO handle mana rewards
        Ok(())
    }
}

impl Rent for DelegationOutput {
    fn build_weighted_bytes(&self, builder: RentBuilder) -> RentBuilder {
        Output::byte_offset(builder)
            // Kind
            .delegation_field::<u8>()
            // Amount
            .delegation_field::<u64>()
            // Delegated Amount
            .delegation_field::<u64>()
            // Delegation ID
            .delegation_field::<DelegationId>()
            // Validator ID
            .delegation_field::<AccountId>()
            // Start Epoch
            .delegation_field::<EpochIndex>()
            // End Epoch
            .delegation_field::<EpochIndex>()
            // Unlock Conditions
            .packable_data_field(&self.unlock_conditions)
    }
}

impl Packable for DelegationOutput {
    type UnpackError = Error;
    type UnpackVisitor = ProtocolParameters;

    fn pack<P: Packer>(&self, packer: &mut P) -> Result<(), P::Error> {
        self.amount.pack(packer)?;
        self.delegated_amount.pack(packer)?;
        self.delegation_id.pack(packer)?;
        self.validator_address.pack(packer)?;
        self.start_epoch.pack(packer)?;
        self.end_epoch.pack(packer)?;
        self.unlock_conditions.pack(packer)?;

        Ok(())
    }

    fn unpack<U: Unpacker, const VERIFY: bool>(
        unpacker: &mut U,
        visitor: &Self::UnpackVisitor,
    ) -> Result<Self, UnpackError<Self::UnpackError, U::Error>> {
        let amount = u64::unpack::<_, VERIFY>(unpacker, &()).coerce()?;

        verify_output_amount_packable::<VERIFY>(&amount, visitor).map_err(UnpackError::Packable)?;

        let delegated_amount = u64::unpack::<_, VERIFY>(unpacker, &()).coerce()?;
        let delegation_id = DelegationId::unpack::<_, VERIFY>(unpacker, &()).coerce()?;
        let validator_address = AccountAddress::unpack::<_, VERIFY>(unpacker, &()).coerce()?;

        if validator_address.is_null() {
            return Err(Error::NullDelegationValidatorId).map_err(UnpackError::Packable);
        }

        let start_epoch = EpochIndex::unpack::<_, VERIFY>(unpacker, &()).coerce()?;
        let end_epoch = EpochIndex::unpack::<_, VERIFY>(unpacker, &()).coerce()?;
        let unlock_conditions = UnlockConditions::unpack::<_, VERIFY>(unpacker, visitor)?;

        verify_unlock_conditions::<VERIFY>(&unlock_conditions).map_err(UnpackError::Packable)?;

        Ok(Self {
            amount,
            delegated_amount,
            delegation_id,
            validator_address,
            start_epoch,
            end_epoch,
            unlock_conditions,
        })
    }
}

fn verify_unlock_conditions<const VERIFY: bool>(unlock_conditions: &UnlockConditions) -> Result<(), Error> {
    if VERIFY {
        if unlock_conditions.address().is_none() {
            Err(Error::MissingAddressUnlockCondition)
        } else {
            verify_allowed_unlock_conditions(unlock_conditions, DelegationOutput::ALLOWED_UNLOCK_CONDITIONS)
        }
    } else {
        Ok(())
    }
}

#[cfg(feature = "serde")]
pub(crate) mod dto {
    use alloc::vec::Vec;

    use serde::{Deserialize, Serialize};

    use super::*;
    use crate::{
        types::{
            block::{
                output::{unlock_condition::dto::UnlockConditionDto, OutputBuilderAmount},
                Error,
            },
            TryFromDto,
        },
        utils::serde::string,
    };

    #[derive(Clone, Debug, Eq, PartialEq, Serialize, Deserialize)]
    #[serde(rename_all = "camelCase")]
    pub struct DelegationOutputDto {
        #[serde(rename = "type")]
        pub kind: u8,
        #[serde(with = "string")]
        pub amount: u64,
        #[serde(with = "string")]
        pub delegated_amount: u64,
        pub delegation_id: DelegationId,
        pub validator_address: AccountAddress,
        start_epoch: EpochIndex,
        end_epoch: EpochIndex,
        pub unlock_conditions: Vec<UnlockConditionDto>,
    }

    impl From<&DelegationOutput> for DelegationOutputDto {
        fn from(value: &DelegationOutput) -> Self {
            Self {
                kind: DelegationOutput::KIND,
                amount: value.amount(),
                delegated_amount: value.delegated_amount(),
                delegation_id: *value.delegation_id(),
                validator_address: *value.validator_address(),
                start_epoch: value.start_epoch(),
                end_epoch: value.end_epoch(),
                unlock_conditions: value.unlock_conditions().iter().map(Into::into).collect::<_>(),
            }
        }
    }

    impl TryFromDto for DelegationOutput {
        type Dto = DelegationOutputDto;
        type Error = Error;

        fn try_from_dto_with_params_inner(
            dto: Self::Dto,
            params: crate::types::ValidationParams<'_>,
        ) -> Result<Self, Self::Error> {
            let mut builder = DelegationOutputBuilder::new_with_amount(
                dto.amount,
                dto.delegated_amount,
                dto.delegation_id,
                dto.validator_address,
            )
            .with_start_epoch(dto.start_epoch)
            .with_end_epoch(dto.end_epoch);

            for u in dto.unlock_conditions {
                builder = builder.add_unlock_condition(UnlockCondition::try_from_dto_with_params(u, &params)?);
            }

            builder.finish_with_params(params)
        }
    }

    impl DelegationOutput {
        #[allow(clippy::too_many_arguments)]
        pub fn try_from_dtos<'a>(
            amount: OutputBuilderAmount,
            delegated_amount: u64,
            delegation_id: &DelegationId,
            validator_address: &AccountAddress,
            start_epoch: impl Into<EpochIndex>,
            end_epoch: impl Into<EpochIndex>,
            unlock_conditions: Vec<UnlockConditionDto>,
            params: impl Into<ValidationParams<'a>> + Send,
        ) -> Result<Self, Error> {
            let params = params.into();
            let mut builder = match amount {
<<<<<<< HEAD
                OutputBuilderAmount::Amount(amount) => {
                    DelegationOutputBuilder::new_with_amount(amount, delegated_amount, *delegation_id, *validator_id)
                }
                OutputBuilderAmount::RentCost(rent_structure) => DelegationOutputBuilder::new_with_minimum_amount(
                    rent_structure,
                    delegated_amount,
                    *delegation_id,
                    *validator_id,
                ),
=======
                OutputBuilderAmount::Amount(amount) => DelegationOutputBuilder::new_with_amount(
                    amount,
                    delegated_amount,
                    *delegation_id,
                    *validator_address,
                ),
                OutputBuilderAmount::MinimumStorageDeposit(rent_structure) => {
                    DelegationOutputBuilder::new_with_minimum_storage_deposit(
                        rent_structure,
                        delegated_amount,
                        *delegation_id,
                        *validator_address,
                    )
                }
>>>>>>> 1e954c40
            }
            .with_start_epoch(start_epoch)
            .with_end_epoch(end_epoch);

            let unlock_conditions = unlock_conditions
                .into_iter()
                .map(|u| UnlockCondition::try_from_dto_with_params(u, &params))
                .collect::<Result<Vec<UnlockCondition>, Error>>()?;
            builder = builder.with_unlock_conditions(unlock_conditions);

            builder.finish_with_params(params)
        }
    }
}<|MERGE_RESOLUTION|>--- conflicted
+++ resolved
@@ -10,6 +10,7 @@
     Packable,
 };
 
+use super::{AccountId, RentBuilder};
 use crate::types::{
     block::{
         address::{AccountAddress, Address},
@@ -19,11 +20,7 @@
                 verify_allowed_unlock_conditions, UnlockCondition, UnlockConditionFlags, UnlockConditions,
             },
             verify_output_amount_min, verify_output_amount_packable, verify_output_amount_supply, Output,
-<<<<<<< HEAD
-            OutputBuilderAmount, OutputId, Rent, RentBuilder, RentStructure,
-=======
             OutputBuilderAmount, OutputId, Rent, RentStructure, StateTransitionError, StateTransitionVerifier,
->>>>>>> 1e954c40
         },
         protocol::ProtocolParameters,
         semantic::{TransactionFailureReason, ValidationContext},
@@ -178,17 +175,14 @@
 
     /// Finishes the builder into a [`DelegationOutput`] without parameters verification.
     pub fn finish(self) -> Result<DelegationOutput, Error> {
-<<<<<<< HEAD
         let amount = match self.amount {
             OutputBuilderAmount::Amount(amount) => amount,
             OutputBuilderAmount::RentCost(rent_structure) => self.rent_cost(rent_structure),
         };
         verify_output_amount_min(amount)?;
-=======
         if self.validator_address.is_null() {
             return Err(Error::NullDelegationValidatorId);
         }
->>>>>>> 1e954c40
 
         let unlock_conditions = UnlockConditions::from_set(self.unlock_conditions)?;
 
@@ -305,16 +299,12 @@
         delegation_id: DelegationId,
         validator_address: AccountAddress,
     ) -> DelegationOutputBuilder {
-<<<<<<< HEAD
-        DelegationOutputBuilder::new_with_minimum_amount(rent_structure, delegated_amount, delegation_id, validator_id)
-=======
-        DelegationOutputBuilder::new_with_minimum_storage_deposit(
+        DelegationOutputBuilder::new_with_minimum_amount(
             rent_structure,
             delegated_amount,
             delegation_id,
             validator_address,
         )
->>>>>>> 1e954c40
     }
 
     /// Returns the amount of the [`DelegationOutput`].
@@ -605,32 +595,18 @@
         ) -> Result<Self, Error> {
             let params = params.into();
             let mut builder = match amount {
-<<<<<<< HEAD
-                OutputBuilderAmount::Amount(amount) => {
-                    DelegationOutputBuilder::new_with_amount(amount, delegated_amount, *delegation_id, *validator_id)
-                }
-                OutputBuilderAmount::RentCost(rent_structure) => DelegationOutputBuilder::new_with_minimum_amount(
-                    rent_structure,
-                    delegated_amount,
-                    *delegation_id,
-                    *validator_id,
-                ),
-=======
                 OutputBuilderAmount::Amount(amount) => DelegationOutputBuilder::new_with_amount(
                     amount,
                     delegated_amount,
                     *delegation_id,
                     *validator_address,
                 ),
-                OutputBuilderAmount::MinimumStorageDeposit(rent_structure) => {
-                    DelegationOutputBuilder::new_with_minimum_storage_deposit(
-                        rent_structure,
-                        delegated_amount,
-                        *delegation_id,
-                        *validator_address,
-                    )
-                }
->>>>>>> 1e954c40
+                OutputBuilderAmount::RentCost(rent_structure) => DelegationOutputBuilder::new_with_minimum_amount(
+                    rent_structure,
+                    delegated_amount,
+                    *delegation_id,
+                    *validator_address,
+                ),
             }
             .with_start_epoch(start_epoch)
             .with_end_epoch(end_epoch);
