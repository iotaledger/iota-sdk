--- conflicted
+++ resolved
@@ -4,16 +4,7 @@
 use alloc::collections::BTreeSet;
 use core::mem::size_of;
 
-<<<<<<< HEAD
-use packable::{
-    error::{UnpackError, UnpackErrorExt},
-    packer::Packer,
-    unpacker::Unpacker,
-    Packable, PackableExt,
-};
-=======
-use packable::Packable;
->>>>>>> e66635b4
+use packable::{Packable, PackableExt};
 
 use crate::types::{
     block::{
@@ -183,18 +174,13 @@
 
     /// Finishes the builder into a [`DelegationOutput`] without parameters verification.
     pub fn finish(self) -> Result<DelegationOutput, Error> {
-<<<<<<< HEAD
         let amount = match self.amount {
             OutputBuilderAmount::Amount(amount) => amount,
             OutputBuilderAmount::StorageCost(params) => self.storage_cost(params),
         };
         verify_output_amount_min(amount)?;
-        if self.validator_address.is_null() {
-            return Err(Error::NullDelegationValidatorId);
-        }
-=======
+
         verify_validator_address::<true>(&self.validator_address)?;
->>>>>>> e66635b4
 
         let unlock_conditions = UnlockConditions::from_set(self.unlock_conditions)?;
 
@@ -464,7 +450,6 @@
     }
 }
 
-<<<<<<< HEAD
 impl StorageScore for DelegationOutput {
     fn storage_score(&self, params: StorageScoreParameters) -> u64 {
         params.output_offset()
@@ -474,25 +459,10 @@
     }
 }
 
-impl Packable for DelegationOutput {
-    type UnpackError = Error;
-    type UnpackVisitor = ProtocolParameters;
-
-    fn pack<P: Packer>(&self, packer: &mut P) -> Result<(), P::Error> {
-        self.amount.pack(packer)?;
-        self.delegated_amount.pack(packer)?;
-        self.delegation_id.pack(packer)?;
-        self.validator_address.pack(packer)?;
-        self.start_epoch.pack(packer)?;
-        self.end_epoch.pack(packer)?;
-        self.unlock_conditions.pack(packer)?;
-
-=======
 fn verify_validator_address<const VERIFY: bool>(validator_address: &AccountAddress) -> Result<(), Error> {
     if VERIFY && validator_address.is_null() {
         return Err(Error::NullDelegationValidatorId);
     } else {
->>>>>>> e66635b4
         Ok(())
     }
 }
