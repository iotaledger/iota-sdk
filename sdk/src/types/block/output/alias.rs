// Copyright 2021 IOTA Stiftung
// SPDX-License-Identifier: Apache-2.0

use alloc::{collections::BTreeSet, vec::Vec};

use hashbrown::HashMap;
use packable::{
    bounded::BoundedU16,
    error::{UnpackError, UnpackErrorExt},
    packer::Packer,
    prefix::BoxedSlicePrefix,
    unpacker::Unpacker,
    Packable,
};

use crate::types::block::{
    address::{Address, AliasAddress},
    output::{
        feature::{verify_allowed_features, Feature, FeatureFlags, Features},
        unlock_condition::{verify_allowed_unlock_conditions, UnlockCondition, UnlockConditionFlags, UnlockConditions},
        verify_output_amount, AliasId, ChainId, NativeToken, NativeTokens, Output, OutputBuilderAmount, OutputId, Rent,
        RentStructure, StateTransitionError, StateTransitionVerifier,
    },
    protocol::ProtocolParameters,
    semantic::{ConflictReason, ValidationContext},
    unlock::Unlock,
    Error,
};

/// Types of alias transition.
#[derive(Copy, Clone, Debug, Eq, PartialEq)]
#[cfg_attr(feature = "serde", derive(serde::Serialize, serde::Deserialize))]
pub enum AliasTransition {
    /// State transition.
    State,
    /// Governance transition.
    Governance,
}

impl AliasTransition {
    /// Checks whether the alias transition is a state one.
    pub fn is_state(&self) -> bool {
        matches!(self, Self::State)
    }

    /// Checks whether the alias transition is a governance one.
    pub fn is_governance(&self) -> bool {
        matches!(self, Self::Governance)
    }
}

impl core::fmt::Display for AliasTransition {
    fn fmt(&self, f: &mut core::fmt::Formatter<'_>) -> core::fmt::Result {
        match self {
            Self::State => write!(f, "state"),
            Self::Governance => write!(f, "governance"),
        }
    }
}

///
#[derive(Clone)]
#[must_use]
pub struct AliasOutputBuilder {
    amount: OutputBuilderAmount,
    native_tokens: BTreeSet<NativeToken>,
    alias_id: AliasId,
    state_index: Option<u32>,
    state_metadata: Vec<u8>,
    foundry_counter: Option<u32>,
    unlock_conditions: BTreeSet<UnlockCondition>,
    features: BTreeSet<Feature>,
    immutable_features: BTreeSet<Feature>,
}

impl AliasOutputBuilder {
    /// Creates an [`AliasOutputBuilder`] with a provided amount.
    pub fn new_with_amount(amount: u64, alias_id: AliasId) -> Self {
        Self::new(OutputBuilderAmount::Amount(amount), alias_id)
    }

    /// Creates an [`AliasOutputBuilder`] with a provided rent structure.
    /// The amount will be set to the minimum storage deposit.
    pub fn new_with_minimum_storage_deposit(rent_structure: RentStructure, alias_id: AliasId) -> Self {
        Self::new(OutputBuilderAmount::MinimumStorageDeposit(rent_structure), alias_id)
    }

    fn new(amount: OutputBuilderAmount, alias_id: AliasId) -> Self {
        Self {
            amount,
            native_tokens: BTreeSet::new(),
            alias_id,
            state_index: None,
            state_metadata: Vec::new(),
            foundry_counter: None,
            unlock_conditions: BTreeSet::new(),
            features: BTreeSet::new(),
            immutable_features: BTreeSet::new(),
        }
    }

    /// Sets the amount to the provided value.
    #[inline(always)]
    pub fn with_amount(mut self, amount: u64) -> Self {
        self.amount = OutputBuilderAmount::Amount(amount);
        self
    }

    /// Sets the amount to the minimum storage deposit.
    #[inline(always)]
    pub fn with_minimum_storage_deposit(mut self, rent_structure: RentStructure) -> Self {
        self.amount = OutputBuilderAmount::MinimumStorageDeposit(rent_structure);
        self
    }

    ///
    #[inline(always)]
    pub fn add_native_token(mut self, native_token: NativeToken) -> Self {
        self.native_tokens.insert(native_token);
        self
    }

    ///
    #[inline(always)]
    pub fn with_native_tokens(mut self, native_tokens: impl IntoIterator<Item = NativeToken>) -> Self {
        self.native_tokens = native_tokens.into_iter().collect();
        self
    }

    /// Sets the alias ID to the provided value.
    #[inline(always)]
    pub fn with_alias_id(mut self, alias_id: AliasId) -> Self {
        self.alias_id = alias_id;
        self
    }

    ///
    #[inline(always)]
    pub fn with_state_index(mut self, state_index: impl Into<Option<u32>>) -> Self {
        self.state_index = state_index.into();
        self
    }

    ///
    #[inline(always)]
    pub fn with_state_metadata(mut self, state_metadata: impl Into<Vec<u8>>) -> Self {
        self.state_metadata = state_metadata.into();
        self
    }

    ///
    #[inline(always)]
    pub fn with_foundry_counter(mut self, foundry_counter: impl Into<Option<u32>>) -> Self {
        self.foundry_counter = foundry_counter.into();
        self
    }

    /// Adds an [`UnlockCondition`] to the builder, if one does not already exist of that type.
    #[inline(always)]
    pub fn add_unlock_condition(mut self, unlock_condition: impl Into<UnlockCondition>) -> Self {
        self.unlock_conditions.insert(unlock_condition.into());
        self
    }

    /// Sets the [`UnlockConditions`]s in the builder, overwriting any existing values.
    #[inline(always)]
    pub fn with_unlock_conditions(
        mut self,
        unlock_conditions: impl IntoIterator<Item = impl Into<UnlockCondition>>,
    ) -> Self {
        self.unlock_conditions = unlock_conditions.into_iter().map(Into::into).collect();
        self
    }

    /// Replaces an [`UnlockCondition`] of the builder with a new one, or adds it.
    pub fn replace_unlock_condition(mut self, unlock_condition: impl Into<UnlockCondition>) -> Self {
        self.unlock_conditions.replace(unlock_condition.into());
        self
    }

    /// Clears all [`UnlockConditions`]s from the builder.
    #[inline(always)]
    pub fn clear_unlock_conditions(mut self) -> Self {
        self.unlock_conditions.clear();
        self
    }

    /// Adds a [`Feature`] to the builder, if one does not already exist of that type.
    #[inline(always)]
    pub fn add_feature(mut self, feature: impl Into<Feature>) -> Self {
        self.features.insert(feature.into());
        self
    }

    /// Sets the [`Feature`]s in the builder, overwriting any existing values.
    #[inline(always)]
    pub fn with_features(mut self, features: impl IntoIterator<Item = impl Into<Feature>>) -> Self {
        self.features = features.into_iter().map(Into::into).collect();
        self
    }

    /// Replaces a [`Feature`] of the builder with a new one, or adds it.
    pub fn replace_feature(mut self, feature: impl Into<Feature>) -> Self {
        self.features.replace(feature.into());
        self
    }

    /// Clears all [`Feature`]s from the builder.
    #[inline(always)]
    pub fn clear_features(mut self) -> Self {
        self.features.clear();
        self
    }

    /// Adds an immutable [`Feature`] to the builder, if one does not already exist of that type.
    #[inline(always)]
    pub fn add_immutable_feature(mut self, immutable_feature: impl Into<Feature>) -> Self {
        self.immutable_features.insert(immutable_feature.into());
        self
    }

    /// Sets the immutable [`Feature`]s in the builder, overwriting any existing values.
    #[inline(always)]
    pub fn with_immutable_features(mut self, immutable_features: impl IntoIterator<Item = impl Into<Feature>>) -> Self {
        self.immutable_features = immutable_features.into_iter().map(Into::into).collect();
        self
    }

    /// Replaces an immutable [`Feature`] of the builder with a new one, or adds it.
    pub fn replace_immutable_feature(mut self, immutable_feature: impl Into<Feature>) -> Self {
        self.immutable_features.replace(immutable_feature.into());
        self
    }

    /// Clears all immutable [`Feature`]s from the builder.
    #[inline(always)]
    pub fn clear_immutable_features(mut self) -> Self {
        self.immutable_features.clear();
        self
    }

    ///
    pub fn finish_unverified(self) -> Result<AliasOutput, Error> {
        let state_index = self.state_index.unwrap_or(0);
        let foundry_counter = self.foundry_counter.unwrap_or(0);

        let state_metadata = self
            .state_metadata
            .into_boxed_slice()
            .try_into()
            .map_err(Error::InvalidStateMetadataLength)?;

        verify_index_counter(&self.alias_id, state_index, foundry_counter)?;

        let unlock_conditions = UnlockConditions::from_set(self.unlock_conditions)?;

        verify_unlock_conditions(&unlock_conditions, &self.alias_id)?;

        let features = Features::from_set(self.features)?;

        verify_allowed_features(&features, AliasOutput::ALLOWED_FEATURES)?;

        let immutable_features = Features::from_set(self.immutable_features)?;

        verify_allowed_features(&immutable_features, AliasOutput::ALLOWED_IMMUTABLE_FEATURES)?;

        let mut output = AliasOutput {
            amount: 1,
            native_tokens: NativeTokens::from_set(self.native_tokens)?,
            alias_id: self.alias_id,
            state_index,
            state_metadata,
            foundry_counter,
            unlock_conditions,
            features,
            immutable_features,
        };

        output.amount = match self.amount {
            OutputBuilderAmount::Amount(amount) => amount,
            OutputBuilderAmount::MinimumStorageDeposit(rent_structure) => {
                Output::Alias(output.clone()).rent_cost(&rent_structure)
            }
        };

        Ok(output)
    }

    ///
    pub fn finish(self, token_supply: u64) -> Result<AliasOutput, Error> {
        let output = self.finish_unverified()?;

        verify_output_amount::<true>(&output.amount, &token_supply)?;

        Ok(output)
    }

    /// Finishes the [`AliasOutputBuilder`] into an [`Output`].
    pub fn finish_output(self, token_supply: u64) -> Result<Output, Error> {
        Ok(Output::Alias(self.finish(token_supply)?))
    }
}

impl From<&AliasOutput> for AliasOutputBuilder {
    fn from(output: &AliasOutput) -> Self {
        Self {
            amount: OutputBuilderAmount::Amount(output.amount),
            native_tokens: output.native_tokens.iter().copied().collect(),
            alias_id: output.alias_id,
            state_index: Some(output.state_index),
            state_metadata: output.state_metadata.to_vec(),
            foundry_counter: Some(output.foundry_counter),
            unlock_conditions: output.unlock_conditions.iter().cloned().collect(),
            features: output.features.iter().cloned().collect(),
            immutable_features: output.immutable_features.iter().cloned().collect(),
        }
    }
}

pub(crate) type StateMetadataLength = BoundedU16<0, { AliasOutput::STATE_METADATA_LENGTH_MAX }>;

/// Describes an alias account in the ledger that can be controlled by the state and governance controllers.
#[derive(Clone, Debug, Eq, PartialEq, Ord, PartialOrd, Hash)]
#[cfg_attr(feature = "serde", derive(serde::Serialize, serde::Deserialize))]
pub struct AliasOutput {
    // Amount of IOTA tokens held by the output.
    amount: u64,
    // Native tokens held by the output.
    native_tokens: NativeTokens,
    // Unique identifier of the alias.
    alias_id: AliasId,
    // A counter that must increase by 1 every time the alias is state transitioned.
    state_index: u32,
    // Metadata that can only be changed by the state controller.
    state_metadata: BoxedSlicePrefix<u8, StateMetadataLength>,
    // A counter that denotes the number of foundries created by this alias account.
    foundry_counter: u32,
    unlock_conditions: UnlockConditions,
    //
    features: Features,
    //
    immutable_features: Features,
}

impl AliasOutput {
    /// The [`Output`](crate::types::block::output::Output) kind of an [`AliasOutput`].
    pub const KIND: u8 = 4;
    /// Maximum possible length in bytes of the state metadata.
    pub const STATE_METADATA_LENGTH_MAX: u16 = 8192;
    /// The set of allowed [`UnlockCondition`]s for an [`AliasOutput`].
    pub const ALLOWED_UNLOCK_CONDITIONS: UnlockConditionFlags =
        UnlockConditionFlags::STATE_CONTROLLER_ADDRESS.union(UnlockConditionFlags::GOVERNOR_ADDRESS);
    /// The set of allowed [`Feature`]s for an [`AliasOutput`].
    pub const ALLOWED_FEATURES: FeatureFlags = FeatureFlags::SENDER.union(FeatureFlags::METADATA);
    /// The set of allowed immutable [`Feature`]s for an [`AliasOutput`].
    pub const ALLOWED_IMMUTABLE_FEATURES: FeatureFlags = FeatureFlags::ISSUER.union(FeatureFlags::METADATA);

    /// Creates a new [`AliasOutputBuilder`] with a provided amount.
    #[inline(always)]
    pub fn build_with_amount(amount: u64, alias_id: AliasId) -> AliasOutputBuilder {
        AliasOutputBuilder::new_with_amount(amount, alias_id)
    }

    /// Creates a new [`AliasOutputBuilder`] with a provided rent structure.
    /// The amount will be set to the minimum storage deposit.
    #[inline(always)]
    pub fn build_with_minimum_storage_deposit(rent_structure: RentStructure, alias_id: AliasId) -> AliasOutputBuilder {
        AliasOutputBuilder::new_with_minimum_storage_deposit(rent_structure, alias_id)
    }

    ///
    #[inline(always)]
    pub fn amount(&self) -> u64 {
        self.amount
    }

    ///
    #[inline(always)]
    pub fn native_tokens(&self) -> &NativeTokens {
        &self.native_tokens
    }

    ///
    #[inline(always)]
    pub fn alias_id(&self) -> &AliasId {
        &self.alias_id
    }

    /// Returns the alias ID if not null, or creates it from the output ID.
    #[inline(always)]
    pub fn alias_id_non_null(&self, output_id: &OutputId) -> AliasId {
        self.alias_id.or_from_output_id(output_id)
    }

    ///
    #[inline(always)]
    pub fn state_index(&self) -> u32 {
        self.state_index
    }

    ///
    #[inline(always)]
    pub fn state_metadata(&self) -> &[u8] {
        &self.state_metadata
    }

    ///
    #[inline(always)]
    pub fn foundry_counter(&self) -> u32 {
        self.foundry_counter
    }

    ///
    #[inline(always)]
    pub fn unlock_conditions(&self) -> &UnlockConditions {
        &self.unlock_conditions
    }

    ///
    #[inline(always)]
    pub fn features(&self) -> &Features {
        &self.features
    }

    ///
    #[inline(always)]
    pub fn immutable_features(&self) -> &Features {
        &self.immutable_features
    }

    ///
    #[inline(always)]
    pub fn state_controller_address(&self) -> &Address {
        // An AliasOutput must have a StateControllerAddressUnlockCondition.
        self.unlock_conditions
            .state_controller_address()
            .map(|unlock_condition| unlock_condition.address())
            .unwrap()
    }

    ///
    #[inline(always)]
    pub fn governor_address(&self) -> &Address {
        // An AliasOutput must have a GovernorAddressUnlockCondition.
        self.unlock_conditions
            .governor_address()
            .map(|unlock_condition| unlock_condition.address())
            .unwrap()
    }

    ///
    #[inline(always)]
    pub fn chain_id(&self) -> ChainId {
        ChainId::Alias(self.alias_id)
    }

    /// Returns the alias address for this output.
    pub fn alias_address(&self, output_id: &OutputId) -> AliasAddress {
        AliasAddress::new(self.alias_id_non_null(output_id))
    }

    ///
    pub fn unlock(
        &self,
        output_id: &OutputId,
        unlock: &Unlock,
        inputs: &[(OutputId, &Output)],
        context: &mut ValidationContext<'_>,
    ) -> Result<(), ConflictReason> {
        let alias_id = if self.alias_id().is_null() {
            AliasId::from(output_id)
        } else {
            *self.alias_id()
        };
        let next_state = context.output_chains.get(&ChainId::from(alias_id));

        match next_state {
            Some(Output::Alias(next_state)) => {
                if self.state_index() == next_state.state_index() {
                    self.governor_address().unlock(unlock, inputs, context)?;
                } else {
                    self.state_controller_address().unlock(unlock, inputs, context)?;
                    // Only a state transition can be used to consider the alias address for output unlocks and
                    // sender/issuer validations.
                    context
                        .unlocked_addresses
                        .insert(Address::from(AliasAddress::from(alias_id)));
                }
            }
            None => self.governor_address().unlock(unlock, inputs, context)?,
            // The next state can only be an alias output since it is identified by an alias chain identifier.
            Some(_) => unreachable!(),
        };

        Ok(())
    }

    // Transition, just without full ValidationContext
    pub(crate) fn transition_inner(
        current_state: &Self,
        next_state: &Self,
        input_chains: &HashMap<ChainId, &Output>,
        outputs: &[Output],
    ) -> Result<(), StateTransitionError> {
        if current_state.immutable_features != next_state.immutable_features {
            return Err(StateTransitionError::MutatedImmutableField);
        }

        if next_state.state_index == current_state.state_index + 1 {
            // State transition.
            if current_state.state_controller_address() != next_state.state_controller_address()
                || current_state.governor_address() != next_state.governor_address()
                || current_state.features.metadata() != next_state.features.metadata()
            {
                return Err(StateTransitionError::MutatedFieldWithoutRights);
            }

            let created_foundries = outputs.iter().filter_map(|output| {
                if let Output::Foundry(foundry) = output {
                    if foundry.alias_address().alias_id() == &next_state.alias_id
                        && !input_chains.contains_key(&foundry.chain_id())
                    {
                        Some(foundry)
                    } else {
                        None
                    }
                } else {
                    None
                }
            });

            let mut created_foundries_count = 0;

            for foundry in created_foundries {
                created_foundries_count += 1;

                if foundry.serial_number() != current_state.foundry_counter + created_foundries_count {
                    return Err(StateTransitionError::UnsortedCreatedFoundries);
                }
            }

            if current_state.foundry_counter + created_foundries_count != next_state.foundry_counter {
                return Err(StateTransitionError::InconsistentCreatedFoundriesCount);
            }
        } else if next_state.state_index == current_state.state_index {
            // Governance transition.
            if current_state.amount != next_state.amount
                || current_state.native_tokens != next_state.native_tokens
                || current_state.state_metadata != next_state.state_metadata
                || current_state.foundry_counter != next_state.foundry_counter
            {
                return Err(StateTransitionError::MutatedFieldWithoutRights);
            }
        } else {
            return Err(StateTransitionError::UnsupportedStateIndexOperation {
                current_state: current_state.state_index,
                next_state: next_state.state_index,
            });
        }

        Ok(())
    }
}

impl StateTransitionVerifier for AliasOutput {
    fn creation(next_state: &Self, context: &ValidationContext<'_>) -> Result<(), StateTransitionError> {
        if !next_state.alias_id.is_null() {
            return Err(StateTransitionError::NonZeroCreatedId);
        }

        if let Some(issuer) = next_state.immutable_features().issuer() {
            if !context.unlocked_addresses.contains(issuer.address()) {
                return Err(StateTransitionError::IssuerNotUnlocked);
            }
        }

        Ok(())
    }

    fn transition(
        current_state: &Self,
        next_state: &Self,
        context: &ValidationContext<'_>,
    ) -> Result<(), StateTransitionError> {
        Self::transition_inner(
            current_state,
            next_state,
            &context.input_chains,
            context.essence.outputs(),
        )
    }

    fn destruction(_current_state: &Self, _context: &ValidationContext<'_>) -> Result<(), StateTransitionError> {
        Ok(())
    }
}

impl Packable for AliasOutput {
    type UnpackError = Error;
    type UnpackVisitor = ProtocolParameters;

    fn pack<P: Packer>(&self, packer: &mut P) -> Result<(), P::Error> {
        self.amount.pack(packer)?;
        self.native_tokens.pack(packer)?;
        self.alias_id.pack(packer)?;
        self.state_index.pack(packer)?;
        self.state_metadata.pack(packer)?;
        self.foundry_counter.pack(packer)?;
        self.unlock_conditions.pack(packer)?;
        self.features.pack(packer)?;
        self.immutable_features.pack(packer)?;

        Ok(())
    }

    fn unpack<U: Unpacker, const VERIFY: bool>(
        unpacker: &mut U,
        visitor: &Self::UnpackVisitor,
    ) -> Result<Self, UnpackError<Self::UnpackError, U::Error>> {
        let amount = u64::unpack::<_, VERIFY>(unpacker, &()).coerce()?;

        verify_output_amount::<VERIFY>(&amount, &visitor.token_supply()).map_err(UnpackError::Packable)?;

        let native_tokens = NativeTokens::unpack::<_, VERIFY>(unpacker, &())?;
        let alias_id = AliasId::unpack::<_, VERIFY>(unpacker, &()).coerce()?;
        let state_index = u32::unpack::<_, VERIFY>(unpacker, &()).coerce()?;
        let state_metadata = BoxedSlicePrefix::<u8, StateMetadataLength>::unpack::<_, VERIFY>(unpacker, &())
            .map_packable_err(|err| Error::InvalidStateMetadataLength(err.into_prefix_err().into()))?;

        let foundry_counter = u32::unpack::<_, VERIFY>(unpacker, &()).coerce()?;

        if VERIFY {
            verify_index_counter(&alias_id, state_index, foundry_counter).map_err(UnpackError::Packable)?;
        }

        let unlock_conditions = UnlockConditions::unpack::<_, VERIFY>(unpacker, visitor)?;

        if VERIFY {
            verify_unlock_conditions(&unlock_conditions, &alias_id).map_err(UnpackError::Packable)?;
        }

        let features = Features::unpack::<_, VERIFY>(unpacker, &())?;

        if VERIFY {
            verify_allowed_features(&features, Self::ALLOWED_FEATURES).map_err(UnpackError::Packable)?;
        }

        let immutable_features = Features::unpack::<_, VERIFY>(unpacker, &())?;

        if VERIFY {
            verify_allowed_features(&immutable_features, Self::ALLOWED_IMMUTABLE_FEATURES)
                .map_err(UnpackError::Packable)?;
        }

        Ok(Self {
            amount,
            native_tokens,
            alias_id,
            state_index,
            state_metadata,
            foundry_counter,
            unlock_conditions,
            features,
            immutable_features,
        })
    }
}

#[inline]
fn verify_index_counter(alias_id: &AliasId, state_index: u32, foundry_counter: u32) -> Result<(), Error> {
    if alias_id.is_null() && (state_index != 0 || foundry_counter != 0) {
        Err(Error::NonZeroStateIndexOrFoundryCounter)
    } else {
        Ok(())
    }
}

fn verify_unlock_conditions(unlock_conditions: &UnlockConditions, alias_id: &AliasId) -> Result<(), Error> {
    if let Some(unlock_condition) = unlock_conditions.state_controller_address() {
        if let Address::Alias(alias_address) = unlock_condition.address() {
            if alias_address.alias_id() == alias_id {
                return Err(Error::SelfControlledAliasOutput(*alias_id));
            }
        }
    } else {
        return Err(Error::MissingStateControllerUnlockCondition);
    }

    if let Some(unlock_condition) = unlock_conditions.governor_address() {
        if let Address::Alias(alias_address) = unlock_condition.address() {
            if alias_address.alias_id() == alias_id {
                return Err(Error::SelfControlledAliasOutput(*alias_id));
            }
        }
    } else {
        return Err(Error::MissingGovernorUnlockCondition);
    }

    verify_allowed_unlock_conditions(unlock_conditions, AliasOutput::ALLOWED_UNLOCK_CONDITIONS)
}

#[allow(missing_docs)]
pub mod dto {
    use alloc::string::{String, ToString};

    use serde::{Deserialize, Serialize};

    use super::*;
    use crate::types::block::{
        output::{dto::OutputBuilderAmountDto, feature::dto::FeatureDto, unlock_condition::dto::UnlockConditionDto},
        Error,
    };

    /// Describes an alias account in the ledger that can be controlled by the state and governance controllers.
    #[derive(Clone, Debug, Eq, PartialEq, Serialize, Deserialize)]
    #[serde(rename_all = "camelCase")]
    pub struct AliasOutputDto {
        #[serde(rename = "type")]
        pub kind: u8,
        // Amount of IOTA tokens held by the output.
        pub amount: String,
        // Native tokens held by the output.
        #[serde(skip_serializing_if = "Vec::is_empty", default)]
        pub native_tokens: Vec<NativeToken>,
        // Unique identifier of the alias.
        pub alias_id: AliasId,
        // A counter that must increase by 1 every time the alias is state transitioned.
        pub state_index: u32,
        // Metadata that can only be changed by the state controller.
        #[serde(skip_serializing_if = "String::is_empty", default)]
        pub state_metadata: String,
        // A counter that denotes the number of foundries created by this alias account.
        pub foundry_counter: u32,
        //
        pub unlock_conditions: Vec<UnlockConditionDto>,
        //
        #[serde(skip_serializing_if = "Vec::is_empty", default)]
        pub features: Vec<FeatureDto>,
        //
        #[serde(skip_serializing_if = "Vec::is_empty", default)]
        pub immutable_features: Vec<FeatureDto>,
    }

    impl From<&AliasOutput> for AliasOutputDto {
        fn from(value: &AliasOutput) -> Self {
            Self {
                kind: AliasOutput::KIND,
                amount: value.amount().to_string(),
                native_tokens: value.native_tokens().to_vec(),
                alias_id: *value.alias_id(),
                state_index: value.state_index(),
                state_metadata: prefix_hex::encode(value.state_metadata()),
                foundry_counter: value.foundry_counter(),
                unlock_conditions: value.unlock_conditions().iter().map(Into::into).collect::<_>(),
                features: value.features().iter().map(Into::into).collect::<_>(),
                immutable_features: value.immutable_features().iter().map(Into::into).collect::<_>(),
            }
        }
    }

    impl AliasOutput {
        pub fn try_from_dto(value: AliasOutputDto, token_supply: u64) -> Result<Self, Error> {
            let mut builder = AliasOutputBuilder::new_with_amount(
                value.amount.parse::<u64>().map_err(|_| Error::InvalidField("amount"))?,
                value.alias_id,
            );

            builder = builder.with_state_index(value.state_index);

            if !value.state_metadata.is_empty() {
                builder = builder.with_state_metadata(
                    prefix_hex::decode::<Vec<_>>(&value.state_metadata)
                        .map_err(|_| Error::InvalidField("state_metadata"))?,
                );
            }

            builder = builder.with_foundry_counter(value.foundry_counter);

<<<<<<< HEAD
            for t in value.native_tokens {
                builder = builder.add_native_token(t.try_into()?);
=======
            for t in &value.native_tokens {
                builder = builder.add_native_token(*t);
>>>>>>> bf7e2a8c
            }

            for b in value.features {
                builder = builder.add_feature(Feature::try_from(b)?);
            }

            for b in value.immutable_features {
                builder = builder.add_immutable_feature(Feature::try_from(b)?);
            }

            for u in value.unlock_conditions {
                builder = builder.add_unlock_condition(UnlockCondition::try_from_dto(u, token_supply)?);
            }

            builder.finish(token_supply)
        }

        pub fn try_from_dto_unverified(value: AliasOutputDto) -> Result<Self, Error> {
            let mut builder = AliasOutputBuilder::new_with_amount(
                value.amount.parse::<u64>().map_err(|_| Error::InvalidField("amount"))?,
                value.alias_id,
            );

            builder = builder.with_state_index(value.state_index);

            if !value.state_metadata.is_empty() {
                builder = builder.with_state_metadata(
                    prefix_hex::decode::<Vec<_>>(&value.state_metadata)
                        .map_err(|_| Error::InvalidField("state_metadata"))?,
                );
            }

            builder = builder.with_foundry_counter(value.foundry_counter);

            for t in value.native_tokens {
                builder = builder.add_native_token(t.try_into()?);
            }

            for b in value.features {
                builder = builder.add_feature(Feature::try_from(b)?);
            }

            for b in value.immutable_features {
                builder = builder.add_immutable_feature(Feature::try_from(b)?);
            }

            for u in value.unlock_conditions {
                builder = builder.add_unlock_condition(UnlockCondition::try_from_dto_unverified(u)?);
            }

            builder.finish_unverified()
        }

        #[allow(clippy::too_many_arguments)]
        pub fn try_from_dtos(
            amount: OutputBuilderAmountDto,
            native_tokens: Option<Vec<NativeToken>>,
            alias_id: &AliasId,
            state_index: Option<u32>,
            state_metadata: Option<Vec<u8>>,
            foundry_counter: Option<u32>,
            unlock_conditions: Vec<UnlockConditionDto>,
            features: Option<Vec<FeatureDto>>,
            immutable_features: Option<Vec<FeatureDto>>,
            token_supply: u64,
        ) -> Result<Self, Error> {
            let mut builder = match amount {
                OutputBuilderAmountDto::Amount(amount) => AliasOutputBuilder::new_with_amount(
                    amount.parse().map_err(|_| Error::InvalidField("amount"))?,
                    *alias_id,
                ),
                OutputBuilderAmountDto::MinimumStorageDeposit(rent_structure) => {
                    AliasOutputBuilder::new_with_minimum_storage_deposit(rent_structure, *alias_id)
                }
            };

            if let Some(native_tokens) = native_tokens {
<<<<<<< HEAD
                let native_tokens = native_tokens
                    .into_iter()
                    .map(NativeToken::try_from)
                    .collect::<Result<Vec<NativeToken>, Error>>()?;
=======
>>>>>>> bf7e2a8c
                builder = builder.with_native_tokens(native_tokens);
            }

            if let Some(state_index) = state_index {
                builder = builder.with_state_index(state_index);
            }

            if let Some(state_metadata) = state_metadata {
                builder = builder.with_state_metadata(state_metadata);
            }

            if let Some(foundry_counter) = foundry_counter {
                builder = builder.with_foundry_counter(foundry_counter);
            }

            let unlock_conditions = unlock_conditions
                .into_iter()
                .map(|u| UnlockCondition::try_from_dto(u, token_supply))
                .collect::<Result<Vec<UnlockCondition>, Error>>()?;
            builder = builder.with_unlock_conditions(unlock_conditions);

            if let Some(features) = features {
                let features = features
                    .into_iter()
                    .map(Feature::try_from)
                    .collect::<Result<Vec<Feature>, Error>>()?;
                builder = builder.with_features(features);
            }

            if let Some(immutable_features) = immutable_features {
                let immutable_features = immutable_features
                    .into_iter()
                    .map(Feature::try_from)
                    .collect::<Result<Vec<Feature>, Error>>()?;
                builder = builder.with_immutable_features(immutable_features);
            }

            builder.finish(token_supply)
        }
    }
}

#[cfg(test)]
mod tests {
    use packable::PackableExt;

    use super::*;
    use crate::types::block::{
        address::AliasAddress,
        output::{
            dto::{OutputBuilderAmountDto, OutputDto},
            FoundryId, SimpleTokenScheme, TokenId,
        },
        protocol::protocol_parameters,
        rand::{
            address::rand_alias_address,
            output::{
                feature::{rand_allowed_features, rand_issuer_feature, rand_metadata_feature, rand_sender_feature},
                rand_alias_id, rand_alias_output,
                unlock_condition::{
                    rand_governor_address_unlock_condition_different_from,
                    rand_state_controller_address_unlock_condition_different_from,
                },
            },
        },
    };

    #[test]
    fn builder() {
        let protocol_parameters = protocol_parameters();
        let alias_id = rand_alias_id();
        let foundry_id = FoundryId::build(&AliasAddress::from(alias_id), 0, SimpleTokenScheme::KIND);
        let gov_address_1 = rand_governor_address_unlock_condition_different_from(&alias_id);
        let gov_address_2 = rand_governor_address_unlock_condition_different_from(&alias_id);
        let state_address_1 = rand_state_controller_address_unlock_condition_different_from(&alias_id);
        let state_address_2 = rand_state_controller_address_unlock_condition_different_from(&alias_id);
        let sender_1 = rand_sender_feature();
        let sender_2 = rand_sender_feature();
        let issuer_1 = rand_issuer_feature();
        let issuer_2 = rand_issuer_feature();

        let mut builder = AliasOutput::build_with_amount(0, alias_id)
            .add_native_token(NativeToken::new(TokenId::from(foundry_id), 1000.into()).unwrap())
            .add_unlock_condition(gov_address_1)
            .add_unlock_condition(state_address_1)
            .add_feature(sender_1)
            .replace_feature(sender_2)
            .replace_immutable_feature(issuer_1)
            .add_immutable_feature(issuer_2);

        let output = builder.clone().finish_unverified().unwrap();
        assert_eq!(output.unlock_conditions().governor_address(), Some(&gov_address_1));
        assert_eq!(
            output.unlock_conditions().state_controller_address(),
            Some(&state_address_1)
        );
        assert_eq!(output.features().sender(), Some(&sender_2));
        assert_eq!(output.immutable_features().issuer(), Some(&issuer_1));

        builder = builder
            .clear_unlock_conditions()
            .clear_features()
            .clear_immutable_features()
            .replace_unlock_condition(gov_address_2)
            .replace_unlock_condition(state_address_2);
        let output = builder.clone().finish_unverified().unwrap();
        assert_eq!(output.unlock_conditions().governor_address(), Some(&gov_address_2));
        assert_eq!(
            output.unlock_conditions().state_controller_address(),
            Some(&state_address_2)
        );
        assert!(output.features().is_empty());
        assert!(output.immutable_features().is_empty());

        let metadata = rand_metadata_feature();

        let output = builder
            .with_minimum_storage_deposit(*protocol_parameters.rent_structure())
            .add_unlock_condition(rand_state_controller_address_unlock_condition_different_from(&alias_id))
            .add_unlock_condition(rand_governor_address_unlock_condition_different_from(&alias_id))
            .with_features([Feature::from(metadata.clone()), sender_1.into()])
            .with_immutable_features([Feature::from(metadata.clone()), issuer_1.into()])
            .finish(protocol_parameters.token_supply())
            .unwrap();

        assert_eq!(
            output.amount(),
            Output::Alias(output.clone()).rent_cost(protocol_parameters.rent_structure())
        );
        assert_eq!(output.features().metadata(), Some(&metadata));
        assert_eq!(output.features().sender(), Some(&sender_1));
        assert_eq!(output.immutable_features().metadata(), Some(&metadata));
        assert_eq!(output.immutable_features().issuer(), Some(&issuer_1));
    }

    #[test]
    fn pack_unpack() {
        let protocol_parameters = protocol_parameters();
        let output = rand_alias_output(protocol_parameters.token_supply());
        let bytes = output.pack_to_vec();
        let output_unpacked = AliasOutput::unpack_verified(bytes, &protocol_parameters).unwrap();
        assert_eq!(output, output_unpacked);
    }

    #[test]
    fn to_from_dto() {
        let protocol_parameters = protocol_parameters();
        let output = rand_alias_output(protocol_parameters.token_supply());
        let dto = OutputDto::Alias((&output).into());
        let output_unver = Output::try_from_dto_unverified(dto.clone()).unwrap();
        assert_eq!(&output, output_unver.as_alias());
        let output_ver = Output::try_from_dto(dto, protocol_parameters.token_supply()).unwrap();
        assert_eq!(&output, output_ver.as_alias());

        let output_split = AliasOutput::try_from_dtos(
            OutputBuilderAmountDto::Amount(output.amount().to_string()),
            Some(output.native_tokens().to_vec()),
            output.alias_id(),
            output.state_index().into(),
            output.state_metadata().to_owned().into(),
            output.foundry_counter().into(),
            output.unlock_conditions().iter().map(Into::into).collect(),
            Some(output.features().iter().map(Into::into).collect()),
            Some(output.immutable_features().iter().map(Into::into).collect()),
            protocol_parameters.token_supply(),
        )
        .unwrap();
        assert_eq!(output, output_split);

        let alias_id = rand_alias_id();
        let foundry_id = FoundryId::build(&rand_alias_address(), 0, SimpleTokenScheme::KIND);
        let gov_address = rand_governor_address_unlock_condition_different_from(&alias_id);
        let state_address = rand_state_controller_address_unlock_condition_different_from(&alias_id);

        let test_split_dto = |builder: AliasOutputBuilder| {
            let output_split = AliasOutput::try_from_dtos(
                (&builder.amount).into(),
                Some(builder.native_tokens.iter().copied().collect()),
                &builder.alias_id,
                builder.state_index,
                builder.state_metadata.to_owned().into(),
                builder.foundry_counter,
                builder.unlock_conditions.iter().map(Into::into).collect(),
                Some(builder.features.iter().map(Into::into).collect()),
                Some(builder.immutable_features.iter().map(Into::into).collect()),
                protocol_parameters.token_supply(),
            )
            .unwrap();
            assert_eq!(
                builder.finish(protocol_parameters.token_supply()).unwrap(),
                output_split
            );
        };

        let builder = AliasOutput::build_with_amount(100, alias_id)
            .add_native_token(NativeToken::new(TokenId::from(foundry_id), 1000.into()).unwrap())
            .add_unlock_condition(gov_address)
            .add_unlock_condition(state_address)
            .with_features(rand_allowed_features(AliasOutput::ALLOWED_FEATURES))
            .with_immutable_features(rand_allowed_features(AliasOutput::ALLOWED_IMMUTABLE_FEATURES));
        test_split_dto(builder);

        let builder = AliasOutput::build_with_minimum_storage_deposit(*protocol_parameters.rent_structure(), alias_id)
            .add_native_token(NativeToken::new(TokenId::from(foundry_id), 1000.into()).unwrap())
            .add_unlock_condition(gov_address)
            .add_unlock_condition(state_address)
            .with_features(rand_allowed_features(AliasOutput::ALLOWED_FEATURES))
            .with_immutable_features(rand_allowed_features(AliasOutput::ALLOWED_IMMUTABLE_FEATURES));
        test_split_dto(builder);
    }
}<|MERGE_RESOLUTION|>--- conflicted
+++ resolved
@@ -776,13 +776,8 @@
 
             builder = builder.with_foundry_counter(value.foundry_counter);
 
-<<<<<<< HEAD
             for t in value.native_tokens {
-                builder = builder.add_native_token(t.try_into()?);
-=======
-            for t in &value.native_tokens {
-                builder = builder.add_native_token(*t);
->>>>>>> bf7e2a8c
+                builder = builder.add_native_token(t);
             }
 
             for b in value.features {
@@ -818,7 +813,7 @@
             builder = builder.with_foundry_counter(value.foundry_counter);
 
             for t in value.native_tokens {
-                builder = builder.add_native_token(t.try_into()?);
+                builder = builder.add_native_token(t);
             }
 
             for b in value.features {
@@ -860,13 +855,6 @@
             };
 
             if let Some(native_tokens) = native_tokens {
-<<<<<<< HEAD
-                let native_tokens = native_tokens
-                    .into_iter()
-                    .map(NativeToken::try_from)
-                    .collect::<Result<Vec<NativeToken>, Error>>()?;
-=======
->>>>>>> bf7e2a8c
                 builder = builder.with_native_tokens(native_tokens);
             }
 
