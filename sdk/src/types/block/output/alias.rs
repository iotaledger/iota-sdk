// Copyright 2021 IOTA Stiftung
// SPDX-License-Identifier: Apache-2.0

use alloc::{collections::BTreeSet, vec::Vec};

use hashbrown::HashMap;
use packable::{
    bounded::BoundedU16,
    error::{UnpackError, UnpackErrorExt},
    packer::Packer,
    prefix::BoxedSlicePrefix,
    unpacker::Unpacker,
    Packable,
};

use super::verify_output_amount_packable;
use crate::types::{
    block::{
        address::{Address, AliasAddress},
        output::{
            feature::{verify_allowed_features, Feature, FeatureFlags, Features},
            unlock_condition::{
                verify_allowed_unlock_conditions, UnlockCondition, UnlockConditionFlags, UnlockConditions,
            },
            verify_output_amount, AliasId, ChainId, NativeToken, NativeTokens, Output, OutputBuilderAmount, OutputId,
            Rent, RentStructure, StateTransitionError, StateTransitionVerifier,
        },
        protocol::ProtocolParameters,
        semantic::{ConflictReason, ValidationContext},
        unlock::Unlock,
        Error,
    },
    ValidationParams,
};

/// Types of alias transition.
#[derive(Copy, Clone, Debug, Eq, PartialEq)]
#[cfg_attr(feature = "serde", derive(serde::Serialize, serde::Deserialize))]
pub enum AliasTransition {
    /// State transition.
    State,
    /// Governance transition.
    Governance,
}

impl AliasTransition {
    /// Checks whether the alias transition is a state one.
    pub fn is_state(&self) -> bool {
        matches!(self, Self::State)
    }

    /// Checks whether the alias transition is a governance one.
    pub fn is_governance(&self) -> bool {
        matches!(self, Self::Governance)
    }
}

impl core::fmt::Display for AliasTransition {
    fn fmt(&self, f: &mut core::fmt::Formatter<'_>) -> core::fmt::Result {
        match self {
            Self::State => write!(f, "state"),
            Self::Governance => write!(f, "governance"),
        }
    }
}

///
#[derive(Clone)]
#[must_use]
pub struct AliasOutputBuilder {
    amount: OutputBuilderAmount,
    native_tokens: BTreeSet<NativeToken>,
    alias_id: AliasId,
    state_index: Option<u32>,
    state_metadata: Vec<u8>,
    foundry_counter: Option<u32>,
    unlock_conditions: BTreeSet<UnlockCondition>,
    features: BTreeSet<Feature>,
    immutable_features: BTreeSet<Feature>,
}

impl AliasOutputBuilder {
    /// Creates an [`AliasOutputBuilder`] with a provided amount.
    pub fn new_with_amount(amount: u64, alias_id: AliasId) -> Self {
        Self::new(OutputBuilderAmount::Amount(amount), alias_id)
    }

    /// Creates an [`AliasOutputBuilder`] with a provided rent structure.
    /// The amount will be set to the minimum storage deposit.
    pub fn new_with_minimum_storage_deposit(rent_structure: RentStructure, alias_id: AliasId) -> Self {
        Self::new(OutputBuilderAmount::MinimumStorageDeposit(rent_structure), alias_id)
    }

    fn new(amount: OutputBuilderAmount, alias_id: AliasId) -> Self {
        Self {
            amount,
            native_tokens: BTreeSet::new(),
            alias_id,
            state_index: None,
            state_metadata: Vec::new(),
            foundry_counter: None,
            unlock_conditions: BTreeSet::new(),
            features: BTreeSet::new(),
            immutable_features: BTreeSet::new(),
        }
    }

    /// Sets the amount to the provided value.
    #[inline(always)]
    pub fn with_amount(mut self, amount: u64) -> Self {
        self.amount = OutputBuilderAmount::Amount(amount);
        self
    }

    /// Sets the amount to the minimum storage deposit.
    #[inline(always)]
    pub fn with_minimum_storage_deposit(mut self, rent_structure: RentStructure) -> Self {
        self.amount = OutputBuilderAmount::MinimumStorageDeposit(rent_structure);
        self
    }

    ///
    #[inline(always)]
    pub fn add_native_token(mut self, native_token: NativeToken) -> Self {
        self.native_tokens.insert(native_token);
        self
    }

    ///
    #[inline(always)]
    pub fn with_native_tokens(mut self, native_tokens: impl IntoIterator<Item = NativeToken>) -> Self {
        self.native_tokens = native_tokens.into_iter().collect();
        self
    }

    /// Sets the alias ID to the provided value.
    #[inline(always)]
    pub fn with_alias_id(mut self, alias_id: AliasId) -> Self {
        self.alias_id = alias_id;
        self
    }

    ///
    #[inline(always)]
    pub fn with_state_index(mut self, state_index: impl Into<Option<u32>>) -> Self {
        self.state_index = state_index.into();
        self
    }

    ///
    #[inline(always)]
    pub fn with_state_metadata(mut self, state_metadata: impl Into<Vec<u8>>) -> Self {
        self.state_metadata = state_metadata.into();
        self
    }

    ///
    #[inline(always)]
    pub fn with_foundry_counter(mut self, foundry_counter: impl Into<Option<u32>>) -> Self {
        self.foundry_counter = foundry_counter.into();
        self
    }

    /// Adds an [`UnlockCondition`] to the builder, if one does not already exist of that type.
    #[inline(always)]
    pub fn add_unlock_condition(mut self, unlock_condition: impl Into<UnlockCondition>) -> Self {
        self.unlock_conditions.insert(unlock_condition.into());
        self
    }

    /// Sets the [`UnlockConditions`]s in the builder, overwriting any existing values.
    #[inline(always)]
    pub fn with_unlock_conditions(
        mut self,
        unlock_conditions: impl IntoIterator<Item = impl Into<UnlockCondition>>,
    ) -> Self {
        self.unlock_conditions = unlock_conditions.into_iter().map(Into::into).collect();
        self
    }

    /// Replaces an [`UnlockCondition`] of the builder with a new one, or adds it.
    pub fn replace_unlock_condition(mut self, unlock_condition: impl Into<UnlockCondition>) -> Self {
        self.unlock_conditions.replace(unlock_condition.into());
        self
    }

    /// Clears all [`UnlockConditions`]s from the builder.
    #[inline(always)]
    pub fn clear_unlock_conditions(mut self) -> Self {
        self.unlock_conditions.clear();
        self
    }

    /// Adds a [`Feature`] to the builder, if one does not already exist of that type.
    #[inline(always)]
    pub fn add_feature(mut self, feature: impl Into<Feature>) -> Self {
        self.features.insert(feature.into());
        self
    }

    /// Sets the [`Feature`]s in the builder, overwriting any existing values.
    #[inline(always)]
    pub fn with_features(mut self, features: impl IntoIterator<Item = impl Into<Feature>>) -> Self {
        self.features = features.into_iter().map(Into::into).collect();
        self
    }

    /// Replaces a [`Feature`] of the builder with a new one, or adds it.
    pub fn replace_feature(mut self, feature: impl Into<Feature>) -> Self {
        self.features.replace(feature.into());
        self
    }

    /// Clears all [`Feature`]s from the builder.
    #[inline(always)]
    pub fn clear_features(mut self) -> Self {
        self.features.clear();
        self
    }

    /// Adds an immutable [`Feature`] to the builder, if one does not already exist of that type.
    #[inline(always)]
    pub fn add_immutable_feature(mut self, immutable_feature: impl Into<Feature>) -> Self {
        self.immutable_features.insert(immutable_feature.into());
        self
    }

    /// Sets the immutable [`Feature`]s in the builder, overwriting any existing values.
    #[inline(always)]
    pub fn with_immutable_features(mut self, immutable_features: impl IntoIterator<Item = impl Into<Feature>>) -> Self {
        self.immutable_features = immutable_features.into_iter().map(Into::into).collect();
        self
    }

    /// Replaces an immutable [`Feature`] of the builder with a new one, or adds it.
    pub fn replace_immutable_feature(mut self, immutable_feature: impl Into<Feature>) -> Self {
        self.immutable_features.replace(immutable_feature.into());
        self
    }

    /// Clears all immutable [`Feature`]s from the builder.
    #[inline(always)]
    pub fn clear_immutable_features(mut self) -> Self {
        self.immutable_features.clear();
        self
    }

    ///
    pub fn finish(self) -> Result<AliasOutput, Error> {
        let state_index = self.state_index.unwrap_or(0);
        let foundry_counter = self.foundry_counter.unwrap_or(0);

        let state_metadata = self
            .state_metadata
            .into_boxed_slice()
            .try_into()
            .map_err(Error::InvalidStateMetadataLength)?;

        verify_index_counter(&self.alias_id, state_index, foundry_counter)?;

        let unlock_conditions = UnlockConditions::from_set(self.unlock_conditions)?;

        verify_unlock_conditions(&unlock_conditions, &self.alias_id)?;

        let features = Features::from_set(self.features)?;

        verify_allowed_features(&features, AliasOutput::ALLOWED_FEATURES)?;

        let immutable_features = Features::from_set(self.immutable_features)?;

        verify_allowed_features(&immutable_features, AliasOutput::ALLOWED_IMMUTABLE_FEATURES)?;

        let mut output = AliasOutput {
            amount: 1,
            native_tokens: NativeTokens::from_set(self.native_tokens)?,
            alias_id: self.alias_id,
            state_index,
            state_metadata,
            foundry_counter,
            unlock_conditions,
            features,
            immutable_features,
        };

        output.amount = match self.amount {
            OutputBuilderAmount::Amount(amount) => amount,
            OutputBuilderAmount::MinimumStorageDeposit(rent_structure) => {
                Output::Alias(output.clone()).rent_cost(&rent_structure)
            }
        };

        Ok(output)
    }

    ///
    pub fn finish_with_params<'a>(self, params: impl Into<ValidationParams<'a>> + Send) -> Result<AliasOutput, Error> {
        let output = self.finish()?;

        if let Some(token_supply) = params.into().token_supply() {
            verify_output_amount(&output.amount, &token_supply)?;
        }

        Ok(output)
    }

    /// Finishes the [`AliasOutputBuilder`] into an [`Output`].
    pub fn finish_output<'a>(self, params: impl Into<ValidationParams<'a>> + Send) -> Result<Output, Error> {
        Ok(Output::Alias(self.finish_with_params(params)?))
    }
}

impl From<&AliasOutput> for AliasOutputBuilder {
    fn from(output: &AliasOutput) -> Self {
        Self {
            amount: OutputBuilderAmount::Amount(output.amount),
            native_tokens: output.native_tokens.iter().copied().collect(),
            alias_id: output.alias_id,
            state_index: Some(output.state_index),
            state_metadata: output.state_metadata.to_vec(),
            foundry_counter: Some(output.foundry_counter),
            unlock_conditions: output.unlock_conditions.iter().cloned().collect(),
            features: output.features.iter().cloned().collect(),
            immutable_features: output.immutable_features.iter().cloned().collect(),
        }
    }
}

pub(crate) type StateMetadataLength = BoundedU16<0, { AliasOutput::STATE_METADATA_LENGTH_MAX }>;

/// Describes an alias account in the ledger that can be controlled by the state and governance controllers.
#[derive(Clone, Debug, Eq, PartialEq, Ord, PartialOrd, Hash)]
pub struct AliasOutput {
    // Amount of IOTA tokens held by the output.
    amount: u64,
    // Native tokens held by the output.
    native_tokens: NativeTokens,
    // Unique identifier of the alias.
    alias_id: AliasId,
    // A counter that must increase by 1 every time the alias is state transitioned.
    state_index: u32,
    // Metadata that can only be changed by the state controller.
    state_metadata: BoxedSlicePrefix<u8, StateMetadataLength>,
    // A counter that denotes the number of foundries created by this alias account.
    foundry_counter: u32,
    unlock_conditions: UnlockConditions,
    //
    features: Features,
    //
    immutable_features: Features,
}

impl AliasOutput {
    /// The [`Output`](crate::types::block::output::Output) kind of an [`AliasOutput`].
    pub const KIND: u8 = 4;
    /// Maximum possible length in bytes of the state metadata.
    pub const STATE_METADATA_LENGTH_MAX: u16 = 8192;
    /// The set of allowed [`UnlockCondition`]s for an [`AliasOutput`].
    pub const ALLOWED_UNLOCK_CONDITIONS: UnlockConditionFlags =
        UnlockConditionFlags::STATE_CONTROLLER_ADDRESS.union(UnlockConditionFlags::GOVERNOR_ADDRESS);
    /// The set of allowed [`Feature`]s for an [`AliasOutput`].
    pub const ALLOWED_FEATURES: FeatureFlags = FeatureFlags::SENDER.union(FeatureFlags::METADATA);
    /// The set of allowed immutable [`Feature`]s for an [`AliasOutput`].
    pub const ALLOWED_IMMUTABLE_FEATURES: FeatureFlags = FeatureFlags::ISSUER.union(FeatureFlags::METADATA);

    /// Creates a new [`AliasOutputBuilder`] with a provided amount.
    #[inline(always)]
    pub fn build_with_amount(amount: u64, alias_id: AliasId) -> AliasOutputBuilder {
        AliasOutputBuilder::new_with_amount(amount, alias_id)
    }

    /// Creates a new [`AliasOutputBuilder`] with a provided rent structure.
    /// The amount will be set to the minimum storage deposit.
    #[inline(always)]
    pub fn build_with_minimum_storage_deposit(rent_structure: RentStructure, alias_id: AliasId) -> AliasOutputBuilder {
        AliasOutputBuilder::new_with_minimum_storage_deposit(rent_structure, alias_id)
    }

    ///
    #[inline(always)]
    pub fn amount(&self) -> u64 {
        self.amount
    }

    ///
    #[inline(always)]
    pub fn native_tokens(&self) -> &NativeTokens {
        &self.native_tokens
    }

    ///
    #[inline(always)]
    pub fn alias_id(&self) -> &AliasId {
        &self.alias_id
    }

    /// Returns the alias ID if not null, or creates it from the output ID.
    #[inline(always)]
    pub fn alias_id_non_null(&self, output_id: &OutputId) -> AliasId {
        self.alias_id.or_from_output_id(output_id)
    }

    ///
    #[inline(always)]
    pub fn state_index(&self) -> u32 {
        self.state_index
    }

    ///
    #[inline(always)]
    pub fn state_metadata(&self) -> &[u8] {
        &self.state_metadata
    }

    ///
    #[inline(always)]
    pub fn foundry_counter(&self) -> u32 {
        self.foundry_counter
    }

    ///
    #[inline(always)]
    pub fn unlock_conditions(&self) -> &UnlockConditions {
        &self.unlock_conditions
    }

    ///
    #[inline(always)]
    pub fn features(&self) -> &Features {
        &self.features
    }

    ///
    #[inline(always)]
    pub fn immutable_features(&self) -> &Features {
        &self.immutable_features
    }

    ///
    #[inline(always)]
    pub fn state_controller_address(&self) -> &Address {
        // An AliasOutput must have a StateControllerAddressUnlockCondition.
        self.unlock_conditions
            .state_controller_address()
            .map(|unlock_condition| unlock_condition.address())
            .unwrap()
    }

    ///
    #[inline(always)]
    pub fn governor_address(&self) -> &Address {
        // An AliasOutput must have a GovernorAddressUnlockCondition.
        self.unlock_conditions
            .governor_address()
            .map(|unlock_condition| unlock_condition.address())
            .unwrap()
    }

    ///
    #[inline(always)]
    pub fn chain_id(&self) -> ChainId {
        ChainId::Alias(self.alias_id)
    }

    /// Returns the alias address for this output.
    pub fn alias_address(&self, output_id: &OutputId) -> AliasAddress {
        AliasAddress::new(self.alias_id_non_null(output_id))
    }

    ///
    pub fn unlock(
        &self,
        output_id: &OutputId,
        unlock: &Unlock,
        inputs: &[(&OutputId, &Output)],
        context: &mut ValidationContext<'_>,
    ) -> Result<(), ConflictReason> {
        let alias_id = if self.alias_id().is_null() {
            AliasId::from(output_id)
        } else {
            *self.alias_id()
        };
        let next_state = context.output_chains.get(&ChainId::from(alias_id));

        match next_state {
            Some(Output::Alias(next_state)) => {
                if self.state_index() == next_state.state_index() {
                    self.governor_address().unlock(unlock, inputs, context)?;
                } else {
                    self.state_controller_address().unlock(unlock, inputs, context)?;
                    // Only a state transition can be used to consider the alias address for output unlocks and
                    // sender/issuer validations.
                    context
                        .unlocked_addresses
                        .insert(Address::from(AliasAddress::from(alias_id)));
                }
            }
            None => self.governor_address().unlock(unlock, inputs, context)?,
            // The next state can only be an alias output since it is identified by an alias chain identifier.
            Some(_) => unreachable!(),
        };

        Ok(())
    }

    // Transition, just without full ValidationContext
    pub(crate) fn transition_inner(
        current_state: &Self,
        next_state: &Self,
        input_chains: &HashMap<ChainId, &Output>,
        outputs: &[Output],
    ) -> Result<(), StateTransitionError> {
        if current_state.immutable_features != next_state.immutable_features {
            return Err(StateTransitionError::MutatedImmutableField);
        }

        if next_state.state_index == current_state.state_index + 1 {
            // State transition.
            if current_state.state_controller_address() != next_state.state_controller_address()
                || current_state.governor_address() != next_state.governor_address()
                || current_state.features.metadata() != next_state.features.metadata()
            {
                return Err(StateTransitionError::MutatedFieldWithoutRights);
            }

            let created_foundries = outputs.iter().filter_map(|output| {
                if let Output::Foundry(foundry) = output {
                    if foundry.alias_address().alias_id() == &next_state.alias_id
                        && !input_chains.contains_key(&foundry.chain_id())
                    {
                        Some(foundry)
                    } else {
                        None
                    }
                } else {
                    None
                }
            });

            let mut created_foundries_count = 0;

            for foundry in created_foundries {
                created_foundries_count += 1;

                if foundry.serial_number() != current_state.foundry_counter + created_foundries_count {
                    return Err(StateTransitionError::UnsortedCreatedFoundries);
                }
            }

            if current_state.foundry_counter + created_foundries_count != next_state.foundry_counter {
                return Err(StateTransitionError::InconsistentCreatedFoundriesCount);
            }
        } else if next_state.state_index == current_state.state_index {
            // Governance transition.
            if current_state.amount != next_state.amount
                || current_state.native_tokens != next_state.native_tokens
                || current_state.state_metadata != next_state.state_metadata
                || current_state.foundry_counter != next_state.foundry_counter
            {
                return Err(StateTransitionError::MutatedFieldWithoutRights);
            }
        } else {
            return Err(StateTransitionError::UnsupportedStateIndexOperation {
                current_state: current_state.state_index,
                next_state: next_state.state_index,
            });
        }

        Ok(())
    }
}

impl StateTransitionVerifier for AliasOutput {
    fn creation(next_state: &Self, context: &ValidationContext<'_>) -> Result<(), StateTransitionError> {
        if !next_state.alias_id.is_null() {
            return Err(StateTransitionError::NonZeroCreatedId);
        }

        if let Some(issuer) = next_state.immutable_features().issuer() {
            if !context.unlocked_addresses.contains(issuer.address()) {
                return Err(StateTransitionError::IssuerNotUnlocked);
            }
        }

        Ok(())
    }

    fn transition(
        current_state: &Self,
        next_state: &Self,
        context: &ValidationContext<'_>,
    ) -> Result<(), StateTransitionError> {
        Self::transition_inner(
            current_state,
            next_state,
            &context.input_chains,
            context.essence.outputs(),
        )
    }

    fn destruction(_current_state: &Self, _context: &ValidationContext<'_>) -> Result<(), StateTransitionError> {
        Ok(())
    }
}

impl Packable for AliasOutput {
    type UnpackError = Error;
    type UnpackVisitor = ProtocolParameters;

    fn pack<P: Packer>(&self, packer: &mut P) -> Result<(), P::Error> {
        self.amount.pack(packer)?;
        self.native_tokens.pack(packer)?;
        self.alias_id.pack(packer)?;
        self.state_index.pack(packer)?;
        self.state_metadata.pack(packer)?;
        self.foundry_counter.pack(packer)?;
        self.unlock_conditions.pack(packer)?;
        self.features.pack(packer)?;
        self.immutable_features.pack(packer)?;

        Ok(())
    }

    fn unpack<U: Unpacker, const VERIFY: bool>(
        unpacker: &mut U,
        visitor: &Self::UnpackVisitor,
    ) -> Result<Self, UnpackError<Self::UnpackError, U::Error>> {
        let amount = u64::unpack::<_, VERIFY>(unpacker, &()).coerce()?;

        verify_output_amount_packable::<VERIFY>(&amount, visitor).map_err(UnpackError::Packable)?;

        let native_tokens = NativeTokens::unpack::<_, VERIFY>(unpacker, &())?;
        let alias_id = AliasId::unpack::<_, VERIFY>(unpacker, &()).coerce()?;
        let state_index = u32::unpack::<_, VERIFY>(unpacker, &()).coerce()?;
        let state_metadata = BoxedSlicePrefix::<u8, StateMetadataLength>::unpack::<_, VERIFY>(unpacker, &())
            .map_packable_err(|err| Error::InvalidStateMetadataLength(err.into_prefix_err().into()))?;

        let foundry_counter = u32::unpack::<_, VERIFY>(unpacker, &()).coerce()?;

        if VERIFY {
            verify_index_counter(&alias_id, state_index, foundry_counter).map_err(UnpackError::Packable)?;
        }

        let unlock_conditions = UnlockConditions::unpack::<_, VERIFY>(unpacker, visitor)?;

        if VERIFY {
            verify_unlock_conditions(&unlock_conditions, &alias_id).map_err(UnpackError::Packable)?;
        }

        let features = Features::unpack::<_, VERIFY>(unpacker, &())?;

        if VERIFY {
            verify_allowed_features(&features, Self::ALLOWED_FEATURES).map_err(UnpackError::Packable)?;
        }

        let immutable_features = Features::unpack::<_, VERIFY>(unpacker, &())?;

        if VERIFY {
            verify_allowed_features(&immutable_features, Self::ALLOWED_IMMUTABLE_FEATURES)
                .map_err(UnpackError::Packable)?;
        }

        Ok(Self {
            amount,
            native_tokens,
            alias_id,
            state_index,
            state_metadata,
            foundry_counter,
            unlock_conditions,
            features,
            immutable_features,
        })
    }
}

#[inline]
fn verify_index_counter(alias_id: &AliasId, state_index: u32, foundry_counter: u32) -> Result<(), Error> {
    if alias_id.is_null() && (state_index != 0 || foundry_counter != 0) {
        Err(Error::NonZeroStateIndexOrFoundryCounter)
    } else {
        Ok(())
    }
}

fn verify_unlock_conditions(unlock_conditions: &UnlockConditions, alias_id: &AliasId) -> Result<(), Error> {
    if let Some(unlock_condition) = unlock_conditions.state_controller_address() {
        if let Address::Alias(alias_address) = unlock_condition.address() {
            if alias_address.alias_id() == alias_id {
                return Err(Error::SelfControlledAliasOutput(*alias_id));
            }
        }
    } else {
        return Err(Error::MissingStateControllerUnlockCondition);
    }

    if let Some(unlock_condition) = unlock_conditions.governor_address() {
        if let Address::Alias(alias_address) = unlock_condition.address() {
            if alias_address.alias_id() == alias_id {
                return Err(Error::SelfControlledAliasOutput(*alias_id));
            }
        }
    } else {
        return Err(Error::MissingGovernorUnlockCondition);
    }

    verify_allowed_unlock_conditions(unlock_conditions, AliasOutput::ALLOWED_UNLOCK_CONDITIONS)
}

#[allow(missing_docs)]
pub mod dto {
    use alloc::{
        boxed::Box,
        string::{String, ToString},
    };

    use serde::{Deserialize, Serialize};

    use super::*;
<<<<<<< HEAD
    use crate::types::{
        block::{
=======
    use crate::{
        types::block::{
>>>>>>> 11214cd7
            output::{
                dto::OutputBuilderAmountDto, feature::dto::FeatureDto, unlock_condition::dto::UnlockConditionDto,
            },
            Error,
        },
<<<<<<< HEAD
        TryFromDto,
=======
        utils::serde::prefix_hex_bytes,
>>>>>>> 11214cd7
    };

    /// Describes an alias account in the ledger that can be controlled by the state and governance controllers.
    #[derive(Clone, Debug, Eq, PartialEq, Serialize, Deserialize)]
    #[serde(rename_all = "camelCase")]
    pub struct AliasOutputDto {
        #[serde(rename = "type")]
        pub kind: u8,
        // Amount of IOTA tokens held by the output.
        pub amount: String,
        // Native tokens held by the output.
        #[serde(skip_serializing_if = "Vec::is_empty", default)]
        pub native_tokens: Vec<NativeToken>,
        // Unique identifier of the alias.
        pub alias_id: AliasId,
        // A counter that must increase by 1 every time the alias is state transitioned.
        pub state_index: u32,
        // Metadata that can only be changed by the state controller.
        #[serde(skip_serializing_if = "<[_]>::is_empty", default, with = "prefix_hex_bytes")]
        pub state_metadata: Box<[u8]>,
        // A counter that denotes the number of foundries created by this alias account.
        pub foundry_counter: u32,
        //
        pub unlock_conditions: Vec<UnlockConditionDto>,
        //
        #[serde(skip_serializing_if = "Vec::is_empty", default)]
        pub features: Vec<FeatureDto>,
        //
        #[serde(skip_serializing_if = "Vec::is_empty", default)]
        pub immutable_features: Vec<FeatureDto>,
    }

    impl From<&AliasOutput> for AliasOutputDto {
        fn from(value: &AliasOutput) -> Self {
            Self {
                kind: AliasOutput::KIND,
                amount: value.amount().to_string(),
                native_tokens: value.native_tokens().to_vec(),
                alias_id: *value.alias_id(),
                state_index: value.state_index(),
                state_metadata: value.state_metadata().into(),
                foundry_counter: value.foundry_counter(),
                unlock_conditions: value.unlock_conditions().iter().map(Into::into).collect::<_>(),
                features: value.features().iter().map(Into::into).collect::<_>(),
                immutable_features: value.immutable_features().iter().map(Into::into).collect::<_>(),
            }
        }
    }

<<<<<<< HEAD
    impl TryFromDto for AliasOutput {
        type Dto = AliasOutputDto;
        type Error = Error;
=======
    impl AliasOutput {
        pub fn try_from_dto(value: AliasOutputDto, token_supply: u64) -> Result<Self, Error> {
            let mut builder = AliasOutputBuilder::new_with_amount(
                value.amount.parse::<u64>().map_err(|_| Error::InvalidField("amount"))?,
                value.alias_id,
            );

            builder = builder.with_state_index(value.state_index);

            if !value.state_metadata.is_empty() {
                builder = builder.with_state_metadata(value.state_metadata);
            }

            builder = builder.with_foundry_counter(value.foundry_counter);
>>>>>>> 11214cd7

        fn try_from_dto_with_params_inner(dto: Self::Dto, params: ValidationParams<'_>) -> Result<Self, Self::Error> {
            let mut builder = AliasOutputBuilder::new_with_amount(
                dto.amount.parse::<u64>().map_err(|_| Error::InvalidField("amount"))?,
                dto.alias_id,
            );

            builder = builder.with_state_index(dto.state_index);

<<<<<<< HEAD
            if !dto.state_metadata.is_empty() {
                builder = builder.with_state_metadata(
                    prefix_hex::decode::<Vec<_>>(&dto.state_metadata)
                        .map_err(|_| Error::InvalidField("state_metadata"))?,
                );
=======
            if !value.state_metadata.is_empty() {
                builder = builder.with_state_metadata(value.state_metadata);
>>>>>>> 11214cd7
            }

            builder = builder.with_foundry_counter(dto.foundry_counter);

            for t in dto.native_tokens {
                builder = builder.add_native_token(t);
            }

            for b in dto.features {
                builder = builder.add_feature(Feature::try_from(b)?);
            }

            for b in dto.immutable_features {
                builder = builder.add_immutable_feature(Feature::try_from(b)?);
            }

            for u in dto.unlock_conditions {
                builder = builder.add_unlock_condition(UnlockCondition::try_from_dto_with_params(u, &params)?);
            }

            builder.finish_with_params(params)
        }
    }

    impl AliasOutput {
        #[allow(clippy::too_many_arguments)]
        pub fn try_from_dtos<'a>(
            amount: OutputBuilderAmountDto,
            native_tokens: Option<Vec<NativeToken>>,
            alias_id: &AliasId,
            state_index: Option<u32>,
            state_metadata: Option<Vec<u8>>,
            foundry_counter: Option<u32>,
            unlock_conditions: Vec<UnlockConditionDto>,
            features: Option<Vec<FeatureDto>>,
            immutable_features: Option<Vec<FeatureDto>>,
            params: impl Into<ValidationParams<'a>> + Send,
        ) -> Result<Self, Error> {
            let params = params.into();
            let mut builder = match amount {
                OutputBuilderAmountDto::Amount(amount) => AliasOutputBuilder::new_with_amount(
                    amount.parse().map_err(|_| Error::InvalidField("amount"))?,
                    *alias_id,
                ),
                OutputBuilderAmountDto::MinimumStorageDeposit(rent_structure) => {
                    AliasOutputBuilder::new_with_minimum_storage_deposit(rent_structure, *alias_id)
                }
            };

            if let Some(native_tokens) = native_tokens {
                builder = builder.with_native_tokens(native_tokens);
            }

            if let Some(state_index) = state_index {
                builder = builder.with_state_index(state_index);
            }

            if let Some(state_metadata) = state_metadata {
                builder = builder.with_state_metadata(state_metadata);
            }

            if let Some(foundry_counter) = foundry_counter {
                builder = builder.with_foundry_counter(foundry_counter);
            }

            let unlock_conditions = unlock_conditions
                .into_iter()
                .map(|u| UnlockCondition::try_from_dto_with_params(u, &params))
                .collect::<Result<Vec<UnlockCondition>, Error>>()?;
            builder = builder.with_unlock_conditions(unlock_conditions);

            if let Some(features) = features {
                let features = features
                    .into_iter()
                    .map(Feature::try_from)
                    .collect::<Result<Vec<Feature>, Error>>()?;
                builder = builder.with_features(features);
            }

            if let Some(immutable_features) = immutable_features {
                let immutable_features = immutable_features
                    .into_iter()
                    .map(Feature::try_from)
                    .collect::<Result<Vec<Feature>, Error>>()?;
                builder = builder.with_immutable_features(immutable_features);
            }

            builder.finish_with_params(params)
        }
    }
}

#[cfg(test)]
mod tests {
    use packable::PackableExt;

    use super::*;
    use crate::types::{
        block::{
            address::AliasAddress,
            output::{
                dto::{OutputBuilderAmountDto, OutputDto},
                FoundryId, SimpleTokenScheme, TokenId,
            },
            protocol::protocol_parameters,
            rand::{
                address::rand_alias_address,
                output::{
                    feature::{rand_allowed_features, rand_issuer_feature, rand_metadata_feature, rand_sender_feature},
                    rand_alias_id, rand_alias_output,
                    unlock_condition::{
                        rand_governor_address_unlock_condition_different_from,
                        rand_state_controller_address_unlock_condition_different_from,
                    },
                },
            },
        },
        TryFromDto,
    };

    #[test]
    fn builder() {
        let protocol_parameters = protocol_parameters();
        let alias_id = rand_alias_id();
        let foundry_id = FoundryId::build(&AliasAddress::from(alias_id), 0, SimpleTokenScheme::KIND);
        let gov_address_1 = rand_governor_address_unlock_condition_different_from(&alias_id);
        let gov_address_2 = rand_governor_address_unlock_condition_different_from(&alias_id);
        let state_address_1 = rand_state_controller_address_unlock_condition_different_from(&alias_id);
        let state_address_2 = rand_state_controller_address_unlock_condition_different_from(&alias_id);
        let sender_1 = rand_sender_feature();
        let sender_2 = rand_sender_feature();
        let issuer_1 = rand_issuer_feature();
        let issuer_2 = rand_issuer_feature();

        let mut builder = AliasOutput::build_with_amount(0, alias_id)
            .add_native_token(NativeToken::new(TokenId::from(foundry_id), 1000).unwrap())
            .add_unlock_condition(gov_address_1)
            .add_unlock_condition(state_address_1)
            .add_feature(sender_1)
            .replace_feature(sender_2)
            .replace_immutable_feature(issuer_1)
            .add_immutable_feature(issuer_2);

        let output = builder.clone().finish().unwrap();
        assert_eq!(output.unlock_conditions().governor_address(), Some(&gov_address_1));
        assert_eq!(
            output.unlock_conditions().state_controller_address(),
            Some(&state_address_1)
        );
        assert_eq!(output.features().sender(), Some(&sender_2));
        assert_eq!(output.immutable_features().issuer(), Some(&issuer_1));

        builder = builder
            .clear_unlock_conditions()
            .clear_features()
            .clear_immutable_features()
            .replace_unlock_condition(gov_address_2)
            .replace_unlock_condition(state_address_2);
        let output = builder.clone().finish().unwrap();
        assert_eq!(output.unlock_conditions().governor_address(), Some(&gov_address_2));
        assert_eq!(
            output.unlock_conditions().state_controller_address(),
            Some(&state_address_2)
        );
        assert!(output.features().is_empty());
        assert!(output.immutable_features().is_empty());

        let metadata = rand_metadata_feature();

        let output = builder
            .with_minimum_storage_deposit(*protocol_parameters.rent_structure())
            .add_unlock_condition(rand_state_controller_address_unlock_condition_different_from(&alias_id))
            .add_unlock_condition(rand_governor_address_unlock_condition_different_from(&alias_id))
            .with_features([Feature::from(metadata.clone()), sender_1.into()])
            .with_immutable_features([Feature::from(metadata.clone()), issuer_1.into()])
            .finish_with_params(ValidationParams::default().with_protocol_parameters(protocol_parameters.clone()))
            .unwrap();

        assert_eq!(
            output.amount(),
            Output::Alias(output.clone()).rent_cost(protocol_parameters.rent_structure())
        );
        assert_eq!(output.features().metadata(), Some(&metadata));
        assert_eq!(output.features().sender(), Some(&sender_1));
        assert_eq!(output.immutable_features().metadata(), Some(&metadata));
        assert_eq!(output.immutable_features().issuer(), Some(&issuer_1));
    }

    #[test]
    fn pack_unpack() {
        let protocol_parameters = protocol_parameters();
        let output = rand_alias_output(protocol_parameters.token_supply());
        let bytes = output.pack_to_vec();
        let output_unpacked = AliasOutput::unpack_verified(bytes, &protocol_parameters).unwrap();
        assert_eq!(output, output_unpacked);
    }

    #[test]
    fn to_from_dto() {
        let protocol_parameters = protocol_parameters();
        let output = rand_alias_output(protocol_parameters.token_supply());
        let dto = OutputDto::Alias((&output).into());
        let output_unver = Output::try_from_dto(dto.clone()).unwrap();
        assert_eq!(&output, output_unver.as_alias());
        let output_ver = Output::try_from_dto_with_params(dto, protocol_parameters.clone()).unwrap();
        assert_eq!(&output, output_ver.as_alias());

        let output_split = AliasOutput::try_from_dtos(
            OutputBuilderAmountDto::Amount(output.amount().to_string()),
            Some(output.native_tokens().to_vec()),
            output.alias_id(),
            output.state_index().into(),
            output.state_metadata().to_owned().into(),
            output.foundry_counter().into(),
            output.unlock_conditions().iter().map(Into::into).collect(),
            Some(output.features().iter().map(Into::into).collect()),
            Some(output.immutable_features().iter().map(Into::into).collect()),
            protocol_parameters.clone(),
        )
        .unwrap();
        assert_eq!(output, output_split);

        let alias_id = rand_alias_id();
        let foundry_id = FoundryId::build(&rand_alias_address(), 0, SimpleTokenScheme::KIND);
        let gov_address = rand_governor_address_unlock_condition_different_from(&alias_id);
        let state_address = rand_state_controller_address_unlock_condition_different_from(&alias_id);

        let test_split_dto = |builder: AliasOutputBuilder| {
            let output_split = AliasOutput::try_from_dtos(
                (&builder.amount).into(),
                Some(builder.native_tokens.iter().copied().collect()),
                &builder.alias_id,
                builder.state_index,
                builder.state_metadata.to_owned().into(),
                builder.foundry_counter,
                builder.unlock_conditions.iter().map(Into::into).collect(),
                Some(builder.features.iter().map(Into::into).collect()),
                Some(builder.immutable_features.iter().map(Into::into).collect()),
                protocol_parameters.clone(),
            )
            .unwrap();
            assert_eq!(
                builder.finish_with_params(protocol_parameters.clone()).unwrap(),
                output_split
            );
        };

        let builder = AliasOutput::build_with_amount(100, alias_id)
            .add_native_token(NativeToken::new(TokenId::from(foundry_id), 1000).unwrap())
            .add_unlock_condition(gov_address)
            .add_unlock_condition(state_address)
            .with_features(rand_allowed_features(AliasOutput::ALLOWED_FEATURES))
            .with_immutable_features(rand_allowed_features(AliasOutput::ALLOWED_IMMUTABLE_FEATURES));
        test_split_dto(builder);

        let builder = AliasOutput::build_with_minimum_storage_deposit(*protocol_parameters.rent_structure(), alias_id)
            .add_native_token(NativeToken::new(TokenId::from(foundry_id), 1000).unwrap())
            .add_unlock_condition(gov_address)
            .add_unlock_condition(state_address)
            .with_features(rand_allowed_features(AliasOutput::ALLOWED_FEATURES))
            .with_immutable_features(rand_allowed_features(AliasOutput::ALLOWED_IMMUTABLE_FEATURES));
        test_split_dto(builder);
    }
}<|MERGE_RESOLUTION|>--- conflicted
+++ resolved
@@ -716,23 +716,17 @@
     use serde::{Deserialize, Serialize};
 
     use super::*;
-<<<<<<< HEAD
-    use crate::types::{
-        block::{
-=======
     use crate::{
-        types::block::{
->>>>>>> 11214cd7
-            output::{
-                dto::OutputBuilderAmountDto, feature::dto::FeatureDto, unlock_condition::dto::UnlockConditionDto,
+        types::{
+            block::{
+                output::{
+                    dto::OutputBuilderAmountDto, feature::dto::FeatureDto, unlock_condition::dto::UnlockConditionDto,
+                },
+                Error,
             },
-            Error,
+            TryFromDto,
         },
-<<<<<<< HEAD
-        TryFromDto,
-=======
         utils::serde::prefix_hex_bytes,
->>>>>>> 11214cd7
     };
 
     /// Describes an alias account in the ledger that can be controlled by the state and governance controllers.
@@ -782,26 +776,9 @@
         }
     }
 
-<<<<<<< HEAD
     impl TryFromDto for AliasOutput {
         type Dto = AliasOutputDto;
         type Error = Error;
-=======
-    impl AliasOutput {
-        pub fn try_from_dto(value: AliasOutputDto, token_supply: u64) -> Result<Self, Error> {
-            let mut builder = AliasOutputBuilder::new_with_amount(
-                value.amount.parse::<u64>().map_err(|_| Error::InvalidField("amount"))?,
-                value.alias_id,
-            );
-
-            builder = builder.with_state_index(value.state_index);
-
-            if !value.state_metadata.is_empty() {
-                builder = builder.with_state_metadata(value.state_metadata);
-            }
-
-            builder = builder.with_foundry_counter(value.foundry_counter);
->>>>>>> 11214cd7
 
         fn try_from_dto_with_params_inner(dto: Self::Dto, params: ValidationParams<'_>) -> Result<Self, Self::Error> {
             let mut builder = AliasOutputBuilder::new_with_amount(
@@ -811,16 +788,8 @@
 
             builder = builder.with_state_index(dto.state_index);
 
-<<<<<<< HEAD
             if !dto.state_metadata.is_empty() {
-                builder = builder.with_state_metadata(
-                    prefix_hex::decode::<Vec<_>>(&dto.state_metadata)
-                        .map_err(|_| Error::InvalidField("state_metadata"))?,
-                );
-=======
-            if !value.state_metadata.is_empty() {
-                builder = builder.with_state_metadata(value.state_metadata);
->>>>>>> 11214cd7
+                builder = builder.with_state_metadata(dto.state_metadata);
             }
 
             builder = builder.with_foundry_counter(dto.foundry_counter);
