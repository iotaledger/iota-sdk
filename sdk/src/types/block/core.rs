// Copyright 2020-2021 IOTA Stiftung
// SPDX-License-Identifier: Apache-2.0

use alloc::vec::Vec;

use crypto::hashes::{blake2b::Blake2b256, Digest};
use derive_more::From;
use packable::{
    error::{UnexpectedEOF, UnpackError, UnpackErrorExt},
    packer::Packer,
    unpacker::{CounterUnpacker, SliceUnpacker, Unpacker},
    Packable, PackableExt,
};

use super::{
    basic::{BasicBlock, BasicBlockData},
    signature::Ed25519Signature,
    slot::{SlotCommitmentId, SlotIndex},
    validation::{ValidationBlock, ValidationBlockData},
    IssuerId,
};
use crate::types::block::{
    parent::{ShallowLikeParents, StrongParents, WeakParents},
    payload::Payload,
    protocol::ProtocolParameters,
    BlockId, Error, PROTOCOL_VERSION,
};

/// A builder to build a [`Block`].
#[derive(Clone)]
#[must_use]
<<<<<<< HEAD
pub struct BlockBuilder<B>(B);

impl BlockBuilder<BasicBlock> {
    /// Creates a new [`BlockBuilder`] for a [`BasicBlock`].
    #[inline(always)]
    pub fn new(
        network_id: u64,
        issuing_time: u64,
        slot_commitment_id: SlotCommitmentId,
        latest_finalized_slot: SlotIndex,
        issuer_id: IssuerId,
        strong_parents: StrongParents,
        signature: Ed25519Signature,
    ) -> Self {
        Self(BlockWrapper {
            protocol_version: PROTOCOL_VERSION,
            network_id,
            issuing_time,
            slot_commitment_id,
            latest_finalized_slot,
            issuer_id,
            data: BasicBlockData {
                strong_parents,
                weak_parents: Default::default(),
                shallow_like_parents: Default::default(),
                payload: OptionalPayload::default(),
                burned_mana: Default::default(),
            },
            signature,
        })
    }

    /// Adds a protocol version to a [`BlockBuilder`].
    #[inline(always)]
    pub fn with_protocol_version(mut self, protocol_version: u8) -> Self {
        self.0.protocol_version = protocol_version;
        self
    }

    /// Adds weak parents to a [`BlockBuilder`].
    #[inline(always)]
    pub fn with_weak_parents(mut self, weak_parents: impl Into<WeakParents>) -> Self {
        self.0.data.weak_parents = weak_parents.into();
        self
    }

    /// Adds shallow like parents to a [`BlockBuilder`].
    #[inline(always)]
    pub fn with_shallow_like_parents(mut self, shallow_like_parents: impl Into<ShallowLikeParents>) -> Self {
        self.0.data.shallow_like_parents = shallow_like_parents.into();
        self
    }

    /// Adds a payload to a [`BlockBuilder`].
    #[inline(always)]
    pub fn with_payload(mut self, payload: impl Into<OptionalPayload>) -> Self {
        self.0.data.payload = payload.into();
        self
    }

    /// Adds burned mana to a [`BlockBuilder`].
    #[inline(always)]
    pub fn with_burned_mana(mut self, burned_mana: u64) -> Self {
        self.0.data.burned_mana = burned_mana;
        self
    }
}

impl BlockBuilder<ValidationBlock> {
    /// Creates a new [`BlockBuilder`] for a [`ValidationBlock`].
    #[inline(always)]
    pub fn new(
        network_id: u64,
        issuing_time: u64,
        slot_commitment_id: SlotCommitmentId,
        latest_finalized_slot: SlotIndex,
        issuer_id: IssuerId,
        strong_parents: StrongParents,
        highest_supported_version: u8,
        protocol_parameters: &ProtocolParameters,
        signature: Ed25519Signature,
    ) -> Self {
        Self(BlockWrapper {
            protocol_version: PROTOCOL_VERSION,
            network_id,
            issuing_time,
            slot_commitment_id,
            latest_finalized_slot,
            issuer_id,
            data: ValidationBlockData {
                strong_parents,
                weak_parents: Default::default(),
                shallow_like_parents: Default::default(),
                highest_supported_version,
                protocol_parameters_hash: protocol_parameters.hash(),
            },
            signature,
        })
    }

    /// Adds a protocol version to a [`BlockBuilder`].
    #[inline(always)]
    pub fn with_protocol_version(mut self, protocol_version: u8) -> Self {
        self.0.protocol_version = protocol_version;
        self
    }

    /// Adds weak parents to a [`BlockBuilder`].
    #[inline(always)]
    pub fn with_weak_parents(mut self, weak_parents: impl Into<WeakParents>) -> Self {
        self.0.data.weak_parents = weak_parents.into();
        self
    }

    /// Adds shallow like parents to a [`BlockBuilder`].
    #[inline(always)]
    pub fn with_shallow_like_parents(mut self, shallow_like_parents: impl Into<ShallowLikeParents>) -> Self {
        self.0.data.shallow_like_parents = shallow_like_parents.into();
        self
    }
}

impl<B> BlockBuilder<BlockWrapper<B>> {
    pub fn from_block_data(
        network_id: u64,
        issuing_time: u64,
        slot_commitment_id: SlotCommitmentId,
        latest_finalized_slot: SlotIndex,
        issuer_id: IssuerId,
        data: B,
        signature: Ed25519Signature,
    ) -> Self {
        Self(BlockWrapper {
            protocol_version: PROTOCOL_VERSION,
            network_id,
            issuing_time,
            slot_commitment_id,
            latest_finalized_slot,
            issuer_id,
            data,
            signature,
        })
=======
pub struct BlockBuilder<B> {
    pub(crate) protocol_version: Option<u8>,
    pub(crate) inner: B,
}

impl<B> BlockBuilder<B> {
    /// Adds a protocol version to a [`BlockBuilder`].
    #[inline(always)]
    pub fn with_protocol_version(mut self, protocol_version: impl Into<Option<u8>>) -> Self {
        self.protocol_version = protocol_version.into();
        self
    }
}

impl<B: Into<BlockType>> From<B> for BlockBuilder<B> {
    fn from(inner: B) -> Self {
        Self {
            protocol_version: None,
            inner,
        }
>>>>>>> 2ec174d2
    }
}

impl<B> BlockBuilder<B>
where
    B: Packable,
    Block: From<B>,
{
    fn _finish(self) -> Result<(Block, Vec<u8>), Error> {
        let block = Block::from(self.0);

        verify_parents(
            block.strong_parents(),
            block.weak_parents(),
            block.shallow_like_parents(),
        )?;

        let block_bytes = block.pack_to_vec();

        if block_bytes.len() > Block::LENGTH_MAX {
            return Err(Error::InvalidBlockLength(block_bytes.len()));
        }

        Ok((block, block_bytes))
    }

    /// Finishes the [`BlockBuilder`] into a [`Block`].
    pub fn finish(self) -> Result<Block, Error> {
        self._finish().map(|res| res.0)
    }
}

#[derive(Clone, Debug, Eq, PartialEq, From)]
pub enum Block {
    Basic(BasicBlock),
    Validation(ValidationBlock),
}

impl Packable for Block {
    type UnpackError = Error;
    type UnpackVisitor = ProtocolParameters;

    fn pack<P: Packer>(&self, packer: &mut P) -> Result<(), P::Error> {
        match self {
            Self::Basic(block) => block.pack(packer),
            Self::Validation(block) => block.pack(packer),
        }?;

        Ok(())
    }

    fn unpack<U: Unpacker, const VERIFY: bool>(
        unpacker: &mut U,
        visitor: &Self::UnpackVisitor,
    ) -> Result<Self, UnpackError<Self::UnpackError, U::Error>> {
        let start_opt = unpacker.read_bytes();

        let protocol_version = u8::unpack::<_, VERIFY>(unpacker, &()).coerce()?;

        if VERIFY && protocol_version != visitor.protocol_version() {
            return Err(UnpackError::Packable(Error::ProtocolVersionMismatch {
                expected: visitor.protocol_version(),
                actual: protocol_version,
            }));
        }

        let network_id = u64::unpack::<_, VERIFY>(unpacker, &()).coerce()?;

        let issuing_time = u64::unpack::<_, VERIFY>(unpacker, &()).coerce()?;

        let slot_commitment_id = SlotCommitmentId::unpack::<_, VERIFY>(unpacker, &()).coerce()?;

        let latest_finalized_slot = SlotIndex::unpack::<_, VERIFY>(unpacker, &()).coerce()?;

        let issuer_id = IssuerId::unpack::<_, VERIFY>(unpacker, &()).coerce()?;

        let kind = u8::unpack::<_, VERIFY>(unpacker, &()).coerce()?;

        let block = match kind {
            BasicBlock::KIND => {
                let data = BasicBlockData::unpack::<_, VERIFY>(unpacker, visitor)?;
                let signature = Ed25519Signature::unpack::<_, VERIFY>(unpacker, &())?;

                Block::from(BlockWrapper {
                    protocol_version,
                    network_id,
                    issuing_time,
                    slot_commitment_id,
                    latest_finalized_slot,
                    issuer_id,
                    data,
                    signature,
                })
            }
            ValidationBlock::KIND => {
                let data = ValidationBlockData::unpack::<_, VERIFY>(unpacker, visitor)?;
                let signature = Ed25519Signature::unpack::<_, VERIFY>(unpacker, &())?;

                Block::from(BlockWrapper {
                    protocol_version,
                    network_id,
                    issuing_time,
                    slot_commitment_id,
                    latest_finalized_slot,
                    issuer_id,
                    data,
                    signature,
                })
            }
        };

        if VERIFY {
            let block_len = if let (Some(start), Some(end)) = (start_opt, unpacker.read_bytes()) {
                end - start
            } else {
                block.packed_len()
            };

            if block_len > Block::LENGTH_MAX {
                return Err(UnpackError::Packable(Error::InvalidBlockLength(block_len)));
            }
        }

        Ok(block)
    }
}

/// Represent the object that nodes gossip around the network.
#[derive(Clone, Debug, Eq, PartialEq)]
pub struct BlockWrapper<B> {
    /// Protocol version of the block.
    pub(crate) protocol_version: u8,
    /// Network identifier.
    pub(crate) network_id: u64,
    /// The time at which the block was issued. It is a Unix timestamp in nanoseconds.
    pub(crate) issuing_time: u64,
    /// The identifier of the slot to which this block commits.
    pub(crate) slot_commitment_id: SlotCommitmentId,
    /// The slot index of the latest finalized slot.
    pub(crate) latest_finalized_slot: SlotIndex,
    /// The identifier of the account that issued this block.
    pub(crate) issuer_id: IssuerId,
    /// The inner block data, either [`BasicBlock`] or [`ValidationBlock`].
    pub(crate) data: B,
    ///
    pub(crate) signature: Ed25519Signature,
}

impl<B> BlockWrapper<B> {
    /// Returns the protocol version of a [`Block`].
    #[inline(always)]
    pub fn protocol_version(&self) -> u8 {
        self.protocol_version
    }

    /// Returns the network id of a [`Block`].
    #[inline(always)]
    pub fn network_id(&self) -> u64 {
        self.network_id
    }

    /// Returns the issuing time of a [`Block`].
    #[inline(always)]
    pub fn issuing_time(&self) -> u64 {
        self.issuing_time
    }

    /// Returns the slot commitment ID of a [`Block`].
    #[inline(always)]
    pub fn slot_commitment_id(&self) -> SlotCommitmentId {
        self.slot_commitment_id
    }

    /// Returns the latest finalized slot of a [`Block`].
    #[inline(always)]
    pub fn latest_finalized_slot(&self) -> SlotIndex {
        self.latest_finalized_slot
    }

    /// Returns the issuer ID of a [`Block`].
    #[inline(always)]
    pub fn issuer_id(&self) -> IssuerId {
        self.issuer_id
    }

    /// Returns the signature of a [`Block`].
    #[inline(always)]
    pub fn signature(&self) -> &Ed25519Signature {
        &self.signature
    }
}

impl Block {
    /// The minimum number of bytes in a block.
    pub const LENGTH_MIN: usize = 46;
    /// The maximum number of bytes in a block.
    pub const LENGTH_MAX: usize = 32768;

    /// Creates a new [`BlockBuilder`] to construct an instance of a [`BasicBlock`].
    #[inline(always)]
    pub fn build_basic(
        network_id: u64,
        issuing_time: u64,
        slot_commitment_id: SlotCommitmentId,
        latest_finalized_slot: SlotIndex,
        issuer_id: IssuerId,
        strong_parents: StrongParents,
        signature: Ed25519Signature,
    ) -> BlockBuilder<BasicBlock> {
        BlockBuilder::<BasicBlock>::new(
            network_id,
            issuing_time,
            slot_commitment_id,
            latest_finalized_slot,
            issuer_id,
            strong_parents,
            signature,
        )
    }

    /// Creates a new [`BlockBuilder`] to construct an instance of a [`ValidationBlock`].
    #[inline(always)]
    pub fn build_validation(
        network_id: u64,
        issuing_time: u64,
        slot_commitment_id: SlotCommitmentId,
        latest_finalized_slot: SlotIndex,
        issuer_id: IssuerId,
        strong_parents: StrongParents,
        highest_supported_version: u8,
        protocol_parameters: &ProtocolParameters,
        signature: Ed25519Signature,
    ) -> BlockBuilder<ValidationBlock> {
        BlockBuilder::<ValidationBlock>::new(
            network_id,
            issuing_time,
            slot_commitment_id,
            latest_finalized_slot,
            issuer_id,
            strong_parents,
            highest_supported_version,
            protocol_parameters,
            signature,
        )
    }

    /// Returns the protocol version of a [`Block`].
    #[inline(always)]
    pub fn protocol_version(&self) -> u8 {
        match self {
            Self::Basic(b) => b.protocol_version(),
            Self::Validation(b) => b.protocol_version(),
        }
    }

    /// Returns the network id of a [`Block`].
    #[inline(always)]
    pub fn network_id(&self) -> u64 {
        match self {
            Self::Basic(b) => b.network_id(),
            Self::Validation(b) => b.network_id(),
        }
    }

    /// Returns the issuing time of a [`Block`].
    #[inline(always)]
    pub fn issuing_time(&self) -> u64 {
        match self {
            Self::Basic(b) => b.issuing_time(),
            Self::Validation(b) => b.issuing_time(),
        }
    }

    /// Returns the slot commitment ID of a [`Block`].
    #[inline(always)]
    pub fn slot_commitment_id(&self) -> SlotCommitmentId {
        match self {
            Self::Basic(b) => b.slot_commitment_id(),
            Self::Validation(b) => b.slot_commitment_id(),
        }
    }

    /// Returns the latest finalized slot of a [`Block`].
    #[inline(always)]
    pub fn latest_finalized_slot(&self) -> SlotIndex {
        match self {
            Self::Basic(b) => b.latest_finalized_slot(),
            Self::Validation(b) => b.latest_finalized_slot(),
        }
    }

    /// Returns the issuer ID of a [`Block`].
    #[inline(always)]
    pub fn issuer_id(&self) -> IssuerId {
        match self {
            Self::Basic(b) => b.issuer_id(),
            Self::Validation(b) => b.issuer_id(),
        }
    }

    /// Returns the strong parents of a [`BlockType`].
    #[inline(always)]
    pub fn strong_parents(&self) -> &StrongParents {
        match self {
            Self::Basic(b) => b.strong_parents(),
            Self::Validation(b) => b.strong_parents(),
        }
    }

    /// Returns the weak parents of a [`BlockType`].
    #[inline(always)]
    pub fn weak_parents(&self) -> &WeakParents {
        match self {
            Self::Basic(b) => b.weak_parents(),
            Self::Validation(b) => b.weak_parents(),
        }
    }

    /// Returns the shallow like parents of a [`BlockType`].
    #[inline(always)]
    pub fn shallow_like_parents(&self) -> &ShallowLikeParents {
        match self {
            Self::Basic(b) => b.shallow_like_parents(),
            Self::Validation(b) => b.shallow_like_parents(),
        }
    }

    /// Returns the optional payload of a [`Block`].
    #[inline(always)]
    pub fn payload(&self) -> Option<&Payload> {
        match self {
            Self::Basic(b) => b.payload(),
            Self::Validation(_) => None,
        }
    }

    /// Returns the signature of a [`Block`].
    #[inline(always)]
    pub fn signature(&self) -> &Ed25519Signature {
        match self {
            Self::Basic(b) => b.signature(),
            Self::Validation(b) => b.signature(),
        }
    }

    /// Gets the block as an actual [`BasicBlock`].
    /// PANIC: do not call on a non-basic block.
    pub fn as_basic(&self) -> &BasicBlock {
        if let Self::Basic(block) = self {
            block
        } else {
            panic!("as_basic called on a non-basic block");
        }
    }

    /// Checks whether the block is a [`BasicBlock`].
    pub fn is_basic(&self) -> bool {
        matches!(self, Self::Basic(_))
    }

    /// Gets the block as an actual [`BasicBlock`].
    /// PANIC: do not call on a non-basic block.
    pub fn as_validation(&self) -> &ValidationBlock {
        if let Self::Validation(block) = self {
            block
        } else {
            panic!("as_validation called on a non-validation block");
        }
    }

    /// Checks whether the block is a [`ValidationBlock`].
    pub fn is_validation(&self) -> bool {
        matches!(self, Self::Validation(_))
    }

    /// Computes the identifier of the block.
    #[inline(always)]
    pub fn id(&self) -> BlockId {
        BlockId::new(Blake2b256::digest(self.pack_to_vec()).into())
    }

    /// Unpacks a [`Block`] from a sequence of bytes doing syntactical checks and verifying that
    /// there are no trailing bytes in the sequence.
    pub fn unpack_strict<T: AsRef<[u8]>>(
        bytes: T,
        visitor: &<Self as Packable>::UnpackVisitor,
    ) -> Result<Self, UnpackError<<Self as Packable>::UnpackError, UnexpectedEOF>> {
        let mut unpacker = CounterUnpacker::new(SliceUnpacker::new(bytes.as_ref()));
        let block = Self::unpack::<_, true>(&mut unpacker, visitor)?;

        // When parsing the block is complete, there should not be any trailing bytes left that were not parsed.
        if u8::unpack::<_, true>(&mut unpacker, &()).is_ok() {
            return Err(UnpackError::Packable(Error::RemainingBytesAfterBlock));
        }

        Ok(block)
    }
}

pub(crate) fn verify_parents(
    strong_parents: &StrongParents,
    weak_parents: &WeakParents,
    shallow_like_parents: &ShallowLikeParents,
) -> Result<(), Error> {
    let (strong_parents, weak_parents, shallow_like_parents) = (
        strong_parents.to_set(),
        weak_parents.to_set(),
        shallow_like_parents.to_set(),
    );
    if !weak_parents.is_disjoint(&strong_parents) || !weak_parents.is_disjoint(&shallow_like_parents) {
        return Err(Error::NonDisjointParents);
    }
    Ok(())
}

pub(crate) mod dto {
    use alloc::format;

    use serde::{Deserialize, Serialize};
    use serde_json::Value;

    use super::*;
    use crate::{
        types::{
            block::{
                basic::dto::BasicBlockDataDto, signature::dto::Ed25519SignatureDto,
                validation::dto::ValidationBlockDataDto, Error,
            },
            TryFromDto, ValidationParams,
        },
        utils::serde::string,
    };

    #[derive(Clone, Debug, Eq, PartialEq, From)]
    pub enum BlockDataDto {
        Basic(BasicBlockDataDto),
        Validation(ValidationBlockDataDto),
    }

    impl From<&BasicBlockData> for BlockDataDto {
        fn from(value: &BasicBlockData) -> Self {
            Self::Basic(value.into())
        }
    }

    impl From<&ValidationBlockData> for BlockDataDto {
        fn from(value: &ValidationBlockData) -> Self {
            Self::Validation(value.into())
        }
    }

    impl<'de> Deserialize<'de> for BlockDataDto {
        fn deserialize<D: serde::Deserializer<'de>>(d: D) -> Result<Self, D::Error> {
            let value = Value::deserialize(d)?;
            Ok(
                match value
                    .get("type")
                    .and_then(Value::as_u64)
                    .ok_or_else(|| serde::de::Error::custom("invalid block type"))? as u8
                {
                    BasicBlock::KIND => Self::Basic(
                        BasicBlockDataDto::deserialize(value)
                            .map_err(|e| serde::de::Error::custom(format!("cannot deserialize basic block: {e}")))?,
                    ),
                    ValidationBlock::KIND => {
                        Self::Validation(ValidationBlockDataDto::deserialize(value).map_err(|e| {
                            serde::de::Error::custom(format!("cannot deserialize validation block: {e}"))
                        })?)
                    }
                    _ => return Err(serde::de::Error::custom("invalid block type")),
                },
            )
        }
    }

    impl Serialize for BlockDataDto {
        fn serialize<S>(&self, serializer: S) -> Result<S::Ok, S::Error>
        where
            S: serde::Serializer,
        {
            #[derive(Serialize)]
            #[serde(untagged)]
            enum BlockTypeDto_<'a> {
                T0(&'a BasicBlockDataDto),
                T1(&'a ValidationBlockDataDto),
            }
            #[derive(Serialize)]
            struct TypedBlock<'a> {
                #[serde(flatten)]
                kind: BlockTypeDto_<'a>,
            }
            let output = match self {
                Self::Basic(b) => TypedBlock {
                    kind: BlockTypeDto_::T0(b),
                },
                Self::Validation(b) => TypedBlock {
                    kind: BlockTypeDto_::T1(b),
                },
            };
            output.serialize(serializer)
        }
    }

    /// The block object that nodes gossip around in the network.
    #[derive(Clone, Debug, Eq, PartialEq, Serialize, Deserialize)]
    #[serde(rename_all = "camelCase")]
    pub struct BlockDto {
        pub protocol_version: u8,
        #[serde(with = "string")]
        pub network_id: u64,
        #[serde(with = "string")]
        pub issuing_time: u64,
        pub slot_commitment_id: SlotCommitmentId,
        pub latest_finalized_slot: SlotIndex,
        pub issuer_id: IssuerId,
        #[serde(flatten)]
        pub data: BlockDataDto,
        pub signature: Ed25519SignatureDto,
    }

    impl From<&Block> for BlockDto {
        fn from(value: &Block) -> Self {
            match value {
                Block::Basic(b) => Self {
                    protocol_version: b.protocol_version(),
                    network_id: b.network_id(),
                    issuing_time: b.issuing_time(),
                    slot_commitment_id: b.slot_commitment_id(),
                    latest_finalized_slot: b.latest_finalized_slot(),
                    issuer_id: b.issuer_id(),
                    data: (&b.data).into(),
                    signature: b.signature().into(),
                },
                Block::Validation(b) => Self {
                    protocol_version: b.protocol_version(),
                    network_id: b.network_id(),
                    issuing_time: b.issuing_time(),
                    slot_commitment_id: b.slot_commitment_id(),
                    latest_finalized_slot: b.latest_finalized_slot(),
                    issuer_id: b.issuer_id(),
                    data: (&b.data).into(),
                    signature: b.signature().into(),
                },
            }
        }
    }

    impl TryFromDto for Block {
        type Dto = BlockDto;
        type Error = Error;

        fn try_from_dto_with_params_inner(dto: Self::Dto, params: ValidationParams<'_>) -> Result<Self, Self::Error> {
            match dto.data {
                BlockDataDto::Basic(b) => BlockBuilder::from_block_data(
                    dto.network_id,
                    dto.issuing_time,
                    dto.slot_commitment_id,
                    dto.latest_finalized_slot,
                    dto.issuer_id,
                    BasicBlockData::try_from_dto_with_params_inner(b, params)?,
                    Ed25519Signature::try_from(dto.signature)?,
                )
                .with_protocol_version(dto.protocol_version)
                .finish(),
                BlockDataDto::Validation(b) => BlockBuilder::from_block_data(
                    dto.network_id,
                    dto.issuing_time,
                    dto.slot_commitment_id,
                    dto.latest_finalized_slot,
                    dto.issuer_id,
                    ValidationBlockData::try_from_dto_with_params_inner(b, params)?,
                    Ed25519Signature::try_from(dto.signature)?,
                )
                .with_protocol_version(dto.protocol_version)
                .finish(),
            }
        }
    }
}<|MERGE_RESOLUTION|>--- conflicted
+++ resolved
@@ -29,128 +29,7 @@
 /// A builder to build a [`Block`].
 #[derive(Clone)]
 #[must_use]
-<<<<<<< HEAD
-pub struct BlockBuilder<B>(B);
-
-impl BlockBuilder<BasicBlock> {
-    /// Creates a new [`BlockBuilder`] for a [`BasicBlock`].
-    #[inline(always)]
-    pub fn new(
-        network_id: u64,
-        issuing_time: u64,
-        slot_commitment_id: SlotCommitmentId,
-        latest_finalized_slot: SlotIndex,
-        issuer_id: IssuerId,
-        strong_parents: StrongParents,
-        signature: Ed25519Signature,
-    ) -> Self {
-        Self(BlockWrapper {
-            protocol_version: PROTOCOL_VERSION,
-            network_id,
-            issuing_time,
-            slot_commitment_id,
-            latest_finalized_slot,
-            issuer_id,
-            data: BasicBlockData {
-                strong_parents,
-                weak_parents: Default::default(),
-                shallow_like_parents: Default::default(),
-                payload: OptionalPayload::default(),
-                burned_mana: Default::default(),
-            },
-            signature,
-        })
-    }
-
-    /// Adds a protocol version to a [`BlockBuilder`].
-    #[inline(always)]
-    pub fn with_protocol_version(mut self, protocol_version: u8) -> Self {
-        self.0.protocol_version = protocol_version;
-        self
-    }
-
-    /// Adds weak parents to a [`BlockBuilder`].
-    #[inline(always)]
-    pub fn with_weak_parents(mut self, weak_parents: impl Into<WeakParents>) -> Self {
-        self.0.data.weak_parents = weak_parents.into();
-        self
-    }
-
-    /// Adds shallow like parents to a [`BlockBuilder`].
-    #[inline(always)]
-    pub fn with_shallow_like_parents(mut self, shallow_like_parents: impl Into<ShallowLikeParents>) -> Self {
-        self.0.data.shallow_like_parents = shallow_like_parents.into();
-        self
-    }
-
-    /// Adds a payload to a [`BlockBuilder`].
-    #[inline(always)]
-    pub fn with_payload(mut self, payload: impl Into<OptionalPayload>) -> Self {
-        self.0.data.payload = payload.into();
-        self
-    }
-
-    /// Adds burned mana to a [`BlockBuilder`].
-    #[inline(always)]
-    pub fn with_burned_mana(mut self, burned_mana: u64) -> Self {
-        self.0.data.burned_mana = burned_mana;
-        self
-    }
-}
-
-impl BlockBuilder<ValidationBlock> {
-    /// Creates a new [`BlockBuilder`] for a [`ValidationBlock`].
-    #[inline(always)]
-    pub fn new(
-        network_id: u64,
-        issuing_time: u64,
-        slot_commitment_id: SlotCommitmentId,
-        latest_finalized_slot: SlotIndex,
-        issuer_id: IssuerId,
-        strong_parents: StrongParents,
-        highest_supported_version: u8,
-        protocol_parameters: &ProtocolParameters,
-        signature: Ed25519Signature,
-    ) -> Self {
-        Self(BlockWrapper {
-            protocol_version: PROTOCOL_VERSION,
-            network_id,
-            issuing_time,
-            slot_commitment_id,
-            latest_finalized_slot,
-            issuer_id,
-            data: ValidationBlockData {
-                strong_parents,
-                weak_parents: Default::default(),
-                shallow_like_parents: Default::default(),
-                highest_supported_version,
-                protocol_parameters_hash: protocol_parameters.hash(),
-            },
-            signature,
-        })
-    }
-
-    /// Adds a protocol version to a [`BlockBuilder`].
-    #[inline(always)]
-    pub fn with_protocol_version(mut self, protocol_version: u8) -> Self {
-        self.0.protocol_version = protocol_version;
-        self
-    }
-
-    /// Adds weak parents to a [`BlockBuilder`].
-    #[inline(always)]
-    pub fn with_weak_parents(mut self, weak_parents: impl Into<WeakParents>) -> Self {
-        self.0.data.weak_parents = weak_parents.into();
-        self
-    }
-
-    /// Adds shallow like parents to a [`BlockBuilder`].
-    #[inline(always)]
-    pub fn with_shallow_like_parents(mut self, shallow_like_parents: impl Into<ShallowLikeParents>) -> Self {
-        self.0.data.shallow_like_parents = shallow_like_parents.into();
-        self
-    }
-}
+pub struct BlockBuilder<B>(pub(crate) B);
 
 impl<B> BlockBuilder<BlockWrapper<B>> {
     pub fn from_block_data(
@@ -172,28 +51,6 @@
             data,
             signature,
         })
-=======
-pub struct BlockBuilder<B> {
-    pub(crate) protocol_version: Option<u8>,
-    pub(crate) inner: B,
-}
-
-impl<B> BlockBuilder<B> {
-    /// Adds a protocol version to a [`BlockBuilder`].
-    #[inline(always)]
-    pub fn with_protocol_version(mut self, protocol_version: impl Into<Option<u8>>) -> Self {
-        self.protocol_version = protocol_version.into();
-        self
-    }
-}
-
-impl<B: Into<BlockType>> From<B> for BlockBuilder<B> {
-    fn from(inner: B) -> Self {
-        Self {
-            protocol_version: None,
-            inner,
-        }
->>>>>>> 2ec174d2
     }
 }
 
