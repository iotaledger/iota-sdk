// Copyright 2020-2021 IOTA Stiftung
// SPDX-License-Identifier: Apache-2.0

use alloc::{boxed::Box, vec::Vec};

use crypto::hashes::{blake2b::Blake2b256, Digest};
use derive_more::From;
use packable::{
    error::{UnexpectedEOF, UnpackError, UnpackErrorExt},
    packer::Packer,
    unpacker::{CounterUnpacker, SliceUnpacker, Unpacker},
    Packable, PackableExt,
};

use super::{
    basic::{BasicBlock, BasicBlockData},
    signature::Ed25519Signature,
    slot::{SlotCommitmentId, SlotIndex},
    validation::{ValidationBlock, ValidationBlockData},
    IssuerId,
};
use crate::types::block::{
    parent::{ShallowLikeParents, StrongParents, WeakParents},
    payload::Payload,
    protocol::ProtocolParameters,
    BlockId, Error, PROTOCOL_VERSION,
};

/// A builder to build a [`Block`].
#[derive(Clone)]
#[must_use]
pub struct BlockBuilder<B>(pub(crate) B);

impl<B> BlockBuilder<BlockWrapper<B>> {
    pub fn from_block_data(
        network_id: u64,
        issuing_time: u64,
        slot_commitment_id: SlotCommitmentId,
        latest_finalized_slot: SlotIndex,
        issuer_id: IssuerId,
        data: B,
        signature: Ed25519Signature,
    ) -> Self {
        Self(BlockWrapper {
            protocol_version: PROTOCOL_VERSION,
            network_id,
            issuing_time,
            slot_commitment_id,
            latest_finalized_slot,
            issuer_id,
            data,
            signature,
        })
    }
}

impl<B> BlockBuilder<B>
where
    B: Packable,
    Block: From<B>,
{
    fn _finish(self) -> Result<(Block, Vec<u8>), Error> {
        let block = Block::from(self.0);

        verify_parents(
            block.strong_parents(),
            block.weak_parents(),
            block.shallow_like_parents(),
        )?;

        let block_bytes = block.pack_to_vec();

        if block_bytes.len() > Block::LENGTH_MAX {
            return Err(Error::InvalidBlockLength(block_bytes.len()));
        }

        Ok((block, block_bytes))
    }

    /// Finishes the [`BlockBuilder`] into a [`Block`].
    pub fn finish(self) -> Result<Block, Error> {
        self._finish().map(|res| res.0)
    }
}

#[derive(Clone, Debug, Eq, PartialEq, From)]
pub enum Block {
    Basic(Box<BasicBlock>),
    Validation(Box<ValidationBlock>),
}

impl From<BasicBlock> for Block {
    fn from(value: BasicBlock) -> Self {
        Self::Basic(value.into())
    }
}

impl From<ValidationBlock> for Block {
    fn from(value: ValidationBlock) -> Self {
        Self::Validation(value.into())
    }
}

impl Packable for Block {
    type UnpackError = Error;
    type UnpackVisitor = ProtocolParameters;

    fn pack<P: Packer>(&self, packer: &mut P) -> Result<(), P::Error> {
        match self {
            Self::Basic(block) => block.pack(packer),
            Self::Validation(block) => block.pack(packer),
        }?;

        Ok(())
    }

    fn unpack<U: Unpacker, const VERIFY: bool>(
        unpacker: &mut U,
        visitor: &Self::UnpackVisitor,
    ) -> Result<Self, UnpackError<Self::UnpackError, U::Error>> {
        let start_opt = unpacker.read_bytes();

        let protocol_version = u8::unpack::<_, VERIFY>(unpacker, &()).coerce()?;

        if VERIFY && protocol_version != visitor.protocol_version() {
            return Err(UnpackError::Packable(Error::ProtocolVersionMismatch {
                expected: visitor.protocol_version(),
                actual: protocol_version,
            }));
        }

        let network_id = u64::unpack::<_, VERIFY>(unpacker, &()).coerce()?;

        let issuing_time = u64::unpack::<_, VERIFY>(unpacker, &()).coerce()?;

        let slot_commitment_id = SlotCommitmentId::unpack::<_, VERIFY>(unpacker, &()).coerce()?;

        let latest_finalized_slot = SlotIndex::unpack::<_, VERIFY>(unpacker, &()).coerce()?;

        let issuer_id = IssuerId::unpack::<_, VERIFY>(unpacker, &()).coerce()?;

        let kind = u8::unpack::<_, VERIFY>(unpacker, &()).coerce()?;

        let block = match kind {
            BasicBlock::KIND => {
                let data = BasicBlockData::unpack::<_, VERIFY>(unpacker, visitor)?;
                let signature = Ed25519Signature::unpack::<_, VERIFY>(unpacker, &())?;

                Self::from(BlockWrapper {
                    protocol_version,
                    network_id,
                    issuing_time,
                    slot_commitment_id,
                    latest_finalized_slot,
                    issuer_id,
                    data,
                    signature,
                })
            }
            ValidationBlock::KIND => {
                let data = ValidationBlockData::unpack::<_, VERIFY>(unpacker, visitor)?;
                let signature = Ed25519Signature::unpack::<_, VERIFY>(unpacker, &())?;

                Self::from(BlockWrapper {
                    protocol_version,
                    network_id,
                    issuing_time,
                    slot_commitment_id,
                    latest_finalized_slot,
                    issuer_id,
                    data,
                    signature,
                })
            }
            _ => return Err(Error::InvalidBlockKind(kind)).map_err(UnpackError::Packable),
        };

        if VERIFY {
            let block_len = if let (Some(start), Some(end)) = (start_opt, unpacker.read_bytes()) {
                end - start
            } else {
                block.packed_len()
            };

            if block_len > Self::LENGTH_MAX {
                return Err(UnpackError::Packable(Error::InvalidBlockLength(block_len)));
            }
        }

        Ok(block)
    }
}

/// Represent the object that nodes gossip around the network.
#[derive(Clone, Debug, Eq, PartialEq)]
pub struct BlockWrapper<B> {
    /// Protocol version of the block.
    pub(crate) protocol_version: u8,
    /// Network identifier.
    pub(crate) network_id: u64,
    /// The time at which the block was issued. It is a Unix timestamp in nanoseconds.
    pub(crate) issuing_time: u64,
    /// The identifier of the slot to which this block commits.
    pub(crate) slot_commitment_id: SlotCommitmentId,
    /// The slot index of the latest finalized slot.
    pub(crate) latest_finalized_slot: SlotIndex,
    /// The identifier of the account that issued this block.
    pub(crate) issuer_id: IssuerId,
    /// The inner block data, either [`BasicBlock`] or [`ValidationBlock`].
    pub(crate) data: B,
    ///
    pub(crate) signature: Ed25519Signature,
}

impl<B> BlockWrapper<B> {
    /// Returns the protocol version of a [`Block`].
    #[inline(always)]
    pub fn protocol_version(&self) -> u8 {
        self.protocol_version
    }

    /// Returns the network id of a [`Block`].
    #[inline(always)]
    pub fn network_id(&self) -> u64 {
        self.network_id
    }

    /// Returns the issuing time of a [`Block`].
    #[inline(always)]
    pub fn issuing_time(&self) -> u64 {
        self.issuing_time
    }

    /// Returns the slot commitment ID of a [`Block`].
    #[inline(always)]
    pub fn slot_commitment_id(&self) -> SlotCommitmentId {
        self.slot_commitment_id
    }

    /// Returns the latest finalized slot of a [`Block`].
    #[inline(always)]
    pub fn latest_finalized_slot(&self) -> SlotIndex {
        self.latest_finalized_slot
    }

    /// Returns the issuer ID of a [`Block`].
    #[inline(always)]
    pub fn issuer_id(&self) -> IssuerId {
        self.issuer_id
    }

    /// Returns the signature of a [`Block`].
    #[inline(always)]
    pub fn signature(&self) -> &Ed25519Signature {
        &self.signature
    }
}

impl Block {
    /// The minimum number of bytes in a block.
    pub const LENGTH_MIN: usize = 46;
    /// The maximum number of bytes in a block.
    pub const LENGTH_MAX: usize = 32768;

    /// Creates a new [`BlockBuilder`] to construct an instance of a [`BasicBlock`].
    #[inline(always)]
    pub fn build_basic(
        network_id: u64,
        issuing_time: u64,
        slot_commitment_id: SlotCommitmentId,
        latest_finalized_slot: SlotIndex,
        issuer_id: IssuerId,
        strong_parents: StrongParents,
        signature: Ed25519Signature,
    ) -> BlockBuilder<BasicBlock> {
        BlockBuilder::<BasicBlock>::new(
            network_id,
            issuing_time,
            slot_commitment_id,
            latest_finalized_slot,
            issuer_id,
            strong_parents,
            signature,
        )
    }

    /// Creates a new [`BlockBuilder`] to construct an instance of a [`ValidationBlock`].
    #[inline(always)]
    pub fn build_validation(
        network_id: u64,
        issuing_time: u64,
        slot_commitment_id: SlotCommitmentId,
        latest_finalized_slot: SlotIndex,
        issuer_id: IssuerId,
        strong_parents: StrongParents,
        highest_supported_version: u8,
        protocol_parameters: &ProtocolParameters,
        signature: Ed25519Signature,
    ) -> BlockBuilder<ValidationBlock> {
        BlockBuilder::<ValidationBlock>::new(
            network_id,
            issuing_time,
            slot_commitment_id,
            latest_finalized_slot,
            issuer_id,
            strong_parents,
            highest_supported_version,
            protocol_parameters,
            signature,
        )
    }

    /// Returns the protocol version of a [`Block`].
    #[inline(always)]
    pub fn protocol_version(&self) -> u8 {
        match self {
            Self::Basic(b) => b.protocol_version(),
            Self::Validation(b) => b.protocol_version(),
        }
    }

    /// Returns the network id of a [`Block`].
    #[inline(always)]
    pub fn network_id(&self) -> u64 {
        match self {
            Self::Basic(b) => b.network_id(),
            Self::Validation(b) => b.network_id(),
        }
    }

    /// Returns the issuing time of a [`Block`].
    #[inline(always)]
    pub fn issuing_time(&self) -> u64 {
        match self {
            Self::Basic(b) => b.issuing_time(),
            Self::Validation(b) => b.issuing_time(),
        }
    }

    /// Returns the slot commitment ID of a [`Block`].
    #[inline(always)]
    pub fn slot_commitment_id(&self) -> SlotCommitmentId {
        match self {
            Self::Basic(b) => b.slot_commitment_id(),
            Self::Validation(b) => b.slot_commitment_id(),
        }
    }

    /// Returns the latest finalized slot of a [`Block`].
    #[inline(always)]
    pub fn latest_finalized_slot(&self) -> SlotIndex {
        match self {
            Self::Basic(b) => b.latest_finalized_slot(),
            Self::Validation(b) => b.latest_finalized_slot(),
        }
    }

    /// Returns the issuer ID of a [`Block`].
    #[inline(always)]
    pub fn issuer_id(&self) -> IssuerId {
        match self {
            Self::Basic(b) => b.issuer_id(),
            Self::Validation(b) => b.issuer_id(),
        }
    }

    /// Returns the strong parents of a [`BlockType`].
    #[inline(always)]
    pub fn strong_parents(&self) -> &StrongParents {
        match self {
            Self::Basic(b) => b.strong_parents(),
            Self::Validation(b) => b.strong_parents(),
        }
    }

    /// Returns the weak parents of a [`BlockType`].
    #[inline(always)]
    pub fn weak_parents(&self) -> &WeakParents {
        match self {
            Self::Basic(b) => b.weak_parents(),
            Self::Validation(b) => b.weak_parents(),
        }
    }

    /// Returns the shallow like parents of a [`BlockType`].
    #[inline(always)]
    pub fn shallow_like_parents(&self) -> &ShallowLikeParents {
        match self {
            Self::Basic(b) => b.shallow_like_parents(),
            Self::Validation(b) => b.shallow_like_parents(),
        }
    }

    /// Returns the optional payload of a [`Block`].
    #[inline(always)]
    pub fn payload(&self) -> Option<&Payload> {
        match self {
            Self::Basic(b) => b.payload(),
            Self::Validation(_) => None,
        }
    }

    /// Returns the signature of a [`Block`].
    #[inline(always)]
    pub fn signature(&self) -> &Ed25519Signature {
        match self {
            Self::Basic(b) => b.signature(),
            Self::Validation(b) => b.signature(),
        }
    }

    /// Gets the block as an actual [`BasicBlock`].
    /// PANIC: do not call on a non-basic block.
    pub fn as_basic(&self) -> &BasicBlock {
        if let Self::Basic(block) = self {
            block
        } else {
            panic!("as_basic called on a non-basic block");
        }
    }

    /// Checks whether the block is a [`BasicBlock`].
    pub fn is_basic(&self) -> bool {
        matches!(self, Self::Basic(_))
    }

    /// Gets the block as an actual [`BasicBlock`].
    /// PANIC: do not call on a non-basic block.
    pub fn as_validation(&self) -> &ValidationBlock {
        if let Self::Validation(block) = self {
            block
        } else {
            panic!("as_validation called on a non-validation block");
        }
    }

    /// Checks whether the block is a [`ValidationBlock`].
    pub fn is_validation(&self) -> bool {
        matches!(self, Self::Validation(_))
    }

    /// Computes the identifier of the block.
    #[inline(always)]
    pub fn id(&self) -> BlockId {
        BlockId::new(Blake2b256::digest(self.pack_to_vec()).into())
    }

    /// Unpacks a [`Block`] from a sequence of bytes doing syntactical checks and verifying that
    /// there are no trailing bytes in the sequence.
    pub fn unpack_strict<T: AsRef<[u8]>>(
        bytes: T,
        visitor: &<Self as Packable>::UnpackVisitor,
    ) -> Result<Self, UnpackError<<Self as Packable>::UnpackError, UnexpectedEOF>> {
        let mut unpacker = CounterUnpacker::new(SliceUnpacker::new(bytes.as_ref()));
        let block = Self::unpack::<_, true>(&mut unpacker, visitor)?;

        // When parsing the block is complete, there should not be any trailing bytes left that were not parsed.
        if u8::unpack::<_, true>(&mut unpacker, &()).is_ok() {
            return Err(UnpackError::Packable(Error::RemainingBytesAfterBlock));
        }

        Ok(block)
    }
}

pub(crate) fn verify_parents(
    strong_parents: &StrongParents,
    weak_parents: &WeakParents,
    shallow_like_parents: &ShallowLikeParents,
) -> Result<(), Error> {
    let (strong_parents, weak_parents, shallow_like_parents) = (
        strong_parents.to_set(),
        weak_parents.to_set(),
        shallow_like_parents.to_set(),
    );
    if !weak_parents.is_disjoint(&strong_parents) || !weak_parents.is_disjoint(&shallow_like_parents) {
        return Err(Error::NonDisjointParents);
    }
    Ok(())
}

pub(crate) mod dto {
    use alloc::format;

    use serde::{Deserialize, Serialize};
    use serde_json::Value;

    use super::*;
    use crate::{
        types::{
<<<<<<< HEAD
            block::{
                basic::dto::BasicBlockDataDto, signature::dto::Ed25519SignatureDto,
                validation::dto::ValidationBlockDataDto, Error,
            },
=======
            block::{payload::dto::PayloadDto, Error},
>>>>>>> 44f2ab7e
            TryFromDto, ValidationParams,
        },
        utils::serde::string,
    };

    #[derive(Clone, Debug, Eq, PartialEq, From)]
    pub enum BlockDataDto {
        Basic(BasicBlockDataDto),
        Validation(ValidationBlockDataDto),
    }

    impl From<&BasicBlockData> for BlockDataDto {
        fn from(value: &BasicBlockData) -> Self {
            Self::Basic(value.into())
        }
    }

    impl From<&ValidationBlockData> for BlockDataDto {
        fn from(value: &ValidationBlockData) -> Self {
            Self::Validation(value.into())
        }
    }

    impl<'de> Deserialize<'de> for BlockDataDto {
        fn deserialize<D: serde::Deserializer<'de>>(d: D) -> Result<Self, D::Error> {
            let value = Value::deserialize(d)?;
            Ok(
                match value
                    .get("type")
                    .and_then(Value::as_u64)
                    .ok_or_else(|| serde::de::Error::custom("invalid block type"))? as u8
                {
                    BasicBlock::KIND => Self::Basic(
                        BasicBlockDataDto::deserialize(value)
                            .map_err(|e| serde::de::Error::custom(format!("cannot deserialize basic block: {e}")))?,
                    ),
                    ValidationBlock::KIND => {
                        Self::Validation(ValidationBlockDataDto::deserialize(value).map_err(|e| {
                            serde::de::Error::custom(format!("cannot deserialize validation block: {e}"))
                        })?)
                    }
                    _ => return Err(serde::de::Error::custom("invalid block type")),
                },
            )
        }
    }

    impl Serialize for BlockDataDto {
        fn serialize<S>(&self, serializer: S) -> Result<S::Ok, S::Error>
        where
            S: serde::Serializer,
        {
            #[derive(Serialize)]
            #[serde(untagged)]
            enum BlockTypeDto_<'a> {
                T0(&'a BasicBlockDataDto),
                T1(&'a ValidationBlockDataDto),
            }
            #[derive(Serialize)]
            struct TypedBlock<'a> {
                #[serde(flatten)]
                kind: BlockTypeDto_<'a>,
            }
            let output = match self {
                Self::Basic(b) => TypedBlock {
                    kind: BlockTypeDto_::T0(b),
                },
                Self::Validation(b) => TypedBlock {
                    kind: BlockTypeDto_::T1(b),
                },
            };
            output.serialize(serializer)
        }
    }

    /// The block object that nodes gossip around in the network.
    #[derive(Clone, Debug, Eq, PartialEq, Serialize, Deserialize)]
    #[serde(rename_all = "camelCase")]
    pub struct BlockDto {
        pub protocol_version: u8,
<<<<<<< HEAD
        #[serde(with = "string")]
        pub network_id: u64,
        #[serde(with = "string")]
        pub issuing_time: u64,
        pub slot_commitment_id: SlotCommitmentId,
        pub latest_finalized_slot: SlotIndex,
        pub issuer_id: IssuerId,
        #[serde(flatten)]
        pub data: BlockDataDto,
        pub signature: Ed25519SignatureDto,
=======
        ///
        pub strong_parents: BTreeSet<BlockId>,
        pub weak_parents: BTreeSet<BlockId>,
        pub shallow_like_parents: BTreeSet<BlockId>,
        ///
        #[serde(default, skip_serializing_if = "Option::is_none")]
        pub payload: Option<PayloadDto>,
        #[serde(with = "string")]
        pub burned_mana: u64,
>>>>>>> 44f2ab7e
    }

    impl From<&Block> for BlockDto {
        fn from(value: &Block) -> Self {
            match value {
                Block::Basic(b) => Self {
                    protocol_version: b.protocol_version(),
                    network_id: b.network_id(),
                    issuing_time: b.issuing_time(),
                    slot_commitment_id: b.slot_commitment_id(),
                    latest_finalized_slot: b.latest_finalized_slot(),
                    issuer_id: b.issuer_id(),
                    data: (&b.data).into(),
                    signature: b.signature().into(),
                },
                Block::Validation(b) => Self {
                    protocol_version: b.protocol_version(),
                    network_id: b.network_id(),
                    issuing_time: b.issuing_time(),
                    slot_commitment_id: b.slot_commitment_id(),
                    latest_finalized_slot: b.latest_finalized_slot(),
                    issuer_id: b.issuer_id(),
                    data: (&b.data).into(),
                    signature: b.signature().into(),
                },
            }
        }
    }

    impl TryFromDto for Block {
        type Dto = BlockDto;
        type Error = Error;

        fn try_from_dto_with_params_inner(dto: Self::Dto, params: ValidationParams<'_>) -> Result<Self, Self::Error> {
            match dto.data {
                BlockDataDto::Basic(b) => BlockBuilder::from_block_data(
                    dto.network_id,
                    dto.issuing_time,
                    dto.slot_commitment_id,
                    dto.latest_finalized_slot,
                    dto.issuer_id,
                    BasicBlockData::try_from_dto_with_params_inner(b, params)?,
                    Ed25519Signature::try_from(dto.signature)?,
                )
                .with_protocol_version(dto.protocol_version)
                .finish(),
                BlockDataDto::Validation(b) => BlockBuilder::from_block_data(
                    dto.network_id,
                    dto.issuing_time,
                    dto.slot_commitment_id,
                    dto.latest_finalized_slot,
                    dto.issuer_id,
                    ValidationBlockData::try_from_dto_with_params_inner(b, params)?,
                    Ed25519Signature::try_from(dto.signature)?,
                )
                .with_protocol_version(dto.protocol_version)
                .finish(),
            }
        }
    }
}<|MERGE_RESOLUTION|>--- conflicted
+++ resolved
@@ -488,14 +488,7 @@
     use super::*;
     use crate::{
         types::{
-<<<<<<< HEAD
-            block::{
-                basic::dto::BasicBlockDataDto, signature::dto::Ed25519SignatureDto,
-                validation::dto::ValidationBlockDataDto, Error,
-            },
-=======
-            block::{payload::dto::PayloadDto, Error},
->>>>>>> 44f2ab7e
+            block::{basic::dto::BasicBlockDataDto, validation::dto::ValidationBlockDataDto, Error},
             TryFromDto, ValidationParams,
         },
         utils::serde::string,
@@ -576,7 +569,6 @@
     #[serde(rename_all = "camelCase")]
     pub struct BlockDto {
         pub protocol_version: u8,
-<<<<<<< HEAD
         #[serde(with = "string")]
         pub network_id: u64,
         #[serde(with = "string")]
@@ -586,18 +578,7 @@
         pub issuer_id: IssuerId,
         #[serde(flatten)]
         pub data: BlockDataDto,
-        pub signature: Ed25519SignatureDto,
-=======
-        ///
-        pub strong_parents: BTreeSet<BlockId>,
-        pub weak_parents: BTreeSet<BlockId>,
-        pub shallow_like_parents: BTreeSet<BlockId>,
-        ///
-        #[serde(default, skip_serializing_if = "Option::is_none")]
-        pub payload: Option<PayloadDto>,
-        #[serde(with = "string")]
-        pub burned_mana: u64,
->>>>>>> 44f2ab7e
+        pub signature: Ed25519Signature,
     }
 
     impl From<&Block> for BlockDto {
@@ -611,7 +592,7 @@
                     latest_finalized_slot: b.latest_finalized_slot(),
                     issuer_id: b.issuer_id(),
                     data: (&b.data).into(),
-                    signature: b.signature().into(),
+                    signature: *b.signature(),
                 },
                 Block::Validation(b) => Self {
                     protocol_version: b.protocol_version(),
@@ -621,7 +602,7 @@
                     latest_finalized_slot: b.latest_finalized_slot(),
                     issuer_id: b.issuer_id(),
                     data: (&b.data).into(),
-                    signature: b.signature().into(),
+                    signature: *b.signature(),
                 },
             }
         }
