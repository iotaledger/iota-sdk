--- conflicted
+++ resolved
@@ -131,16 +131,6 @@
         let mut bytes = [0u8; Block::HEADER_LENGTH];
         self.pack_header(&mut SlicePacker::new(&mut bytes)).unwrap();
         Blake2b256::digest(bytes).into()
-    }
-
-    pub(crate) fn block_hash(&self) -> [u8; 32] {
-        let bytes = self.data.pack_to_vec();
-        Blake2b256::digest(bytes).into()
-    }
-
-    /// Get the signing input that can be used to generate an [`Ed25519Signature`] for the resulting block;
-    pub fn signing_input(&self) -> Vec<u8> {
-        [self.header_hash(), self.block_hash()].concat()
     }
 }
 
@@ -333,11 +323,6 @@
         self.pack_header(&mut SlicePacker::new(&mut bytes)).unwrap();
         Blake2b256::digest(bytes).into()
     }
-
-    pub(crate) fn block_hash(&self) -> [u8; 32] {
-        let bytes = self.data.pack_to_vec();
-        Blake2b256::digest(bytes).into()
-    }
 }
 
 impl Block {
@@ -386,7 +371,6 @@
         strong_parents: StrongParents,
         highest_supported_version: u8,
         protocol_parameters: &ProtocolParameters,
-        signature: Ed25519Signature,
     ) -> BlockBuilder<ValidationBlockData> {
         BlockBuilder::<ValidationBlockData>::new(
             network_id,
@@ -571,24 +555,10 @@
     }
 
     pub(crate) fn block_hash(&self) -> [u8; 32] {
-<<<<<<< HEAD
         let bytes = match self {
-            Block::Basic(b) => b.block_hash(),
-            Block::Validation(b) => b.block_hash(),
+            Self::Basic(b) => b.block_hash(),
+            Self::Validation(b) => b.block_hash(),
         };
-=======
-        let mut bytes = Vec::new();
-        match self {
-            Self::Basic(b) => {
-                bytes.push(BasicBlock::KIND);
-                bytes.extend(b.data.pack_to_vec());
-            }
-            Self::Validation(b) => {
-                bytes.push(ValidationBlock::KIND);
-                bytes.extend(b.data.pack_to_vec());
-            }
-        }
->>>>>>> de590858
         Blake2b256::digest(bytes).into()
     }
 
