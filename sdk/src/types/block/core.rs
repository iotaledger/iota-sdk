// Copyright 2020-2021 IOTA Stiftung
// SPDX-License-Identifier: Apache-2.0

use alloc::{boxed::Box, vec::Vec};
use core::mem::size_of;

use crypto::hashes::{blake2b::Blake2b256, Digest};
use derive_more::From;
use packable::{
    error::{UnexpectedEOF, UnpackError, UnpackErrorExt},
    packer::{Packer, SlicePacker},
    unpacker::{CounterUnpacker, SliceUnpacker, Unpacker},
    Packable, PackableExt,
};

<<<<<<< HEAD
use super::{
    basic::{BasicBlock, BasicBlockData},
    block_id::BlockHash,
    signature::{Ed25519Signature, Signature},
    slot::{SlotCommitmentId, SlotIndex},
    validation::{ValidationBlock, ValidationBlockData},
    IssuerId,
};
use crate::types::block::{
    parent::{ShallowLikeParents, StrongParents, WeakParents},
    payload::Payload,
    protocol::ProtocolParameters,
    BlockId, Error,
=======
use super::protocol::ProtocolParameters;
use crate::types::block::{
    parent::Parents,
    payload::{OptionalPayload, Payload},
    BlockId, Error, PROTOCOL_VERSION,
>>>>>>> a8b53902
};

/// A builder to build a [`Block`].
#[derive(Clone)]
#[must_use]
pub struct BlockBuilder<B>(pub(crate) B);

impl<B> BlockBuilder<BlockWrapper<B>> {
    pub fn from_block_data(
        protocol_params: ProtocolParameters,
        issuing_time: u64,
        slot_commitment_id: SlotCommitmentId,
        latest_finalized_slot: SlotIndex,
        issuer_id: IssuerId,
        data: B,
        signature: Ed25519Signature,
    ) -> Self {
        Self(BlockWrapper {
            protocol_params,
            issuing_time,
            slot_commitment_id,
            latest_finalized_slot,
            issuer_id,
            data,
            signature,
        })
    }
}

impl<B> BlockBuilder<B>
where
    B: Packable,
    Block: From<B>,
{
    fn _finish(self) -> Result<(Block, Vec<u8>), Error> {
        let block = Block::from(self.0);

        verify_parents(
            block.strong_parents(),
            block.weak_parents(),
            block.shallow_like_parents(),
        )?;

        let block_bytes = block.pack_to_vec();

        if block_bytes.len() > Block::LENGTH_MAX {
            return Err(Error::InvalidBlockLength(block_bytes.len()));
        }

        Ok((block, block_bytes))
    }

    /// Finishes the [`BlockBuilder`] into a [`Block`].
    pub fn finish(self) -> Result<Block, Error> {
        self._finish().map(|res| res.0)
    }
}

#[derive(Clone, Debug, Eq, PartialEq, From)]
pub enum Block {
    Basic(Box<BasicBlock>),
    Validation(Box<ValidationBlock>),
}

impl From<BasicBlock> for Block {
    fn from(value: BasicBlock) -> Self {
        Self::Basic(value.into())
    }
}

impl From<ValidationBlock> for Block {
    fn from(value: ValidationBlock) -> Self {
        Self::Validation(value.into())
    }
}

impl Packable for Block {
    type UnpackError = Error;
    type UnpackVisitor = ProtocolParameters;

    fn pack<P: Packer>(&self, packer: &mut P) -> Result<(), P::Error> {
        match self {
            Self::Basic(block) => block.pack(packer),
            Self::Validation(block) => block.pack(packer),
        }?;

        Ok(())
    }

    fn unpack<U: Unpacker, const VERIFY: bool>(
        unpacker: &mut U,
        protocol_params: &Self::UnpackVisitor,
    ) -> Result<Self, UnpackError<Self::UnpackError, U::Error>> {
        let start_opt = unpacker.read_bytes();

        let protocol_version = u8::unpack::<_, VERIFY>(unpacker, &()).coerce()?;

        if VERIFY && protocol_version != protocol_params.version() {
            return Err(UnpackError::Packable(Error::ProtocolVersionMismatch {
                expected: protocol_params.version(),
                actual: protocol_version,
            }));
        }

        let network_id = u64::unpack::<_, VERIFY>(unpacker, &()).coerce()?;

        if VERIFY && network_id != protocol_params.network_id() {
            return Err(UnpackError::Packable(Error::NetworkIdMismatch {
                expected: protocol_params.network_id(),
                actual: network_id,
            }));
        }

        let issuing_time = u64::unpack::<_, VERIFY>(unpacker, &()).coerce()?;

        let slot_commitment_id = SlotCommitmentId::unpack::<_, VERIFY>(unpacker, &()).coerce()?;

        let latest_finalized_slot = SlotIndex::unpack::<_, VERIFY>(unpacker, &()).coerce()?;

        let issuer_id = IssuerId::unpack::<_, VERIFY>(unpacker, &()).coerce()?;

        let kind = u8::unpack::<_, VERIFY>(unpacker, &()).coerce()?;

        let block = match kind {
            BasicBlock::KIND => {
                let data = BasicBlockData::unpack::<_, VERIFY>(unpacker, protocol_params)?;
                let Signature::Ed25519(signature) = Signature::unpack::<_, VERIFY>(unpacker, &())?;

                Self::from(BlockWrapper {
                    protocol_params: protocol_params.clone(),
                    issuing_time,
                    slot_commitment_id,
                    latest_finalized_slot,
                    issuer_id,
                    data,
                    signature,
                })
            }
            ValidationBlock::KIND => {
                let data = ValidationBlockData::unpack::<_, VERIFY>(unpacker, protocol_params)?;
                let Signature::Ed25519(signature) = Signature::unpack::<_, VERIFY>(unpacker, &())?;

                Self::from(BlockWrapper {
                    protocol_params: protocol_params.clone(),
                    issuing_time,
                    slot_commitment_id,
                    latest_finalized_slot,
                    issuer_id,
                    data,
                    signature,
                })
            }
            _ => return Err(Error::InvalidBlockKind(kind)).map_err(UnpackError::Packable),
        };

        if VERIFY {
            let block_len = if let (Some(start), Some(end)) = (start_opt, unpacker.read_bytes()) {
                end - start
            } else {
                block.packed_len()
            };

            if block_len > Self::LENGTH_MAX {
                return Err(UnpackError::Packable(Error::InvalidBlockLength(block_len)));
            }
        }

        Ok(block)
    }
}

/// Represent the object that nodes gossip around the network.
#[derive(Clone, Debug, Eq, PartialEq)]
pub struct BlockWrapper<B> {
    /// Protocol parameters of the network to which this block belongs.
    pub(crate) protocol_params: ProtocolParameters,
    /// The time at which the block was issued. It is a Unix timestamp in nanoseconds.
    pub(crate) issuing_time: u64,
    /// The identifier of the slot to which this block commits.
    pub(crate) slot_commitment_id: SlotCommitmentId,
    /// The slot index of the latest finalized slot.
    pub(crate) latest_finalized_slot: SlotIndex,
    /// The identifier of the account that issued this block.
    pub(crate) issuer_id: IssuerId,
    /// The inner block data, either [`BasicBlock`] or [`ValidationBlock`].
    pub(crate) data: B,
    /// The block signature, used to validate issuance capabilities.
    pub(crate) signature: Ed25519Signature,
}

impl<B> BlockWrapper<B> {
    /// Returns the protocol version of a [`Block`].
    #[inline(always)]
    pub fn protocol_version(&self) -> u8 {
        self.protocol_params.version()
    }

    /// Returns the protocol parameters of a [`Block`].
    #[inline(always)]
    pub fn protocol_parameters(&self) -> &ProtocolParameters {
        &self.protocol_params
    }

    /// Returns the network id of a [`Block`].
    #[inline(always)]
    pub fn network_id(&self) -> u64 {
        self.protocol_params.network_id()
    }

    /// Returns the issuing time of a [`Block`].
    #[inline(always)]
    pub fn issuing_time(&self) -> u64 {
        self.issuing_time
    }

    /// Returns the slot commitment ID of a [`Block`].
    #[inline(always)]
    pub fn slot_commitment_id(&self) -> SlotCommitmentId {
        self.slot_commitment_id
    }

    /// Returns the latest finalized slot of a [`Block`].
    #[inline(always)]
    pub fn latest_finalized_slot(&self) -> SlotIndex {
        self.latest_finalized_slot
    }

    /// Returns the issuer ID of a [`Block`].
    #[inline(always)]
    pub fn issuer_id(&self) -> IssuerId {
        self.issuer_id
    }

    /// Returns the signature of a [`Block`].
    #[inline(always)]
    pub fn signature(&self) -> &Ed25519Signature {
        &self.signature
    }

    pub(crate) fn pack_header<P: Packer>(&self, packer: &mut P) -> Result<(), P::Error> {
        self.protocol_version().pack(packer)?;
        self.network_id().pack(packer)?;
        self.issuing_time.pack(packer)?;
        self.slot_commitment_id.pack(packer)?;
        self.latest_finalized_slot.pack(packer)?;
        self.issuer_id.pack(packer)?;
        Ok(())
    }

    pub(crate) fn header_hash(&self) -> [u8; 32] {
        let mut bytes = [0u8; Block::HEADER_LENGTH];
        self.pack_header(&mut SlicePacker::new(&mut bytes)).unwrap();
        Blake2b256::digest(bytes).into()
    }
}

impl Block {
    /// The minimum number of bytes in a block.
    pub const LENGTH_MIN: usize = 46;
    /// The maximum number of bytes in a block.
    pub const LENGTH_MAX: usize = 32768;
    /// The length of the block header.
    pub const HEADER_LENGTH: usize = size_of::<u8>()
        + 2 * size_of::<u64>()
        + size_of::<SlotCommitmentId>()
        + size_of::<SlotIndex>()
        + size_of::<IssuerId>();
    /// The length of the block signature.
    pub const SIGNATURE_LENGTH: usize =
        size_of::<u8>() + Ed25519Signature::PUBLIC_KEY_LENGTH + Ed25519Signature::SIGNATURE_LENGTH;

    /// Creates a new [`BlockBuilder`] to construct an instance of a [`BasicBlock`].
    #[inline(always)]
    pub fn build_basic(
        protocol_params: ProtocolParameters,
        issuing_time: u64,
        slot_commitment_id: SlotCommitmentId,
        latest_finalized_slot: SlotIndex,
        issuer_id: IssuerId,
        strong_parents: StrongParents,
        signature: Ed25519Signature,
    ) -> BlockBuilder<BasicBlock> {
        BlockBuilder::<BasicBlock>::new(
            protocol_params,
            issuing_time,
            slot_commitment_id,
            latest_finalized_slot,
            issuer_id,
            strong_parents,
            signature,
        )
    }

    /// Creates a new [`BlockBuilder`] to construct an instance of a [`ValidationBlock`].
    #[inline(always)]
    #[allow(clippy::too_many_arguments)]
    pub fn build_validation(
        protocol_params: ProtocolParameters,
        issuing_time: u64,
        slot_commitment_id: SlotCommitmentId,
        latest_finalized_slot: SlotIndex,
        issuer_id: IssuerId,
        strong_parents: StrongParents,
        highest_supported_version: u8,
        protocol_parameters: &ProtocolParameters,
        signature: Ed25519Signature,
    ) -> BlockBuilder<ValidationBlock> {
        BlockBuilder::<ValidationBlock>::new(
            protocol_params,
            issuing_time,
            slot_commitment_id,
            latest_finalized_slot,
            issuer_id,
            strong_parents,
            highest_supported_version,
            protocol_parameters,
            signature,
        )
    }

    /// Returns the protocol version of a [`Block`].
    #[inline(always)]
    pub fn protocol_version(&self) -> u8 {
        match self {
            Self::Basic(b) => b.protocol_version(),
            Self::Validation(b) => b.protocol_version(),
        }
    }

    /// Returns the protocol parameters of a [`Block`].
    #[inline(always)]
    pub fn protocol_parameters(&self) -> &ProtocolParameters {
        match self {
            Self::Basic(b) => b.protocol_parameters(),
            Self::Validation(b) => b.protocol_parameters(),
        }
    }

    /// Returns the network id of a [`Block`].
    #[inline(always)]
    pub fn network_id(&self) -> u64 {
        match self {
            Self::Basic(b) => b.network_id(),
            Self::Validation(b) => b.network_id(),
        }
    }

    /// Returns the issuing time of a [`Block`].
    #[inline(always)]
    pub fn issuing_time(&self) -> u64 {
        match self {
            Self::Basic(b) => b.issuing_time(),
            Self::Validation(b) => b.issuing_time(),
        }
    }

    /// Returns the slot commitment ID of a [`Block`].
    #[inline(always)]
    pub fn slot_commitment_id(&self) -> SlotCommitmentId {
        match self {
            Self::Basic(b) => b.slot_commitment_id(),
            Self::Validation(b) => b.slot_commitment_id(),
        }
    }

    /// Returns the latest finalized slot of a [`Block`].
    #[inline(always)]
    pub fn latest_finalized_slot(&self) -> SlotIndex {
        match self {
            Self::Basic(b) => b.latest_finalized_slot(),
            Self::Validation(b) => b.latest_finalized_slot(),
        }
    }

    /// Returns the issuer ID of a [`Block`].
    #[inline(always)]
    pub fn issuer_id(&self) -> IssuerId {
        match self {
            Self::Basic(b) => b.issuer_id(),
            Self::Validation(b) => b.issuer_id(),
        }
    }

    /// Returns the strong parents of a [`BlockType`].
    #[inline(always)]
    pub fn strong_parents(&self) -> &StrongParents {
        match self {
            Self::Basic(b) => b.strong_parents(),
            Self::Validation(b) => b.strong_parents(),
        }
    }

    /// Returns the weak parents of a [`BlockType`].
    #[inline(always)]
    pub fn weak_parents(&self) -> &WeakParents {
        match self {
            Self::Basic(b) => b.weak_parents(),
            Self::Validation(b) => b.weak_parents(),
        }
    }

    /// Returns the shallow like parents of a [`BlockType`].
    #[inline(always)]
    pub fn shallow_like_parents(&self) -> &ShallowLikeParents {
        match self {
            Self::Basic(b) => b.shallow_like_parents(),
            Self::Validation(b) => b.shallow_like_parents(),
        }
    }

    /// Returns the optional payload of a [`Block`].
    #[inline(always)]
    pub fn payload(&self) -> Option<&Payload> {
        match self {
            Self::Basic(b) => b.payload(),
            Self::Validation(_) => None,
        }
    }

    /// Returns the signature of a [`Block`].
    #[inline(always)]
    pub fn signature(&self) -> &Ed25519Signature {
        match self {
            Self::Basic(b) => b.signature(),
            Self::Validation(b) => b.signature(),
        }
    }

    /// Gets the block as an actual [`BasicBlock`].
    /// PANIC: do not call on a non-basic block.
    pub fn as_basic(&self) -> &BasicBlock {
        if let Self::Basic(block) = self {
            block
        } else {
            panic!("as_basic called on a non-basic block");
        }
    }

    /// Checks whether the block is a [`BasicBlock`].
    pub fn is_basic(&self) -> bool {
        matches!(self, Self::Basic(_))
    }

    /// Gets the block as an actual [`ValidationBlock`].
    /// PANIC: do not call on a non-validation block.
    pub fn as_validation(&self) -> &ValidationBlock {
        if let Self::Validation(block) = self {
            block
        } else {
            panic!("as_validation called on a non-validation block");
        }
    }

    /// Checks whether the block is a [`ValidationBlock`].
    pub fn is_validation(&self) -> bool {
        matches!(self, Self::Validation(_))
    }

    /// Computes the block hash.
    pub fn hash(&self) -> BlockHash {
        let id = [
            &self.header_hash()[..],
            &self.block_hash()[..],
            &self.signature_bytes()[..],
        ]
        .concat();
        BlockHash::new(Blake2b256::digest(id).into())
    }

    /// Computes the identifier of the block.
    pub fn id(&self) -> BlockId {
        self.hash()
            .with_slot_index(self.protocol_parameters().slot_index(self.issuing_time()))
    }

    /// Unpacks a [`Block`] from a sequence of bytes doing syntactical checks and verifying that
    /// there are no trailing bytes in the sequence.
    pub fn unpack_strict<T: AsRef<[u8]>>(
        bytes: T,
        visitor: &<Self as Packable>::UnpackVisitor,
    ) -> Result<Self, UnpackError<<Self as Packable>::UnpackError, UnexpectedEOF>> {
        let mut unpacker = CounterUnpacker::new(SliceUnpacker::new(bytes.as_ref()));
        let block = Self::unpack::<_, true>(&mut unpacker, visitor)?;

        // When parsing the block is complete, there should not be any trailing bytes left that were not parsed.
        if u8::unpack::<_, true>(&mut unpacker, &()).is_ok() {
            return Err(UnpackError::Packable(Error::RemainingBytesAfterBlock));
        }

        Ok(block)
    }

    pub(crate) fn header_hash(&self) -> [u8; 32] {
        match self {
            Self::Basic(b) => b.header_hash(),
            Self::Validation(b) => b.header_hash(),
        }
    }

    pub(crate) fn block_hash(&self) -> [u8; 32] {
        let mut bytes = Vec::new();
        match self {
            Self::Basic(b) => {
                bytes.push(BasicBlock::KIND);
                bytes.extend(b.data.pack_to_vec());
            }
            Self::Validation(b) => {
                bytes.push(ValidationBlock::KIND);
                bytes.extend(b.data.pack_to_vec());
            }
        }
        Blake2b256::digest(bytes).into()
    }

    pub(crate) fn signature_bytes(&self) -> [u8; Self::SIGNATURE_LENGTH] {
        let mut bytes = [0u8; Self::SIGNATURE_LENGTH];
        let mut packer = SlicePacker::new(&mut bytes);
        Ed25519Signature::KIND.pack(&mut packer).unwrap();
        self.signature().pack(&mut packer).unwrap();
        bytes
    }
}

pub(crate) fn verify_parents(
    strong_parents: &StrongParents,
    weak_parents: &WeakParents,
    shallow_like_parents: &ShallowLikeParents,
) -> Result<(), Error> {
    let (strong_parents, weak_parents, shallow_like_parents) = (
        strong_parents.to_set(),
        weak_parents.to_set(),
        shallow_like_parents.to_set(),
    );
    if !weak_parents.is_disjoint(&strong_parents) || !weak_parents.is_disjoint(&shallow_like_parents) {
        return Err(Error::NonDisjointParents);
    }
    Ok(())
}

#[cfg(feature = "serde")]
pub(crate) mod dto {
    use alloc::format;

    use serde::{Deserialize, Serialize};
    use serde_json::Value;

    use super::*;
<<<<<<< HEAD
    use crate::{
        types::{
            block::{basic::dto::BasicBlockDataDto, validation::dto::ValidationBlockDataDto, Error},
            TryFromDto,
        },
        utils::serde::string,
=======
    use crate::types::{
        block::{payload::dto::PayloadDto, Error},
        TryFromDto, ValidationParams,
>>>>>>> a8b53902
    };

    #[derive(Clone, Debug, Eq, PartialEq, From)]
    pub enum BlockDataDto {
        Basic(BasicBlockDataDto),
        Validation(ValidationBlockDataDto),
    }

    impl From<&BasicBlockData> for BlockDataDto {
        fn from(value: &BasicBlockData) -> Self {
            Self::Basic(value.into())
        }
    }

    impl From<&ValidationBlockData> for BlockDataDto {
        fn from(value: &ValidationBlockData) -> Self {
            Self::Validation(value.into())
        }
    }

    impl<'de> Deserialize<'de> for BlockDataDto {
        fn deserialize<D: serde::Deserializer<'de>>(d: D) -> Result<Self, D::Error> {
            let value = Value::deserialize(d)?;
            Ok(
                match value
                    .get("type")
                    .and_then(Value::as_u64)
                    .ok_or_else(|| serde::de::Error::custom("invalid block type"))? as u8
                {
                    BasicBlock::KIND => Self::Basic(
                        BasicBlockDataDto::deserialize(value)
                            .map_err(|e| serde::de::Error::custom(format!("cannot deserialize basic block: {e}")))?,
                    ),
                    ValidationBlock::KIND => {
                        Self::Validation(ValidationBlockDataDto::deserialize(value).map_err(|e| {
                            serde::de::Error::custom(format!("cannot deserialize validation block: {e}"))
                        })?)
                    }
                    _ => return Err(serde::de::Error::custom("invalid block type")),
                },
            )
        }
    }

    impl Serialize for BlockDataDto {
        fn serialize<S>(&self, serializer: S) -> Result<S::Ok, S::Error>
        where
            S: serde::Serializer,
        {
            #[derive(Serialize)]
            #[serde(untagged)]
            enum BlockTypeDto_<'a> {
                T0(&'a BasicBlockDataDto),
                T1(&'a ValidationBlockDataDto),
            }
            #[derive(Serialize)]
            struct TypedBlock<'a> {
                #[serde(flatten)]
                kind: BlockTypeDto_<'a>,
            }
            let output = match self {
                Self::Basic(b) => TypedBlock {
                    kind: BlockTypeDto_::T0(b),
                },
                Self::Validation(b) => TypedBlock {
                    kind: BlockTypeDto_::T1(b),
                },
            };
            output.serialize(serializer)
        }
    }

    /// The block object that nodes gossip around in the network.
    #[derive(Clone, Debug, Eq, PartialEq, Serialize, Deserialize)]
    #[serde(rename_all = "camelCase")]
    pub struct BlockDto {
        pub protocol_version: u8,
        #[serde(with = "string")]
        pub network_id: u64,
        #[serde(with = "string")]
        pub issuing_time: u64,
        pub slot_commitment: SlotCommitmentId,
        pub latest_finalized_slot: SlotIndex,
        pub issuer_id: IssuerId,
        pub block: BlockDataDto,
        pub signature: Signature,
    }

    impl From<&Block> for BlockDto {
        fn from(value: &Block) -> Self {
            match value {
                Block::Basic(b) => Self {
                    protocol_version: b.protocol_version(),
                    network_id: b.network_id(),
                    issuing_time: b.issuing_time(),
                    slot_commitment: b.slot_commitment_id(),
                    latest_finalized_slot: b.latest_finalized_slot(),
                    issuer_id: b.issuer_id(),
                    block: (&b.data).into(),
                    signature: b.signature.into(),
                },
                Block::Validation(b) => Self {
                    protocol_version: b.protocol_version(),
                    network_id: b.network_id(),
                    issuing_time: b.issuing_time(),
                    slot_commitment: b.slot_commitment_id(),
                    latest_finalized_slot: b.latest_finalized_slot(),
                    issuer_id: b.issuer_id(),
                    block: (&b.data).into(),
                    signature: b.signature.into(),
                },
            }
        }
    }

    impl Block {
        pub fn try_from_dto(dto: BlockDto, protocol_params: ProtocolParameters) -> Result<Self, Error> {
            if dto.protocol_version != protocol_params.version() {
                return Err(Error::ProtocolVersionMismatch {
                    expected: protocol_params.version(),
                    actual: dto.protocol_version,
                });
            }

            if dto.network_id != protocol_params.network_id() {
                return Err(Error::NetworkIdMismatch {
                    expected: protocol_params.network_id(),
                    actual: dto.network_id,
                });
            }

            match dto.block {
                BlockDataDto::Basic(b) => {
                    let data = BasicBlockData::try_from_dto_with_params(b, &protocol_params)?;
                    BlockBuilder::from_block_data(
                        protocol_params,
                        dto.issuing_time,
                        dto.slot_commitment,
                        dto.latest_finalized_slot,
                        dto.issuer_id,
                        data,
                        *dto.signature.as_ed25519(),
                    )
                    .finish()
                }
                BlockDataDto::Validation(b) => {
                    let data = ValidationBlockData::try_from_dto_with_params(b, &protocol_params)?;
                    BlockBuilder::from_block_data(
                        protocol_params,
                        dto.issuing_time,
                        dto.slot_commitment,
                        dto.latest_finalized_slot,
                        dto.issuer_id,
                        data,
                        *dto.signature.as_ed25519(),
                    )
                    .finish()
                }
            }
        }
    }
}<|MERGE_RESOLUTION|>--- conflicted
+++ resolved
@@ -13,7 +13,6 @@
     Packable, PackableExt,
 };
 
-<<<<<<< HEAD
 use super::{
     basic::{BasicBlock, BasicBlockData},
     block_id::BlockHash,
@@ -27,13 +26,6 @@
     payload::Payload,
     protocol::ProtocolParameters,
     BlockId, Error,
-=======
-use super::protocol::ProtocolParameters;
-use crate::types::block::{
-    parent::Parents,
-    payload::{OptionalPayload, Payload},
-    BlockId, Error, PROTOCOL_VERSION,
->>>>>>> a8b53902
 };
 
 /// A builder to build a [`Block`].
@@ -581,18 +573,12 @@
     use serde_json::Value;
 
     use super::*;
-<<<<<<< HEAD
     use crate::{
         types::{
             block::{basic::dto::BasicBlockDataDto, validation::dto::ValidationBlockDataDto, Error},
             TryFromDto,
         },
         utils::serde::string,
-=======
-    use crate::types::{
-        block::{payload::dto::PayloadDto, Error},
-        TryFromDto, ValidationParams,
->>>>>>> a8b53902
     };
 
     #[derive(Clone, Debug, Eq, PartialEq, From)]
