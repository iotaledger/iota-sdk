// Copyright 2023 IOTA Stiftung
// SPDX-License-Identifier: Apache-2.0

use alloc::vec::Vec;
use core::mem::size_of;

use crypto::hashes::{blake2b::Blake2b256, Digest};
use getset::{CopyGetters, Getters};
use packable::{
    error::{UnexpectedEOF, UnpackError, UnpackErrorExt},
    packer::{Packer, SlicePacker},
    unpacker::{CounterUnpacker, SliceUnpacker, Unpacker},
    Packable, PackableExt,
};

use crate::types::block::{
    block_id::{BlockHash, BlockId},
    core::{BasicBlockBody, BlockError, ValidationBlockBody},
    output::AccountId,
    protocol::ProtocolParameters,
    signature::Signature,
    slot::{SlotCommitmentId, SlotIndex},
    BlockBody,
};

/// Block without a signature. Can be finished into a [`Block`].
#[derive(Clone, Debug, Eq, PartialEq)]
pub struct UnsignedBlock {
    /// The block header.
    pub(crate) header: BlockHeader,
    /// The block body.
    pub(crate) body: BlockBody,
}

impl UnsignedBlock {
    pub fn new(header: BlockHeader, body: BlockBody) -> Self {
        Self { header, body }
    }

    /// Updates the block header.
    #[inline(always)]
    pub fn with_block_header(mut self, header: BlockHeader) -> Self {
        self.header = header;
        self
    }

    /// Updates the block body.
    #[inline(always)]
    pub fn with_block_body(mut self, body: BlockBody) -> Self {
        self.body = body;
        self
    }

    /// Get the signing input that can be used to generate a [`Signature`] for the resulting block.
    pub fn signing_input(&self) -> Vec<u8> {
        [self.header.hash(), self.body.hash()].concat()
    }

    pub fn finish(self, signature: impl Into<Signature>) -> Result<Block, BlockError> {
        Ok(Block::new(self.header, self.body, signature))
    }
}

#[derive(Clone, Debug, Eq, PartialEq, CopyGetters, Packable)]
#[packable(unpack_error = BlockError)]
#[packable(unpack_visitor = ProtocolParameters)]
#[getset(get_copy = "pub")]
pub struct BlockHeader {
    /// Protocol version of the network to which this block belongs.
    #[packable(verify_with = verify_protocol_version)]
    protocol_version: u8,
    /// The identifier of the network to which this block belongs.
    #[packable(verify_with = verify_network_id)]
    network_id: u64,
    /// The time at which the block was issued. It is a Unix timestamp in nanoseconds.
    issuing_time: u64,
    /// The identifier of the slot to which this block commits.
    slot_commitment_id: SlotCommitmentId,
    /// The slot index of the latest finalized slot.
    latest_finalized_slot: SlotIndex,
    /// The identifier of the account that issued this block.
    issuer_id: AccountId,
}

impl BlockHeader {
    /// The length of the block header.
    pub const LENGTH: usize =
        size_of::<u8>() + 2 * size_of::<u64>() + SlotCommitmentId::LENGTH + size_of::<SlotIndex>() + AccountId::LENGTH;

    pub fn new(
        protocol_version: u8,
        network_id: u64,
        issuing_time: u64,
        slot_commitment_id: SlotCommitmentId,
        latest_finalized_slot: SlotIndex,
        issuer_id: AccountId,
    ) -> Self {
        Self {
            protocol_version,
            network_id,
            issuing_time,
            slot_commitment_id,
            latest_finalized_slot,
            issuer_id,
        }
    }

    pub(crate) fn hash(&self) -> [u8; 32] {
        let mut bytes = [0u8; Self::LENGTH];

        self.pack(&mut SlicePacker::new(&mut bytes)).unwrap();
        Blake2b256::digest(bytes).into()
    }
}

<<<<<<< HEAD
fn verify_protocol_version<const VERIFY: bool>(
    protocol_version: &u8,
    params: &ProtocolParameters,
) -> Result<(), BlockError> {
    if VERIFY && *protocol_version != params.version() {
        return Err(BlockError::ProtocolVersionMismatch {
=======
fn verify_protocol_version(protocol_version: &u8, params: &ProtocolParameters) -> Result<(), Error> {
    if *protocol_version != params.version() {
        return Err(Error::ProtocolVersionMismatch {
>>>>>>> 23623631
            expected: params.version(),
            actual: *protocol_version,
        });
    }

    Ok(())
}

<<<<<<< HEAD
fn verify_network_id<const VERIFY: bool>(network_id: &u64, params: &ProtocolParameters) -> Result<(), BlockError> {
    if VERIFY && *network_id != params.network_id() {
        return Err(BlockError::NetworkIdMismatch {
=======
fn verify_network_id(network_id: &u64, params: &ProtocolParameters) -> Result<(), Error> {
    if *network_id != params.network_id() {
        return Err(Error::NetworkIdMismatch {
>>>>>>> 23623631
            expected: params.network_id(),
            actual: *network_id,
        });
    }

    Ok(())
}

/// Represent the object that nodes gossip around the network.
#[derive(Clone, Debug, Eq, PartialEq, Getters, CopyGetters)]
pub struct Block {
    #[getset(skip)]
    header: BlockHeader,
    /// The block body.
    #[getset(get = "pub")]
    body: BlockBody,
    /// The block signature, used to validate issuance capabilities.
    #[getset(get_copy = "pub")]
    signature: Signature,
}

impl Block {
    /// The minimum number of bytes in a block.
    pub const LENGTH_MIN: usize = 46;
    /// The maximum number of bytes in a block.
    pub const LENGTH_MAX: usize = 32768;

    /// Creates a new [`Block`].
    #[inline(always)]
    pub fn new(header: BlockHeader, body: BlockBody, signature: impl Into<Signature>) -> Self {
        let signature = signature.into();

        Self {
            header,
            body,
            signature,
        }
    }

    /// Creates a new [`UnsignedBlock`].
    #[inline(always)]
    pub fn build(header: BlockHeader, body: BlockBody) -> UnsignedBlock {
        UnsignedBlock::new(header, body)
    }

    /// Returns the protocol version of a [`Block`].
    #[inline(always)]
    pub fn protocol_version(&self) -> u8 {
        self.header.protocol_version()
    }

    /// Returns the network id of a [`Block`].
    #[inline(always)]
    pub fn network_id(&self) -> u64 {
        self.header.network_id()
    }

    /// Returns the issuing time of a [`Block`].
    #[inline(always)]
    pub fn issuing_time(&self) -> u64 {
        self.header.issuing_time()
    }

    /// Returns the slot commitment ID of a [`Block`].
    #[inline(always)]
    pub fn slot_commitment_id(&self) -> SlotCommitmentId {
        self.header.slot_commitment_id()
    }

    /// Returns the latest finalized slot of a [`Block`].
    #[inline(always)]
    pub fn latest_finalized_slot(&self) -> SlotIndex {
        self.header.latest_finalized_slot()
    }

    /// Returns the issuer ID of a [`Block`].
    #[inline(always)]
    pub fn issuer_id(&self) -> AccountId {
        self.header.issuer_id()
    }

    /// Computes the block identifier.
    pub fn id(&self, protocol_params: &ProtocolParameters) -> BlockId {
        let id = [
            &self.header.hash()[..],
            &self.body.hash()[..],
            &self.signature.pack_to_vec(),
        ]
        .concat();
        let block_hash = BlockHash::new(Blake2b256::digest(id).into());
        block_hash.into_block_id(protocol_params.slot_index(self.header.issuing_time() / 1_000_000_000))
    }

    /// Unpacks a [`Block`] from a sequence of bytes doing syntactical checks and verifying that
    /// there are no trailing bytes in the sequence.
    pub fn unpack_strict<T: AsRef<[u8]>>(
        bytes: T,
        visitor: &<Self as Packable>::UnpackVisitor,
    ) -> Result<Self, UnpackError<<Self as Packable>::UnpackError, UnexpectedEOF>> {
        let mut unpacker = CounterUnpacker::new(SliceUnpacker::new(bytes.as_ref()));
        let block = Self::unpack_verified(&mut unpacker, visitor)?;

        // When parsing the block is complete, there should not be any trailing bytes left that were not parsed.
<<<<<<< HEAD
        if u8::unpack::<_, true>(&mut unpacker, &()).is_ok() {
            return Err(UnpackError::Packable(BlockError::RemainingBytesAfterBlock.into()));
=======
        if u8::unpack_inner(&mut unpacker, Some(visitor)).is_ok() {
            return Err(UnpackError::Packable(Error::RemainingBytesAfterBlock));
>>>>>>> 23623631
        }

        Ok(block)
    }

    /// Checks whether the block body is a [`BasicBlockBody`].
    pub fn is_basic(&self) -> bool {
        self.body.is_basic()
    }

    /// Gets the block body as an actual [`BasicBlockBody`].
    /// NOTE: Will panic if the block body is not a [`BasicBlockBody`].
    pub fn as_basic(&self) -> &BasicBlockBody {
        self.body.as_basic()
    }

    /// Checks whether the block body is a [`ValidationBlockBody`].
    pub fn is_validation(&self) -> bool {
        self.body.is_validation()
    }

    /// Gets the block body as an actual [`ValidationBlockBody`].
    /// NOTE: Will panic if the block body is not a [`ValidationBlockBody`].
    pub fn as_validation(&self) -> &ValidationBlockBody {
        self.body.as_validation()
    }
}

impl Packable for Block {
    type UnpackError = BlockError;
    type UnpackVisitor = ProtocolParameters;

    fn pack<P: Packer>(&self, packer: &mut P) -> Result<(), P::Error> {
        self.header.pack(packer)?;
        self.body.pack(packer)?;
        self.signature.pack(packer)?;

        Ok(())
    }

    fn unpack<U: Unpacker>(
        unpacker: &mut U,
        protocol_params: Option<&Self::UnpackVisitor>,
    ) -> Result<Self, UnpackError<Self::UnpackError, U::Error>> {
        let start_opt = unpacker.read_bytes();

<<<<<<< HEAD
        let header = BlockHeader::unpack::<_, VERIFY>(unpacker, protocol_params)?;
        let body = BlockBody::unpack::<_, VERIFY>(unpacker, protocol_params)?;
        let signature = Signature::unpack::<_, VERIFY>(unpacker, &()).coerce()?;
=======
        let header = BlockHeader::unpack(unpacker, protocol_params)?;
        let body = BlockBody::unpack(unpacker, protocol_params)?;
        let signature = Signature::unpack_inner(unpacker, protocol_params)?;
>>>>>>> 23623631

        let block = Self {
            header,
            body,
            signature,
        };

        if protocol_params.is_some() {
            let block_len = if let (Some(start), Some(end)) = (start_opt, unpacker.read_bytes()) {
                end - start
            } else {
                block.packed_len()
            };

            if block_len > Self::LENGTH_MAX {
                return Err(UnpackError::Packable(BlockError::InvalidBlockLength(block_len).into()));
            }
        }

        Ok(block)
    }
}

#[cfg(feature = "serde")]
pub(crate) mod dto {
    use serde::{Deserialize, Serialize};

    use super::*;
    use crate::{
        types::{block::core::dto::BlockBodyDto, TryFromDto},
        utils::serde::string,
    };

    /// The block object that nodes gossip around in the network.
    #[derive(Clone, Debug, Eq, PartialEq, Serialize, Deserialize)]
    #[serde(rename_all = "camelCase")]
    pub struct BlockDto {
        #[serde(flatten)]
        pub inner: UnsignedBlockDto,
        pub signature: Signature,
    }

    impl core::ops::Deref for BlockDto {
        type Target = UnsignedBlockDto;

        fn deref(&self) -> &Self::Target {
            &self.inner
        }
    }

    impl From<&Block> for BlockDto {
        fn from(value: &Block) -> Self {
            Self {
                inner: UnsignedBlockDto {
                    header: BlockHeaderDto::from(&value.header),
                    body: BlockBodyDto::from(&value.body),
                },
                signature: value.signature,
            }
        }
    }

    impl TryFromDto<BlockDto> for Block {
        type Error = BlockError;

        fn try_from_dto_with_params_inner(
            dto: BlockDto,
            params: Option<&ProtocolParameters>,
        ) -> Result<Self, Self::Error> {
            if let Some(protocol_params) = params {
                if dto.inner.header.protocol_version != protocol_params.version() {
                    return Err(BlockError::ProtocolVersionMismatch {
                        expected: protocol_params.version(),
                        actual: dto.inner.header.protocol_version,
                    });
                }

                if dto.inner.header.network_id != protocol_params.network_id() {
                    return Err(BlockError::NetworkIdMismatch {
                        expected: protocol_params.network_id(),
                        actual: dto.inner.header.network_id,
                    });
                }
            }

            Ok(Self::new(
                BlockHeader::try_from_dto_with_params_inner(dto.inner.header, params)?,
                BlockBody::try_from_dto_with_params_inner(dto.inner.body, params)?,
                dto.signature,
            ))
        }
    }

    #[derive(Clone, Debug, Eq, PartialEq, Serialize, Deserialize)]
    #[serde(rename_all = "camelCase")]
    pub struct BlockHeaderDto {
        pub protocol_version: u8,
        #[serde(with = "string")]
        pub network_id: u64,
        #[serde(with = "string")]
        pub issuing_time: u64,
        pub slot_commitment_id: SlotCommitmentId,
        pub latest_finalized_slot: SlotIndex,
        pub issuer_id: AccountId,
    }

    impl From<&BlockHeader> for BlockHeaderDto {
        fn from(value: &BlockHeader) -> Self {
            Self {
                protocol_version: value.protocol_version(),
                network_id: value.network_id(),
                issuing_time: value.issuing_time(),
                slot_commitment_id: value.slot_commitment_id(),
                latest_finalized_slot: value.latest_finalized_slot(),
                issuer_id: value.issuer_id(),
            }
        }
    }

    impl TryFromDto<BlockHeaderDto> for BlockHeader {
        type Error = BlockError;

        fn try_from_dto_with_params_inner(
            dto: BlockHeaderDto,
            params: Option<&ProtocolParameters>,
        ) -> Result<Self, Self::Error> {
            if let Some(protocol_params) = params {
                if dto.protocol_version != protocol_params.version() {
                    return Err(BlockError::ProtocolVersionMismatch {
                        expected: protocol_params.version(),
                        actual: dto.protocol_version,
                    });
                }

                if dto.network_id != protocol_params.network_id() {
                    return Err(BlockError::NetworkIdMismatch {
                        expected: protocol_params.network_id(),
                        actual: dto.network_id,
                    });
                }
            }

            Ok(Self::new(
                dto.protocol_version,
                dto.network_id,
                dto.issuing_time,
                dto.slot_commitment_id,
                dto.latest_finalized_slot,
                dto.issuer_id,
            ))
        }
    }

    #[derive(Clone, Debug, Eq, PartialEq, Serialize, Deserialize)]
    #[serde(rename_all = "camelCase")]
    pub struct UnsignedBlockDto {
        pub header: BlockHeaderDto,
        pub body: BlockBodyDto,
    }

    impl From<&UnsignedBlock> for UnsignedBlockDto {
        fn from(value: &UnsignedBlock) -> Self {
            Self {
                header: BlockHeaderDto::from(&value.header),
                body: BlockBodyDto::from(&value.body),
            }
        }
    }

    impl TryFromDto<UnsignedBlockDto> for UnsignedBlock {
        type Error = BlockError;

        fn try_from_dto_with_params_inner(
            dto: UnsignedBlockDto,
            params: Option<&ProtocolParameters>,
        ) -> Result<Self, Self::Error> {
            Ok(Self::new(
                BlockHeader::try_from_dto_with_params_inner(dto.header, params)?,
                BlockBody::try_from_dto_with_params_inner(dto.body, params)?,
            ))
        }
    }
}<|MERGE_RESOLUTION|>--- conflicted
+++ resolved
@@ -113,18 +113,9 @@
     }
 }
 
-<<<<<<< HEAD
-fn verify_protocol_version<const VERIFY: bool>(
-    protocol_version: &u8,
-    params: &ProtocolParameters,
-) -> Result<(), BlockError> {
-    if VERIFY && *protocol_version != params.version() {
+fn verify_protocol_version(protocol_version: &u8, params: &ProtocolParameters) -> Result<(), BlockError> {
+    if *protocol_version != params.version() {
         return Err(BlockError::ProtocolVersionMismatch {
-=======
-fn verify_protocol_version(protocol_version: &u8, params: &ProtocolParameters) -> Result<(), Error> {
-    if *protocol_version != params.version() {
-        return Err(Error::ProtocolVersionMismatch {
->>>>>>> 23623631
             expected: params.version(),
             actual: *protocol_version,
         });
@@ -133,15 +124,9 @@
     Ok(())
 }
 
-<<<<<<< HEAD
-fn verify_network_id<const VERIFY: bool>(network_id: &u64, params: &ProtocolParameters) -> Result<(), BlockError> {
-    if VERIFY && *network_id != params.network_id() {
+fn verify_network_id(network_id: &u64, params: &ProtocolParameters) -> Result<(), BlockError> {
+    if *network_id != params.network_id() {
         return Err(BlockError::NetworkIdMismatch {
-=======
-fn verify_network_id(network_id: &u64, params: &ProtocolParameters) -> Result<(), Error> {
-    if *network_id != params.network_id() {
-        return Err(Error::NetworkIdMismatch {
->>>>>>> 23623631
             expected: params.network_id(),
             actual: *network_id,
         });
@@ -245,13 +230,8 @@
         let block = Self::unpack_verified(&mut unpacker, visitor)?;
 
         // When parsing the block is complete, there should not be any trailing bytes left that were not parsed.
-<<<<<<< HEAD
-        if u8::unpack::<_, true>(&mut unpacker, &()).is_ok() {
-            return Err(UnpackError::Packable(BlockError::RemainingBytesAfterBlock.into()));
-=======
         if u8::unpack_inner(&mut unpacker, Some(visitor)).is_ok() {
-            return Err(UnpackError::Packable(Error::RemainingBytesAfterBlock));
->>>>>>> 23623631
+            return Err(UnpackError::Packable(BlockError::RemainingBytesAfterBlock));
         }
 
         Ok(block)
@@ -298,15 +278,9 @@
     ) -> Result<Self, UnpackError<Self::UnpackError, U::Error>> {
         let start_opt = unpacker.read_bytes();
 
-<<<<<<< HEAD
-        let header = BlockHeader::unpack::<_, VERIFY>(unpacker, protocol_params)?;
-        let body = BlockBody::unpack::<_, VERIFY>(unpacker, protocol_params)?;
-        let signature = Signature::unpack::<_, VERIFY>(unpacker, &()).coerce()?;
-=======
         let header = BlockHeader::unpack(unpacker, protocol_params)?;
         let body = BlockBody::unpack(unpacker, protocol_params)?;
-        let signature = Signature::unpack_inner(unpacker, protocol_params)?;
->>>>>>> 23623631
+        let signature = Signature::unpack_inner(unpacker, protocol_params).coerce()?;
 
         let block = Self {
             header,
