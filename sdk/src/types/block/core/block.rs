--- conflicted
+++ resolved
@@ -57,16 +57,12 @@
         [self.header.hash(), self.body.hash()].concat()
     }
 
-<<<<<<< HEAD
-    pub fn finish(self, signature: impl Into<Signature>) -> Result<Block, BlockError> {
-        Ok(Block::new(self.header, self.body, signature))
-=======
     /// Finishes an [`UnsignedBlock`] into a [`Block`].
     pub fn finish_with_params<'a>(
         self,
         signature: impl Into<Signature>,
         params: impl Into<Option<&'a ProtocolParameters>>,
-    ) -> Result<Block, Error> {
+    ) -> Result<Block, BlockError> {
         if let Some(params) = params.into() {
             verify_block_slot(&self.header, &self.body, params)?;
         }
@@ -79,9 +75,8 @@
     }
 
     /// Finishes an [`UnsignedBlock`] into a [`Block`] without protocol validation.
-    pub fn finish(self, signature: impl Into<Signature>) -> Result<Block, Error> {
+    pub fn finish(self, signature: impl Into<Signature>) -> Result<Block, BlockError> {
         self.finish_with_params(signature, None)
->>>>>>> c09702b6
     }
 }
 
@@ -318,14 +313,14 @@
     }
 }
 
-fn verify_block_slot(header: &BlockHeader, body: &BlockBody, params: &ProtocolParameters) -> Result<(), Error> {
+fn verify_block_slot(header: &BlockHeader, body: &BlockBody, params: &ProtocolParameters) -> Result<(), BlockError> {
     if let BlockBody::Basic(basic) = body {
         if let Some(Payload::SignedTransaction(signed_transaction)) = basic.payload() {
             let transaction = signed_transaction.transaction();
             let block_slot = params.slot_index(header.issuing_time / 1_000_000_000);
 
             if block_slot < transaction.creation_slot() {
-                return Err(Error::BlockSlotBeforeTransactionCreationSlot);
+                return Err(BlockError::BlockSlotBeforeTransactionCreationSlot);
             }
 
             if let Some(commitment) = signed_transaction.transaction().context_inputs().commitment() {
@@ -334,11 +329,11 @@
                 if !(block_slot - params.max_committable_age()..=block_slot - params.min_committable_age())
                     .contains(&commitment_slot)
                 {
-                    return Err(Error::TransactionCommitmentSlotNotInBlockSlotInterval);
+                    return Err(BlockError::TransactionCommitmentSlotNotInBlockSlotInterval);
                 }
 
                 if commitment_slot > header.slot_commitment_id.slot_index() {
-                    return Err(Error::TransactionCommitmentSlotAfterBlockCommitmentSlot);
+                    return Err(BlockError::TransactionCommitmentSlotAfterBlockCommitmentSlot);
                 }
             }
         }
