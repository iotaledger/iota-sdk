--- conflicted
+++ resolved
@@ -16,12 +16,8 @@
 use crate::types::block::{
     block_id::{BlockHash, BlockId},
     core::{BasicBlockBody, ValidationBlockBody},
-<<<<<<< HEAD
+    output::AccountId,
     protocol::{ProtocolParameters, WorkScore, WorkScoreParameters},
-=======
-    output::AccountId,
-    protocol::ProtocolParameters,
->>>>>>> 276ef191
     signature::Signature,
     slot::{SlotCommitmentId, SlotIndex},
     BlockBody, Error,
