--- conflicted
+++ resolved
@@ -105,22 +105,14 @@
     }
 }
 
-<<<<<<< HEAD
 /// A Validation Block Body is a special type of block body used by validators to secure the network. It is recognized
 /// by the Congestion Control of the IOTA 2.0 protocol and can be issued without burning Mana within the constraints of
 /// the allowed validator throughput. It is allowed to reference more parent blocks than a normal Basic Block Body.
-#[derive(Clone, Debug, Eq, PartialEq)]
-pub struct ValidationBlockBody {
-=======
-/// A Validation Block is a special type of block used by validators to secure the network. It is recognized by the
-/// Congestion Control of the IOTA 2.0 protocol and can be issued without burning Mana within the constraints of the
-/// allowed validator throughput. It is allowed to reference more parent blocks than a normal Basic Block.
 #[derive(Clone, Debug, Eq, PartialEq, Packable)]
 #[packable(unpack_error = Error)]
 #[packable(unpack_visitor = ProtocolParameters)]
-#[packable(verify_with = verify_validation_block)]
-pub struct ValidationBlock {
->>>>>>> 7bf364d4
+#[packable(verify_with = verify_validation_block_body)]
+pub struct ValidationBlockBody {
     /// Blocks that are strongly directly approved.
     strong_parents: StrongParents,
     /// Blocks that are weakly directly approved.
@@ -168,41 +160,6 @@
     }
 }
 
-<<<<<<< HEAD
-impl Packable for ValidationBlockBody {
-    type UnpackError = Error;
-    type UnpackVisitor = ProtocolParameters;
-
-    fn pack<P: Packer>(&self, packer: &mut P) -> Result<(), P::Error> {
-        self.strong_parents.pack(packer)?;
-        self.weak_parents.pack(packer)?;
-        self.shallow_like_parents.pack(packer)?;
-        self.highest_supported_version.pack(packer)?;
-        self.protocol_parameters_hash.pack(packer)?;
-
-        Ok(())
-    }
-
-    fn unpack<U: Unpacker, const VERIFY: bool>(
-        unpacker: &mut U,
-        visitor: &Self::UnpackVisitor,
-    ) -> Result<Self, UnpackError<Self::UnpackError, U::Error>> {
-        let strong_parents = StrongParents::unpack::<_, VERIFY>(unpacker, &())?;
-        let weak_parents = WeakParents::unpack::<_, VERIFY>(unpacker, &())?;
-        let shallow_like_parents = ShallowLikeParents::unpack::<_, VERIFY>(unpacker, &())?;
-
-        if VERIFY {
-            verify_parents_sets(&strong_parents, &weak_parents, &shallow_like_parents)
-                .map_err(UnpackError::Packable)?;
-        }
-
-        let highest_supported_version = u8::unpack::<_, VERIFY>(unpacker, &()).coerce()?;
-
-        let protocol_parameters_hash = ProtocolParametersHash::unpack::<_, VERIFY>(unpacker, &()).coerce()?;
-
-        if VERIFY {
-            validate_protocol_params_hash(&protocol_parameters_hash, visitor).map_err(UnpackError::Packable)?;
-=======
 fn verify_protocol_parameters_hash<const VERIFY: bool>(
     hash: &ProtocolParametersHash,
     params: &ProtocolParameters,
@@ -215,22 +172,21 @@
                 expected: params_hash,
                 actual: *hash,
             });
->>>>>>> 7bf364d4
         }
     }
 
     Ok(())
 }
 
-fn verify_validation_block<const VERIFY: bool>(
-    validation_block: &ValidationBlock,
+fn verify_validation_block_body<const VERIFY: bool>(
+    validation_block_body: &ValidationBlockBody,
     _: &ProtocolParameters,
 ) -> Result<(), Error> {
     if VERIFY {
         verify_parents_sets(
-            &validation_block.strong_parents,
-            &validation_block.weak_parents,
-            &validation_block.shallow_like_parents,
+            &validation_block_body.strong_parents,
+            &validation_block_body.weak_parents,
+            &validation_block_body.shallow_like_parents,
         )?;
     }
 
@@ -274,25 +230,15 @@
         }
     }
 
-<<<<<<< HEAD
-    impl TryFromDto for ValidationBlockBody {
-        type Dto = ValidationBlockBodyDto;
+    impl TryFromDto<ValidationBlockBodyDto> for ValidationBlockBody {
         type Error = Error;
 
-        fn try_from_dto_with_params_inner(dto: Self::Dto, params: &ValidationParams<'_>) -> Result<Self, Self::Error> {
-            if let Some(protocol_params) = params.protocol_parameters() {
-                validate_protocol_params_hash(&dto.protocol_parameters_hash, protocol_params)?;
-=======
-    impl TryFromDto<ValidationBlockDto> for ValidationBlock {
-        type Error = Error;
-
         fn try_from_dto_with_params_inner(
-            dto: ValidationBlockDto,
+            dto: ValidationBlockBodyDto,
             params: Option<&ProtocolParameters>,
         ) -> Result<Self, Self::Error> {
             if let Some(protocol_params) = params {
                 verify_protocol_parameters_hash::<true>(&dto.protocol_parameters_hash, protocol_params)?;
->>>>>>> 7bf364d4
             }
 
             ValidationBlockBodyBuilder::new(
