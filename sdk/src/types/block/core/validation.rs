--- conflicted
+++ resolved
@@ -159,30 +159,17 @@
     }
 }
 
-<<<<<<< HEAD
-fn verify_protocol_parameters_hash<const VERIFY: bool>(
+fn verify_protocol_parameters_hash(
     hash: &ProtocolParametersHash,
     params: &ProtocolParameters,
 ) -> Result<(), BlockError> {
-    if VERIFY {
-        let params_hash = params.hash();
-
-        if hash != &params_hash {
-            return Err(BlockError::InvalidProtocolParametersHash {
-                expected: params_hash,
-                actual: *hash,
-            });
-        }
-=======
-fn verify_protocol_parameters_hash(hash: &ProtocolParametersHash, params: &ProtocolParameters) -> Result<(), Error> {
     let params_hash = params.hash();
 
     if hash != &params_hash {
-        return Err(Error::InvalidProtocolParametersHash {
+        return Err(BlockError::InvalidProtocolParametersHash {
             expected: params_hash,
             actual: *hash,
         });
->>>>>>> 23623631
     }
 
     Ok(())
@@ -191,23 +178,12 @@
 fn verify_validation_block_body(
     validation_block_body: &ValidationBlockBody,
     _: &ProtocolParameters,
-<<<<<<< HEAD
 ) -> Result<(), BlockError> {
-    if VERIFY {
-        verify_parents_sets(
-            &validation_block_body.strong_parents,
-            &validation_block_body.weak_parents,
-            &validation_block_body.shallow_like_parents,
-        )?;
-    }
-=======
-) -> Result<(), Error> {
     verify_parents_sets(
         &validation_block_body.strong_parents,
         &validation_block_body.weak_parents,
         &validation_block_body.shallow_like_parents,
     )?;
->>>>>>> 23623631
 
     Ok(())
 }
