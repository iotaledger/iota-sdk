--- conflicted
+++ resolved
@@ -353,12 +353,8 @@
             }
 
             Ok(Self::new(
-<<<<<<< HEAD
-                &protocol_params,
-=======
                 dto.protocol_version,
                 dto.network_id,
->>>>>>> cb0659f7
                 dto.issuing_time,
                 dto.slot_commitment_id,
                 dto.latest_finalized_slot,
