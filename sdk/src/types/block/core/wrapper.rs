--- conflicted
+++ resolved
@@ -299,7 +299,7 @@
 
 impl WorkScore for BlockWrapper {
     fn work_score(&self, workscore_structure: WorkScoreStructure) -> u32 {
-        let mut score = workscore_structure.data_kilobyte * self.packed_len() as u32 / 1024;
+        let mut score = workscore_structure.data_byte * self.packed_len() as u32 / 1024;
         score += self.header.work_score(workscore_structure);
         score += self.block.work_score(workscore_structure);
         score += self.signature.work_score(workscore_structure);
@@ -416,14 +416,6 @@
             }
 
             Ok(Self::new(
-<<<<<<< HEAD
-                &protocol_params,
-                dto.issuing_time,
-                dto.slot_commitment_id,
-                dto.latest_finalized_slot,
-                dto.issuer_id,
-                Block::try_from_dto_with_params(dto.block, &protocol_params)?,
-=======
                 BlockHeader::new(
                     dto.protocol_version,
                     dto.network_id,
@@ -433,7 +425,6 @@
                     dto.issuer_id,
                 ),
                 Block::try_from_dto_with_params_inner(dto.block, params)?,
->>>>>>> 39e6e24c
                 dto.signature,
             ))
         }
