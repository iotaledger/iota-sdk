--- conflicted
+++ resolved
@@ -64,10 +64,6 @@
         self
     }
 
-<<<<<<< HEAD
-    /// Finishes the builder into a [`BasicBlock`].
-    pub fn finish(self) -> Result<BasicBlock, Error> {
-=======
     /// Adds max burned mana to a [`BasicBlockBodyBuilder`].
     #[inline(always)]
     pub fn with_max_burned_mana(mut self, max_burned_mana: u64) -> Self {
@@ -77,7 +73,6 @@
 
     /// Finishes the builder into a [`BasicBlockBody`].
     pub fn finish(self) -> Result<BasicBlockBody, Error> {
->>>>>>> 80d982ca
         verify_parents_sets(&self.strong_parents, &self.weak_parents, &self.shallow_like_parents)?;
 
         Ok(BasicBlockBody {
