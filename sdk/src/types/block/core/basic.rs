// Copyright 2023 IOTA Stiftung
// SPDX-License-Identifier: Apache-2.0

use packable::Packable;

use crate::types::block::{
    core::{parent::verify_parents_sets, BlockBody, Parents},
    payload::{OptionalPayload, Payload},
    protocol::{ProtocolParameters, WorkScore, WorkScoreParameters},
    Error,
};

pub type StrongParents = Parents<1, 8>;
pub type WeakParents = Parents<0, 8>;
pub type ShallowLikeParents = Parents<0, 8>;

/// A builder for a [`BasicBlockBody`].
pub struct BasicBlockBodyBuilder {
    strong_parents: StrongParents,
    weak_parents: WeakParents,
    shallow_like_parents: ShallowLikeParents,
    payload: OptionalPayload,
    max_burned_mana: u64,
}

impl BasicBlockBodyBuilder {
    /// Creates a new [`BasicBlockBodyBuilder`].
    #[inline(always)]
    pub fn new(strong_parents: StrongParents, max_burned_mana: u64) -> Self {
        Self {
            strong_parents,
            weak_parents: WeakParents::default(),
            shallow_like_parents: ShallowLikeParents::default(),
            payload: OptionalPayload::default(),
            max_burned_mana,
        }
    }

    /// Adds strong parents to a [`BasicBlockBodyBuilder`].
    #[inline(always)]
    pub fn with_strong_parents(mut self, strong_parents: impl Into<StrongParents>) -> Self {
        self.strong_parents = strong_parents.into();
        self
    }

    /// Adds weak parents to a [`BasicBlockBodyBuilder`].
    #[inline(always)]
    pub fn with_weak_parents(mut self, weak_parents: impl Into<WeakParents>) -> Self {
        self.weak_parents = weak_parents.into();
        self
    }

    /// Adds shallow like parents to a [`BasicBlockBodyBuilder`].
    #[inline(always)]
    pub fn with_shallow_like_parents(mut self, shallow_like_parents: impl Into<ShallowLikeParents>) -> Self {
        self.shallow_like_parents = shallow_like_parents.into();
        self
    }

    /// Adds a payload to a [`BasicBlockBodyBuilder`].
    #[inline(always)]
    pub fn with_payload(mut self, payload: impl Into<OptionalPayload>) -> Self {
        self.payload = payload.into();
        self
    }

    /// Adds max burned mana to a [`BasicBlockBodyBuilder`].
    #[inline(always)]
    pub fn with_max_burned_mana(mut self, max_burned_mana: u64) -> Self {
        self.max_burned_mana = max_burned_mana;
        self
    }

    /// Finishes the builder into a [`BasicBlockBody`].
    pub fn finish(self) -> Result<BasicBlockBody, Error> {
        verify_parents_sets(&self.strong_parents, &self.weak_parents, &self.shallow_like_parents)?;

        Ok(BasicBlockBody {
            strong_parents: self.strong_parents,
            weak_parents: self.weak_parents,
            shallow_like_parents: self.shallow_like_parents,
            payload: self.payload,
            max_burned_mana: self.max_burned_mana,
        })
    }

    /// Finishes the builder into a [`BlockBody`].
    pub fn finish_block_body(self) -> Result<BlockBody, Error> {
        Ok(BlockBody::from(self.finish()?))
    }
}

impl From<BasicBlockBody> for BasicBlockBodyBuilder {
    fn from(value: BasicBlockBody) -> Self {
        Self {
            strong_parents: value.strong_parents,
            weak_parents: value.weak_parents,
            shallow_like_parents: value.shallow_like_parents,
            payload: value.payload,
            max_burned_mana: value.max_burned_mana,
        }
    }
}

#[derive(Clone, Debug, Eq, PartialEq, Packable)]
#[packable(unpack_error = Error)]
#[packable(unpack_visitor = ProtocolParameters)]
#[packable(verify_with = verify_basic_block_body)]
pub struct BasicBlockBody {
    /// Blocks that are strongly directly approved.
    strong_parents: StrongParents,
    /// Blocks that are weakly directly approved.
    weak_parents: WeakParents,
    /// Blocks that are directly referenced to adjust opinion.
    shallow_like_parents: ShallowLikeParents,
    /// The optional [`Payload`] of the block.
    payload: OptionalPayload,
    /// The amount of Mana the Account identified by [`IssuerId`](super::IssuerId) is at most willing to burn for this
    /// block.
    max_burned_mana: u64,
}

impl BasicBlockBody {
    pub const KIND: u8 = 0;

    /// Returns the strong parents of a [`BasicBlockBody`].
    #[inline(always)]
    pub fn strong_parents(&self) -> &StrongParents {
        &self.strong_parents
    }

    /// Returns the weak parents of a [`BasicBlockBody`].
    #[inline(always)]
    pub fn weak_parents(&self) -> &WeakParents {
        &self.weak_parents
    }

    /// Returns the shallow like parents of a [`BasicBlockBody`].
    #[inline(always)]
    pub fn shallow_like_parents(&self) -> &ShallowLikeParents {
        &self.shallow_like_parents
    }

    /// Returns the optional payload of a [`BasicBlockBody`].
    #[inline(always)]
    pub fn payload(&self) -> Option<&Payload> {
        self.payload.as_ref()
    }

    /// Returns the max burned mana of a [`BasicBlockBody`].
    #[inline(always)]
    pub fn max_burned_mana(&self) -> u64 {
        self.max_burned_mana
    }
}

<<<<<<< HEAD
impl WorkScore for BasicBlock {
    fn work_score(&self, work_score_params: WorkScoreParameters) -> u32 {
        let payload_score = self
            .payload
            .as_ref()
            .map(|p| p.work_score(work_score_params))
            .unwrap_or(0);
        work_score_params.block() + payload_score
    }
}

impl Packable for BasicBlock {
    type UnpackError = Error;
    type UnpackVisitor = ProtocolParameters;

    fn pack<P: Packer>(&self, packer: &mut P) -> Result<(), P::Error> {
        self.strong_parents.pack(packer)?;
        self.weak_parents.pack(packer)?;
        self.shallow_like_parents.pack(packer)?;
        self.payload.pack(packer)?;
        self.max_burned_mana.pack(packer)?;

        Ok(())
=======
fn verify_basic_block_body<const VERIFY: bool>(
    basic_block_body: &BasicBlockBody,
    _: &ProtocolParameters,
) -> Result<(), Error> {
    if VERIFY {
        verify_parents_sets(
            &basic_block_body.strong_parents,
            &basic_block_body.weak_parents,
            &basic_block_body.shallow_like_parents,
        )?;
>>>>>>> 51d6e8e1
    }

    Ok(())
}

#[cfg(feature = "serde")]
pub(crate) mod dto {
    use alloc::collections::BTreeSet;

    use serde::{Deserialize, Serialize};

    use super::*;
    use crate::types::{
        block::{payload::dto::PayloadDto, BlockId, Error},
        TryFromDto,
    };

    #[derive(Clone, Debug, Eq, PartialEq, Serialize, Deserialize)]
    #[serde(rename_all = "camelCase")]
    pub struct BasicBlockBodyDto {
        #[serde(rename = "type")]
        pub kind: u8,
        pub strong_parents: BTreeSet<BlockId>,
        pub weak_parents: BTreeSet<BlockId>,
        pub shallow_like_parents: BTreeSet<BlockId>,
        #[serde(default, skip_serializing_if = "Option::is_none")]
        pub payload: Option<PayloadDto>,
        #[serde(with = "crate::utils::serde::string")]
        pub max_burned_mana: u64,
    }

    impl From<&BasicBlockBody> for BasicBlockBodyDto {
        fn from(value: &BasicBlockBody) -> Self {
            Self {
                kind: BasicBlockBody::KIND,
                strong_parents: value.strong_parents.to_set(),
                weak_parents: value.weak_parents.to_set(),
                shallow_like_parents: value.shallow_like_parents.to_set(),
                payload: value.payload.as_ref().map(Into::into),
                max_burned_mana: value.max_burned_mana,
            }
        }
    }

    impl TryFromDto<BasicBlockBodyDto> for BasicBlockBody {
        type Error = Error;

        fn try_from_dto_with_params_inner(
            dto: BasicBlockBodyDto,
            params: Option<&ProtocolParameters>,
        ) -> Result<Self, Self::Error> {
            BasicBlockBodyBuilder::new(StrongParents::from_set(dto.strong_parents)?, dto.max_burned_mana)
                .with_weak_parents(WeakParents::from_set(dto.weak_parents)?)
                .with_shallow_like_parents(ShallowLikeParents::from_set(dto.shallow_like_parents)?)
                .with_payload(
                    dto.payload
                        .map(|payload| Payload::try_from_dto_with_params_inner(payload, params))
                        .transpose()?,
                )
                .finish()
        }
    }
}<|MERGE_RESOLUTION|>--- conflicted
+++ resolved
@@ -154,8 +154,7 @@
     }
 }
 
-<<<<<<< HEAD
-impl WorkScore for BasicBlock {
+impl WorkScore for BasicBlockBody {
     fn work_score(&self, work_score_params: WorkScoreParameters) -> u32 {
         let payload_score = self
             .payload
@@ -166,19 +165,6 @@
     }
 }
 
-impl Packable for BasicBlock {
-    type UnpackError = Error;
-    type UnpackVisitor = ProtocolParameters;
-
-    fn pack<P: Packer>(&self, packer: &mut P) -> Result<(), P::Error> {
-        self.strong_parents.pack(packer)?;
-        self.weak_parents.pack(packer)?;
-        self.shallow_like_parents.pack(packer)?;
-        self.payload.pack(packer)?;
-        self.max_burned_mana.pack(packer)?;
-
-        Ok(())
-=======
 fn verify_basic_block_body<const VERIFY: bool>(
     basic_block_body: &BasicBlockBody,
     _: &ProtocolParameters,
@@ -189,7 +175,6 @@
             &basic_block_body.weak_parents,
             &basic_block_body.shallow_like_parents,
         )?;
->>>>>>> 51d6e8e1
     }
 
     Ok(())
