--- conflicted
+++ resolved
@@ -26,12 +26,4 @@
 
 pub use crypto;
 pub use packable;
-pub use primitive_types::U256;
-<<<<<<< HEAD
-#[cfg(feature = "url")]
-pub use url::Url;
-=======
-
-#[cfg(feature = "wallet")]
-pub type Wallet = self::wallet::Wallet<client::secret::SecretManager>;
->>>>>>> cb0659f7
+pub use primitive_types::U256;