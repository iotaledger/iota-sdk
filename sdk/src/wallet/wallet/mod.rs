// Copyright 2021 IOTA Stiftung
// SPDX-License-Identifier: Apache-2.0

pub(crate) mod builder;
pub(crate) mod operations;

use std::sync::{
    atomic::{AtomicU32, AtomicUsize},
    Arc,
};

use tokio::sync::RwLock;

#[cfg(feature = "storage")]
use self::builder::StorageOptions;
pub use self::builder::WalletBuilder;
#[cfg(feature = "events")]
use crate::wallet::events::{
    types::{Event, WalletEventType},
    EventEmitter,
};
#[cfg(feature = "storage")]
use crate::wallet::storage::manager::StorageManager;
use crate::{
<<<<<<< HEAD
    client::{
        secret::{SecretManage, SecretManager},
        verify_mnemonic, Client,
    },
    wallet::account::{builder::AccountBuilder, operations::syncing::SyncOptions, types::AccountBalance, Account},
=======
    client::{secret::SecretManager, verify_mnemonic, Client},
    wallet::account::{builder::AccountBuilder, operations::syncing::SyncOptions, types::Balance, Account},
>>>>>>> f16b7b17
};

/// The wallet, used to create and get accounts. One wallet can hold many accounts, but they should
/// all share the same secret_manager type with the same seed/mnemonic.
#[derive(Debug)]
pub struct Wallet<S: SecretManage = SecretManager> {
    pub(crate) inner: Arc<WalletInner<S>>,
    // TODO should we use a hashmap instead of a vec?
    pub(crate) accounts: Arc<RwLock<Vec<Account<S>>>>,
}

impl<S: SecretManage> Clone for Wallet<S> {
    fn clone(&self) -> Self {
        Self {
            inner: self.inner.clone(),
            accounts: self.accounts.clone(),
        }
    }
}

impl<S: SecretManage> core::ops::Deref for Wallet<S> {
    type Target = WalletInner<S>;

    fn deref(&self) -> &Self::Target {
        &self.inner
    }
}

impl<S: 'static + SecretManage> Wallet<S>
where
    crate::wallet::Error: From<S::Error>,
{
    /// Initialises the wallet builder.
    pub fn builder() -> WalletBuilder<S> {
        WalletBuilder::<S>::new()
    }

    /// Create a new account
    pub fn create_account(&self) -> AccountBuilder<S> {
        log::debug!("creating account");
        AccountBuilder::<S>::new(self.clone())
    }
}

#[derive(Debug)]
pub struct WalletInner<S: SecretManage = SecretManager> {
    // 0 = not running, 1 = running, 2 = stopping
    pub(crate) background_syncing_status: AtomicUsize,
    pub(crate) client: Client,
    pub(crate) coin_type: AtomicU32,
    pub(crate) secret_manager: Arc<RwLock<S>>,
    #[cfg(feature = "events")]
    pub(crate) event_emitter: tokio::sync::RwLock<EventEmitter>,
    #[cfg(feature = "storage")]
    pub(crate) storage_options: StorageOptions,
    #[cfg(feature = "storage")]
    pub(crate) storage_manager: tokio::sync::RwLock<StorageManager>,
}

impl<S: 'static + SecretManage> Wallet<S>
where
    crate::wallet::Error: From<S::Error>,
{
    /// Get all accounts
    pub async fn get_accounts(&self) -> crate::wallet::Result<Vec<Account<S>>> {
        Ok(self.accounts.read().await.clone())
    }

    /// Get all account aliases
    pub async fn get_account_aliases(&self) -> crate::wallet::Result<Vec<String>> {
        let accounts = self.accounts.read().await;
        let mut aliases = Vec::with_capacity(accounts.len());
        for handle in accounts.iter() {
            aliases.push(handle.details().await.alias().clone());
        }
        Ok(aliases)
    }

    /// Removes the latest account (account with the largest account index).
    pub async fn remove_latest_account(&self) -> crate::wallet::Result<()> {
        let mut largest_account_index_opt = None;
        let mut accounts = self.accounts.write().await;

        for account in accounts.iter() {
            let account_index = *account.details().await.index();
            if let Some(largest_account_index) = largest_account_index_opt {
                if account_index > largest_account_index {
                    largest_account_index_opt = Some(account_index);
                }
            } else {
                largest_account_index_opt = Some(account_index)
            }
        }

        if let Some(largest_account_index) = largest_account_index_opt {
            for i in 0..accounts.len() {
                if let Some(account) = accounts.get(i) {
                    if *account.details().await.index() == largest_account_index {
                        let _ = accounts.remove(i);

                        #[cfg(feature = "storage")]
                        self.storage_manager
                            .write()
                            .await
                            .remove_account(largest_account_index)
                            .await?;

                        return Ok(());
                    }
                }
            }
        }

        Ok(())
    }

    /// Get the balance of all accounts added together
    pub async fn balance(&self) -> crate::wallet::Result<Balance> {
        let mut balance = Balance::default();
        let accounts = self.accounts.read().await;

        for account in accounts.iter() {
            balance += account.balance().await?;
        }

        Ok(balance)
    }

    /// Sync all accounts
    pub async fn sync(&self, options: Option<SyncOptions>) -> crate::wallet::Result<Balance> {
        let mut balance = Balance::default();

        for account in self.accounts.read().await.iter() {
            balance += account.sync(options.clone()).await?;
        }

        Ok(balance)
    }
}

impl<S: SecretManage> WalletInner<S> {
    /// Get the [SecretManager]
    pub fn get_secret_manager(&self) -> &RwLock<S> {
        &self.secret_manager
    }

    /// Listen to wallet events, empty vec will listen to all events
    #[cfg(feature = "events")]
    #[cfg_attr(docsrs, doc(cfg(feature = "events")))]
    pub async fn listen<F, I: IntoIterator<Item = WalletEventType> + Send>(&self, events: I, handler: F)
    where
        I::IntoIter: Send,
        F: Fn(&Event) + 'static + Clone + Send + Sync,
    {
        let mut emitter = self.event_emitter.write().await;
        emitter.on(events, handler);
    }

    /// Remove wallet event listeners, empty vec will remove all listeners
    #[cfg(feature = "events")]
    #[cfg_attr(docsrs, doc(cfg(feature = "events")))]
    pub async fn clear_listeners<I: IntoIterator<Item = WalletEventType> + Send>(&self, events: I)
    where
        I::IntoIter: Send,
    {
        let mut emitter = self.event_emitter.write().await;
        emitter.clear(events);
    }

    /// Generates a new random mnemonic.
    pub fn generate_mnemonic(&self) -> crate::wallet::Result<String> {
        Ok(Client::generate_mnemonic()?)
    }

    /// Verify that a &str is a valid mnemonic.
    pub fn verify_mnemonic(&self, mnemonic: &str) -> crate::wallet::Result<()> {
        verify_mnemonic(mnemonic)?;
        Ok(())
    }

    #[cfg(feature = "events")]
    pub(crate) async fn emit(&self, account_index: u32, event: crate::wallet::events::types::WalletEvent) {
        self.event_emitter.read().await.emit(account_index, event);
    }

    /// Helper function to test events. Emits a provided event with account index 0.
    #[cfg(feature = "events")]
    #[cfg_attr(docsrs, doc(cfg(feature = "events")))]
    pub async fn emit_test_event(&self, event: crate::wallet::events::types::WalletEvent) {
        self.emit(0, event).await
    }
}

impl<S: SecretManage> Drop for Wallet<S> {
    fn drop(&mut self) {
        log::debug!("drop Wallet");
    }
}<|MERGE_RESOLUTION|>--- conflicted
+++ resolved
@@ -22,16 +22,11 @@
 #[cfg(feature = "storage")]
 use crate::wallet::storage::manager::StorageManager;
 use crate::{
-<<<<<<< HEAD
     client::{
         secret::{SecretManage, SecretManager},
         verify_mnemonic, Client,
     },
-    wallet::account::{builder::AccountBuilder, operations::syncing::SyncOptions, types::AccountBalance, Account},
-=======
-    client::{secret::SecretManager, verify_mnemonic, Client},
     wallet::account::{builder::AccountBuilder, operations::syncing::SyncOptions, types::Balance, Account},
->>>>>>> f16b7b17
 };
 
 /// The wallet, used to create and get accounts. One wallet can hold many accounts, but they should
