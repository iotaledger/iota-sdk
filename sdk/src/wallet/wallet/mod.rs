--- conflicted
+++ resolved
@@ -36,19 +36,6 @@
     pub(crate) inner: Arc<WalletInner>,
     // TODO should we use a hashmap instead of a vec?
     pub(crate) accounts: Arc<RwLock<Vec<Account>>>,
-<<<<<<< HEAD
-    // 0 = not running, 1 = running, 2 = stopping
-    pub(crate) background_syncing_status: Arc<AtomicUsize>,
-    pub(crate) client_options: Arc<RwLock<ClientOptions>>,
-    pub(crate) coin_type: Arc<AtomicU32>,
-    pub(crate) secret_manager: Arc<RwLock<SecretManager>>,
-    #[cfg(feature = "events")]
-    pub(crate) event_emitter: Arc<tokio::sync::Mutex<EventEmitter>>,
-    #[cfg(feature = "storage")]
-    pub(crate) storage_options: StorageOptions,
-    #[cfg(feature = "storage")]
-    pub(crate) storage_manager: Arc<tokio::sync::RwLock<StorageManager>>,
-=======
 }
 
 impl core::ops::Deref for Wallet {
@@ -57,7 +44,6 @@
     fn deref(&self) -> &Self::Target {
         &self.inner
     }
->>>>>>> 39955e4f
 }
 
 impl Wallet {
@@ -85,7 +71,7 @@
     #[cfg(feature = "storage")]
     pub(crate) storage_options: StorageOptions,
     #[cfg(feature = "storage")]
-    pub(crate) storage_manager: tokio::sync::Mutex<StorageManager>,
+    pub(crate) storage_manager: tokio::sync::RwLock<StorageManager>,
 }
 
 impl Wallet {
