--- conflicted
+++ resolved
@@ -135,17 +135,10 @@
         let storage = Memory::default();
 
         #[cfg(feature = "storage")]
-<<<<<<< HEAD
-        let mut storage_manager = Arc::new(tokio::sync::RwLock::new(StorageManager::new(storage, None).await?));
-
-        #[cfg(feature = "storage")]
-        let read_manager_builder = storage_manager.read().await.get_wallet_data().await?;
-=======
         let mut storage_manager = StorageManager::new(storage, None).await?;
 
         #[cfg(feature = "storage")]
         let mut read_manager_builder = storage_manager.get_wallet_data().await?;
->>>>>>> 39955e4f
         #[cfg(not(feature = "storage"))]
         let mut read_manager_builder: Option<Self> = None;
 
@@ -187,21 +180,13 @@
 
         // Store wallet data in storage
         #[cfg(feature = "storage")]
-<<<<<<< HEAD
-        storage_manager.read().await.save_wallet_data(&self).await?;
-=======
         storage_manager.save_wallet_data(&self).await?;
->>>>>>> 39955e4f
 
         #[cfg(feature = "events")]
         let event_emitter = tokio::sync::Mutex::new(EventEmitter::new());
 
         #[cfg(feature = "storage")]
-<<<<<<< HEAD
-        let mut accounts = storage_manager.write().await.get_accounts().await.unwrap_or_default();
-=======
         let mut accounts = storage_manager.get_accounts().await.unwrap_or_default();
->>>>>>> 39955e4f
 
         // It happened that inputs got locked, the transaction failed, but they weren't unlocked again, so we do this
         // here
@@ -238,7 +223,7 @@
             #[cfg(feature = "storage")]
             storage_options,
             #[cfg(feature = "storage")]
-            storage_manager: tokio::sync::Mutex::new(storage_manager),
+            storage_manager: tokio::sync::RwLock::new(storage_manager),
         });
 
         let mut accounts: Vec<Account> = try_join_all(accounts.into_iter().map(|a| {
