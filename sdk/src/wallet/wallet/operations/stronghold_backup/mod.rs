// Copyright 2022 IOTA Stiftung
// SPDX-License-Identifier: Apache-2.0

mod stronghold_snapshot;

use std::{fs, path::PathBuf, sync::atomic::Ordering};

use futures::{future::try_join_all, FutureExt};
use zeroize::Zeroize;

use self::stronghold_snapshot::{read_data_from_stronghold_snapshot, store_data_to_stronghold};
#[cfg(feature = "storage")]
use crate::wallet::WalletBuilder;
use crate::{
    client::secret::{stronghold::StrongholdSecretManager, SecretManager, SecretManagerDto},
    wallet::{Account, Wallet},
};

impl Wallet {
    /// Backup the wallet data in a Stronghold file
    /// stronghold_password must be the current one when Stronghold is used as SecretManager.
    pub async fn backup(&self, backup_path: PathBuf, mut stronghold_password: String) -> crate::wallet::Result<()> {
        log::debug!("[backup] creating a stronghold backup");
        let mut secret_manager = self.secret_manager.write().await;

        let secret_manager_dto = SecretManagerDto::from(&*secret_manager);

        match &mut *secret_manager {
            // Backup with existing stronghold
            SecretManager::Stronghold(stronghold) => {
                stronghold.set_password(&stronghold_password).await?;

                store_data_to_stronghold(self, stronghold, secret_manager_dto).await?;

                // Write snapshot to backup path
                stronghold.write_stronghold_snapshot(Some(&backup_path)).await?;
            }
            // Backup with new stronghold
            _ => {
                // If the SecretManager is not Stronghold we'll create a new one for the backup
                let mut backup_stronghold = StrongholdSecretManager::builder()
                    .password(&stronghold_password)
                    .build(backup_path)?;

                store_data_to_stronghold(self, &mut backup_stronghold, secret_manager_dto).await?;

                // Write snapshot to backup path
                backup_stronghold.write_stronghold_snapshot(None).await?;
            }
        }

        stronghold_password.zeroize();

        Ok(())
    }

    /// Restore a backup from a Stronghold file
    /// Replaces client_options, coin_type, secret_manager and accounts. Returns an error if accounts were already
    /// created If Stronghold is used as secret_manager, the existing Stronghold file will be overwritten. If a
    /// mnemonic was stored, it will be gone.
    /// if ignore_if_coin_type_mismatch.is_some(), client options will not be restored
    /// if ignore_if_coin_type_mismatch == Some(true), client options coin type and accounts will not be restored if the
    /// coin type doesn't match
    pub async fn restore_backup(
        &self,
        backup_path: PathBuf,
        mut stronghold_password: String,
        ignore_if_coin_type_mismatch: Option<bool>,
    ) -> crate::wallet::Result<()> {
        log::debug!("[restore_backup] loading stronghold backup");

        if !backup_path.is_file() {
            return Err(crate::wallet::Error::Backup("backup path doesn't exist"));
        }

        let mut accounts = self.accounts.write().await;
        // We don't want to overwrite possible existing accounts
        if !accounts.is_empty() {
            return Err(crate::wallet::Error::Backup(
                "can't restore backup when there are already accounts",
            ));
        }

        let mut secret_manager = self.secret_manager.as_ref().write().await;
        // Get the current snapshot path if set
        let new_snapshot_path = if let SecretManager::Stronghold(stronghold) = &mut *secret_manager {
            stronghold.snapshot_path.clone()
        } else {
            PathBuf::from("wallet.stronghold")
        };

        // We'll create a new stronghold to load the backup
        let mut new_stronghold = StrongholdSecretManager::builder()
            .password(&stronghold_password)
            .build(backup_path.clone())?;

        let (read_client_options, read_coin_type, read_secret_manager, read_accounts) =
            read_data_from_stronghold_snapshot(&mut new_stronghold).await?;

        // If the coin type is not matching the current one, then the addresses in the accounts will also not be
        // correct, so we will not restore them
        let ignore_backup_values = ignore_if_coin_type_mismatch.map_or(false, |ignore| {
            if ignore {
                read_coin_type.map_or(true, |read_coin_type| {
                    self.coin_type.load(Ordering::Relaxed) != read_coin_type
                })
            } else {
                false
            }
        });

        // Update Wallet with read data
        if ignore_if_coin_type_mismatch.is_none() {
            if let Some(read_client_options) = read_client_options {
                // If the nodes are from the same network as the current client options, then extend it
                *self.client_options.write().await = read_client_options;
            }
        }

        if !ignore_backup_values {
            if let Some(read_coin_type) = read_coin_type {
                self.coin_type.store(read_coin_type, Ordering::Relaxed);
            }
        }

        if let Some(mut read_secret_manager) = read_secret_manager {
            // We have to replace the snapshot path with the current one, when building stronghold
            if let SecretManagerDto::Stronghold(stronghold_dto) = &mut read_secret_manager {
                stronghold_dto.snapshot_path = new_snapshot_path.clone().into_os_string().to_string_lossy().into();
            }

            let mut restored_secret_manager = SecretManager::try_from(&read_secret_manager)
                .map_err(|_| crate::wallet::Error::Backup("invalid secret_manager"))?;

            if let SecretManager::Stronghold(stronghold) = &mut restored_secret_manager {
                // Copy Stronghold file so the seed is available in the new location
                fs::copy(backup_path, new_snapshot_path)?;

                // Set password to restored secret manager
                stronghold.set_password(&stronghold_password).await?;
            }
            *secret_manager = restored_secret_manager;
        }

        stronghold_password.zeroize();

        if !ignore_backup_values {
            if let Some(read_accounts) = read_accounts {
                let client = self.client_options.read().await.clone().finish()?;

<<<<<<< HEAD
                let restored_account_handles = try_join_all(read_accounts.into_iter().map(|a| {
                    AccountHandle::new(
                        a,
=======
                let mut restored_accounts = Vec::new();
                for account in read_accounts {
                    restored_accounts.push(Account::new(
                        account,
>>>>>>> a837245f
                        client.clone(),
                        self.secret_manager.clone(),
                        #[cfg(feature = "events")]
                        self.event_emitter.clone(),
                        #[cfg(feature = "storage")]
                        self.storage_manager.clone(),
<<<<<<< HEAD
                    )
                    .boxed()
                }))
                .await?;
                *accounts = restored_account_handles;
=======
                    ))
                }
                *accounts = restored_accounts;
>>>>>>> a837245f
            }
        }

        // store new data
        #[cfg(feature = "storage")]
        {
            let wallet_builder = WalletBuilder::new()
                .with_secret_manager_arc(self.secret_manager.clone())
                .with_storage_path(
                    &self
                        .storage_options
                        .storage_path
                        .clone()
                        .into_os_string()
                        .into_string()
                        .expect("can't convert os string"),
                )
                .with_client_options(self.client_options.read().await.clone())
                .with_coin_type(self.coin_type.load(Ordering::Relaxed));
            // drop secret manager, otherwise we get a deadlock in save_wallet_data
            drop(secret_manager);
            self.storage_manager
                .lock()
                .await
                .save_wallet_data(&wallet_builder)
                .await?;
            // also save account to db
            for account in accounts.iter() {
                account.save(None).await?;
            }
        }

        Ok(())
    }
}<|MERGE_RESOLUTION|>--- conflicted
+++ resolved
@@ -148,33 +148,20 @@
             if let Some(read_accounts) = read_accounts {
                 let client = self.client_options.read().await.clone().finish()?;
 
-<<<<<<< HEAD
-                let restored_account_handles = try_join_all(read_accounts.into_iter().map(|a| {
-                    AccountHandle::new(
+                let restored_account = try_join_all(read_accounts.into_iter().map(|a| {
+                    Account::new(
                         a,
-=======
-                let mut restored_accounts = Vec::new();
-                for account in read_accounts {
-                    restored_accounts.push(Account::new(
-                        account,
->>>>>>> a837245f
                         client.clone(),
                         self.secret_manager.clone(),
                         #[cfg(feature = "events")]
                         self.event_emitter.clone(),
                         #[cfg(feature = "storage")]
                         self.storage_manager.clone(),
-<<<<<<< HEAD
                     )
                     .boxed()
                 }))
                 .await?;
-                *accounts = restored_account_handles;
-=======
-                    ))
-                }
-                *accounts = restored_accounts;
->>>>>>> a837245f
+                *accounts = restored_account;
             }
         }
 
