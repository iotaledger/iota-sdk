// Copyright 2022 IOTA Stiftung
// SPDX-License-Identifier: Apache-2.0

pub(crate) mod stronghold_snapshot;

use std::{fs, path::PathBuf, sync::atomic::Ordering};

use futures::{future::try_join_all, FutureExt};

use self::stronghold_snapshot::read_data_from_stronghold_snapshot;
#[cfg(feature = "storage")]
use crate::wallet::WalletBuilder;
use crate::{
    client::{
        secret::{stronghold::StrongholdSecretManager, SecretManager, SecretManagerConfig, SecretManagerDto},
        utils::Password,
    },
    types::block::address::Hrp,
    wallet::{Account, Wallet},
};

impl Wallet {
    /// Backup the wallet data in a Stronghold file
    /// stronghold_password must be the current one when Stronghold is used as SecretManager.
    pub async fn backup(
        &self,
        backup_path: PathBuf,
        stronghold_password: impl Into<Password> + Send,
    ) -> crate::wallet::Result<()> {
        let stronghold_password = stronghold_password.into();

        log::debug!("[backup] creating a stronghold backup");
        let secret_manager = self.secret_manager.read().await;

        match &*secret_manager {
            // Backup with existing stronghold
            SecretManager::Stronghold(stronghold) => {
                stronghold.set_password(stronghold_password).await?;
                self.store_data_to_stronghold(stronghold).await?;
                // Write snapshot to backup path
                stronghold.write_stronghold_snapshot(Some(&backup_path)).await?;
            }
            // Backup with new stronghold
            _ => {
                // If the SecretManager is not Stronghold we'll create a new one for the backup
                let backup_stronghold = StrongholdSecretManager::builder()
                    .password(stronghold_password)
                    .build(backup_path)?;

                self.store_data_to_stronghold(&backup_stronghold).await?;

                // Write snapshot to backup path
                backup_stronghold.write_stronghold_snapshot(None).await?;
            }
        }

        Ok(())
    }

    /// Restore a backup from a Stronghold file
    /// Replaces client_options, coin_type, secret_manager and accounts. Returns an error if accounts were already
    /// created If Stronghold is used as secret_manager, the existing Stronghold file will be overwritten. If a
    /// mnemonic was stored, it will be gone.
    /// if ignore_if_coin_type_mismatch.is_some(), client options will not be restored
    /// if ignore_if_coin_type_mismatch == Some(true), client options coin type and accounts will not be restored if the
    /// coin type doesn't match
    /// if ignore_if_bech32_hrp_mismatch == Some("rms"), but addresses have something different like "smr", no accounts
    /// will be restored.
    pub async fn restore_backup(
        &self,
        backup_path: PathBuf,
        stronghold_password: impl Into<Password> + Send,
        ignore_if_coin_type_mismatch: Option<bool>,
        ignore_if_bech32_hrp_mismatch: Option<Hrp>,
    ) -> crate::wallet::Result<()> {
        let stronghold_password = stronghold_password.into();

        log::debug!("[restore_backup] loading stronghold backup");

        if !backup_path.is_file() {
            return Err(crate::wallet::Error::Backup("backup path doesn't exist"));
        }

        let mut accounts = self.accounts.write().await;
        // We don't want to overwrite possible existing accounts
        if !accounts.is_empty() {
            return Err(crate::wallet::Error::Backup(
                "can't restore backup when there are already accounts",
            ));
        }

        let mut secret_manager = self.secret_manager.as_ref().write().await;
        // Get the current snapshot path if set
        let new_snapshot_path = if let SecretManager::Stronghold(stronghold) = &mut *secret_manager {
            stronghold.snapshot_path.clone()
        } else {
            PathBuf::from("wallet.stronghold")
        };

        // We'll create a new stronghold to load the backup
        let new_stronghold = StrongholdSecretManager::builder()
            .password(stronghold_password.clone())
            .build(backup_path.clone())?;

        let (read_client_options, read_coin_type, mut read_secret_manager, read_accounts) =
            read_data_from_stronghold_snapshot::<SecretManager>(&new_stronghold).await?;

        // If the coin type is not matching the current one, then the addresses in the accounts will also not be
        // correct, so we will not restore them
        let ignore_backup_values = ignore_if_coin_type_mismatch.map_or(false, |ignore| {
            if ignore {
                read_coin_type.map_or(true, |read_coin_type| {
                    self.coin_type.load(Ordering::Relaxed) != read_coin_type
                })
            } else {
                false
            }
        });

        if !ignore_backup_values {
            if let Some(read_coin_type) = read_coin_type {
                self.coin_type.store(read_coin_type, Ordering::Relaxed);
            }
        }

<<<<<<< HEAD
        if let Some(read_secret_manager) = &mut read_secret_manager {
            if let SecretManagerDto::Stronghold(stronghold) = read_secret_manager {
                stronghold.snapshot_path = new_snapshot_path.clone().into_os_string().to_string_lossy().into();
            }

            let restored_secret_manager = SecretManager::from_config(read_secret_manager)
=======
        if let Some(mut read_secret_manager) = read_secret_manager {
            // We have to replace the snapshot path with the current one, when building stronghold
            if let SecretManagerDto::Stronghold(stronghold_dto) = &mut read_secret_manager {
                stronghold_dto.snapshot_path = new_snapshot_path.clone().to_string_lossy().into_owned();
            }

            let mut restored_secret_manager = SecretManager::try_from(read_secret_manager)
>>>>>>> dacfd705
                .map_err(|_| crate::wallet::Error::Backup("invalid secret_manager"))?;

            // Copy Stronghold file so the seed is available in the new location
            fs::copy(backup_path, new_snapshot_path)?;

            if let SecretManager::Stronghold(stronghold) = &restored_secret_manager {
                // Set password to restored secret manager
                stronghold.set_password(stronghold_password).await?;
            }
            *secret_manager = restored_secret_manager;
        }

        // drop secret manager, otherwise we get a deadlock in set_client_options() (there inside of save_wallet_data())
        drop(secret_manager);

        if ignore_if_coin_type_mismatch.is_none() {
            if let Some(read_client_options) = read_client_options {
                self.set_client_options(read_client_options).await?;
            }
        }

        if !ignore_backup_values {
            if let Some(read_accounts) = read_accounts {
                let restore_accounts = ignore_if_bech32_hrp_mismatch.map_or(true, |expected_bech32_hrp| {
                    // Only restore if bech32 hrps match
                    read_accounts.first().map_or(true, |account| {
                        account
                            .public_addresses
                            .first()
                            .expect("account needs to have a public address")
                            .address()
                            .hrp()
                            == &expected_bech32_hrp
                    })
                });

                if restore_accounts {
                    let restored_account = try_join_all(
                        read_accounts
                            .into_iter()
                            .map(|a| Account::new(a, self.inner.clone()).boxed()),
                    )
                    .await?;
                    *accounts = restored_account;
                }
            }
        }

        // store new data
        #[cfg(feature = "storage")]
        {
            use crate::wallet::wallet::operations::storage::SaveLoadWallet;
            let wallet_builder = WalletBuilder::new()
                .with_secret_manager_arc(self.secret_manager.clone())
                .with_storage_path(
                    &self
                        .storage_options
                        .storage_path
                        .clone()
                        .into_os_string()
                        .into_string()
                        .expect("can't convert os string"),
                )
                .with_client_options(self.client_options().await)
                .with_coin_type(self.coin_type.load(Ordering::Relaxed));
            wallet_builder.save_data(&*self.storage_manager.read().await).await?;
            // also save account to db
            for account in accounts.iter() {
                account.save(None).await?;
            }
        }

        Ok(())
    }
}

impl Wallet<StrongholdSecretManager> {
    /// Backup the wallet data in a Stronghold file
    /// stronghold_password must be the current one when Stronghold is used as SecretManager.
    pub async fn backup(
        &self,
        backup_path: PathBuf,
        stronghold_password: impl Into<Password> + Send,
    ) -> crate::wallet::Result<()> {
        log::debug!("[backup] creating a stronghold backup");
        let secret_manager = self.secret_manager.read().await;

        secret_manager.set_password(stronghold_password).await?;

        self.store_data_to_stronghold(&secret_manager).await?;

        // Write snapshot to backup path
        secret_manager.write_stronghold_snapshot(Some(&backup_path)).await?;

        Ok(())
    }

    /// Restore a backup from a Stronghold file
    /// Replaces client_options, coin_type, secret_manager and accounts. Returns an error if accounts were already
    /// created If Stronghold is used as secret_manager, the existing Stronghold file will be overwritten. If a
    /// mnemonic was stored, it will be gone.
    /// if ignore_if_coin_type_mismatch.is_some(), client options will not be restored
    /// if ignore_if_coin_type_mismatch == Some(true), client options coin type and accounts will not be restored if the
    /// coin type doesn't match
    /// if ignore_if_bech32_hrp_mismatch == Some("rms"), but addresses have something different like "smr", no accounts
    /// will be restored.
    pub async fn restore_backup(
        &self,
        backup_path: PathBuf,
        stronghold_password: impl Into<Password> + Send,
        ignore_if_coin_type_mismatch: Option<bool>,
        ignore_if_bech32_hrp_mismatch: Option<&str>,
    ) -> crate::wallet::Result<()> {
        let stronghold_password = stronghold_password.into();

        log::debug!("[restore_backup] loading stronghold backup");

        if !backup_path.is_file() {
            return Err(crate::wallet::Error::Backup("backup path doesn't exist"));
        }

        let mut accounts = self.accounts.write().await;
        // We don't want to overwrite possible existing accounts
        if !accounts.is_empty() {
            return Err(crate::wallet::Error::Backup(
                "can't restore backup when there are already accounts",
            ));
        }

        let mut secret_manager = self.secret_manager.as_ref().write().await;
        // Get the current snapshot path if set
        let new_snapshot_path = secret_manager.snapshot_path.clone();

        // We'll create a new stronghold to load the backup
        let new_stronghold = StrongholdSecretManager::builder()
            .password(stronghold_password.clone())
            .build(backup_path.clone())?;

        let (read_client_options, read_coin_type, read_secret_manager, read_accounts) =
            read_data_from_stronghold_snapshot::<StrongholdSecretManager>(&new_stronghold).await?;

        // If the coin type is not matching the current one, then the addresses in the accounts will also not be
        // correct, so we will not restore them
        let ignore_backup_values = ignore_if_coin_type_mismatch.map_or(false, |ignore| {
            if ignore {
                read_coin_type.map_or(true, |read_coin_type| {
                    self.coin_type.load(Ordering::Relaxed) != read_coin_type
                })
            } else {
                false
            }
        });

        if !ignore_backup_values {
            if let Some(read_coin_type) = read_coin_type {
                self.coin_type.store(read_coin_type, Ordering::Relaxed);
            }
        }

        if let Some(mut read_secret_manager) = read_secret_manager {
            read_secret_manager.snapshot_path = new_snapshot_path.clone().into_os_string().to_string_lossy().into();

            let restored_secret_manager = StrongholdSecretManager::from_config(&read_secret_manager)
                .map_err(|_| crate::wallet::Error::Backup("invalid secret_manager"))?;

            // Copy Stronghold file so the seed is available in the new location
            fs::copy(backup_path, new_snapshot_path)?;

            // Set password to restored secret manager
            restored_secret_manager.set_password(stronghold_password).await?;
            *secret_manager = restored_secret_manager;
        }

        // drop secret manager, otherwise we get a deadlock in set_client_options()
        drop(secret_manager);

        // Update Wallet with read data
        if ignore_if_coin_type_mismatch.is_none() {
            if let Some(read_client_options) = read_client_options {
                // If the nodes are from the same network as the current client options, then extend it
                self.set_client_options(read_client_options).await?;
            }
        }

        if !ignore_backup_values {
            if let Some(read_accounts) = read_accounts {
                let restore_accounts = ignore_if_bech32_hrp_mismatch.map_or(true, |expected_bech32_hrp| {
                    // Only restore if bech32 hrps match
                    read_accounts.first().map_or(true, |account| {
                        account
                            .public_addresses
                            .first()
                            .expect("account needs to have a public address")
                            .address()
                            .hrp()
                            == expected_bech32_hrp
                    })
                });

                if restore_accounts {
                    let restored_account = try_join_all(
                        read_accounts
                            .into_iter()
                            .map(|a| Account::new(a, self.inner.clone()).boxed()),
                    )
                    .await?;
                    *accounts = restored_account;
                }
            }
        }

        // store new data
        #[cfg(feature = "storage")]
        {
            use crate::wallet::wallet::operations::storage::SaveLoadWallet;
            let wallet_builder = WalletBuilder::new()
                .with_secret_manager_arc(self.secret_manager.clone())
                .with_storage_path(
                    &self
                        .storage_options
                        .storage_path
                        .clone()
                        .into_os_string()
                        .into_string()
                        .expect("can't convert os string"),
                )
                .with_client_options(self.client_options().await)
                .with_coin_type(self.coin_type.load(Ordering::Relaxed));
            wallet_builder.save_data(&*self.storage_manager.read().await).await?;
            // also save account to db
            for account in accounts.iter() {
                account.save(None).await?;
            }
        }

        Ok(())
    }
}<|MERGE_RESOLUTION|>--- conflicted
+++ resolved
@@ -102,7 +102,7 @@
             .password(stronghold_password.clone())
             .build(backup_path.clone())?;
 
-        let (read_client_options, read_coin_type, mut read_secret_manager, read_accounts) =
+        let (read_client_options, read_coin_type, read_secret_manager, read_accounts) =
             read_data_from_stronghold_snapshot::<SecretManager>(&new_stronghold).await?;
 
         // If the coin type is not matching the current one, then the addresses in the accounts will also not be
@@ -123,22 +123,13 @@
             }
         }
 
-<<<<<<< HEAD
-        if let Some(read_secret_manager) = &mut read_secret_manager {
-            if let SecretManagerDto::Stronghold(stronghold) = read_secret_manager {
-                stronghold.snapshot_path = new_snapshot_path.clone().into_os_string().to_string_lossy().into();
-            }
-
-            let restored_secret_manager = SecretManager::from_config(read_secret_manager)
-=======
         if let Some(mut read_secret_manager) = read_secret_manager {
             // We have to replace the snapshot path with the current one, when building stronghold
             if let SecretManagerDto::Stronghold(stronghold_dto) = &mut read_secret_manager {
-                stronghold_dto.snapshot_path = new_snapshot_path.clone().to_string_lossy().into_owned();
-            }
-
-            let mut restored_secret_manager = SecretManager::try_from(read_secret_manager)
->>>>>>> dacfd705
+                stronghold_dto.snapshot_path = new_snapshot_path.to_string_lossy().into_owned();
+            }
+
+            let restored_secret_manager = SecretManager::from_config(&read_secret_manager)
                 .map_err(|_| crate::wallet::Error::Backup("invalid secret_manager"))?;
 
             // Copy Stronghold file so the seed is available in the new location
