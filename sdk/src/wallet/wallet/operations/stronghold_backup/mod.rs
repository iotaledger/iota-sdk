// Copyright 2022 IOTA Stiftung
// SPDX-License-Identifier: Apache-2.0

pub(crate) mod stronghold_snapshot;

use std::{fs, path::PathBuf, sync::atomic::Ordering};

use futures::{future::try_join_all, FutureExt};

use self::stronghold_snapshot::read_data_from_stronghold_snapshot;
#[cfg(feature = "storage")]
use crate::wallet::WalletBuilder;
use crate::{
<<<<<<< HEAD
    client::secret::{stronghold::StrongholdSecretManager, SecretManager, SecretManagerConfig, SecretManagerDto},
=======
    client::{
        secret::{stronghold::StrongholdSecretManager, SecretManager, SecretManagerDto},
        utils::Password,
    },
>>>>>>> 72cfee43
    types::block::address::Hrp,
    wallet::{Account, Wallet},
};

impl Wallet {
    /// Backup the wallet data in a Stronghold file
    /// stronghold_password must be the current one when Stronghold is used as SecretManager.
    pub async fn backup(
        &self,
        backup_path: PathBuf,
        stronghold_password: impl Into<Password> + Send,
    ) -> crate::wallet::Result<()> {
        let stronghold_password = stronghold_password.into();

        log::debug!("[backup] creating a stronghold backup");
        let secret_manager = self.secret_manager.read().await;

        match &*secret_manager {
            // Backup with existing stronghold
            SecretManager::Stronghold(stronghold) => {
<<<<<<< HEAD
                stronghold.set_password(&stronghold_password).await?;
                self.store_data_to_stronghold(stronghold).await?;
=======
                stronghold.set_password(stronghold_password).await?;

                store_data_to_stronghold(self, stronghold, secret_manager_dto).await?;

>>>>>>> 72cfee43
                // Write snapshot to backup path
                stronghold.write_stronghold_snapshot(Some(&backup_path)).await?;
            }
            // Backup with new stronghold
            _ => {
                // If the SecretManager is not Stronghold we'll create a new one for the backup
                let backup_stronghold = StrongholdSecretManager::builder()
                    .password(stronghold_password)
                    .build(backup_path)?;

                self.store_data_to_stronghold(&backup_stronghold).await?;

                // Write snapshot to backup path
                backup_stronghold.write_stronghold_snapshot(None).await?;
            }
        }

        Ok(())
    }

    /// Restore a backup from a Stronghold file
    /// Replaces client_options, coin_type, secret_manager and accounts. Returns an error if accounts were already
    /// created If Stronghold is used as secret_manager, the existing Stronghold file will be overwritten. If a
    /// mnemonic was stored, it will be gone.
    /// if ignore_if_coin_type_mismatch.is_some(), client options will not be restored
    /// if ignore_if_coin_type_mismatch == Some(true), client options coin type and accounts will not be restored if the
    /// coin type doesn't match
    /// if ignore_if_bech32_hrp_mismatch == Some("rms"), but addresses have something different like "smr", no accounts
    /// will be restored.
    pub async fn restore_backup(
        &self,
        backup_path: PathBuf,
        stronghold_password: impl Into<Password> + Send,
        ignore_if_coin_type_mismatch: Option<bool>,
        ignore_if_bech32_hrp_mismatch: Option<Hrp>,
    ) -> crate::wallet::Result<()> {
        let stronghold_password = stronghold_password.into();

        log::debug!("[restore_backup] loading stronghold backup");

        if !backup_path.is_file() {
            return Err(crate::wallet::Error::Backup("backup path doesn't exist"));
        }

        let mut accounts = self.accounts.write().await;
        // We don't want to overwrite possible existing accounts
        if !accounts.is_empty() {
            return Err(crate::wallet::Error::Backup(
                "can't restore backup when there are already accounts",
            ));
        }

        let mut secret_manager = self.secret_manager.as_ref().write().await;
        // Get the current snapshot path if set
        let new_snapshot_path = if let SecretManager::Stronghold(stronghold) = &mut *secret_manager {
            stronghold.snapshot_path.clone()
        } else {
            PathBuf::from("wallet.stronghold")
        };

        // We'll create a new stronghold to load the backup
        let new_stronghold = StrongholdSecretManager::builder()
            .password(stronghold_password.clone())
            .build(backup_path.clone())?;

        let (read_client_options, read_coin_type, mut read_secret_manager, read_accounts) =
            read_data_from_stronghold_snapshot::<SecretManager>(&new_stronghold).await?;

        // If the coin type is not matching the current one, then the addresses in the accounts will also not be
        // correct, so we will not restore them
        let ignore_backup_values = ignore_if_coin_type_mismatch.map_or(false, |ignore| {
            if ignore {
                read_coin_type.map_or(true, |read_coin_type| {
                    self.coin_type.load(Ordering::Relaxed) != read_coin_type
                })
            } else {
                false
            }
        });

        if !ignore_backup_values {
            if let Some(read_coin_type) = read_coin_type {
                self.coin_type.store(read_coin_type, Ordering::Relaxed);
            }
        }

        if let Some(read_secret_manager) = &mut read_secret_manager {
            if let SecretManagerDto::Stronghold(stronghold) = read_secret_manager {
                stronghold.snapshot_path = new_snapshot_path.clone().into_os_string().to_string_lossy().into();
            }

            let restored_secret_manager = SecretManager::from_config(read_secret_manager)
                .map_err(|_| crate::wallet::Error::Backup("invalid secret_manager"))?;

            // Copy Stronghold file so the seed is available in the new location
            fs::copy(backup_path, new_snapshot_path)?;

            if let SecretManager::Stronghold(stronghold) = &restored_secret_manager {
                // Set password to restored secret manager
                stronghold.set_password(stronghold_password).await?;
            }
            *secret_manager = restored_secret_manager;
        }

<<<<<<< HEAD
        stronghold_password.zeroize();

        // drop secret manager, otherwise we get a deadlock in set_client_options()
=======
        // drop secret manager, otherwise we get a deadlock in set_client_options() (there inside of save_wallet_data())
>>>>>>> 72cfee43
        drop(secret_manager);

        if ignore_if_coin_type_mismatch.is_none() {
            if let Some(read_client_options) = read_client_options {
                self.set_client_options(read_client_options).await?;
            }
        }

        if !ignore_backup_values {
            if let Some(read_accounts) = read_accounts {
                let restore_accounts = ignore_if_bech32_hrp_mismatch.map_or(true, |expected_bech32_hrp| {
                    // Only restore if bech32 hrps match
                    read_accounts.first().map_or(true, |account| {
                        account
                            .public_addresses
                            .first()
                            .expect("account needs to have a public address")
                            .address()
                            .hrp()
                            == &expected_bech32_hrp
                    })
                });

                if restore_accounts {
                    let restored_account = try_join_all(
                        read_accounts
                            .into_iter()
                            .map(|a| Account::new(a, self.inner.clone()).boxed()),
                    )
                    .await?;
                    *accounts = restored_account;
                }
            }
        }

        // store new data
        #[cfg(feature = "storage")]
        {
            use crate::wallet::wallet::operations::storage::SaveLoadWallet;
            let wallet_builder = WalletBuilder::new()
                .with_secret_manager_arc(self.secret_manager.clone())
                .with_storage_path(
                    &self
                        .storage_options
                        .storage_path
                        .clone()
                        .into_os_string()
                        .into_string()
                        .expect("can't convert os string"),
                )
                .with_client_options(self.client_options().await)
                .with_coin_type(self.coin_type.load(Ordering::Relaxed));
            wallet_builder.save_data(&*self.storage_manager.read().await).await?;
            // also save account to db
            for account in accounts.iter() {
                account.save(None).await?;
            }
        }

        Ok(())
    }
}

impl Wallet<StrongholdSecretManager> {
    /// Backup the wallet data in a Stronghold file
    /// stronghold_password must be the current one when Stronghold is used as SecretManager.
    pub async fn backup(&self, backup_path: PathBuf, mut stronghold_password: String) -> crate::wallet::Result<()> {
        log::debug!("[backup] creating a stronghold backup");
        let secret_manager = self.secret_manager.read().await;

        secret_manager.set_password(&stronghold_password).await?;

        self.store_data_to_stronghold(&secret_manager).await?;

        // Write snapshot to backup path
        secret_manager.write_stronghold_snapshot(Some(&backup_path)).await?;

        stronghold_password.zeroize();

        Ok(())
    }

    /// Restore a backup from a Stronghold file
    /// Replaces client_options, coin_type, secret_manager and accounts. Returns an error if accounts were already
    /// created If Stronghold is used as secret_manager, the existing Stronghold file will be overwritten. If a
    /// mnemonic was stored, it will be gone.
    /// if ignore_if_coin_type_mismatch.is_some(), client options will not be restored
    /// if ignore_if_coin_type_mismatch == Some(true), client options coin type and accounts will not be restored if the
    /// coin type doesn't match
    /// if ignore_if_bech32_hrp_mismatch == Some("rms"), but addresses have something different like "smr", no accounts
    /// will be restored.
    pub async fn restore_backup(
        &self,
        backup_path: PathBuf,
        mut stronghold_password: String,
        ignore_if_coin_type_mismatch: Option<bool>,
        ignore_if_bech32_hrp_mismatch: Option<&str>,
    ) -> crate::wallet::Result<()> {
        log::debug!("[restore_backup] loading stronghold backup");

        if !backup_path.is_file() {
            return Err(crate::wallet::Error::Backup("backup path doesn't exist"));
        }

        let mut accounts = self.accounts.write().await;
        // We don't want to overwrite possible existing accounts
        if !accounts.is_empty() {
            return Err(crate::wallet::Error::Backup(
                "can't restore backup when there are already accounts",
            ));
        }

        let mut secret_manager = self.secret_manager.as_ref().write().await;
        // Get the current snapshot path if set
        let new_snapshot_path = secret_manager.snapshot_path.clone();

        // We'll create a new stronghold to load the backup
        let new_stronghold = StrongholdSecretManager::builder()
            .password(&stronghold_password)
            .build(backup_path.clone())?;

        let (read_client_options, read_coin_type, read_secret_manager, read_accounts) =
            read_data_from_stronghold_snapshot::<StrongholdSecretManager>(&new_stronghold).await?;

        // If the coin type is not matching the current one, then the addresses in the accounts will also not be
        // correct, so we will not restore them
        let ignore_backup_values = ignore_if_coin_type_mismatch.map_or(false, |ignore| {
            if ignore {
                read_coin_type.map_or(true, |read_coin_type| {
                    self.coin_type.load(Ordering::Relaxed) != read_coin_type
                })
            } else {
                false
            }
        });

        if !ignore_backup_values {
            if let Some(read_coin_type) = read_coin_type {
                self.coin_type.store(read_coin_type, Ordering::Relaxed);
            }
        }

        if let Some(mut read_secret_manager) = read_secret_manager {
            read_secret_manager.snapshot_path = new_snapshot_path.clone().into_os_string().to_string_lossy().into();

            let restored_secret_manager = StrongholdSecretManager::from_config(&read_secret_manager)
                .map_err(|_| crate::wallet::Error::Backup("invalid secret_manager"))?;

            // Copy Stronghold file so the seed is available in the new location
            fs::copy(backup_path, new_snapshot_path)?;

            // Set password to restored secret manager
            restored_secret_manager.set_password(&stronghold_password).await?;
            *secret_manager = restored_secret_manager;
        }

        stronghold_password.zeroize();

        // drop secret manager, otherwise we get a deadlock in set_client_options()
        drop(secret_manager);

        // Update Wallet with read data
        if ignore_if_coin_type_mismatch.is_none() {
            if let Some(read_client_options) = read_client_options {
                // If the nodes are from the same network as the current client options, then extend it
                self.set_client_options(read_client_options).await?;
            }
        }

        if !ignore_backup_values {
            if let Some(read_accounts) = read_accounts {
                let restore_accounts = ignore_if_bech32_hrp_mismatch.map_or(true, |expected_bech32_hrp| {
                    // Only restore if bech32 hrps match
                    read_accounts.first().map_or(true, |account| {
                        account
                            .public_addresses
                            .first()
                            .expect("account needs to have a public address")
                            .address()
                            .hrp()
                            == expected_bech32_hrp
                    })
                });

                if restore_accounts {
                    let restored_account = try_join_all(
                        read_accounts
                            .into_iter()
                            .map(|a| Account::new(a, self.inner.clone()).boxed()),
                    )
                    .await?;
                    *accounts = restored_account;
                }
            }
        }

        // store new data
        #[cfg(feature = "storage")]
        {
            use crate::wallet::wallet::operations::storage::SaveLoadWallet;
            let wallet_builder = WalletBuilder::new()
                .with_secret_manager_arc(self.secret_manager.clone())
                .with_storage_path(
                    &self
                        .storage_options
                        .storage_path
                        .clone()
                        .into_os_string()
                        .into_string()
                        .expect("can't convert os string"),
                )
                .with_client_options(self.client_options().await)
                .with_coin_type(self.coin_type.load(Ordering::Relaxed));
            wallet_builder.save_data(&*self.storage_manager.read().await).await?;
            // also save account to db
            for account in accounts.iter() {
                account.save(None).await?;
            }
        }

        Ok(())
    }
}<|MERGE_RESOLUTION|>--- conflicted
+++ resolved
@@ -11,14 +11,10 @@
 #[cfg(feature = "storage")]
 use crate::wallet::WalletBuilder;
 use crate::{
-<<<<<<< HEAD
-    client::secret::{stronghold::StrongholdSecretManager, SecretManager, SecretManagerConfig, SecretManagerDto},
-=======
     client::{
-        secret::{stronghold::StrongholdSecretManager, SecretManager, SecretManagerDto},
+        secret::{stronghold::StrongholdSecretManager, SecretManager, SecretManagerConfig, SecretManagerDto},
         utils::Password,
     },
->>>>>>> 72cfee43
     types::block::address::Hrp,
     wallet::{Account, Wallet},
 };
@@ -39,15 +35,8 @@
         match &*secret_manager {
             // Backup with existing stronghold
             SecretManager::Stronghold(stronghold) => {
-<<<<<<< HEAD
-                stronghold.set_password(&stronghold_password).await?;
+                stronghold.set_password(stronghold_password).await?;
                 self.store_data_to_stronghold(stronghold).await?;
-=======
-                stronghold.set_password(stronghold_password).await?;
-
-                store_data_to_stronghold(self, stronghold, secret_manager_dto).await?;
-
->>>>>>> 72cfee43
                 // Write snapshot to backup path
                 stronghold.write_stronghold_snapshot(Some(&backup_path)).await?;
             }
@@ -152,13 +141,7 @@
             *secret_manager = restored_secret_manager;
         }
 
-<<<<<<< HEAD
-        stronghold_password.zeroize();
-
-        // drop secret manager, otherwise we get a deadlock in set_client_options()
-=======
         // drop secret manager, otherwise we get a deadlock in set_client_options() (there inside of save_wallet_data())
->>>>>>> 72cfee43
         drop(secret_manager);
 
         if ignore_if_coin_type_mismatch.is_none() {
@@ -225,18 +208,20 @@
 impl Wallet<StrongholdSecretManager> {
     /// Backup the wallet data in a Stronghold file
     /// stronghold_password must be the current one when Stronghold is used as SecretManager.
-    pub async fn backup(&self, backup_path: PathBuf, mut stronghold_password: String) -> crate::wallet::Result<()> {
+    pub async fn backup(
+        &self,
+        backup_path: PathBuf,
+        stronghold_password: impl Into<Password> + Send,
+    ) -> crate::wallet::Result<()> {
         log::debug!("[backup] creating a stronghold backup");
         let secret_manager = self.secret_manager.read().await;
 
-        secret_manager.set_password(&stronghold_password).await?;
+        secret_manager.set_password(stronghold_password).await?;
 
         self.store_data_to_stronghold(&secret_manager).await?;
 
         // Write snapshot to backup path
         secret_manager.write_stronghold_snapshot(Some(&backup_path)).await?;
-
-        stronghold_password.zeroize();
 
         Ok(())
     }
@@ -253,10 +238,12 @@
     pub async fn restore_backup(
         &self,
         backup_path: PathBuf,
-        mut stronghold_password: String,
+        stronghold_password: impl Into<Password> + Send,
         ignore_if_coin_type_mismatch: Option<bool>,
         ignore_if_bech32_hrp_mismatch: Option<&str>,
     ) -> crate::wallet::Result<()> {
+        let stronghold_password = stronghold_password.into();
+
         log::debug!("[restore_backup] loading stronghold backup");
 
         if !backup_path.is_file() {
@@ -277,7 +264,7 @@
 
         // We'll create a new stronghold to load the backup
         let new_stronghold = StrongholdSecretManager::builder()
-            .password(&stronghold_password)
+            .password(stronghold_password.clone())
             .build(backup_path.clone())?;
 
         let (read_client_options, read_coin_type, read_secret_manager, read_accounts) =
@@ -311,11 +298,9 @@
             fs::copy(backup_path, new_snapshot_path)?;
 
             // Set password to restored secret manager
-            restored_secret_manager.set_password(&stronghold_password).await?;
+            restored_secret_manager.set_password(stronghold_password).await?;
             *secret_manager = restored_secret_manager;
         }
-
-        stronghold_password.zeroize();
 
         // drop secret manager, otherwise we get a deadlock in set_client_options()
         drop(secret_manager);
