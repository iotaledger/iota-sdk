// Copyright 2022 IOTA Stiftung
// SPDX-License-Identifier: Apache-2.0

pub(crate) mod stronghold_snapshot;

use std::{fs, path::PathBuf, sync::atomic::Ordering};

use futures::{future::try_join_all, FutureExt};

use self::stronghold_snapshot::{read_data_from_stronghold_snapshot, store_data_to_stronghold};
#[cfg(feature = "storage")]
use crate::wallet::WalletBuilder;
use crate::{
<<<<<<< HEAD
    client::secret::{stronghold::StrongholdSecretManager, types::Password, SecretManager, SecretManagerDto},
=======
    client::secret::{stronghold::StrongholdSecretManager, SecretManager, SecretManagerDto},
    types::block::address::Hrp,
>>>>>>> f04570e2
    wallet::{Account, Wallet},
};

impl Wallet {
    /// Backup the wallet data in a Stronghold file
    /// stronghold_password must be the current one when Stronghold is used as SecretManager.
    pub async fn backup(
        &self,
        backup_path: PathBuf,
        stronghold_password: impl Into<Password> + Send,
    ) -> crate::wallet::Result<()> {
        log::debug!("[backup] creating a stronghold backup");
        let secret_manager = self.secret_manager.read().await;

        let secret_manager_dto = SecretManagerDto::from(&*secret_manager);

        match &*secret_manager {
            // Backup with existing stronghold
            SecretManager::Stronghold(stronghold) => {
                stronghold.set_password(stronghold_password.into()).await?;

                store_data_to_stronghold(self, stronghold, secret_manager_dto).await?;

                // Write snapshot to backup path
                stronghold.write_stronghold_snapshot(Some(&backup_path)).await?;
            }
            // Backup with new stronghold
            _ => {
                // If the SecretManager is not Stronghold we'll create a new one for the backup
                let backup_stronghold = StrongholdSecretManager::builder()
                    .password(stronghold_password)
                    .build(backup_path)?;

                store_data_to_stronghold(self, &backup_stronghold, secret_manager_dto).await?;

                // Write snapshot to backup path
                backup_stronghold.write_stronghold_snapshot(None).await?;
            }
        }

        Ok(())
    }

    /// Restore a backup from a Stronghold file
    /// Replaces client_options, coin_type, secret_manager and accounts. Returns an error if accounts were already
    /// created If Stronghold is used as secret_manager, the existing Stronghold file will be overwritten. If a
    /// mnemonic was stored, it will be gone.
    /// if ignore_if_coin_type_mismatch.is_some(), client options will not be restored
    /// if ignore_if_coin_type_mismatch == Some(true), client options coin type and accounts will not be restored if the
    /// coin type doesn't match
    /// if ignore_if_bech32_hrp_mismatch == Some("rms"), but addresses have something different like "smr", no accounts
    /// will be restored.
    pub async fn restore_backup(
        &self,
        backup_path: PathBuf,
        stronghold_password: impl Into<Password> + Send,
        ignore_if_coin_type_mismatch: Option<bool>,
        ignore_if_bech32_hrp_mismatch: Option<Hrp>,
    ) -> crate::wallet::Result<()> {
        log::debug!("[restore_backup] loading stronghold backup");

        if !backup_path.is_file() {
            return Err(crate::wallet::Error::Backup("backup path doesn't exist"));
        }

        let mut accounts = self.accounts.write().await;
        // We don't want to overwrite possible existing accounts
        if !accounts.is_empty() {
            return Err(crate::wallet::Error::Backup(
                "can't restore backup when there are already accounts",
            ));
        }

        let mut secret_manager = self.secret_manager.as_ref().write().await;
        // Get the current snapshot path if set
        let new_snapshot_path = if let SecretManager::Stronghold(stronghold) = &mut *secret_manager {
            stronghold.snapshot_path.clone()
        } else {
            PathBuf::from("wallet.stronghold")
        };

        let stronghold_password = stronghold_password.into();

        // We'll create a new stronghold to load the backup
        let new_stronghold = StrongholdSecretManager::builder()
            .password(stronghold_password.clone())
            .build(backup_path.clone())?;

        let (read_client_options, read_coin_type, read_secret_manager, read_accounts) =
            read_data_from_stronghold_snapshot(&new_stronghold).await?;

        // If the coin type is not matching the current one, then the addresses in the accounts will also not be
        // correct, so we will not restore them
        let ignore_backup_values = ignore_if_coin_type_mismatch.map_or(false, |ignore| {
            if ignore {
                read_coin_type.map_or(true, |read_coin_type| {
                    self.coin_type.load(Ordering::Relaxed) != read_coin_type
                })
            } else {
                false
            }
        });

        // Update Wallet with read data
        if ignore_if_coin_type_mismatch.is_none() {
            if let Some(read_client_options) = read_client_options {
                // If the nodes are from the same network as the current client options, then extend it
                self.set_client_options(read_client_options).await?;
            }
        }

        if !ignore_backup_values {
            if let Some(read_coin_type) = read_coin_type {
                self.coin_type.store(read_coin_type, Ordering::Relaxed);
            }
        }

        if let Some(mut read_secret_manager) = read_secret_manager {
            // We have to replace the snapshot path with the current one, when building stronghold
            if let SecretManagerDto::Stronghold(stronghold_dto) = &mut read_secret_manager {
                stronghold_dto.snapshot_path = new_snapshot_path.clone().into_os_string().to_string_lossy().into();
            }

            let mut restored_secret_manager = SecretManager::try_from(&read_secret_manager)
                .map_err(|_| crate::wallet::Error::Backup("invalid secret_manager"))?;

            if let SecretManager::Stronghold(stronghold) = &mut restored_secret_manager {
                // Copy Stronghold file so the seed is available in the new location
                fs::copy(backup_path, new_snapshot_path)?;

                // Set password to restored secret manager
                stronghold.set_password(stronghold_password).await?;
            }
            *secret_manager = restored_secret_manager;
        }

        if !ignore_backup_values {
            if let Some(read_accounts) = read_accounts {
                let restore_accounts = ignore_if_bech32_hrp_mismatch.map_or(true, |expected_bech32_hrp| {
                    // Only restore if bech32 hrps match
                    read_accounts.first().map_or(true, |account| {
                        account
                            .public_addresses
                            .first()
                            .expect("account needs to have a public address")
                            .address()
                            .hrp()
                            == &expected_bech32_hrp
                    })
                });

                if restore_accounts {
                    let restored_account = try_join_all(
                        read_accounts
                            .into_iter()
                            .map(|a| Account::new(a, self.inner.clone()).boxed()),
                    )
                    .await?;
                    *accounts = restored_account;
                }
            }
        }

        // store new data
        #[cfg(feature = "storage")]
        {
            let wallet_builder = WalletBuilder::new()
                .with_secret_manager_arc(self.secret_manager.clone())
                .with_storage_path(
                    &self
                        .storage_options
                        .storage_path
                        .clone()
                        .into_os_string()
                        .into_string()
                        .expect("can't convert os string"),
                )
                .with_client_options(self.client_options().await)
                .with_coin_type(self.coin_type.load(Ordering::Relaxed));
            // drop secret manager, otherwise we get a deadlock in save_wallet_data
            drop(secret_manager);
            self.storage_manager
                .read()
                .await
                .save_wallet_data(&wallet_builder)
                .await?;
            // also save account to db
            for account in accounts.iter() {
                account.save(None).await?;
            }
        }

        Ok(())
    }
}<|MERGE_RESOLUTION|>--- conflicted
+++ resolved
@@ -11,12 +11,8 @@
 #[cfg(feature = "storage")]
 use crate::wallet::WalletBuilder;
 use crate::{
-<<<<<<< HEAD
     client::secret::{stronghold::StrongholdSecretManager, types::Password, SecretManager, SecretManagerDto},
-=======
-    client::secret::{stronghold::StrongholdSecretManager, SecretManager, SecretManagerDto},
     types::block::address::Hrp,
->>>>>>> f04570e2
     wallet::{Account, Wallet},
 };
 
