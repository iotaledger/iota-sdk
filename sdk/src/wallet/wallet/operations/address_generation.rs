--- conflicted
+++ resolved
@@ -116,7 +116,6 @@
     /// Get the bech32 hrp from the first account address or if not existent, from the client
     pub async fn get_bech32_hrp(&self) -> crate::wallet::Result<Hrp> {
         Ok(match self.get_accounts().await?.first() {
-<<<<<<< HEAD
             Some(account) => {
                 account
                     .public_addresses()
@@ -126,27 +125,7 @@
                     .address
                     .hrp
             }
-            None => {
-                self.client_options
-                    .read()
-                    .await
-                    .clone()
-                    .finish()
-                    .await?
-                    .get_bech32_hrp()
-                    .await?
-            }
-=======
-            Some(account) => account
-                .public_addresses()
-                .await
-                .first()
-                .expect("missing first public address")
-                .address
-                .hrp
-                .clone(),
             None => self.client().get_bech32_hrp().await?,
->>>>>>> 36b8f3c2
         })
     }
 }