// Copyright 2021 IOTA Stiftung
// SPDX-License-Identifier: Apache-2.0

use crate::{
    client::secret::SecretManage,
    types::{
        api::core::TransactionState,
        block::{input::Input, output::OutputId, BlockId},
    },
    wallet::{
        core::WalletLedger,
        types::{InclusionState, TransactionWithMetadata},
        Wallet,
    },
};

// ignore outputs and transactions from other networks
// check if outputs are unspent
// also revalidate that the locked outputs needs to be there, maybe there was a conflict or the transaction got
// confirmed, then they should get removed

impl<S: 'static + SecretManage> Wallet<S>
where
    crate::wallet::Error: From<S::Error>,
    crate::client::Error: From<S::Error>,
{
    /// Sync transactions. Returns the transaction with updated metadata and spent
    /// output ids that don't need to be locked anymore
    /// Return true if a transaction got confirmed for which we don't have an output already, based on this outputs will
    /// be synced again
    pub(crate) async fn sync_pending_transactions(&self) -> crate::wallet::Result<bool> {
        log::debug!("[SYNC] sync pending transactions");
        let wallet_ledger = self.ledger().await;

        // only set to true if a transaction got confirmed for which we don't have an output
        // (transaction_output.is_none())
        let mut confirmed_unknown_output = false;

        if wallet_ledger.pending_transactions.is_empty() {
            return Ok(confirmed_unknown_output);
        }

        let network_id = self.client().get_network_id().await?;

        let mut updated_transactions = Vec::new();
        let mut spent_output_ids = Vec::new();
        // Inputs from conflicting transactions that are unspent, but should be removed from the locked outputs so they
        // are available again
        let mut output_ids_to_unlock = Vec::new();

        for transaction_id in &wallet_ledger.pending_transactions {
            log::debug!("[SYNC] sync pending transaction {transaction_id}");
<<<<<<< HEAD
            let transaction = wallet_ledger
=======
            let mut transaction = wallet_ledger
>>>>>>> df7dc529
                .transactions
                .get(transaction_id)
                // panic during development to easier detect if something is wrong, should be handled different later
                .expect("transaction id stored, but transaction is missing")
                .clone();

            // only check transaction from the network we're connected to
            if transaction.network_id != network_id {
                continue;
            }

            // check if we have an output (remainder, if not sending to an own address) that got created by this
            // transaction, if that's the case, then the transaction got confirmed
            let transaction_output = wallet_ledger
                .outputs
                .keys()
                .find(|o| o.transaction_id() == transaction_id);

            if let Some(transaction_output) = transaction_output {
                // Save to unwrap, we just got the output
                let confirmed_output_data = wallet_ledger.outputs.get(transaction_output).expect("output exists");
                log::debug!(
                    "[SYNC] confirmed transaction {transaction_id} in block {}",
                    confirmed_output_data.metadata.block_id()
                );
                updated_transaction_and_outputs(
                    transaction,
                    Some(*confirmed_output_data.metadata.block_id()),
                    InclusionState::Confirmed,
                    &mut updated_transactions,
                    &mut spent_output_ids,
                );
                continue;
            }

            // Check if the inputs of the transaction are still unspent
            let mut input_got_spent = false;
            for input in transaction.payload.transaction().inputs() {
                let Input::Utxo(input) = input;
                if let Some(input) = wallet_ledger.outputs.get(input.output_id()) {
                    if input.metadata.is_spent() {
                        input_got_spent = true;
                    }
                }
            }

            if let Some(block_id) = &transaction.block_id {
                match self.client().get_block_metadata(block_id).await {
                    Ok(metadata) => {
                        if let Some(tx_state) = metadata.transaction_metadata.map(|m| m.transaction_state) {
                            match tx_state {
                                // TODO: Separate TransactionState::Finalized, TransactionState::Accepted? https://github.com/iotaledger/iota-sdk/issues/1814
                                TransactionState::Accepted
                                | TransactionState::Confirmed
                                | TransactionState::Finalized => {
                                    log::debug!(
                                        "[SYNC] confirmed transaction {transaction_id} in block {}",
                                        metadata.block_id
                                    );
                                    confirmed_unknown_output = true;
                                    updated_transaction_and_outputs(
                                        transaction,
                                        Some(metadata.block_id),
                                        InclusionState::Confirmed,
                                        &mut updated_transactions,
                                        &mut spent_output_ids,
                                    );
                                }
                                TransactionState::Failed => {
                                    // try to get the included block, because maybe only this attachment is
                                    // conflicting because it got confirmed in another block
                                    if let Ok(included_block) = self
                                        .client()
                                        .get_included_block(&transaction.payload.transaction().id())
                                        .await
                                    {
                                        confirmed_unknown_output = true;
                                        updated_transaction_and_outputs(
                                            transaction,
                                            Some(self.client().block_id(&included_block).await?),
                                            // block metadata was Conflicting, but it's confirmed in another attachment
                                            InclusionState::Confirmed,
                                            &mut updated_transactions,
                                            &mut spent_output_ids,
                                        );
                                    } else {
                                        log::debug!("[SYNC] conflicting transaction {transaction_id}");
                                        updated_transaction_and_outputs(
                                            transaction,
                                            None,
                                            InclusionState::Conflicting,
                                            &mut updated_transactions,
                                            &mut spent_output_ids,
                                        );
                                    }
                                }
                                // Do nothing, just need to wait a bit more
                                TransactionState::Pending => {}
                            }
<<<<<<< HEAD
                        } else {
                            // no need to reissue if one input got spent
                            if input_got_spent {
                                process_transaction_with_unknown_state(
                                    &wallet_ledger,
                                    transaction,
                                    &mut updated_transactions,
                                    &mut output_ids_to_unlock,
                                )?;
                            } else {
                                let time_now = unix_timestamp_now().as_millis();
                                // Reissue if older than 30 seconds
                                if transaction.timestamp + 30000 < time_now {
                                    // only reissue if inputs are still unspent
                                    transactions_to_reissue.push(transaction);
                                }
                            }
=======
                        } else if input_got_spent {
                            process_transaction_with_unknown_state(
                                &wallet_ledger,
                                transaction,
                                &mut updated_transactions,
                                &mut output_ids_to_unlock,
                            )?;
>>>>>>> df7dc529
                        }
                    }
                    Err(crate::client::Error::Node(crate::client::node_api::error::Error::NotFound(_))) => {
                        if input_got_spent {
                            process_transaction_with_unknown_state(
                                &wallet_ledger,
                                transaction,
                                &mut updated_transactions,
                                &mut output_ids_to_unlock,
                            )?;
                        }
                    }
                    Err(e) => return Err(e.into()),
                }
            } else if input_got_spent {
                process_transaction_with_unknown_state(
                    &wallet_ledger,
                    transaction,
                    &mut updated_transactions,
                    &mut output_ids_to_unlock,
                )?;
            } else {
                // Reissue if there was no block id yet, because then we also didn't burn any mana
                log::debug!("[SYNC] reissue transaction {}", transaction.transaction_id);
                let reissued_block = self
                    .submit_signed_transaction(transaction.payload.clone(), None)
                    .await?;
                transaction.block_id.replace(reissued_block);
                updated_transactions.push(transaction);
            }
        }
        drop(wallet_ledger);
<<<<<<< HEAD

        for mut transaction in transactions_to_reissue {
            log::debug!("[SYNC] reissue transaction");
            let reissued_block = self
                .submit_signed_transaction(transaction.payload.clone(), None)
                .await?;
            transaction.block_id.replace(reissued_block);
            updated_transactions.push(transaction);
        }
=======
>>>>>>> df7dc529

        // updates account with balances, output ids, outputs
        self.update_with_transactions(updated_transactions, spent_output_ids, output_ids_to_unlock)
            .await?;

        Ok(confirmed_unknown_output)
    }
}

// Set the outputs as spent so they will not be used as input again
fn updated_transaction_and_outputs(
    mut transaction: TransactionWithMetadata,
    block_id: Option<BlockId>,
    inclusion_state: InclusionState,
    updated_transactions: &mut Vec<TransactionWithMetadata>,
    spent_output_ids: &mut Vec<OutputId>,
) {
    transaction.block_id = block_id;
    transaction.inclusion_state = inclusion_state;
    // get spent inputs
    for input in transaction.payload.transaction().inputs() {
        let Input::Utxo(input) = input;
        spent_output_ids.push(*input.output_id());
    }
    updated_transactions.push(transaction);
}

// When a transaction got pruned, the inputs and outputs are also not available, then this could mean that it was
// confirmed and the created outputs got also already spent and pruned or the inputs got spent in another transaction
fn process_transaction_with_unknown_state(
    wallet_ledger: &WalletLedger,
    mut transaction: TransactionWithMetadata,
    updated_transactions: &mut Vec<TransactionWithMetadata>,
    output_ids_to_unlock: &mut Vec<OutputId>,
) -> crate::wallet::Result<()> {
    let mut all_inputs_spent = true;
    for input in transaction.payload.transaction().inputs() {
        let Input::Utxo(input) = input;
        if let Some(output_data) = wallet_ledger.outputs.get(input.output_id()) {
            if !output_data.is_spent() {
                // unspent output needs to be made available again
                output_ids_to_unlock.push(*input.output_id());
                all_inputs_spent = false;
            }
        } else {
            all_inputs_spent = false;
        }
    }
    // If only a part of the inputs got spent, then it couldn't happen with this transaction, so it's conflicting
    if all_inputs_spent {
        transaction.inclusion_state = InclusionState::UnknownPruned;
    } else {
        log::debug!("[SYNC] conflicting transaction {}", transaction.transaction_id);
        transaction.inclusion_state = InclusionState::Conflicting;
    }
    updated_transactions.push(transaction);
    Ok(())
}<|MERGE_RESOLUTION|>--- conflicted
+++ resolved
@@ -50,11 +50,7 @@
 
         for transaction_id in &wallet_ledger.pending_transactions {
             log::debug!("[SYNC] sync pending transaction {transaction_id}");
-<<<<<<< HEAD
-            let transaction = wallet_ledger
-=======
             let mut transaction = wallet_ledger
->>>>>>> df7dc529
                 .transactions
                 .get(transaction_id)
                 // panic during development to easier detect if something is wrong, should be handled different later
@@ -154,25 +150,6 @@
                                 // Do nothing, just need to wait a bit more
                                 TransactionState::Pending => {}
                             }
-<<<<<<< HEAD
-                        } else {
-                            // no need to reissue if one input got spent
-                            if input_got_spent {
-                                process_transaction_with_unknown_state(
-                                    &wallet_ledger,
-                                    transaction,
-                                    &mut updated_transactions,
-                                    &mut output_ids_to_unlock,
-                                )?;
-                            } else {
-                                let time_now = unix_timestamp_now().as_millis();
-                                // Reissue if older than 30 seconds
-                                if transaction.timestamp + 30000 < time_now {
-                                    // only reissue if inputs are still unspent
-                                    transactions_to_reissue.push(transaction);
-                                }
-                            }
-=======
                         } else if input_got_spent {
                             process_transaction_with_unknown_state(
                                 &wallet_ledger,
@@ -180,7 +157,6 @@
                                 &mut updated_transactions,
                                 &mut output_ids_to_unlock,
                             )?;
->>>>>>> df7dc529
                         }
                     }
                     Err(crate::client::Error::Node(crate::client::node_api::error::Error::NotFound(_))) => {
@@ -213,18 +189,6 @@
             }
         }
         drop(wallet_ledger);
-<<<<<<< HEAD
-
-        for mut transaction in transactions_to_reissue {
-            log::debug!("[SYNC] reissue transaction");
-            let reissued_block = self
-                .submit_signed_transaction(transaction.payload.clone(), None)
-                .await?;
-            transaction.block_id.replace(reissued_block);
-            updated_transactions.push(transaction);
-        }
-=======
->>>>>>> df7dc529
 
         // updates account with balances, output ids, outputs
         self.update_with_transactions(updated_transactions, spent_output_ids, output_ids_to_unlock)
