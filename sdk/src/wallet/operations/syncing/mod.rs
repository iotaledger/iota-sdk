--- conflicted
+++ resolved
@@ -117,7 +117,7 @@
             },
         ];
 
-        let (addresses_with_unspent_outputs, spent_or_not_synced_output_ids, outputs_data) =
+        let (_addresses_with_unspent_outputs, spent_or_not_synced_output_ids, outputs_data) =
             self.request_outputs_recursively(address_to_sync, options).await?;
 
         // Request possible spent outputs
@@ -175,78 +175,19 @@
     ) -> crate::wallet::Result<(Vec<AddressWithUnspentOutputs>, Vec<OutputId>, Vec<OutputData>)> {
         // Cache account and nft addresses with the related Ed25519 address, so we can update the account
         // address with the new output ids.
-        let mut new_addresses: HashMap<Address, Address> = HashMap::new();
+        let mut new_addresses_to_scan: HashMap<Address, Address> = HashMap::new();
         let mut addresses_with_unspent_output_ids_all = Vec::new();
         let mut outputs_data_all = Vec::new();
 
         let bech32_hrp = self.client().get_bech32_hrp().await?;
 
-<<<<<<< HEAD
         // Get the unspent and spent/not-synced output ids per address to sync
         let (addresses_to_sync_with_unspent_output_ids, mut spent_or_not_synced_output_ids) = self
             .get_output_ids_for_addresses(addresses_to_sync.clone(), options)
             .await?;
-=======
-        loop {
-            let new_outputs_data = if new_account_and_nft_addresses.is_empty() {
-                // Get outputs for the  addresses and add them also the the addresses_with_unspent_outputs
-                let (unspent_output_ids, spent_or_not_synced_output_ids_inner) = self
-                    .get_output_ids_for_addresses(addresses_to_sync.clone(), options)
-                    .await?;
-
-                spent_or_not_synced_output_ids = spent_or_not_synced_output_ids_inner;
-
-                // Get outputs for addresses and add them also the the addresses_with_unspent_outputs
-                let (addresses_with_unspent_outputs_inner, outputs_data_inner) =
-                    self.get_outputs_from_address_output_ids(unspent_output_ids).await?;
-
-                addresses_with_unspent_outputs = addresses_with_unspent_outputs_inner;
-                outputs_data.extend(outputs_data_inner.clone());
-                outputs_data_inner
-            } else {
-                let mut new_outputs_data = Vec::new();
-                for (account_or_nft_address, output_address) in &new_account_and_nft_addresses {
-                    let output_ids = self
-                        .get_output_ids_for_address(
-                            &Bech32Address::new(bech32_hrp, account_or_nft_address.clone()),
-                            options,
-                        )
-                        .await?;
-
-                    // Update address with unspent outputs
-                    let address_with_unspent_outputs = addresses_with_unspent_outputs
-                        .iter_mut()
-                        .find(|address| address.address.inner() == output_address)
-                        .ok_or_else(|| {
-                            crate::wallet::Error::WalletAddressMismatch(output_address.clone().to_bech32(bech32_hrp))
-                        })?;
-                    address_with_unspent_outputs.output_ids.extend(output_ids.clone());
-
-                    let new_outputs_data_inner = self.get_outputs(output_ids).await?;
-
-                    let outputs_data_inner = self
-                        .output_response_to_output_data(new_outputs_data_inner, address_with_unspent_outputs)
-                        .await?;
-
-                    outputs_data.extend(outputs_data_inner.clone());
-                    new_outputs_data.extend(outputs_data_inner);
-                }
-                new_outputs_data
-            };
-
-            // Clear, so we only get new addresses
-            new_account_and_nft_addresses.clear();
-
-            // Add new account and nft addresses
-            for output_data in new_outputs_data {
-                match output_data.output {
-                    Output::Account(account_output) => {
-                        let account_address =
-                            AccountAddress::from(account_output.account_id_non_null(&output_data.output_id));
->>>>>>> 3d0cfd5a
 
         // Get the corresponding unspent output data
-        let mut new_outputs_data = self
+        let mut new_unspent_outputs_data = self
             .get_outputs_from_address_output_ids(addresses_to_sync_with_unspent_output_ids)
             .await?;
 
@@ -254,45 +195,39 @@
             // Try to discover new addresses
             // See https://github.com/rust-lang/rust-clippy/issues/8539 regarding this lint.
             #[allow(clippy::iter_with_drain)]
-            for (associated_address, outputs_data) in new_outputs_data.drain(..) {
-                for output_data in &outputs_data {
-                    match &output_data.output {
-                        Output::Account(account_output) => {
-                            let account_address =
-                                AccountAddress::from(account_output.account_id_non_null(&output_data.output_id));
-
-                            new_addresses.insert(
-                                Address::Account(account_address),
-                                associated_address.address.inner().clone(),
+            for (address_with_unspent, unspent_data) in new_unspent_outputs_data.drain(..) {
+                for unspent_data in &unspent_data {
+                    match &unspent_data.output {
+                        Output::Account(account) => {
+                            new_addresses_to_scan.insert(
+                                AccountAddress::from(account.account_id_non_null(&unspent_data.output_id)).into(),
+                                address_with_unspent.address.inner().clone(),
                             );
                         }
-                        Output::Nft(nft_output) => {
-                            let nft_address = NftAddress::from(nft_output.nft_id_non_null(&output_data.output_id));
-
-                            new_addresses
-                                .insert(Address::Nft(nft_address), associated_address.address.inner().clone());
+                        Output::Nft(nft) => {
+                            new_addresses_to_scan.insert(
+                                NftAddress::from(nft.nft_id_non_null(&unspent_data.output_id)).into(),
+                                address_with_unspent.address.inner().clone(),
+                            );
                         }
                         _ => {}
                     }
                 }
-                addresses_with_unspent_output_ids_all.push(associated_address);
-                outputs_data_all.extend(outputs_data);
-            }
-
-            log::debug!("[SYNC] new_addresses: {new_addresses:?}");
-
-            // If there are no new addresses abort
-            if new_addresses.is_empty() {
+                addresses_with_unspent_output_ids_all.push(address_with_unspent);
+                outputs_data_all.extend(unspent_data);
+            }
+
+            log::debug!("[SYNC] new_addresses: {new_addresses_to_scan:?}");
+
+            // If there are no new addresses to scan, we are finished
+            if new_addresses_to_scan.is_empty() {
                 break;
             }
 
             // Get the unspent outputs of the new addresses
-            for (address, output_address) in new_addresses.drain() {
-                let address_output_ids = self
-                    .get_output_ids_for_address(
-                        &Bech32Address::new(bech32_hrp, address),
-                        options,
-                    )
+            for (account_or_nft_address, output_address) in new_addresses_to_scan.drain() {
+                let account_or_nft_output_ids = self
+                    .get_output_ids_for_address(&Bech32Address::new(bech32_hrp, account_or_nft_address), options)
                     .await?;
 
                 // Update address with new associated unspent outputs
@@ -302,14 +237,16 @@
                     .ok_or_else(|| {
                         crate::wallet::Error::WalletAddressMismatch(output_address.clone().to_bech32(bech32_hrp))
                     })?;
-                address_with_unspent_output_ids.output_ids.extend(address_output_ids.clone());
-
-                let address_outputs = self.get_outputs(address_output_ids).await?;
-                let address_outputs_data = self
-                    .output_response_to_output_data(address_outputs, &address_with_unspent_output_ids)
+                address_with_unspent_output_ids
+                    .output_ids
+                    .extend(account_or_nft_output_ids.clone());
+
+                let account_or_nft_outputs_with_metadata = self.get_outputs(account_or_nft_output_ids).await?;
+                let account_or_nft_outputs_data = self
+                    .output_response_to_output_data(account_or_nft_outputs_with_metadata, address_with_unspent_output_ids)
                     .await?;
 
-                new_outputs_data.push((address_with_unspent_output_ids.clone(), address_outputs_data));
+                new_unspent_outputs_data.push((address_with_unspent_output_ids.clone(), account_or_nft_outputs_data));
             }
         }
 
@@ -317,7 +254,8 @@
         // synced afterwards, so we filter these unspent outputs here. Maybe the spent_or_not_synced_output_ids can be
         // calculated more efficient in the future, by comparing the new and old outputs only at this point. Then this
         // retain isn't needed anymore.
-        let unspent_output_ids_all: HashSet<OutputId> = HashSet::from_iter(outputs_data_all.iter().map(|o| o.output_id));
+        let unspent_output_ids_all: HashSet<OutputId> =
+            HashSet::from_iter(outputs_data_all.iter().map(|o| o.output_id));
         spent_or_not_synced_output_ids.retain(|o| !unspent_output_ids_all.contains(o));
 
         Ok((
