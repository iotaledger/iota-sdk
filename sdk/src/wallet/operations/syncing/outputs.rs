// Copyright 2021 IOTA Stiftung
// SPDX-License-Identifier: Apache-2.0

use instant::Instant;

use crate::{
    client::{secret::SecretManage, Client, Error as ClientError},
    types::{
        api::core::OutputWithMetadataResponse,
        block::{
            core::{BasicBlockBody, BlockBody},
            input::Input,
            output::{OutputId, OutputWithMetadata},
            payload::{signed_transaction::TransactionId, Payload, SignedTransactionPayload},
        },
    },
    wallet::{build_transaction_from_payload_and_inputs, task, types::OutputData, Wallet},
};

impl<S: 'static + SecretManage> Wallet<S>
where
    crate::wallet::Error: From<S::Error>,
    crate::client::Error: From<S::Error>,
{
    /// Convert OutputWithMetadataResponse to OutputData with the network_id added
    pub(crate) async fn output_response_to_output_data(
        &self,
        outputs_with_meta: Vec<OutputWithMetadata>,
    ) -> crate::wallet::Result<Vec<OutputData>> {
        log::debug!("[SYNC] convert output_responses");
        // store outputs with network_id
        let network_id = self.client().get_network_id().await?;
        let wallet_ledger = self.ledger().await;

        Ok(outputs_with_meta
            .into_iter()
            .map(|output_with_meta| {
                // check if we know the transaction that created this output and if we created it (if we store incoming
                // transactions separated, then this check wouldn't be required)
                let remainder = wallet_ledger
                    .transactions
                    .get(output_with_meta.metadata().output_id().transaction_id())
                    .map_or(false, |tx| !tx.incoming);

                OutputData {
                    output_id: output_with_meta.metadata().output_id().to_owned(),
                    metadata: *output_with_meta.metadata(),
                    output: output_with_meta.output().clone(),
                    output_id_proof: output_with_meta.output_id_proof().clone(),
                    network_id,
                    remainder,
                }
            })
            .collect())
    }

    /// Gets outputs by their id, already known outputs are not requested again, but loaded from the account set as
    /// unspent, because we wouldn't get them from the node if they were spent
    pub(crate) async fn get_outputs(
        &self,
        output_ids: Vec<OutputId>,
    ) -> crate::wallet::Result<Vec<OutputWithMetadata>> {
        log::debug!("[SYNC] start get_outputs");
        let get_outputs_start_time = Instant::now();
        let mut outputs = Vec::new();
        let mut unknown_outputs = Vec::new();
        let mut unspent_outputs = Vec::new();
        let mut wallet_ledger = self.ledger_mut().await;

        for output_id in output_ids {
            match wallet_ledger.outputs.get_mut(&output_id) {
<<<<<<< HEAD
                // set unspent
=======
                // set unspent if not already
>>>>>>> df7dc529
                Some(output_data) => {
                    if output_data.is_spent() {
                        log::warn!("Removing spent output metadata for {output_id}, because it's still unspent");
                        output_data.metadata.spent = None;
                    }
                    unspent_outputs.push((output_id, output_data.clone()));
                    outputs.push(OutputWithMetadata::new(
                        output_data.output.clone(),
                        output_data.output_id_proof.clone(),
                        output_data.metadata,
                    ));
                }
                None => unknown_outputs.push(output_id),
            }
        }
        // known output is unspent, so insert it to the unspent outputs again, because if it was an
        // account/nft/foundry output it could have been removed when syncing without them
        for (output_id, output_data) in unspent_outputs {
            wallet_ledger.unspent_outputs.insert(output_id, output_data);
        }

        drop(wallet_ledger);

        if !unknown_outputs.is_empty() {
            outputs.extend(self.client().get_outputs_with_metadata(&unknown_outputs).await?);
        }

        log::debug!(
            "[SYNC] finished get_outputs in {:.2?}",
            get_outputs_start_time.elapsed()
        );

        Ok(outputs)
    }

    // Try to get transactions and inputs for received outputs
    // Because the transactions and outputs are pruned, we might can not get them anymore, in that case errors are not
    // returned
    pub(crate) async fn request_incoming_transaction_data(
        &self,
        mut transaction_ids: Vec<TransactionId>,
    ) -> crate::wallet::Result<()> {
        log::debug!("[SYNC] request_incoming_transaction_data");

        let wallet_ledger = self.ledger().await;
        transaction_ids.retain(|transaction_id| {
            !(wallet_ledger.transactions.contains_key(transaction_id)
                || wallet_ledger.incoming_transactions.contains_key(transaction_id)
                || wallet_ledger
                    .inaccessible_incoming_transactions
                    .contains(transaction_id))
        });
        drop(wallet_ledger);

        // Limit parallel requests to 100, to avoid timeouts
        let results =
            futures::future::try_join_all(transaction_ids.chunks(100).map(|x| x.to_vec()).map(|transaction_ids| {
                let client = self.client().clone();
                async move {
                    task::spawn(async move {
                        futures::future::try_join_all(transaction_ids.iter().map(|transaction_id| async {
                            let transaction_id = *transaction_id;
                            match client.get_included_block(&transaction_id).await {
                                Ok(block) => {
                                    if let BlockBody::Basic(basic_block_body) = block.body() {
                                        if let Some(Payload::SignedTransaction(transaction_payload)) =
                                            basic_block_body.payload()
                                        {
                                            let inputs_with_meta =
                                                get_inputs_for_transaction_payload(&client, transaction_payload)
                                                    .await?;
                                            let inputs_response: Vec<OutputWithMetadataResponse> = inputs_with_meta
                                                .into_iter()
                                                .map(OutputWithMetadataResponse::from)
                                                .collect();

                                            let transaction = build_transaction_from_payload_and_inputs(
                                                transaction_id,
                                                *transaction_payload.clone(),
                                                inputs_response,
                                            )?;

                                            Ok((transaction_id, Some(transaction)))
                                        } else {
                                            Ok((transaction_id, None))
                                        }
                                    } else {
                                        Err(ClientError::UnexpectedBlockBodyKind {
                                            expected: BasicBlockBody::KIND,
                                            actual: block.body().kind(),
                                        }
                                        .into())
                                    }
                                }
                                Err(crate::client::Error::Node(crate::client::node_api::error::Error::NotFound(_))) => {
                                    Ok((transaction_id, None))
                                }
                                Err(e) => Err(crate::wallet::Error::Client(e.into())),
                            }
                        }))
                        .await
                    })
                    .await?
                }
            }))
            .await?;

        // Update account with new transactions
        let mut wallet_ledger = self.ledger_mut().await;
        for (transaction_id, txn) in results.into_iter().flatten() {
            if let Some(transaction) = txn {
                wallet_ledger.incoming_transactions.insert(transaction_id, transaction);
            } else {
                log::debug!("[SYNC] adding {transaction_id} to inaccessible_incoming_transactions");
                // Save transactions that weren't found by the node to avoid requesting them endlessly.
                // Will be cleared when new client options are provided.
                wallet_ledger.inaccessible_incoming_transactions.insert(transaction_id);
            }
        }

        Ok(())
    }
}

// Try to fetch the inputs of the transaction
pub(crate) async fn get_inputs_for_transaction_payload(
    client: &Client,
    transaction_payload: &SignedTransactionPayload,
) -> crate::wallet::Result<Vec<OutputWithMetadata>> {
    let output_ids = transaction_payload
        .transaction()
        .inputs()
        .iter()
        .map(|input| {
            let Input::Utxo(input) = input;
            *input.output_id()
        })
        .collect::<Vec<_>>();

    client
        .get_outputs_with_metadata_ignore_not_found(&output_ids)
        .await
        .map_err(|e| e.into())
}<|MERGE_RESOLUTION|>--- conflicted
+++ resolved
@@ -69,11 +69,7 @@
 
         for output_id in output_ids {
             match wallet_ledger.outputs.get_mut(&output_id) {
-<<<<<<< HEAD
-                // set unspent
-=======
                 // set unspent if not already
->>>>>>> df7dc529
                 Some(output_data) => {
                     if output_data.is_spent() {
                         log::warn!("Removing spent output metadata for {output_id}, because it's still unspent");
