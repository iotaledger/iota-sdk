// Copyright 2022 IOTA Stiftung
// SPDX-License-Identifier: Apache-2.0

// We are requiring the user to manually increase/decrease the “voting power”, which requires the wallet to designate
// some amount of funds as unspendable.
// They become spendable again when the user reduces the “voting power”.
// This is done by creating a special “voting output” that adheres to the following rules, NOT by sending to a different
// address.
// If the user has designated funds to vote with, the resulting output MUST NOT be used for input selection.

pub(crate) mod event;
pub(crate) mod voting;
pub(crate) mod voting_power;

use std::collections::{hash_map::Entry, HashMap, HashSet};

use serde::{Deserialize, Serialize};

use crate::{
    client::{node_manager::node::Node, secret::SecretManage, Client},
    types::{
        api::plugins::participation::{
            responses::TrackedParticipation,
            types::{ParticipationEventData, ParticipationEventId, Participations, PARTICIPATION_TAG},
        },
        block::output::{unlock_condition::UnlockCondition, Output, OutputId},
    },
    wallet::{core::WalletData, task, types::OutputData, Result, Wallet},
};

/// An object containing an account's entire participation overview.
#[derive(Debug, Clone, Serialize, Deserialize)]
pub struct ParticipationOverview {
    /// Output participations for events.
    pub participations: HashMap<ParticipationEventId, HashMap<OutputId, TrackedParticipation>>,
}

/// A participation event with the provided client nodes.
#[derive(Debug, Clone, Serialize, Deserialize, Eq, PartialEq)]
pub struct ParticipationEventWithNodes {
    /// The event id.
    pub id: ParticipationEventId,
    /// Information about a voting or staking event.
    pub data: ParticipationEventData,
    /// Provided client nodes for this event.
    pub nodes: Vec<Node>,
}

impl<S: 'static + SecretManage> Wallet<S>
where
    crate::wallet::Error: From<S::Error>,
    crate::client::Error: From<S::Error>,
{
    /// Calculates the voting overview of a wallet. If event_ids are provided, only return outputs and tracked
    /// participations for them.
    pub async fn get_participation_overview(
        &self,
        event_ids: Option<Vec<ParticipationEventId>>,
    ) -> Result<ParticipationOverview> {
        log::debug!("[get_participation_overview]");
        // TODO: Could use the address endpoint in the future when https://github.com/iotaledger/inx-participation/issues/50 is done.

        let mut spent_cached_outputs = self
            .storage_manager
            .read()
            .await
            .get_cached_participation_output_status()
            .await?;
        let restored_spent_cached_outputs_len = spent_cached_outputs.len();
        log::debug!(
            "[get_participation_overview] restored_spent_cached_outputs_len: {}",
            restored_spent_cached_outputs_len
        );
        let wallet_data = self.data().await;
        let participation_outputs = wallet_data.outputs().values().filter(|output_data| {
            is_valid_participation_output(&output_data.output)
                // Check that the metadata exists, because otherwise we aren't participating for anything
                    && output_data.output.features().and_then(|f| f.metadata()).is_some()
                    // Don't add spent cached outputs, we have their data already and it can't change anymore
                    && !spent_cached_outputs.contains_key(&output_data.output_id)
        });

        let mut events = HashMap::new();
        let mut spent_outputs = HashSet::new();
        for output_data in participation_outputs {
            // PANIC: the filter already checks that the metadata exists.
            let metadata = output_data.output.features().and_then(|f| f.metadata()).unwrap();
            if let Ok(participations) = Participations::from_bytes(&mut metadata.data()) {
                for participation in participations.participations {
                    // Skip events that aren't in `event_ids` if not None
                    if let Some(event_ids) = event_ids.as_ref() {
                        if !event_ids.contains(&participation.event_id) {
                            continue;
                        }
                    }
                    match events.entry(participation.event_id) {
                        Entry::Vacant(entry) => {
                            entry.insert(vec![output_data.output_id]);
                        }
                        Entry::Occupied(mut entry) => {
                            entry.get_mut().push(output_data.output_id);
                        }
                    }
                    if output_data.is_spent {
                        spent_outputs.insert(output_data.output_id);
                    }
                }
            };
        }

        let mut participations: HashMap<ParticipationEventId, HashMap<OutputId, TrackedParticipation>> = HashMap::new();

        // Add cached data
        for (output_id, output_status_response) in &spent_cached_outputs {
            for (event_id, participation) in &output_status_response.participations {
                // Skip events that aren't in `event_ids` if not None
                if let Some(event_ids) = event_ids.as_ref() {
                    if !event_ids.contains(event_id) {
                        continue;
                    }
                }
                match participations.entry(*event_id) {
                    Entry::Vacant(entry) => {
                        entry.insert(HashMap::from([(*output_id, participation.clone())]));
                    }
                    Entry::Occupied(mut entry) => {
                        entry.get_mut().insert(*output_id, participation.clone());
                    }
                }
            }
        }

        for (event_id, mut output_ids) in events {
            log::debug!(
                "[get_participation_overview] requesting {} outputs for event {event_id}",
                output_ids.len()
            );
            let event_client = self.get_client_for_event(&event_id).await?;

            output_ids.retain(|output_id| {
                // Skip if participations already contains this output id with participation for this event
                if let Some(p) = participations.get(&event_id) {
                    if p.contains_key(output_id) {
                        log::debug!(
                            "[get_participation_overview] skip requesting already known {output_id} for event {event_id}",
                        );
                        return false;
                    }
                }
                true
            });

            let results = futures::future::try_join_all(output_ids.chunks(100).map(ToOwned::to_owned).map(|chunk| {
                let event_client = event_client.clone();
                task::spawn(async move {
                    futures::future::join_all(chunk.iter().map(|output_id| async {
                        let output_id = *output_id;
                        (event_client.output_status(&output_id).await, output_id)
                    }))
                    .await
                })
            }))
            .await?;

            for (result, output_id) in results.into_iter().flatten() {
                match result {
                    Ok(status) => {
                        // Cache data for spent outputs
                        if spent_outputs.contains(&output_id) {
                            match spent_cached_outputs.entry(output_id) {
                                Entry::Vacant(entry) => {
                                    entry.insert(status.clone());
                                }
                                Entry::Occupied(mut entry) => {
                                    let output_status_response = entry.get_mut();
                                    for (event_id, participation) in &status.participations {
                                        output_status_response
                                            .participations
                                            .insert(*event_id, participation.clone());
                                    }
                                }
                            }
                        }
                        for (event_id, participation) in status.participations {
                            // Skip events that aren't in `event_ids` if not None
                            if let Some(event_ids) = event_ids.as_ref() {
                                if !event_ids.contains(&event_id) {
                                    continue;
                                }
                            }
                            match participations.entry(event_id) {
                                Entry::Vacant(entry) => {
                                    entry.insert(HashMap::from([(output_id, participation)]));
                                }
                                Entry::Occupied(mut entry) => {
                                    entry.get_mut().insert(output_id, participation);
                                }
                            }
                        }
                    }
                    Err(crate::client::Error::Node(crate::client::node_api::error::Error::NotFound(_))) => {}
                    Err(e) => return Err(crate::wallet::Error::Client(e.into())),
                }
            }
        }

        log::debug!(
            "[get_participation_overview] new spent_cached_outputs: {}",
            spent_cached_outputs.len()
        );
        // Only store updated data if new outputs got added
        if spent_cached_outputs.len() > restored_spent_cached_outputs_len {
            self.storage_manager
                .read()
                .await
                .set_cached_participation_output_status(&spent_cached_outputs)
                .await?;
        }

        Ok(ParticipationOverview { participations })
    }

    /// Returns the voting output ("PARTICIPATION" tag).
    ///
    /// If multiple outputs with this tag exist, the one with the largest amount will be returned.
    pub async fn get_voting_output(&self) -> Result<Option<OutputData>> {
<<<<<<< HEAD
        log::debug!("[get_voting_output]");
        Ok(self
            .data()
            .await
            .unspent_outputs()
            .values()
            .filter(|output_data| is_valid_participation_output(&output_data.output))
            .max_by_key(|output_data| output_data.output.amount())
            .cloned())
=======
        self.data().await.get_voting_output()
>>>>>>> 3f2d737a
    }

    /// Gets client for an event.
    /// If event isn't found, the client from the account will be returned.
    pub(crate) async fn get_client_for_event(&self, id: &ParticipationEventId) -> crate::wallet::Result<Client> {
        log::debug!("[get_client_for_event]");
        let events = self.storage_manager.read().await.get_participation_events().await?;

        let event_with_nodes = match events.get(id) {
            Some(event_with_nodes) => event_with_nodes,
            None => return Ok(self.client().clone()),
        };

        let mut client_builder = Client::builder().with_ignore_node_health();
        for node in &event_with_nodes.nodes {
            client_builder = client_builder.with_node_auth(node.url.as_str(), node.auth.clone())?;
        }

        Ok(client_builder.finish().await?)
    }

    /// Checks if events in the participations ended and removes them.
    pub(crate) async fn remove_ended_participation_events(
        &self,
        participations: &mut Participations,
    ) -> crate::wallet::Result<()> {
        log::debug!("[remove_ended_participation_events]");
        // TODO change to one of the new timestamps, which ones ?
        let latest_milestone_index = 0;
        // let latest_milestone_index = self.client().get_info().await?.node_info.status.latest_milestone.index;

        let events = self.storage_manager.read().await.get_participation_events().await?;

        for participation in participations.participations.clone().iter() {
            if let Some(event_with_nodes) = events.get(&participation.event_id) {
                if event_with_nodes.data.milestone_index_end() < &latest_milestone_index {
                    participations.remove(&participation.event_id);
                }
            } else {
                // If not found in local events, try to get the event status from the client.
                if let Ok(event_status) = self.get_participation_event_status(&participation.event_id).await {
                    if event_status.status() == "ended" {
                        participations.remove(&participation.event_id);
                    }
                }
            }
        }

        Ok(())
    }
}

impl WalletData {
    /// Returns the voting output ("PARTICIPATION" tag).
    ///
    /// If multiple outputs with this tag exist, the one with the largest amount will be returned.
    pub(crate) fn get_voting_output(&self) -> Result<Option<OutputData>> {
        log::debug!("[get_voting_output]");
        Ok(self
            .unspent_outputs
            .values()
            .filter(|output_data| is_valid_participation_output(&output_data.output))
            .max_by_key(|output_data| output_data.output.amount())
            .cloned())
    }
}

fn is_valid_participation_output(output: &Output) -> bool {
    // Only basic outputs can be participation outputs.
    if let Output::Basic(basic_output) = &output {
        // Valid participation outputs can only have the AddressUnlockCondition.
        let [UnlockCondition::Address(_)] = basic_output.unlock_conditions().as_ref() else {
            return false;
        };

        basic_output
            .features()
            .tag()
            .map_or(false, |tag| tag.tag() == PARTICIPATION_TAG.as_bytes())
    } else {
        false
    }
}

#[cfg(test)]
impl ParticipationEventWithNodes {
    pub fn mock() -> Self {
        Self {
            id: ParticipationEventId::new([42; 32]),
            data: ParticipationEventData::mock(),
            nodes: Vec::new(),
        }
    }
}<|MERGE_RESOLUTION|>--- conflicted
+++ resolved
@@ -224,19 +224,7 @@
     ///
     /// If multiple outputs with this tag exist, the one with the largest amount will be returned.
     pub async fn get_voting_output(&self) -> Result<Option<OutputData>> {
-<<<<<<< HEAD
-        log::debug!("[get_voting_output]");
-        Ok(self
-            .data()
-            .await
-            .unspent_outputs()
-            .values()
-            .filter(|output_data| is_valid_participation_output(&output_data.output))
-            .max_by_key(|output_data| output_data.output.amount())
-            .cloned())
-=======
         self.data().await.get_voting_output()
->>>>>>> 3f2d737a
     }
 
     /// Gets client for an event.
