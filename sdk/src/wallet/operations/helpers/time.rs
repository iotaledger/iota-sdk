--- conflicted
+++ resolved
@@ -15,19 +15,12 @@
     commitment_slot_index: impl Into<SlotIndex> + Copy,
     committable_age_range: CommittableAgeRange,
 ) -> Result<bool, WalletError> {
-<<<<<<< HEAD
-    if let Some(unlock_conditions) = output_with_ext_metadata.output.unlock_conditions() {
-        if unlock_conditions.is_timelocked(commitment_slot_index, committable_age_range.min) {
-            return Ok(false);
-        }
-=======
-    if output_data
+    if output_with_ext_metadata
         .output
         .unlock_conditions()
         .is_timelocked(commitment_slot_index, committable_age_range.min)
     {
         return Ok(false);
->>>>>>> 741268c9
     }
 
     let required_address = output_with_ext_metadata
