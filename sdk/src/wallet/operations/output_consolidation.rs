--- conflicted
+++ resolved
@@ -121,13 +121,8 @@
         &self,
         output_data: &OutputData,
         slot_index: SlotIndex,
-<<<<<<< HEAD
         controlled_addresses: &HashSet<Address>,
-    ) -> Result<bool> {
-=======
-        wallet_address: &Address,
     ) -> Result<bool, WalletError> {
->>>>>>> 67b7af7a
         Ok(if let Output::Basic(basic_output) = &output_data.output {
             let protocol_parameters = self.client().get_protocol_parameters().await?;
             let unlock_conditions = basic_output.unlock_conditions();
