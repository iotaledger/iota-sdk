--- conflicted
+++ resolved
@@ -8,17 +8,14 @@
 #[cfg(feature = "ledger_nano")]
 use crate::client::secret::{ledger_nano::LedgerSecretManager, DowncastSecretManager};
 use crate::{
-<<<<<<< HEAD
     client::{
         api::{
             options::{RemainderValueStrategy, TransactionOptions},
             PreparedTransactionData,
         },
         secret::SecretManage,
+        ClientError,
     },
-=======
-    client::{api::PreparedTransactionData, secret::SecretManage, ClientError},
->>>>>>> 12e5ec8d
     types::block::{
         address::{Address, Bech32Address},
         input::INPUT_COUNT_MAX,
@@ -29,11 +26,7 @@
         constants::DEFAULT_OUTPUT_CONSOLIDATION_THRESHOLD,
         operations::helpers::time::can_output_be_unlocked_now,
         types::{OutputData, TransactionWithMetadata},
-<<<<<<< HEAD
-        Result, Wallet,
-=======
-        RemainderValueStrategy, Wallet, WalletError,
->>>>>>> 12e5ec8d
+        Wallet, WalletError,
     },
 };
 
