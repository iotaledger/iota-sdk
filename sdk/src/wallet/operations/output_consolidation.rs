--- conflicted
+++ resolved
@@ -157,13 +157,8 @@
             }
 
             can_output_be_unlocked_now(
-<<<<<<< HEAD
-                wallet_address,
+                controlled_addresses,
                 output_with_ext_metadata,
-=======
-                controlled_addresses,
-                output_data,
->>>>>>> d2aea56a
                 slot_index,
                 protocol_parameters.committable_age_range(),
             )?
@@ -187,13 +182,9 @@
         let mut outputs_to_consolidate = Vec::new();
         let mut native_token_inputs = HashMap::new();
 
-<<<<<<< HEAD
+        let controlled_addresses = wallet_ledger.controlled_addresses(wallet_address.inner().clone());
+
         for (output_id, output_with_ext_metadata) in &wallet_ledger.unspent_outputs {
-=======
-        let controlled_addresses = wallet_ledger.controlled_addresses(wallet_address.inner().clone());
-
-        for (output_id, output_data) in &wallet_ledger.unspent_outputs {
->>>>>>> d2aea56a
             // #[cfg(feature = "participation")]
             // if let Some(ref voting_output) = voting_output {
             //     // Remove voting output from inputs, because we want to keep its features and not consolidate it.
@@ -204,11 +195,7 @@
 
             let is_locked_output = wallet_ledger.locked_outputs.contains(output_id);
             let should_consolidate_output = self
-<<<<<<< HEAD
-                .should_consolidate_output(output_with_ext_metadata, slot_index, wallet_address.as_ref())
-=======
-                .should_consolidate_output(output_data, slot_index, &controlled_addresses)
->>>>>>> d2aea56a
+                .should_consolidate_output(output_with_ext_metadata, slot_index, &controlled_addresses)
                 .await?;
             if !is_locked_output && should_consolidate_output {
                 outputs_to_consolidate.push(output_with_ext_metadata.clone());
