--- conflicted
+++ resolved
@@ -56,13 +56,8 @@
 
         let block = unsigned_block
             .sign_ed25519(
-<<<<<<< HEAD
                 &*self.secret_manager().read().await,
-                self.bip_path().await.ok_or(Error::MissingBipPath)?,
-=======
-                &*self.get_secret_manager().read().await,
                 self.bip_path().await.ok_or(WalletError::MissingBipPath)?,
->>>>>>> 12e5ec8d
             )
             .await?;
 
