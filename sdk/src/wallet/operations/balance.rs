--- conflicted
+++ resolved
@@ -34,13 +34,8 @@
         let mut total_storage_cost = 0;
         let mut total_native_tokens = NativeTokensBuilder::default();
 
-<<<<<<< HEAD
         #[cfg(feature = "participation")]
-        let voting_output = wallet_ledger.get_voting_output()?;
-=======
-            #[cfg(feature = "participation")]
-            let voting_output = wallet_ledger.get_voting_output();
->>>>>>> 67b7af7a
+        let voting_output = wallet_ledger.get_voting_output();
 
         let claimable_outputs =
             wallet_ledger.claimable_outputs(&wallet_address, OutputsToClaim::All, slot_index, &protocol_parameters)?;
