// Copyright 2024 IOTA Stiftung
// SPDX-License-Identifier: Apache-2.0

use std::collections::HashSet;

use primitive_types::U256;

use crate::{
    client::secret::SecretManage,
    types::block::{
        address::ImplicitAccountCreationAddress,
        output::{
            unlock_condition::UnlockCondition, DecayedMana, FoundryId, MinimumOutputAmount, NativeTokensBuilder, Output,
        },
    },
    wallet::{
        operations::{helpers::time::can_output_be_unlocked_from_now_on, output_claiming::OutputsToClaim},
        types::{Balance, NativeTokensBalance},
        Wallet, WalletError,
    },
};

impl<S: 'static + SecretManage> Wallet<S> {
    /// Get the balance of the wallet.
    pub async fn balance(&self) -> Result<Balance, WalletError> {
        log::debug!("[BALANCE] balance");

        let protocol_parameters = self.client().get_protocol_parameters().await?;
        let slot_index = self.client().get_slot_index().await?;

        let wallet_address = self.address().await;
        let wallet_ledger = self.ledger().await;
        let network_id = protocol_parameters.network_id();
        let storage_score_params = protocol_parameters.storage_score_parameters();

        let mut balance = Balance::default();
        let mut total_storage_cost = 0;
        let mut locked_amount = 0;
        let mut total_native_tokens = NativeTokensBuilder::default();

        #[cfg(feature = "participation")]
        let voting_output = wallet_ledger.get_voting_output();

        let claimable_outputs = wallet_ledger.claimable_outputs(
            wallet_address.inner().clone(),
            OutputsToClaim::All,
            slot_index,
            &protocol_parameters,
        )?;

        #[cfg(feature = "participation")]
        {
            if let Some(voting_output) = &voting_output {
                if voting_output.output.as_basic().address() == wallet_address.inner() {
                    balance.base_coin.voting_power = voting_output.output.amount();
                }
            }
        }

        let controlled_addresses = wallet_ledger.controlled_addresses(wallet_address.inner().clone());

        let mut reward_outputs = HashSet::new();

        for (output_id, output_data) in &wallet_ledger.unspent_outputs {
            // Check if output is from the network we're currently connected to
            if output_data.network_id != network_id {
                continue;
            }

            let output = &output_data.output;
            let storage_cost = output.minimum_amount(storage_score_params);

            // Add account, foundry, and delegation outputs here because they can't have a
            // [`StorageDepositReturnUnlockCondition`] or time related unlock conditions
            match output {
                Output::Account(account) => {
                    // Add amount
                    balance.base_coin.total += account.amount();
                    balance.mana.total += output.decayed_mana(
                        &protocol_parameters,
                        output_id.transaction_id().slot_index(),
                        slot_index,
                    )?;
                    // Add mana rewards
                    if account.features().staking().is_some() {
                        reward_outputs.insert(*output_id);
                    }

                    // Add storage deposit
                    balance.required_storage_deposit.account += storage_cost;
                    if !wallet_ledger.locked_outputs.contains(output_id) {
                        total_storage_cost += storage_cost;
                    }

                    let account_id = account.account_id_non_null(output_id);
                    balance.accounts.insert(account_id);
                }
                Output::Foundry(foundry) => {
                    // Add amount
                    balance.base_coin.total += foundry.amount();
                    // Add storage deposit
                    balance.required_storage_deposit.foundry += storage_cost;
                    if !wallet_ledger.locked_outputs.contains(output_id) {
                        total_storage_cost += storage_cost;
                    }

                    // Add native token
                    if let Some(native_token) = output.native_token() {
                        total_native_tokens.add_native_token(*native_token)?;
                    }

                    balance.foundries.insert(foundry.id());
                }
                Output::Delegation(delegation) => {
                    // Add amount
                    balance.base_coin.total += delegation.amount();
                    delegation_implicit_accounts_amount += delegation.amount();
                    // Add mana rewards
                    reward_outputs.insert(*output_id);
                    // Add storage deposit
                    balance.required_storage_deposit.delegation += storage_cost;
                    if !wallet_ledger.locked_outputs.contains(output_id) {
                        total_storage_cost += storage_cost;
                    }

                    let delegation_id = delegation.delegation_id_non_null(output_id);
                    balance.delegations.insert(delegation_id);
                }
                _ => {
                    // If there is only an [AddressUnlockCondition], then we can spend the output at any time
                    // without restrictions
<<<<<<< HEAD
                    if let [UnlockCondition::Address(address_unlock_cond)] = output
                        .unlock_conditions()
                        .expect("output needs to have unlock conditions")
                        .as_ref()
                    {
=======
                    if let [UnlockCondition::Address(_)] = output.unlock_conditions().as_ref() {
>>>>>>> de4b7f9c
                        // add nft_id for nft outputs
                        if let Output::Nft(nft) = &output {
                            let nft_id = nft.nft_id_non_null(output_id);
                            balance.nfts.insert(nft_id);
                        }

                        // Add amount
                        balance.base_coin.total += output.amount();
                        if address_unlock_cond.address().kind() == ImplicitAccountCreationAddress::KIND {
                            delegation_implicit_accounts_amount += output.amount();
                        }
                        // Add decayed mana
                        balance.mana.total += output.decayed_mana(
                            &protocol_parameters,
                            output_id.transaction_id().slot_index(),
                            slot_index,
                        )?;

                        // Add storage deposit
                        if output.is_basic() {
                            balance.required_storage_deposit.basic += storage_cost;
                            if output.native_token().is_some() && !wallet_ledger.locked_outputs.contains(output_id) {
                                total_storage_cost += storage_cost;
                            }
                        } else if output.is_nft() {
                            balance.required_storage_deposit.nft += storage_cost;
                            if !wallet_ledger.locked_outputs.contains(output_id) {
                                total_storage_cost += storage_cost;
                            }
                        }

                        // Add native token
                        if let Some(native_token) = output.native_token() {
                            total_native_tokens.add_native_token(*native_token)?;
                        }
                    } else {
                        // if we have multiple unlock conditions for basic or nft outputs, then we can't
                        // spend the balance at the moment or in the future

                        let is_claimable = claimable_outputs.contains(output_id);

                        // For outputs that are expired or have a timelock unlock condition, but no expiration
                        // unlock condition and we then can unlock them, then
                        // they can never be not available for us anymore
                        // and should be added to the balance
                        if is_claimable {
                            // check if output can be unlocked always from now on, in that case it should be
                            // added to the total amount
                            let output_can_be_unlocked_now_and_in_future = can_output_be_unlocked_from_now_on(
                                &controlled_addresses,
                                output,
                                slot_index,
                                protocol_parameters.committable_age_range(),
                            );

                            if output_can_be_unlocked_now_and_in_future {
                                // If output has a StorageDepositReturnUnlockCondition, the amount of it should
                                // be subtracted, because this part
                                // needs to be sent back
                                let amount = output.unlock_conditions().storage_deposit_return().map_or_else(
                                    || output.amount(),
                                    |sdr| {
                                        if wallet_address.inner() == sdr.return_address() {
                                            // sending to ourself, we get the full amount
                                            output.amount()
                                        } else {
                                            // Sending to someone else
                                            output.amount() - sdr.amount()
                                        }
                                    },
                                );

                                // add nft_id for nft outputs
                                if let Output::Nft(output) = &output {
                                    let nft_id = output.nft_id_non_null(output_id);
                                    balance.nfts.insert(nft_id);
                                }

                                // Add amount
                                balance.base_coin.total += amount;
                                // Add decayed mana
                                balance.mana.total += output.decayed_mana(
                                    &protocol_parameters,
                                    output_id.transaction_id().slot_index(),
                                    slot_index,
                                )?;

                                // Add storage deposit
                                if output.is_basic() {
                                    balance.required_storage_deposit.basic += storage_cost;
                                    // Amount for basic outputs isn't added to total storage cost if there aren't native
                                    // tokens, since we can spend it without burning.
                                    if output.native_token().is_some()
                                        && !wallet_ledger.locked_outputs.contains(output_id)
                                    {
                                        total_storage_cost += storage_cost;
                                    }
                                } else if output.is_nft() {
                                    balance.required_storage_deposit.nft += storage_cost;
                                    if !wallet_ledger.locked_outputs.contains(output_id) {
                                        total_storage_cost += storage_cost;
                                    }
                                }

                                // Add native token
                                if let Some(native_token) = output.native_token() {
                                    total_native_tokens.add_native_token(*native_token)?;
                                }
                            } else {
                                // only add outputs that can't be locked now and at any point in the future
                                balance.potentially_locked_outputs.insert(*output_id, true);
                            }
                        } else {
                            // Don't add expired outputs that can't ever be unlocked by us
                            if let Some(expiration) = output.unlock_conditions().expiration() {
                                // Not expired, could get unlockable when it's expired, so we insert it
                                if slot_index < expiration.slot_index() {
                                    balance.potentially_locked_outputs.insert(*output_id, false);
                                }
                            } else {
                                balance.potentially_locked_outputs.insert(*output_id, false);
                            }
                        }
                    }
                }
            }
        }

        // for `available` get locked_outputs, sum outputs amount and subtract from total_amount
        log::debug!("[BALANCE] locked outputs: {:#?}", wallet_ledger.locked_outputs);

        let mut locked_mana = DecayedMana::default();
        let mut locked_native_tokens = NativeTokensBuilder::default();

        for locked_output in &wallet_ledger.locked_outputs {
            // Skip potentially_locked_outputs, as their amounts aren't added to the balance
            if balance.potentially_locked_outputs.contains_key(locked_output) {
                continue;
            }
            if let Some(output_data) = wallet_ledger.unspent_outputs.get(locked_output) {
                // Only check outputs that are in this network
                if output_data.network_id == network_id {
                    locked_amount += output_data.output.amount();
                    locked_mana += output_data.output.decayed_mana(
                        &protocol_parameters,
                        output_data.output_id.transaction_id().slot_index(),
                        slot_index,
                    )?;

                    if let Some(native_token) = output_data.output.native_token() {
                        locked_native_tokens.add_native_token(*native_token)?;
                    }
                }
            }
        }

        log::debug!(
            "[BALANCE] total_amount: {}, total_potential: {}, total_stored: {}, locked_amount: {}, locked_mana: {:?}, total_storage_cost: {}",
            balance.base_coin.total,
            balance.mana.total.potential,
            balance.mana.total.stored,
            locked_amount,
            locked_mana,
            total_storage_cost,
        );

        locked_amount += total_storage_cost;

        for native_token in total_native_tokens.finish_set()? {
            // Check if some amount is currently locked
            let locked_native_token_amount = locked_native_tokens.iter().find_map(|(id, amount)| {
                if id == native_token.token_id() {
                    Some(amount)
                } else {
                    None
                }
            });

            let metadata = wallet_ledger
                .native_token_foundries
                .get(&FoundryId::from(*native_token.token_id()))
                .and_then(|foundry| foundry.immutable_features().metadata())
                .cloned();

            balance.native_tokens.insert(
                *native_token.token_id(),
                NativeTokensBalance {
                    total: native_token.amount(),
                    available: native_token.amount() - *locked_native_token_amount.unwrap_or(&U256::from(0u8)),
                    metadata,
                },
            );
        }

        drop(wallet_ledger);

        for output_id in reward_outputs {
            if let Ok(response) = self.client().get_output_mana_rewards(&output_id, slot_index).await {
                balance.mana.rewards += response.rewards;
            }
        }

        #[cfg(not(feature = "participation"))]
        {
            balance.base_coin.available = balance.base_coin.total.saturating_sub(locked_amount);
        }
        #[cfg(feature = "participation")]
        {
            balance.base_coin.available = balance
                .base_coin
                .total
                .saturating_sub(locked_amount)
                .saturating_sub(balance.base_coin.voting_power);
        }
        balance.mana.available = DecayedMana {
            potential: balance.mana.total.potential.saturating_sub(locked_mana.potential),
            stored: balance.mana.total.stored.saturating_sub(locked_mana.stored),
        };

        Ok(balance)
    }
}<|MERGE_RESOLUTION|>--- conflicted
+++ resolved
@@ -129,15 +129,7 @@
                 _ => {
                     // If there is only an [AddressUnlockCondition], then we can spend the output at any time
                     // without restrictions
-<<<<<<< HEAD
-                    if let [UnlockCondition::Address(address_unlock_cond)] = output
-                        .unlock_conditions()
-                        .expect("output needs to have unlock conditions")
-                        .as_ref()
-                    {
-=======
-                    if let [UnlockCondition::Address(_)] = output.unlock_conditions().as_ref() {
->>>>>>> de4b7f9c
+                    if let [UnlockCondition::Address(address_unlock_cond)] = output.unlock_conditions().as_ref() {
                         // add nft_id for nft outputs
                         if let Output::Nft(nft) = &output {
                             let nft_id = nft.nft_id_non_null(output_id);
