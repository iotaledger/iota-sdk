--- conflicted
+++ resolved
@@ -45,11 +45,7 @@
         #[cfg(feature = "participation")]
         {
             if let Some(voting_output) = &voting_output {
-<<<<<<< HEAD
-                if voting_output.output.as_basic().address() == self.address.read().await.inner() {
-=======
                 if voting_output.output.as_basic().address() == wallet_address.inner() {
->>>>>>> 0d8514a4
                     balance.base_coin.voting_power = voting_output.output.amount();
                 }
             }
