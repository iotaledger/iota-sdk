--- conflicted
+++ resolved
@@ -27,10 +27,7 @@
         let protocol_parameters = self.client().get_protocol_parameters().await?;
         let slot_index = self.client().get_slot_index().await?;
 
-<<<<<<< HEAD
-=======
         let wallet_address = self.address().await;
->>>>>>> df7dc529
         let wallet_ledger = self.ledger().await.clone();
         let network_id = protocol_parameters.network_id();
         let storage_score_params = protocol_parameters.storage_score_parameters();
@@ -43,20 +40,12 @@
         let voting_output = wallet_ledger.get_voting_output()?;
 
         let claimable_outputs =
-<<<<<<< HEAD
-            wallet_ledger.claimable_outputs(self.address(), OutputsToClaim::All, slot_index, &protocol_parameters)?;
-=======
             wallet_ledger.claimable_outputs(&wallet_address, OutputsToClaim::All, slot_index, &protocol_parameters)?;
->>>>>>> df7dc529
 
         #[cfg(feature = "participation")]
         {
             if let Some(voting_output) = &voting_output {
-<<<<<<< HEAD
-                if voting_output.output.as_basic().address() == self.address.inner() {
-=======
                 if voting_output.output.as_basic().address() == self.address.read().await.inner() {
->>>>>>> df7dc529
                     balance.base_coin.voting_power = voting_output.output.amount();
                 }
             }
@@ -185,11 +174,7 @@
                                 // We use the addresses with unspent outputs, because other addresses of
                                 // the account without unspent
                                 // outputs can't be related to this output
-<<<<<<< HEAD
-                                self.address.inner(),
-=======
                                 wallet_address.inner(),
->>>>>>> df7dc529
                                 output,
                                 slot_index,
                                 protocol_parameters.committable_age_range(),
@@ -205,11 +190,7 @@
                                     .map_or_else(
                                         || output.amount(),
                                         |sdr| {
-<<<<<<< HEAD
-                                            if self.address.inner() == sdr.return_address() {
-=======
                                             if wallet_address.inner() == sdr.return_address() {
->>>>>>> df7dc529
                                                 // sending to ourself, we get the full amount
                                                 output.amount()
                                             } else {
