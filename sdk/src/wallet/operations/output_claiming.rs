--- conflicted
+++ resolved
@@ -6,14 +6,11 @@
 use serde::{Deserialize, Serialize};
 
 use crate::{
-<<<<<<< HEAD
     client::{
         api::{options::TransactionOptions, PreparedTransactionData},
         secret::SecretManage,
+        ClientError,
     },
-=======
-    client::{api::PreparedTransactionData, secret::SecretManage, ClientError},
->>>>>>> 12e5ec8d
     types::block::{
         address::{Address, Bech32Address, Ed25519Address},
         output::{
