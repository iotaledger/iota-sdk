// Copyright 2024 IOTA Stiftung
// SPDX-License-Identifier: Apache-2.0

use std::collections::HashSet;

use serde::{Deserialize, Serialize};

use crate::{
    client::{
        api::{options::TransactionOptions, PreparedTransactionData},
        secret::SecretManage,
        ClientError,
    },
    types::block::{
        address::{Address, Ed25519Address},
        output::{
            unlock_condition::AddressUnlockCondition, BasicOutput, NftOutputBuilder, Output, OutputId, UnlockCondition,
        },
        protocol::ProtocolParameters,
        slot::SlotIndex,
    },
    wallet::{
        core::WalletLedger,
        operations::helpers::time::can_output_be_unlocked_now,
        types::{OutputWithExtendedMetadata, TransactionWithMetadata},
        Wallet, WalletError,
    },
};

/// Enum to specify which outputs should be claimed
#[derive(Clone, Copy, Debug, Eq, PartialEq, Serialize, Deserialize)]
#[non_exhaustive]
pub enum OutputsToClaim {
    MicroTransactions,
    NativeTokens,
    Nfts,
    Amount,
    All,
}

impl WalletLedger {
    /// Get basic and nft outputs that have
    /// [`ExpirationUnlockCondition`](crate::types::block::output::unlock_condition::ExpirationUnlockCondition),
    /// [`StorageDepositReturnUnlockCondition`](crate::types::block::output::unlock_condition::StorageDepositReturnUnlockCondition) or
    /// [`TimelockUnlockCondition`](crate::types::block::output::unlock_condition::TimelockUnlockCondition) and can be
    /// unlocked now and also get basic outputs with only an [`AddressUnlockCondition`] unlock condition, for
    /// additional inputs
    pub(crate) fn claimable_outputs(
        &self,
        wallet_address: Address,
        outputs_to_claim: OutputsToClaim,
        slot_index: SlotIndex,
        protocol_parameters: &ProtocolParameters,
    ) -> Result<Vec<OutputId>, WalletError> {
        log::debug!("[OUTPUT_CLAIMING] claimable_outputs");

        let controlled_addresses = self.controlled_addresses(wallet_address);

        // Get outputs for the claim
        let mut output_ids_to_claim: HashSet<OutputId> = HashSet::new();
        for (output_id, output_with_ext_metadata) in self
            .unspent_outputs
            .iter()
            .filter(|(_, o)| o.output.is_basic() || o.output.is_nft())
        {
            // Don't use outputs that are locked for other transactions
            if !self.locked_outputs.contains(output_id) && self.outputs.contains_key(output_id) {
                if let Some(unlock_conditions) = output_with_ext_metadata.output.unlock_conditions() {
                    // If there is a single [UnlockCondition], then it's an
                    // [AddressUnlockCondition] and we own it already without
                    // further restrictions
                    if unlock_conditions.len() != 1
                        && can_output_be_unlocked_now(
                            // We use the addresses with unspent outputs, because other addresses of the
                            // account without unspent outputs can't be related to this output
<<<<<<< HEAD
                            wallet_address.inner(),
                            output_with_ext_metadata,
=======
                            &controlled_addresses,
                            output_data,
>>>>>>> d2aea56a
                            slot_index,
                            protocol_parameters.committable_age_range(),
                        )?
                    {
                        match outputs_to_claim {
                            OutputsToClaim::MicroTransactions => {
                                if let Some(sdr) = unlock_conditions.storage_deposit_return() {
                                    // If expired, it's not a micro transaction anymore
                                    match unlock_conditions
                                        .is_expired(slot_index, protocol_parameters.committable_age_range())
                                    {
                                        Some(false) => {
                                            // Only micro transaction if not the same amount needs to be returned
                                            // (resulting in 0 amount to claim)
                                            if sdr.amount() != output_with_ext_metadata.output.amount() {
                                                output_ids_to_claim.insert(output_with_ext_metadata.output_id);
                                            }
                                        }
                                        _ => continue,
                                    }
                                }
                            }
                            OutputsToClaim::NativeTokens => {
                                if output_with_ext_metadata.output.native_token().is_some() {
                                    output_ids_to_claim.insert(output_with_ext_metadata.output_id);
                                }
                            }
                            OutputsToClaim::Nfts => {
                                if output_with_ext_metadata.output.is_nft() {
                                    output_ids_to_claim.insert(output_with_ext_metadata.output_id);
                                }
                            }
                            OutputsToClaim::Amount => {
                                let mut claimable_amount = output_with_ext_metadata.output.amount();
                                if unlock_conditions.is_expired(slot_index, protocol_parameters.committable_age_range())
                                    == Some(false)
                                {
                                    claimable_amount -= unlock_conditions
                                        .storage_deposit_return()
                                        .map(|s| s.amount())
                                        .unwrap_or_default()
                                };
                                if claimable_amount > 0 {
                                    output_ids_to_claim.insert(output_with_ext_metadata.output_id);
                                }
                            }
                            OutputsToClaim::All => {
                                output_ids_to_claim.insert(output_with_ext_metadata.output_id);
                            }
                        }
                    }
                }
            }
        }
        log::debug!(
            "[OUTPUT_CLAIMING] available outputs to claim: {}",
            output_ids_to_claim.len()
        );
        Ok(output_ids_to_claim.into_iter().collect())
    }

    // Returns the wallet address together with account and nft addresses that only have the address unlock condition
    pub(crate) fn controlled_addresses(&self, wallet_address: Address) -> HashSet<Address> {
        let mut controlled_addresses = HashSet::from([wallet_address]);
        for o in self.unspent_outputs().values() {
            match &o.output {
                Output::Account(account) => {
                    controlled_addresses.insert(Address::Account(account.account_address(&o.output_id)));
                }
                Output::Nft(nft) => {
                    // Only consider addresses of NFTs with a single (address) unlock condition
                    if nft.unlock_conditions().len() == 1 {
                        controlled_addresses.insert(Address::Nft(nft.nft_address(&o.output_id)));
                    }
                }
                _ => {} // not interested in other outputs here
            }
        }
        controlled_addresses
    }
}

impl<S: 'static + SecretManage> Wallet<S>
where
    WalletError: From<S::Error>,
    ClientError: From<S::Error>,
{
    /// Get basic and nft outputs that have
    /// [`ExpirationUnlockCondition`](crate::types::block::output::unlock_condition::ExpirationUnlockCondition),
    /// [`StorageDepositReturnUnlockCondition`](crate::types::block::output::unlock_condition::StorageDepositReturnUnlockCondition) or
    /// [`TimelockUnlockCondition`](crate::types::block::output::unlock_condition::TimelockUnlockCondition) and can be
    /// unlocked now and also get basic outputs with only an [`AddressUnlockCondition`] unlock condition, for
    /// additional inputs
    pub async fn claimable_outputs(&self, outputs_to_claim: OutputsToClaim) -> Result<Vec<OutputId>, WalletError> {
        let wallet_ledger = self.ledger().await;

        let slot_index = self.client().get_slot_index().await?;
        let protocol_parameters = self.client().get_protocol_parameters().await?;

        wallet_ledger.claimable_outputs(
            self.address().await.into_inner(),
            outputs_to_claim,
            slot_index,
            &protocol_parameters,
        )
    }

    /// Get basic outputs that have only one unlock condition which is [AddressUnlockCondition], so they can be used as
    /// additional inputs
    pub(crate) async fn get_basic_outputs_for_additional_inputs(
        &self,
    ) -> Result<Vec<OutputWithExtendedMetadata>, WalletError> {
        log::debug!("[OUTPUT_CLAIMING] get_basic_outputs_for_additional_inputs");
        #[cfg(feature = "participation")]
        let voting_output = self.get_voting_output().await;
        let wallet_ledger = self.ledger().await;

        // Get basic outputs only with AddressUnlockCondition and no other unlock condition
        let mut basic_outputs: Vec<OutputWithExtendedMetadata> = Vec::new();
        for (output_id, output_with_ext_metadata) in &wallet_ledger.unspent_outputs {
            #[cfg(feature = "participation")]
            if let Some(ref voting_output) = voting_output {
                // Remove voting output from inputs, because we don't want to spent it to claim something else.
                if output_with_ext_metadata.output_id == voting_output.output_id {
                    continue;
                }
            }
            // Don't use outputs that are locked for other transactions
            if !wallet_ledger.locked_outputs.contains(output_id) {
                if let Some(output) = wallet_ledger.outputs.get(output_id) {
                    if let Output::Basic(basic_output) = &output.output {
                        if let [UnlockCondition::Address(a)] = basic_output.unlock_conditions().as_ref() {
                            // Implicit accounts can't be used
                            if !a.address().is_implicit_account_creation() {
                                // Store outputs with [`AddressUnlockCondition`] alone, because they could be used as
                                // additional input, if required
                                basic_outputs.push(output_with_ext_metadata.clone());
                            }
                        }
                    }
                }
            }
        }
        log::debug!("[OUTPUT_CLAIMING] available basic outputs: {}", basic_outputs.len());
        Ok(basic_outputs)
    }

    /// Try to claim basic or nft outputs that have additional unlock conditions to their [AddressUnlockCondition]
    /// from [`Wallet::claimable_outputs()`].
    pub async fn claim_outputs<I: IntoIterator<Item = OutputId> + Send>(
        &self,
        output_ids_to_claim: I,
    ) -> Result<TransactionWithMetadata, WalletError>
    where
        I::IntoIter: Send,
    {
        log::debug!("[OUTPUT_CLAIMING] claim_outputs");
        let prepared_transaction = self.prepare_claim_outputs(output_ids_to_claim).await?;

        let claim_tx = self.sign_and_submit_transaction(prepared_transaction, None).await?;

        log::debug!(
            "[OUTPUT_CLAIMING] Claiming transaction created: block_id: {:?} tx_id: {:?}",
            claim_tx.block_id,
            claim_tx.transaction_id
        );
        Ok(claim_tx)
    }

    /// Try to claim basic outputs that have additional unlock conditions to their [AddressUnlockCondition].
    pub async fn prepare_claim_outputs<I: IntoIterator<Item = OutputId> + Send>(
        &self,
        output_ids_to_claim: I,
    ) -> Result<PreparedTransactionData, WalletError>
    where
        I::IntoIter: Send,
    {
        log::debug!("[OUTPUT_CLAIMING] prepare_claim_outputs");

        let possible_additional_inputs = self.get_basic_outputs_for_additional_inputs().await?;

        let storage_score_params = self.client().get_storage_score_parameters().await?;

        let wallet_ledger = self.ledger().await;

        let mut outputs_to_claim = Vec::new();
        for output_id in output_ids_to_claim {
            if let Some(output_with_extended_metadata) = wallet_ledger.unspent_outputs.get(&output_id) {
                if !wallet_ledger.locked_outputs.contains(&output_id) {
                    outputs_to_claim.push(output_with_extended_metadata.clone());
                }
            }
        }

        if outputs_to_claim.is_empty() {
            return Err(WalletError::CustomInput(
                "provided outputs can't be claimed".to_string(),
            ));
        }

        let wallet_address = self.address().await;
        drop(wallet_ledger);

        let mut nft_outputs_to_send = Vec::new();

        // There can be outputs with less amount than min required storage deposit, so we have to check that we
        // have enough amount to create a new basic output
        let enough_amount_for_basic_output = possible_additional_inputs
            .iter()
            .map(|i| i.output.amount())
            .sum::<u64>()
            >= BasicOutput::minimum_amount(&Address::from(Ed25519Address::null()), storage_score_params);

        for output_with_ext_metadata in &outputs_to_claim {
            if let Output::Nft(nft_output) = &output_with_ext_metadata.output {
                // build new output with same amount, nft_id, immutable/feature blocks and native tokens, just
                // updated address unlock conditions

                let nft_output = if !enough_amount_for_basic_output {
                    // Only update address and nft id if we have no additional inputs which can provide the storage
                    // deposit for the remaining amount and possible native tokens
                    NftOutputBuilder::from(nft_output)
                        .with_nft_id(nft_output.nft_id_non_null(&output_with_ext_metadata.output_id))
                        .with_unlock_conditions([AddressUnlockCondition::new(&wallet_address)])
                        .finish_output()?
                } else {
                    NftOutputBuilder::from(nft_output)
                        .with_minimum_amount(storage_score_params)
                        .with_nft_id(nft_output.nft_id_non_null(&output_with_ext_metadata.output_id))
                        .with_unlock_conditions([AddressUnlockCondition::new(&wallet_address)])
                        .finish_output()?
                };

                nft_outputs_to_send.push(nft_output);
            }
        }

        self.prepare_send_outputs(
            // We only need to provide the NFT outputs, ISA automatically creates basic outputs as remainder outputs
            nft_outputs_to_send,
            TransactionOptions {
                required_inputs: outputs_to_claim
                    .iter()
                    .map(|o| o.output_id)
                    // add additional inputs
                    .chain(possible_additional_inputs.iter().map(|o| o.output_id))
                    .collect(),
                ..Default::default()
            },
        )
        .await
    }
}<|MERGE_RESOLUTION|>--- conflicted
+++ resolved
@@ -73,13 +73,8 @@
                         && can_output_be_unlocked_now(
                             // We use the addresses with unspent outputs, because other addresses of the
                             // account without unspent outputs can't be related to this output
-<<<<<<< HEAD
-                            wallet_address.inner(),
+                            &controlled_addresses,
                             output_with_ext_metadata,
-=======
-                            &controlled_addresses,
-                            output_data,
->>>>>>> d2aea56a
                             slot_index,
                             protocol_parameters.committable_age_range(),
                         )?
