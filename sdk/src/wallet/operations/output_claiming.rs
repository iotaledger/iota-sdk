--- conflicted
+++ resolved
@@ -148,16 +148,12 @@
         let slot_index = self.client().get_slot_index().await?;
         let protocol_parameters = self.client().get_protocol_parameters().await?;
 
-<<<<<<< HEAD
-        wallet_ledger.claimable_outputs(self.address(), outputs_to_claim, slot_index, &protocol_parameters)
-=======
         wallet_ledger.claimable_outputs(
             &self.address().await,
             outputs_to_claim,
             slot_index,
             &protocol_parameters,
         )
->>>>>>> df7dc529
     }
 
     /// Get basic outputs that have only one unlock condition which is [AddressUnlockCondition], so they can be used as
@@ -266,11 +262,7 @@
             ));
         }
 
-<<<<<<< HEAD
-        let wallet_address = self.address.clone();
-=======
         let wallet_address = self.address().await;
->>>>>>> df7dc529
         drop(wallet_ledger);
 
         let mut nft_outputs_to_send = Vec::new();
