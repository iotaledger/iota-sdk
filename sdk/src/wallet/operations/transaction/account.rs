--- conflicted
+++ resolved
@@ -26,22 +26,16 @@
     crate::client::Error: From<S::Error>,
 {
     /// Transitions an implicit account to an account.
-<<<<<<< HEAD
-    pub async fn implicit_account_transition(&self, output_id: &OutputId) -> Result<TransactionWithMetadata> {
-        let issuer_id = AccountId::from(output_id);
-
-        self.sign_and_submit_transaction(
-            self.prepare_implicit_account_transition(output_id).await?,
-            issuer_id,
-=======
     pub async fn implicit_account_transition(
         &self,
         output_id: &OutputId,
         key_source: Option<impl Into<BlockIssuerKeySource>>,
     ) -> Result<TransactionWithMetadata> {
+        let issuer_id = AccountId::from(output_id);
+
         self.sign_and_submit_transaction(
             self.prepare_implicit_account_transition(output_id, key_source).await?,
->>>>>>> abdd2b52
+            issuer_id,
             None,
         )
         .await
