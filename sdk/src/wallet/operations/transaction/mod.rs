--- conflicted
+++ resolved
@@ -17,15 +17,9 @@
         secret::{types::InputSigningData, SecretManage},
         Error,
     },
-<<<<<<< HEAD
     types::block::{
-        output::{AccountId, Output, OutputAndMetadata},
+        output::{Output, OutputAndMetadata},
         payload::signed_transaction::SignedTransactionPayload,
-=======
-    types::{
-        api::core::OutputWithMetadataResponse,
-        block::{output::Output, payload::signed_transaction::SignedTransactionPayload},
->>>>>>> 7671804f
     },
     wallet::{
         types::{InclusionState, TransactionWithMetadata},
