--- conflicted
+++ resolved
@@ -78,24 +78,7 @@
             output.verify_storage_deposit(protocol_parameters.storage_score_parameters())?;
         }
 
-<<<<<<< HEAD
-        self.finish_transaction(outputs, options).await
-    }
-
-    /// Separated function from send, so syncing isn't called recursively with the consolidation function, which sends
-    /// transactions
-    pub async fn finish_transaction(
-        &self,
-        outputs: impl Into<Vec<Output>> + Send,
-        options: impl Into<Option<TransactionOptions>> + Send,
-    ) -> crate::wallet::Result<TransactionWithMetadata> {
-        log::debug!("[TRANSACTION] finish_transaction");
-        let options = options.into();
-
         let prepared_transaction_data = self.prepare_transaction(outputs, None, options.clone()).await?;
-=======
-        let prepared_transaction_data = self.prepare_transaction(outputs, options.clone()).await?;
->>>>>>> 8b8750b1
 
         self.sign_and_submit_transaction(prepared_transaction_data, None, options)
             .await
