// Copyright 2024 IOTA Stiftung
// SPDX-License-Identifier: Apache-2.0

pub(crate) mod account;
pub(crate) mod high_level;
mod input_selection;
mod options;
pub(crate) mod prepare_output;
mod prepare_transaction;
mod sign_transaction;
pub(crate) mod submit_transaction;

pub use self::options::{RemainderValueStrategy, TransactionOptions};
#[cfg(feature = "storage")]
use crate::wallet::core::WalletLedgerDto;
use crate::{
    client::{
        api::{verify_semantic, PreparedTransactionData, SignedTransactionData},
<<<<<<< HEAD
        secret::SecretManage,
        Error,
=======
        secret::{types::InputSigningData, SecretManage},
>>>>>>> 37d52aae
    },
    types::block::{
        output::{Output, OutputWithMetadata},
        payload::signed_transaction::SignedTransactionPayload,
    },
    wallet::{
        types::{InclusionState, TransactionWithMetadata},
        Wallet,
    },
};

impl<S: 'static + SecretManage> Wallet<S>
where
    crate::wallet::Error: From<S::Error>,
    crate::client::Error: From<S::Error>,
{
    /// Sends a transaction by specifying its outputs.
    ///
    /// Note that, if sending a block fails, the method will return `None` for the block id, but the wallet
    /// will reissue the transaction during syncing.
    /// ```ignore
    /// let outputs = [
    ///    BasicOutputBuilder::new_with_amount(1_000_000)?
    ///    .add_unlock_condition(AddressUnlockCondition::new(
    ///        Address::try_from_bech32("rms1qpszqzadsym6wpppd6z037dvlejmjuke7s24hm95s9fg9vpua7vluaw60xu")?,
    ///    ))
    ///    .finish_output(account.client.get_token_supply().await?;)?,
    /// ];
    /// let tx = account
    ///     .send_outputs(
    ///         outputs,
    ///         Some(TransactionOptions {
    ///             remainder_value_strategy: RemainderValueStrategy::ReuseAddress,
    ///             ..Default::default()
    ///         }),
    ///     )
    ///     .await?;
    /// println!("Transaction created: {}", tx.transaction_id);
    /// if let Some(block_id) = tx.block_id {
    ///     println!("Block sent: {}", block_id);
    /// }
    /// ```
    pub async fn send_outputs(
        &self,
        outputs: impl Into<Vec<Output>> + Send,
        options: impl Into<Option<TransactionOptions>> + Send,
    ) -> crate::wallet::Result<TransactionWithMetadata> {
        let outputs = outputs.into();
        let options = options.into();
        // here to check before syncing, how to prevent duplicated verification (also in prepare_transaction())?
        // Checking it also here is good to return earlier if something is invalid
        let protocol_parameters = self.client().get_protocol_parameters().await?;

        // Check if the outputs have enough amount to cover the storage deposit
        for output in &outputs {
            output.verify_storage_deposit(protocol_parameters.storage_score_parameters())?;
        }

        let prepared_transaction_data = self.prepare_transaction(outputs, options.clone()).await?;

        self.sign_and_submit_transaction(prepared_transaction_data, options)
            .await
    }

    /// Signs a transaction, submit it to a node and store it in the wallet
    pub async fn sign_and_submit_transaction(
        &self,
        prepared_transaction_data: PreparedTransactionData,
        options: impl Into<Option<TransactionOptions>> + Send,
    ) -> crate::wallet::Result<TransactionWithMetadata> {
        log::debug!("[TRANSACTION] sign_and_submit_transaction");

        let signed_transaction_data = self.sign_transaction(&prepared_transaction_data).await?;

        self.submit_and_store_transaction(signed_transaction_data, options)
            .await
    }

    /// Validates the transaction, submit it to a node and store it in the wallet
    pub async fn submit_and_store_transaction(
        &self,
        signed_transaction_data: SignedTransactionData,
        options: impl Into<Option<TransactionOptions>> + Send,
    ) -> crate::wallet::Result<TransactionWithMetadata> {
        log::debug!(
            "[TRANSACTION] submit_and_store_transaction {}",
            signed_transaction_data.payload.transaction().id()
        );
        let options = options.into();

        // Validate transaction before sending and storing it
        if let Err(conflict) = verify_semantic(
            &signed_transaction_data.inputs_data,
            &signed_transaction_data.payload,
            signed_transaction_data.mana_rewards,
            self.client().get_protocol_parameters().await?,
        ) {
            log::debug!(
                "[TRANSACTION] conflict: {conflict:?} for {:?}",
                signed_transaction_data.payload
            );
<<<<<<< HEAD
            return Err(Error::TransactionSemantic(conflict).into());
=======
            // unlock outputs so they are available for a new transaction
            self.unlock_inputs(&signed_transaction_data.inputs_data).await?;
            return Err(crate::client::Error::TransactionSemantic(conflict).into());
>>>>>>> 37d52aae
        }

        let mut wallet_ledger = self.ledger_mut().await;
        // lock outputs so they don't get used by another transaction
        for output in &signed_transaction_data.inputs_data {
            log::debug!("[TRANSACTION] locking: {}", output.output_id());
            wallet_ledger.locked_outputs.insert(*output.output_id());
        }
        drop(wallet_ledger);

        // Ignore errors from sending, we will try to send it again during [`sync_pending_transactions`]
        let block_id = match self
            .submit_signed_transaction(
                signed_transaction_data.payload.clone(),
                options.as_ref().and_then(|options| options.issuer_id),
            )
            .await
        {
            Ok(block_id) => Some(block_id),
            Err(err) => {
                log::error!("Failed to submit_transaction_payload {}", err);
                None
            }
        };

        let transaction_id = signed_transaction_data.payload.transaction().id();

        // store transaction payload to account (with db feature also store the account to the db)
        let network_id = self.client().get_network_id().await?;

        let inputs = signed_transaction_data
            .inputs_data
            .into_iter()
            .map(|input| OutputWithMetadata {
                metadata: input.output_metadata,
                output: input.output,
            })
            .collect();

        let transaction = TransactionWithMetadata {
            transaction_id,
            payload: signed_transaction_data.payload,
            block_id,
            network_id,
            timestamp: crate::client::unix_timestamp_now().as_millis(),
            inclusion_state: InclusionState::Pending,
            incoming: false,
            note: options.and_then(|o| o.note),
            inputs,
        };

        let mut wallet_ledger = self.ledger_mut().await;

        wallet_ledger.transactions.insert(transaction_id, transaction.clone());
        wallet_ledger.pending_transactions.insert(transaction_id);

        #[cfg(feature = "storage")]
        {
            // TODO: maybe better to use the wallet address as identifier now?
            log::debug!("[TRANSACTION] storing wallet ledger");
            self.storage_manager()
                .save_wallet_ledger(&WalletLedgerDto::from(&*wallet_ledger))
                .await?;
        }

        Ok(transaction)
    }
}<|MERGE_RESOLUTION|>--- conflicted
+++ resolved
@@ -16,12 +16,8 @@
 use crate::{
     client::{
         api::{verify_semantic, PreparedTransactionData, SignedTransactionData},
-<<<<<<< HEAD
         secret::SecretManage,
         Error,
-=======
-        secret::{types::InputSigningData, SecretManage},
->>>>>>> 37d52aae
     },
     types::block::{
         output::{Output, OutputWithMetadata},
@@ -123,13 +119,7 @@
                 "[TRANSACTION] conflict: {conflict:?} for {:?}",
                 signed_transaction_data.payload
             );
-<<<<<<< HEAD
             return Err(Error::TransactionSemantic(conflict).into());
-=======
-            // unlock outputs so they are available for a new transaction
-            self.unlock_inputs(&signed_transaction_data.inputs_data).await?;
-            return Err(crate::client::Error::TransactionSemantic(conflict).into());
->>>>>>> 37d52aae
         }
 
         let mut wallet_ledger = self.ledger_mut().await;
