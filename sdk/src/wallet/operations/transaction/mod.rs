--- conflicted
+++ resolved
@@ -181,20 +181,9 @@
         #[cfg(feature = "storage")]
         {
             // TODO: maybe better to use the wallet address as identifier now?
-<<<<<<< HEAD
-            log::debug!("[TRANSACTION] storing wallet");
-            self.storage_manager()
-                .save_wallet(
-                    self.address(),
-                    self.bip_path().as_ref(),
-                    self.alias().as_ref(),
-                    &WalletLedgerDto::from(&*wallet_ledger),
-                )
-=======
             log::debug!("[TRANSACTION] storing wallet ledger");
             self.storage_manager()
                 .save_wallet_ledger(&WalletLedgerDto::from(&*wallet_ledger))
->>>>>>> df7dc529
                 .await?;
         }
 
