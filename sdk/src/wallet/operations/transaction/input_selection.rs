// Copyright 2021 IOTA Stiftung
// SPDX-License-Identifier: Apache-2.0

use std::collections::{hash_map::Values, HashSet};

#[cfg(feature = "events")]
use crate::wallet::events::types::{TransactionProgressEvent, WalletEvent};
use crate::{
    client::{
        api::input_selection::{Burn, InputSelection, Selected},
        secret::{types::InputSigningData, SecretManage},
    },
    types::block::{
        address::Address,
        mana::ManaAllotment,
        output::{Output, OutputId},
        protocol::CommittableAgeRange,
        slot::SlotIndex,
    },
    wallet::{
        core::WalletData, operations::helpers::time::can_output_be_unlocked_forever_from_now_on, types::OutputData,
        Wallet,
    },
};

impl<S: 'static + SecretManage> Wallet<S>
where
    crate::wallet::Error: From<S::Error>,
    crate::client::Error: From<S::Error>,
{
    /// Selects inputs for a transaction and locks them in the wallet, so they don't get used again
    pub(crate) async fn select_inputs(
        &self,
        outputs: Vec<Output>,
        custom_inputs: Option<HashSet<OutputId>>,
        mandatory_inputs: Option<HashSet<OutputId>>,
        remainder_address: Option<Address>,
        burn: Option<&Burn>,
        mana_allotments: Option<Vec<ManaAllotment>>,
    ) -> crate::wallet::Result<Selected> {
        log::debug!("[TRANSACTION] select_inputs");
        // Voting output needs to be requested before to prevent a deadlock
        #[cfg(feature = "participation")]
        let voting_output = self.get_voting_output().await?;
        // lock so the same inputs can't be selected in multiple transactions
        let mut wallet_data = self.data_mut().await;
        let protocol_parameters = self.client().get_protocol_parameters().await?;

        #[cfg(feature = "events")]
        self.emit(WalletEvent::TransactionProgress(
            TransactionProgressEvent::SelectingInputs,
        ))
        .await;

        let slot_index = self.client().get_slot_index().await?;
        #[allow(unused_mut)]
        let mut forbidden_inputs = wallet_data.locked_outputs.clone();

        // Prevent consuming the voting output if not actually wanted
        #[cfg(feature = "participation")]
        if let Some(voting_output) = &voting_output {
            let required = mandatory_inputs.as_ref().map_or(false, |mandatory_inputs| {
                mandatory_inputs.contains(&voting_output.output_id)
            });
            if !required {
                forbidden_inputs.insert(voting_output.output_id);
            }
        }

        // Filter inputs to not include inputs that require additional outputs for storage deposit return or could be
        // still locked.
        let available_outputs_signing_data = filter_inputs(
            &wallet_data,
            wallet_data.unspent_outputs.values(),
            slot_index,
            protocol_parameters.committable_age_range(),
            custom_inputs.as_ref(),
            mandatory_inputs.as_ref(),
        )?;

        // if custom inputs are provided we should only use them (validate if we have the outputs in this account and
        // that the amount is enough)
        if let Some(custom_inputs) = custom_inputs {
            // Check that no input got already locked
            for input in custom_inputs.iter() {
                if wallet_data.locked_outputs.contains(input) {
                    return Err(crate::wallet::Error::CustomInput(format!(
                        "provided custom input {input} is already used in another transaction",
                    )));
                }
            }

            let mut input_selection = InputSelection::new(
                available_outputs_signing_data,
                outputs,
                Some(wallet_data.address.clone().into_inner()),
                protocol_parameters.clone(),
            )
            .with_required_inputs(custom_inputs)
            .with_forbidden_inputs(forbidden_inputs);

            if let Some(address) = remainder_address {
                input_selection = input_selection.with_remainder_address(address);
            }

            if let Some(burn) = burn {
                input_selection = input_selection.with_burn(burn.clone());
            }

            if let Some(mana_allotments) = mana_allotments {
                input_selection = input_selection.with_mana_allotments(mana_allotments.iter());
            }

            let selected_transaction_data = input_selection.select()?;

            // lock outputs so they don't get used by another transaction
            for output in &selected_transaction_data.inputs {
                wallet_data.locked_outputs.insert(*output.output_id());
            }

            return Ok(selected_transaction_data);
        } else if let Some(mandatory_inputs) = mandatory_inputs {
            // Check that no input got already locked
            for input in mandatory_inputs.iter() {
                if wallet_data.locked_outputs.contains(input) {
                    return Err(crate::wallet::Error::CustomInput(format!(
                        "provided custom input {input} is already used in another transaction",
                    )));
                }
            }

            let mut input_selection = InputSelection::new(
                available_outputs_signing_data,
                outputs,
                Some(wallet_data.address.clone().into_inner()),
                protocol_parameters.clone(),
            )
            .with_required_inputs(mandatory_inputs)
            .with_forbidden_inputs(forbidden_inputs);

            if let Some(address) = remainder_address {
                input_selection = input_selection.with_remainder_address(address);
            }

            if let Some(burn) = burn {
                input_selection = input_selection.with_burn(burn.clone());
            }

            if let Some(mana_allotments) = mana_allotments {
                input_selection = input_selection.with_mana_allotments(mana_allotments.iter());
            }

            let selected_transaction_data = input_selection.select()?;

            // lock outputs so they don't get used by another transaction
            for output in &selected_transaction_data.inputs {
                wallet_data.locked_outputs.insert(*output.output_id());
            }

            // lock outputs so they don't get used by another transaction
            for output in &selected_transaction_data.inputs {
                wallet_data.locked_outputs.insert(*output.output_id());
            }

            return Ok(selected_transaction_data);
        }

        let mut input_selection = InputSelection::new(
            available_outputs_signing_data,
            outputs,
            Some(wallet_data.address.clone().into_inner()),
            protocol_parameters.clone(),
        )
        .with_forbidden_inputs(forbidden_inputs);

        if let Some(address) = remainder_address {
            input_selection = input_selection.with_remainder_address(address);
        }

        if let Some(burn) = burn {
            input_selection = input_selection.with_burn(burn.clone());
        }

<<<<<<< HEAD
        if let Some(mana_allotments) = mana_allotments {
            input_selection = input_selection.with_mana_allotments(mana_allotments.iter());
        }

        let selected_transaction_data = match input_selection.select() {
            Ok(r) => r,
            // TODO this error doesn't exist with the new ISA
            // Err(crate::client::Error::ConsolidationRequired(output_count)) => {
            //     #[cfg(feature = "events")]
            //     self.event_emitter
            //         .lock()
            //         .await
            //         .emit(account.index, WalletEvent::ConsolidationRequired);
            //     return Err(crate::wallet::Error::ConsolidationRequired {
            //         output_count,
            //         output_count_max: INPUT_COUNT_MAX,
            //     });
            // }
            Err(e) => return Err(e.into()),
        };
=======
        let selected_transaction_data = input_selection.select()?;
>>>>>>> a54b4f83

        // lock outputs so they don't get used by another transaction
        for output in &selected_transaction_data.inputs {
            log::debug!("[TRANSACTION] locking: {}", output.output_id());
            wallet_data.locked_outputs.insert(*output.output_id());
        }

        Ok(selected_transaction_data)
    }
}

/// Filter available outputs to only include outputs that can be unlocked forever from this moment.
/// Note: this is only for the default input selection, it's still possible to send these outputs by using
/// `claim_outputs` or providing their OutputId's in the custom_inputs
#[allow(clippy::too_many_arguments)]
fn filter_inputs(
    wallet_data: &WalletData,
    available_outputs: Values<'_, OutputId, OutputData>,
    slot_index: impl Into<SlotIndex> + Copy,
    committable_age_range: CommittableAgeRange,
    custom_inputs: Option<&HashSet<OutputId>>,
    mandatory_inputs: Option<&HashSet<OutputId>>,
) -> crate::wallet::Result<Vec<InputSigningData>> {
    let mut available_outputs_signing_data = Vec::new();

    for output_data in available_outputs {
        if !custom_inputs
            .map(|inputs| inputs.contains(&output_data.output_id))
            .unwrap_or(false)
            && !mandatory_inputs
                .map(|inputs| inputs.contains(&output_data.output_id))
                .unwrap_or(false)
        {
            let output_can_be_unlocked_now_and_in_future = can_output_be_unlocked_forever_from_now_on(
                // We use the addresses with unspent outputs, because other addresses of the
                // account without unspent outputs can't be related to this output
                &wallet_data.address.inner,
                &output_data.output,
                slot_index,
                committable_age_range,
            );

            // Outputs that could get unlocked in the future will not be included
            if !output_can_be_unlocked_now_and_in_future {
                continue;
            }
        }

        if let Some(available_input) = output_data.input_signing_data(wallet_data, slot_index, committable_age_range)? {
            available_outputs_signing_data.push(available_input);
        }
    }

    Ok(available_outputs_signing_data)
}<|MERGE_RESOLUTION|>--- conflicted
+++ resolved
@@ -181,30 +181,11 @@
             input_selection = input_selection.with_burn(burn.clone());
         }
 
-<<<<<<< HEAD
         if let Some(mana_allotments) = mana_allotments {
             input_selection = input_selection.with_mana_allotments(mana_allotments.iter());
         }
 
-        let selected_transaction_data = match input_selection.select() {
-            Ok(r) => r,
-            // TODO this error doesn't exist with the new ISA
-            // Err(crate::client::Error::ConsolidationRequired(output_count)) => {
-            //     #[cfg(feature = "events")]
-            //     self.event_emitter
-            //         .lock()
-            //         .await
-            //         .emit(account.index, WalletEvent::ConsolidationRequired);
-            //     return Err(crate::wallet::Error::ConsolidationRequired {
-            //         output_count,
-            //         output_count_max: INPUT_COUNT_MAX,
-            //     });
-            // }
-            Err(e) => return Err(e.into()),
-        };
-=======
         let selected_transaction_data = input_selection.select()?;
->>>>>>> a54b4f83
 
         // lock outputs so they don't get used by another transaction
         for output in &selected_transaction_data.inputs {
