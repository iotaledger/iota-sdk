// Copyright 2024 IOTA Stiftung
// SPDX-License-Identifier: Apache-2.0

use alloc::collections::BTreeSet;
use std::collections::HashMap;

use crypto::keys::bip44::Bip44;

#[cfg(feature = "events")]
use crate::wallet::events::types::{TransactionProgressEvent, WalletEvent};
use crate::{
    client::{
        api::{input_selection::InputSelection, transaction::validate_transaction_length, PreparedTransactionData},
        secret::{types::InputSigningData, SecretManage},
    },
    types::block::{
<<<<<<< HEAD
        address::{Address, Bech32Address},
        mana::ManaAllotment,
=======
>>>>>>> 7671804f
        output::{Output, OutputId},
        protocol::CommittableAgeRange,
        slot::SlotIndex,
    },
<<<<<<< HEAD
    wallet::{operations::helpers::time::can_output_be_unlocked_forever_from_now_on, types::OutputData, Wallet},
=======
    wallet::{
        core::WalletData, operations::helpers::time::can_output_be_unlocked_forever_from_now_on, types::OutputData,
        RemainderValueStrategy, TransactionOptions, Wallet,
    },
>>>>>>> 7671804f
};

impl<S: 'static + SecretManage> Wallet<S>
where
    crate::wallet::Error: From<S::Error>,
    crate::client::Error: From<S::Error>,
{
    /// Selects inputs for a transaction and locks them in the wallet, so they don't get used again
    pub(crate) async fn select_inputs(
        &self,
        outputs: Vec<Output>,
        mut options: TransactionOptions,
    ) -> crate::wallet::Result<PreparedTransactionData> {
        log::debug!("[TRANSACTION] select_inputs");
        // Voting output needs to be requested before to prevent a deadlock
        #[cfg(feature = "participation")]
        let voting_output = self.get_voting_output().await?;
        let protocol_parameters = self.client().get_protocol_parameters().await?;
        let creation_slot = self.client().get_slot_index().await?;
        let slot_commitment_id = self.client().get_issuance().await?.latest_commitment.id();
        if options.issuer_id.is_none() {
            options.issuer_id = self.data().await.first_account_id();
        }
        let reference_mana_cost = if let Some(issuer_id) = options.issuer_id {
            Some(
                self.client()
                    .get_account_congestion(&issuer_id, None)
                    .await?
                    .reference_mana_cost,
            )
        } else {
            None
        };
        let remainder_address = match options.remainder_value_strategy {
            RemainderValueStrategy::ReuseAddress => None,
            RemainderValueStrategy::CustomAddress(address) => Some(address),
        };
        // lock so the same inputs can't be selected in multiple transactions
        let mut wallet_ledger = self.ledger_mut().await;

        #[cfg(feature = "events")]
        self.emit(WalletEvent::TransactionProgress(
            TransactionProgressEvent::SelectingInputs,
        ))
        .await;

        #[allow(unused_mut)]
        let mut forbidden_inputs = wallet_ledger.locked_outputs.clone();

        // Prevent consuming the voting output if not actually wanted
        #[cfg(feature = "participation")]
        if let Some(voting_output) = &voting_output {
            if !options.required_inputs.contains(&voting_output.output_id) {
                forbidden_inputs.insert(voting_output.output_id);
            }
        }

        // Filter inputs to not include inputs that require additional outputs for storage deposit return or could be
        // still locked.
        let available_outputs_signing_data = filter_inputs(
<<<<<<< HEAD
            &self.address().await,
            self.bip_path().await,
            wallet_ledger.unspent_outputs.values(),
            slot_index,
=======
            &wallet_data,
            wallet_data.unspent_outputs.values(),
            creation_slot,
>>>>>>> 7671804f
            protocol_parameters.committable_age_range(),
            &options.required_inputs,
        )?;

        let mut mana_rewards = HashMap::new();

        if let Some(burn) = &options.burn {
            for delegation_id in burn.delegations() {
                if let Some(output) = wallet_ledger.unspent_delegation_output(delegation_id) {
                    mana_rewards.insert(
                        output.output_id,
                        self.client()
                            .get_output_mana_rewards(&output.output_id, slot_commitment_id.slot_index())
                            .await?
                            .rewards,
                    );
                }
            }
        }

<<<<<<< HEAD
        // if custom inputs are provided we should only use them (validate if we have the outputs in this account and
        // that the amount is enough)
        if let Some(custom_inputs) = custom_inputs {
            // Check that no input got already locked
            for output_id in &custom_inputs {
                if wallet_ledger.locked_outputs.contains(output_id) {
                    return Err(crate::wallet::Error::CustomInput(format!(
                        "provided custom input {output_id} is already used in another transaction",
                    )));
                }
                if let Some(input) = wallet_ledger.outputs.get(output_id) {
                    if input.output.can_claim_rewards(outputs.iter().find(|o| {
                        input
                            .output
                            .chain_id()
                            .map(|chain_id| chain_id.or_from_output_id(output_id))
                            == o.chain_id()
                    })) {
                        mana_rewards.insert(
                            *output_id,
                            self.client()
                                .get_output_mana_rewards(output_id, slot_index)
                                .await?
                                .rewards,
                        );
                    }
                }
            }

            let mut input_selection = InputSelection::new(
                available_outputs_signing_data,
                outputs,
                Some(self.address().await.into_inner()),
                slot_index,
                protocol_parameters.clone(),
            )
            .with_required_inputs(custom_inputs)
            .with_forbidden_inputs(forbidden_inputs)
            .with_mana_rewards(mana_rewards);

            if let Some(address) = remainder_address {
                input_selection = input_selection.with_remainder_address(address);
            }

            if let Some(burn) = burn {
                input_selection = input_selection.with_burn(burn.clone());
            }

            if let Some(mana_allotments) = mana_allotments {
                input_selection = input_selection.with_mana_allotments(mana_allotments.iter());
            }

            let selected_transaction_data = input_selection.select()?;

            // lock outputs so they don't get used by another transaction
            for output in &selected_transaction_data.inputs {
                wallet_ledger.locked_outputs.insert(*output.output_id());
            }

            return Ok(selected_transaction_data);
        } else if let Some(mandatory_inputs) = mandatory_inputs {
            // Check that no input got already locked
            for output_id in &mandatory_inputs {
                if wallet_ledger.locked_outputs.contains(output_id) {
                    return Err(crate::wallet::Error::CustomInput(format!(
                        "provided custom input {output_id} is already used in another transaction",
                    )));
                }
                if let Some(input) = wallet_ledger.outputs.get(output_id) {
                    if input.output.can_claim_rewards(outputs.iter().find(|o| {
                        input
                            .output
                            .chain_id()
                            .map(|chain_id| chain_id.or_from_output_id(output_id))
                            == o.chain_id()
                    })) {
                        mana_rewards.insert(
                            *output_id,
                            self.client()
                                .get_output_mana_rewards(output_id, slot_index)
                                .await?
                                .rewards,
                        );
                    }
                }
            }

            let mut input_selection = InputSelection::new(
                available_outputs_signing_data,
                outputs,
                Some(self.address().await.into_inner()),
                slot_index,
                protocol_parameters.clone(),
            )
            .with_required_inputs(mandatory_inputs)
            .with_forbidden_inputs(forbidden_inputs)
            .with_mana_rewards(mana_rewards);

            if let Some(address) = remainder_address {
                input_selection = input_selection.with_remainder_address(address);
            }

            if let Some(burn) = burn {
                input_selection = input_selection.with_burn(burn.clone());
            }

            if let Some(mana_allotments) = mana_allotments {
                input_selection = input_selection.with_mana_allotments(mana_allotments.iter());
            }

            let selected_transaction_data = input_selection.select()?;

            // lock outputs so they don't get used by another transaction
            for output in &selected_transaction_data.inputs {
                wallet_ledger.locked_outputs.insert(*output.output_id());
            }

            // lock outputs so they don't get used by another transaction
            for output in &selected_transaction_data.inputs {
                wallet_ledger.locked_outputs.insert(*output.output_id());
            }

            return Ok(selected_transaction_data);
=======
        // Check that no input got already locked
        for output_id in &options.required_inputs {
            if wallet_data.locked_outputs.contains(output_id) {
                return Err(crate::wallet::Error::CustomInput(format!(
                    "provided custom input {output_id} is already used in another transaction",
                )));
            }
            if let Some(input) = wallet_data.outputs.get(output_id) {
                if input.output.can_claim_rewards(outputs.iter().find(|o| {
                    input
                        .output
                        .chain_id()
                        .map(|chain_id| chain_id.or_from_output_id(output_id))
                        == o.chain_id()
                })) {
                    mana_rewards.insert(
                        *output_id,
                        self.client()
                            .get_output_mana_rewards(output_id, creation_slot)
                            .await?
                            .rewards,
                    );
                }
            }
>>>>>>> 7671804f
        }

        let mut input_selection = InputSelection::new(
            available_outputs_signing_data,
            outputs,
<<<<<<< HEAD
            Some(self.address().await.into_inner()),
            slot_index,
=======
            Some(wallet_data.address.clone().into_inner()),
            creation_slot,
            slot_commitment_id,
>>>>>>> 7671804f
            protocol_parameters.clone(),
        )
        .with_required_inputs(options.required_inputs)
        .with_forbidden_inputs(forbidden_inputs)
        .with_context_inputs(options.context_inputs)
        .with_mana_rewards(mana_rewards)
        .with_payload(options.tagged_data_payload)
        .with_mana_allotments(options.mana_allotments)
        .with_remainder_address(remainder_address)
        .with_burn(options.burn);

        if let (Some(account_id), Some(reference_mana_cost)) = (options.issuer_id, reference_mana_cost) {
            input_selection = input_selection.with_min_mana_allotment(account_id, reference_mana_cost);
        }

        if !options.allow_additional_input_selection {
            input_selection = input_selection.disable_additional_input_selection();
        }

        if let Some(capabilities) = options.capabilities {
            input_selection = input_selection.with_transaction_capabilities(capabilities)
        }

        let prepared_transaction_data = input_selection.select()?;

        validate_transaction_length(&prepared_transaction_data.transaction)?;

        // lock outputs so they don't get used by another transaction
        for output in &prepared_transaction_data.inputs_data {
            log::debug!("[TRANSACTION] locking: {}", output.output_id());
            wallet_ledger.locked_outputs.insert(*output.output_id());
        }

        Ok(prepared_transaction_data)
    }
}

/// Filter available outputs to only include outputs that can be unlocked forever from this moment.
/// Note: this is only for the default input selection, it's still possible to send these outputs by using
/// `claim_outputs` or providing their OutputId's in the custom_inputs
#[allow(clippy::too_many_arguments)]
<<<<<<< HEAD
fn filter_inputs(
    wallet_address: &Bech32Address,
    wallet_bip_path: Option<Bip44>,
    available_outputs: Values<'_, OutputId, OutputData>,
=======
fn filter_inputs<'a>(
    wallet_data: &WalletData,
    available_outputs: impl IntoIterator<Item = &'a OutputData>,
>>>>>>> 7671804f
    slot_index: impl Into<SlotIndex> + Copy,
    committable_age_range: CommittableAgeRange,
    required_inputs: &BTreeSet<OutputId>,
) -> crate::wallet::Result<Vec<InputSigningData>> {
    let mut available_outputs_signing_data = Vec::new();

    for output_data in available_outputs {
        if !required_inputs.contains(&output_data.output_id) {
            let output_can_be_unlocked_now_and_in_future = can_output_be_unlocked_forever_from_now_on(
                // We use the addresses with unspent outputs, because other addresses of the
                // account without unspent outputs can't be related to this output
                wallet_address.inner(),
                &output_data.output,
                slot_index,
                committable_age_range,
            );

            // Outputs that could get unlocked in the future will not be included
            if !output_can_be_unlocked_now_and_in_future {
                continue;
            }
        }

        if let Some(available_input) =
            output_data.input_signing_data(wallet_address, wallet_bip_path, slot_index, committable_age_range)?
        {
            available_outputs_signing_data.push(available_input);
        }
    }

    Ok(available_outputs_signing_data)
}<|MERGE_RESOLUTION|>--- conflicted
+++ resolved
@@ -14,23 +14,15 @@
         secret::{types::InputSigningData, SecretManage},
     },
     types::block::{
-<<<<<<< HEAD
-        address::{Address, Bech32Address},
-        mana::ManaAllotment,
-=======
->>>>>>> 7671804f
+        address::Bech32Address,
         output::{Output, OutputId},
         protocol::CommittableAgeRange,
         slot::SlotIndex,
     },
-<<<<<<< HEAD
-    wallet::{operations::helpers::time::can_output_be_unlocked_forever_from_now_on, types::OutputData, Wallet},
-=======
     wallet::{
-        core::WalletData, operations::helpers::time::can_output_be_unlocked_forever_from_now_on, types::OutputData,
+        operations::helpers::time::can_output_be_unlocked_forever_from_now_on, types::OutputData,
         RemainderValueStrategy, TransactionOptions, Wallet,
     },
->>>>>>> 7671804f
 };
 
 impl<S: 'static + SecretManage> Wallet<S>
@@ -52,7 +44,7 @@
         let creation_slot = self.client().get_slot_index().await?;
         let slot_commitment_id = self.client().get_issuance().await?.latest_commitment.id();
         if options.issuer_id.is_none() {
-            options.issuer_id = self.data().await.first_account_id();
+            options.issuer_id = self.ledger().await.first_account_id();
         }
         let reference_mana_cost = if let Some(issuer_id) = options.issuer_id {
             Some(
@@ -91,16 +83,10 @@
         // Filter inputs to not include inputs that require additional outputs for storage deposit return or could be
         // still locked.
         let available_outputs_signing_data = filter_inputs(
-<<<<<<< HEAD
             &self.address().await,
             self.bip_path().await,
             wallet_ledger.unspent_outputs.values(),
-            slot_index,
-=======
-            &wallet_data,
-            wallet_data.unspent_outputs.values(),
             creation_slot,
->>>>>>> 7671804f
             protocol_parameters.committable_age_range(),
             &options.required_inputs,
         )?;
@@ -121,139 +107,14 @@
             }
         }
 
-<<<<<<< HEAD
-        // if custom inputs are provided we should only use them (validate if we have the outputs in this account and
-        // that the amount is enough)
-        if let Some(custom_inputs) = custom_inputs {
-            // Check that no input got already locked
-            for output_id in &custom_inputs {
-                if wallet_ledger.locked_outputs.contains(output_id) {
-                    return Err(crate::wallet::Error::CustomInput(format!(
-                        "provided custom input {output_id} is already used in another transaction",
-                    )));
-                }
-                if let Some(input) = wallet_ledger.outputs.get(output_id) {
-                    if input.output.can_claim_rewards(outputs.iter().find(|o| {
-                        input
-                            .output
-                            .chain_id()
-                            .map(|chain_id| chain_id.or_from_output_id(output_id))
-                            == o.chain_id()
-                    })) {
-                        mana_rewards.insert(
-                            *output_id,
-                            self.client()
-                                .get_output_mana_rewards(output_id, slot_index)
-                                .await?
-                                .rewards,
-                        );
-                    }
-                }
-            }
-
-            let mut input_selection = InputSelection::new(
-                available_outputs_signing_data,
-                outputs,
-                Some(self.address().await.into_inner()),
-                slot_index,
-                protocol_parameters.clone(),
-            )
-            .with_required_inputs(custom_inputs)
-            .with_forbidden_inputs(forbidden_inputs)
-            .with_mana_rewards(mana_rewards);
-
-            if let Some(address) = remainder_address {
-                input_selection = input_selection.with_remainder_address(address);
-            }
-
-            if let Some(burn) = burn {
-                input_selection = input_selection.with_burn(burn.clone());
-            }
-
-            if let Some(mana_allotments) = mana_allotments {
-                input_selection = input_selection.with_mana_allotments(mana_allotments.iter());
-            }
-
-            let selected_transaction_data = input_selection.select()?;
-
-            // lock outputs so they don't get used by another transaction
-            for output in &selected_transaction_data.inputs {
-                wallet_ledger.locked_outputs.insert(*output.output_id());
-            }
-
-            return Ok(selected_transaction_data);
-        } else if let Some(mandatory_inputs) = mandatory_inputs {
-            // Check that no input got already locked
-            for output_id in &mandatory_inputs {
-                if wallet_ledger.locked_outputs.contains(output_id) {
-                    return Err(crate::wallet::Error::CustomInput(format!(
-                        "provided custom input {output_id} is already used in another transaction",
-                    )));
-                }
-                if let Some(input) = wallet_ledger.outputs.get(output_id) {
-                    if input.output.can_claim_rewards(outputs.iter().find(|o| {
-                        input
-                            .output
-                            .chain_id()
-                            .map(|chain_id| chain_id.or_from_output_id(output_id))
-                            == o.chain_id()
-                    })) {
-                        mana_rewards.insert(
-                            *output_id,
-                            self.client()
-                                .get_output_mana_rewards(output_id, slot_index)
-                                .await?
-                                .rewards,
-                        );
-                    }
-                }
-            }
-
-            let mut input_selection = InputSelection::new(
-                available_outputs_signing_data,
-                outputs,
-                Some(self.address().await.into_inner()),
-                slot_index,
-                protocol_parameters.clone(),
-            )
-            .with_required_inputs(mandatory_inputs)
-            .with_forbidden_inputs(forbidden_inputs)
-            .with_mana_rewards(mana_rewards);
-
-            if let Some(address) = remainder_address {
-                input_selection = input_selection.with_remainder_address(address);
-            }
-
-            if let Some(burn) = burn {
-                input_selection = input_selection.with_burn(burn.clone());
-            }
-
-            if let Some(mana_allotments) = mana_allotments {
-                input_selection = input_selection.with_mana_allotments(mana_allotments.iter());
-            }
-
-            let selected_transaction_data = input_selection.select()?;
-
-            // lock outputs so they don't get used by another transaction
-            for output in &selected_transaction_data.inputs {
-                wallet_ledger.locked_outputs.insert(*output.output_id());
-            }
-
-            // lock outputs so they don't get used by another transaction
-            for output in &selected_transaction_data.inputs {
-                wallet_ledger.locked_outputs.insert(*output.output_id());
-            }
-
-            return Ok(selected_transaction_data);
-=======
         // Check that no input got already locked
         for output_id in &options.required_inputs {
-            if wallet_data.locked_outputs.contains(output_id) {
+            if wallet_ledger.locked_outputs.contains(output_id) {
                 return Err(crate::wallet::Error::CustomInput(format!(
                     "provided custom input {output_id} is already used in another transaction",
                 )));
             }
-            if let Some(input) = wallet_data.outputs.get(output_id) {
+            if let Some(input) = wallet_ledger.outputs.get(output_id) {
                 if input.output.can_claim_rewards(outputs.iter().find(|o| {
                     input
                         .output
@@ -270,20 +131,14 @@
                     );
                 }
             }
->>>>>>> 7671804f
         }
 
         let mut input_selection = InputSelection::new(
             available_outputs_signing_data,
             outputs,
-<<<<<<< HEAD
             Some(self.address().await.into_inner()),
-            slot_index,
-=======
-            Some(wallet_data.address.clone().into_inner()),
             creation_slot,
             slot_commitment_id,
->>>>>>> 7671804f
             protocol_parameters.clone(),
         )
         .with_required_inputs(options.required_inputs)
@@ -325,16 +180,10 @@
 /// Note: this is only for the default input selection, it's still possible to send these outputs by using
 /// `claim_outputs` or providing their OutputId's in the custom_inputs
 #[allow(clippy::too_many_arguments)]
-<<<<<<< HEAD
-fn filter_inputs(
+fn filter_inputs<'a>(
     wallet_address: &Bech32Address,
     wallet_bip_path: Option<Bip44>,
-    available_outputs: Values<'_, OutputId, OutputData>,
-=======
-fn filter_inputs<'a>(
-    wallet_data: &WalletData,
     available_outputs: impl IntoIterator<Item = &'a OutputData>,
->>>>>>> 7671804f
     slot_index: impl Into<SlotIndex> + Copy,
     committable_age_range: CommittableAgeRange,
     required_inputs: &BTreeSet<OutputId>,
