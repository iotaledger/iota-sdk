--- conflicted
+++ resolved
@@ -3,8 +3,6 @@
 
 use alloc::collections::BTreeSet;
 use std::collections::HashMap;
-
-use crypto::keys::bip44::Bip44;
 
 use crypto::keys::bip44::Bip44;
 
@@ -16,24 +14,15 @@
         secret::{types::InputSigningData, SecretManage},
     },
     types::block::{
-<<<<<<< HEAD
-        address::{Address, Bech32Address},
-        mana::ManaAllotment,
-=======
         address::Bech32Address,
->>>>>>> df7dc529
         output::{Output, OutputId},
         protocol::CommittableAgeRange,
         slot::SlotIndex,
     },
-<<<<<<< HEAD
-    wallet::{operations::helpers::time::can_output_be_unlocked_forever_from_now_on, types::OutputData, Wallet},
-=======
     wallet::{
         operations::helpers::time::can_output_be_unlocked_forever_from_now_on, types::OutputData,
         RemainderValueStrategy, TransactionOptions, Wallet,
     },
->>>>>>> df7dc529
 };
 
 impl<S: 'static + SecretManage> Wallet<S>
@@ -94,17 +83,10 @@
         // Filter inputs to not include inputs that require additional outputs for storage deposit return or could be
         // still locked.
         let available_outputs_signing_data = filter_inputs(
-<<<<<<< HEAD
-            self.address(),
-            self.bip_path(),
-            wallet_ledger.unspent_outputs.values(),
-            slot_index,
-=======
             &self.address().await,
             self.bip_path().await,
             wallet_ledger.unspent_outputs.values(),
             creation_slot,
->>>>>>> df7dc529
             protocol_parameters.committable_age_range(),
             &options.required_inputs,
         )?;
@@ -125,131 +107,6 @@
             }
         }
 
-<<<<<<< HEAD
-        // if custom inputs are provided we should only use them (validate if we have the outputs in this account and
-        // that the amount is enough)
-        if let Some(custom_inputs) = custom_inputs {
-            // Check that no input got already locked
-            for output_id in &custom_inputs {
-                if wallet_ledger.locked_outputs.contains(output_id) {
-                    return Err(crate::wallet::Error::CustomInput(format!(
-                        "provided custom input {output_id} is already used in another transaction",
-                    )));
-                }
-                if let Some(input) = wallet_ledger.outputs.get(output_id) {
-                    if input.output.can_claim_rewards(outputs.iter().find(|o| {
-                        input
-                            .output
-                            .chain_id()
-                            .map(|chain_id| chain_id.or_from_output_id(output_id))
-                            == o.chain_id()
-                    })) {
-                        mana_rewards.insert(
-                            *output_id,
-                            self.client()
-                                .get_output_mana_rewards(output_id, slot_index)
-                                .await?
-                                .rewards,
-                        );
-                    }
-                }
-            }
-
-            let mut input_selection = InputSelection::new(
-                available_outputs_signing_data,
-                outputs,
-                Some(self.address.clone().into_inner()),
-                slot_index,
-                protocol_parameters.clone(),
-            )
-            .with_required_inputs(custom_inputs)
-            .with_forbidden_inputs(forbidden_inputs)
-            .with_mana_rewards(mana_rewards);
-
-            if let Some(address) = remainder_address {
-                input_selection = input_selection.with_remainder_address(address);
-            }
-
-            if let Some(burn) = burn {
-                input_selection = input_selection.with_burn(burn.clone());
-            }
-
-            if let Some(mana_allotments) = mana_allotments {
-                input_selection = input_selection.with_mana_allotments(mana_allotments.iter());
-            }
-
-            let selected_transaction_data = input_selection.select()?;
-
-            // lock outputs so they don't get used by another transaction
-            for output in &selected_transaction_data.inputs {
-                wallet_ledger.locked_outputs.insert(*output.output_id());
-            }
-
-            return Ok(selected_transaction_data);
-        } else if let Some(mandatory_inputs) = mandatory_inputs {
-            // Check that no input got already locked
-            for output_id in &mandatory_inputs {
-                if wallet_ledger.locked_outputs.contains(output_id) {
-                    return Err(crate::wallet::Error::CustomInput(format!(
-                        "provided custom input {output_id} is already used in another transaction",
-                    )));
-                }
-                if let Some(input) = wallet_ledger.outputs.get(output_id) {
-                    if input.output.can_claim_rewards(outputs.iter().find(|o| {
-                        input
-                            .output
-                            .chain_id()
-                            .map(|chain_id| chain_id.or_from_output_id(output_id))
-                            == o.chain_id()
-                    })) {
-                        mana_rewards.insert(
-                            *output_id,
-                            self.client()
-                                .get_output_mana_rewards(output_id, slot_index)
-                                .await?
-                                .rewards,
-                        );
-                    }
-                }
-            }
-
-            let mut input_selection = InputSelection::new(
-                available_outputs_signing_data,
-                outputs,
-                Some(self.address.clone().into_inner()),
-                slot_index,
-                protocol_parameters.clone(),
-            )
-            .with_required_inputs(mandatory_inputs)
-            .with_forbidden_inputs(forbidden_inputs)
-            .with_mana_rewards(mana_rewards);
-
-            if let Some(address) = remainder_address {
-                input_selection = input_selection.with_remainder_address(address);
-            }
-
-            if let Some(burn) = burn {
-                input_selection = input_selection.with_burn(burn.clone());
-            }
-
-            if let Some(mana_allotments) = mana_allotments {
-                input_selection = input_selection.with_mana_allotments(mana_allotments.iter());
-            }
-
-            let selected_transaction_data = input_selection.select()?;
-
-            // lock outputs so they don't get used by another transaction
-            for output in &selected_transaction_data.inputs {
-                wallet_ledger.locked_outputs.insert(*output.output_id());
-            }
-
-            // lock outputs so they don't get used by another transaction
-            for output in &selected_transaction_data.inputs {
-                wallet_ledger.locked_outputs.insert(*output.output_id());
-            }
-
-            return Ok(selected_transaction_data);
-=======
         // Check that no input got already locked
         for output_id in &options.required_inputs {
             if wallet_ledger.locked_outputs.contains(output_id) {
@@ -274,20 +131,14 @@
                     );
                 }
             }
->>>>>>> df7dc529
         }
 
         let mut input_selection = InputSelection::new(
             available_outputs_signing_data,
             outputs,
-<<<<<<< HEAD
-            Some(self.address.clone().into_inner()),
-            slot_index,
-=======
             Some(self.address().await.into_inner()),
             creation_slot,
             slot_commitment_id,
->>>>>>> df7dc529
             protocol_parameters.clone(),
         )
         .with_required_inputs(options.required_inputs)
@@ -329,17 +180,10 @@
 /// Note: this is only for the default input selection, it's still possible to send these outputs by using
 /// `claim_outputs` or providing their OutputId's in the custom_inputs
 #[allow(clippy::too_many_arguments)]
-<<<<<<< HEAD
-fn filter_inputs(
-    wallet_address: &Bech32Address,
-    wallet_bip_path: Option<Bip44>,
-    available_outputs: Values<'_, OutputId, OutputData>,
-=======
 fn filter_inputs<'a>(
     wallet_address: &Bech32Address,
     wallet_bip_path: Option<Bip44>,
     available_outputs: impl IntoIterator<Item = &'a OutputData>,
->>>>>>> df7dc529
     slot_index: impl Into<SlotIndex> + Copy,
     committable_age_range: CommittableAgeRange,
     required_inputs: &BTreeSet<OutputId>,
