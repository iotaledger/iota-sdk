--- conflicted
+++ resolved
@@ -77,13 +77,8 @@
                 token_scheme.maximum_supply(),
             )?))
             .finish_output()?];
-<<<<<<< HEAD
-        // Input selection will detect that we're melting native tokens and add the required inputs if available
+        // Transaction builder will detect that we're melting native tokens and add the required inputs if available
         self.prepare_send_outputs(outputs, options).await
-=======
-        // Transaction builder will detect that we're melting native tokens and add the required inputs if available
-        self.prepare_transaction(outputs, options).await
->>>>>>> 55607c63
     }
 
     /// Find and return unspent `OutputData` for given `account_id` and `foundry_id`
