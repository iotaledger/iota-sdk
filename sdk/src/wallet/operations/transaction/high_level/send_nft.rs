--- conflicted
+++ resolved
@@ -95,12 +95,6 @@
     {
         log::debug!("[TRANSACTION] prepare_send_nft");
 
-<<<<<<< HEAD
-        let token_supply = self.client().get_token_supply().await?;
-=======
-        let unspent_outputs = self.unspent_outputs(None).await;
->>>>>>> b0660db3
-
         let mut outputs = Vec::new();
 
         for SendNftParams { address, nft_id } in params {
