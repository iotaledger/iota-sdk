--- conflicted
+++ resolved
@@ -171,21 +171,10 @@
             // Get the minimum required amount for an output assuming it does not need a storage deposit.
             let output = BasicOutputBuilder::new_with_amount(amount)
                 .add_unlock_condition(AddressUnlockCondition::new(address))
-<<<<<<< HEAD
                 .finish()?;
 
             if amount >= output.storage_cost(storage_params) {
                 outputs.push(output.into())
-=======
-                .finish_output()?;
-
-            if amount >= output.amount() {
-                outputs.push(
-                    BasicOutputBuilder::from(output.as_basic())
-                        .with_amount(amount)
-                        .finish_output()?,
-                )
->>>>>>> 544311a9
             } else {
                 let expiration_slot_index = expiration
                     .map_or(slot_index + DEFAULT_EXPIRATION_SLOTS, |expiration_slot_index| {
@@ -199,7 +188,7 @@
                         expiration_slot_index,
                     )?)
                     .with_sufficient_storage_deposit(return_address, storage_params, token_supply)?
-                    .finish_output(token_supply)?;
+                    .finish_output()?;
 
                 if !options.as_ref().map(|o| o.allow_micro_amount).unwrap_or_default() {
                     return Err(Error::InsufficientFunds {
@@ -208,27 +197,7 @@
                     });
                 }
 
-<<<<<<< HEAD
                 outputs.push(output)
-=======
-                outputs.push(
-                    // Add address_and_amount.amount+storage_deposit_amount, so receiver can get
-                    // address_and_amount.amount
-                    BasicOutputBuilder::from(output.as_basic())
-                        .with_amount(amount + storage_deposit_amount)
-                        .add_unlock_condition(
-                            // We send the storage_deposit_amount back to the sender, so only the additional amount is
-                            // sent
-                            StorageDepositReturnUnlockCondition::new(
-                                return_address.clone(),
-                                storage_deposit_amount,
-                                token_supply,
-                            )?,
-                        )
-                        .add_unlock_condition(ExpirationUnlockCondition::new(return_address, expiration_slot_index)?)
-                        .finish_output()?,
-                )
->>>>>>> 544311a9
             }
         }
 
