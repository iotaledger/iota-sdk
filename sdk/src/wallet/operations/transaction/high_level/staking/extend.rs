// Copyright 2024 IOTA Stiftung
// SPDX-License-Identifier: Apache-2.0

use crate::{
    client::{
        api::{
            options::TransactionOptions,
            transaction_builder::transition::{AccountChange, Transitions},
            PreparedTransactionData,
        },
        secret::SecretManage,
        ClientError,
    },
    types::block::output::AccountId,
    wallet::{types::TransactionWithMetadata, Wallet, WalletError},
};

impl<S: 'static + SecretManage> Wallet<S>
where
    WalletError: From<S::Error>,
    ClientError: From<S::Error>,
{
    pub async fn extend_staking(
        &self,
        account_id: AccountId,
        additional_epochs: u32,
        options: impl Into<Option<TransactionOptions>> + Send,
    ) -> Result<TransactionWithMetadata, WalletError> {
        let options = options.into();
        let prepared = self
            .prepare_extend_staking(account_id, additional_epochs, options.clone())
            .await?;

        self.sign_and_submit_transaction(prepared, options).await
    }

    /// Prepares the transaction for [Wallet::extend_staking()].
    pub async fn prepare_extend_staking(
        &self,
        account_id: AccountId,
        additional_epochs: u32,
        options: impl Into<Option<TransactionOptions>> + Send,
    ) -> Result<PreparedTransactionData, WalletError> {
        log::debug!("[TRANSACTION] prepare_extend_staking");

<<<<<<< HEAD
        let account_output_with_ext_metadata = self
            .ledger()
            .await
            .unspent_account_output(&account_id)
            .cloned()
            .ok_or_else(|| WalletError::AccountNotFound)?;

        let protocol_parameters = self.client().get_protocol_parameters().await?;

        let slot_commitment_id = self.client().get_issuance().await?.latest_commitment.id();

        let future_bounded_epoch = protocol_parameters.future_bounded_epoch(slot_commitment_id);

        let staking_feature = account_output_with_ext_metadata
            .output
            .features()
            .and_then(|f| f.staking())
            .ok_or_else(|| WalletError::StakingFailed(format!("account id {account_id} is not staking")))?;

        let mut output_builder = AccountOutputBuilder::from(account_output_with_ext_metadata.output.as_account())
            .with_account_id(account_id);

        // Just extend the end epoch if it's still possible
        if future_bounded_epoch <= staking_feature.end_epoch() {
            output_builder = output_builder.replace_feature(StakingFeature::new(
                staking_feature.staked_amount(),
                staking_feature.fixed_cost(),
                staking_feature.start_epoch(),
                staking_feature.end_epoch().saturating_add(additional_epochs),
            ));
        // Otherwise, we'll have to claim the rewards
        } else {
            if additional_epochs < protocol_parameters.staking_unbonding_period() {
                return Err(WalletError::StakingFailed(format!(
                    "new staking period {additional_epochs} is less than the minimum {}",
                    protocol_parameters.staking_unbonding_period()
                )));
=======
        let change = AccountChange::ExtendStaking { additional_epochs };

        let mut options = options.into();
        if let Some(options) = options.as_mut() {
            if let Some(transitions) = options.transitions.take() {
                options.transitions = Some(transitions.add_account(account_id, change));
>>>>>>> 741268c9
            }
        } else {
            options.replace(TransactionOptions {
                transitions: Some(Transitions::new().add_account(account_id, change)),
                ..Default::default()
            });
        }

        let transaction = self.prepare_send_outputs(None, options).await?;

        Ok(transaction)
    }
}<|MERGE_RESOLUTION|>--- conflicted
+++ resolved
@@ -43,52 +43,12 @@
     ) -> Result<PreparedTransactionData, WalletError> {
         log::debug!("[TRANSACTION] prepare_extend_staking");
 
-<<<<<<< HEAD
-        let account_output_with_ext_metadata = self
-            .ledger()
-            .await
-            .unspent_account_output(&account_id)
-            .cloned()
-            .ok_or_else(|| WalletError::AccountNotFound)?;
-
-        let protocol_parameters = self.client().get_protocol_parameters().await?;
-
-        let slot_commitment_id = self.client().get_issuance().await?.latest_commitment.id();
-
-        let future_bounded_epoch = protocol_parameters.future_bounded_epoch(slot_commitment_id);
-
-        let staking_feature = account_output_with_ext_metadata
-            .output
-            .features()
-            .and_then(|f| f.staking())
-            .ok_or_else(|| WalletError::StakingFailed(format!("account id {account_id} is not staking")))?;
-
-        let mut output_builder = AccountOutputBuilder::from(account_output_with_ext_metadata.output.as_account())
-            .with_account_id(account_id);
-
-        // Just extend the end epoch if it's still possible
-        if future_bounded_epoch <= staking_feature.end_epoch() {
-            output_builder = output_builder.replace_feature(StakingFeature::new(
-                staking_feature.staked_amount(),
-                staking_feature.fixed_cost(),
-                staking_feature.start_epoch(),
-                staking_feature.end_epoch().saturating_add(additional_epochs),
-            ));
-        // Otherwise, we'll have to claim the rewards
-        } else {
-            if additional_epochs < protocol_parameters.staking_unbonding_period() {
-                return Err(WalletError::StakingFailed(format!(
-                    "new staking period {additional_epochs} is less than the minimum {}",
-                    protocol_parameters.staking_unbonding_period()
-                )));
-=======
         let change = AccountChange::ExtendStaking { additional_epochs };
 
         let mut options = options.into();
         if let Some(options) = options.as_mut() {
             if let Some(transitions) = options.transitions.take() {
                 options.transitions = Some(transitions.add_account(account_id, change));
->>>>>>> 741268c9
             }
         } else {
             options.replace(TransactionOptions {
