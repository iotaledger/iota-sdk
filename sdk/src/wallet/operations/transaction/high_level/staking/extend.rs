--- conflicted
+++ resolved
@@ -2,18 +2,13 @@
 // SPDX-License-Identifier: Apache-2.0
 
 use crate::{
-<<<<<<< HEAD
     client::{
         api::{options::TransactionOptions, PreparedTransactionData},
         secret::SecretManage,
+        ClientError,
     },
     types::block::output::{feature::StakingFeature, AccountId, AccountOutputBuilder},
-    wallet::{types::TransactionWithMetadata, Wallet},
-=======
-    client::{api::PreparedTransactionData, secret::SecretManage, ClientError},
-    types::block::output::{feature::StakingFeature, AccountId, AccountOutputBuilder},
-    wallet::{types::TransactionWithMetadata, TransactionOptions, Wallet, WalletError},
->>>>>>> 12e5ec8d
+    wallet::{types::TransactionWithMetadata, Wallet, WalletError},
 };
 
 impl<S: 'static + SecretManage> Wallet<S>
