// Copyright 2024 IOTA Stiftung
// SPDX-License-Identifier: Apache-2.0

use serde::{Deserialize, Serialize};

use crate::{
<<<<<<< HEAD
    client::{
        api::{options::TransactionOptions, PreparedTransactionData},
        secret::SecretManage,
    },
=======
    client::{api::PreparedTransactionData, secret::SecretManage, ClientError},
>>>>>>> 12e5ec8d
    types::block::{
        output::{feature::StakingFeature, AccountId, AccountOutputBuilder},
        slot::EpochIndex,
    },
    utils::serde::string,
<<<<<<< HEAD
    wallet::{types::TransactionWithMetadata, Wallet},
=======
    wallet::{types::TransactionWithMetadata, TransactionOptions, Wallet, WalletError},
>>>>>>> 12e5ec8d
};

/// Parameters for beginning a staking period.
#[derive(Debug, Clone, Serialize, Deserialize)]
#[serde(rename_all = "camelCase")]
pub struct BeginStakingParams {
    /// The account id which will begin staking.
    pub account_id: AccountId,
    /// The amount of tokens to stake.
    #[serde(with = "string")]
    pub staked_amount: u64,
    /// The fixed cost of the validator, which it receives as part of its Mana rewards.
    #[serde(with = "string")]
    pub fixed_cost: u64,
    /// The staking period (in epochs). Will default to the staking unbonding period.
    pub staking_period: Option<u32>,
}

impl<S: 'static + SecretManage> Wallet<S>
where
    WalletError: From<S::Error>,
    ClientError: From<S::Error>,
{
    pub async fn begin_staking(
        &self,
        params: BeginStakingParams,
        options: impl Into<Option<TransactionOptions>> + Send,
    ) -> Result<TransactionWithMetadata, WalletError> {
        let options = options.into();
        let prepared = self.prepare_begin_staking(params, options.clone()).await?;

        self.sign_and_submit_transaction(prepared, options).await
    }

    /// Prepares the transaction for [Wallet::begin_staking()].
    pub async fn prepare_begin_staking(
        &self,
        params: BeginStakingParams,
        options: impl Into<Option<TransactionOptions>> + Send,
    ) -> Result<PreparedTransactionData, WalletError> {
        log::debug!("[TRANSACTION] prepare_begin_staking");

        let account_id = params.account_id;
        let account_output_data = self
            .ledger()
            .await
            .unspent_account_output(&account_id)
            .cloned()
            .ok_or_else(|| WalletError::AccountNotFound)?;

        if account_output_data
            .output
            .features()
            .map_or(false, |f| f.staking().is_some())
        {
            return Err(WalletError::StakingFailed(format!(
                "account id {account_id} already has a staking feature"
            )));
        }

        let protocol_parameters = self.client().get_protocol_parameters().await?;

        if let Some(staking_period) = params.staking_period {
            if staking_period < protocol_parameters.staking_unbonding_period() {
                return Err(WalletError::StakingFailed(format!(
                    "staking period {staking_period} is less than the minimum {}",
                    protocol_parameters.staking_unbonding_period()
                )));
            }
        }

        let slot_commitment_id = self.client().get_issuance().await?.latest_commitment.id();
        let start_epoch = protocol_parameters.epoch_index_of(protocol_parameters.past_bounded_slot(slot_commitment_id));

        let output = AccountOutputBuilder::from(account_output_data.output.as_account())
            .with_account_id(account_id)
            .add_feature(StakingFeature::new(
                params.staked_amount,
                params.fixed_cost,
                start_epoch,
                params
                    .staking_period
                    .map(|period| start_epoch + period)
                    .unwrap_or(EpochIndex(u32::MAX)),
            ))
            .finish_output()?;

        let transaction = self.prepare_transaction([output], options).await?;

        Ok(transaction)
    }
}<|MERGE_RESOLUTION|>--- conflicted
+++ resolved
@@ -4,24 +4,17 @@
 use serde::{Deserialize, Serialize};
 
 use crate::{
-<<<<<<< HEAD
     client::{
         api::{options::TransactionOptions, PreparedTransactionData},
         secret::SecretManage,
+        ClientError,
     },
-=======
-    client::{api::PreparedTransactionData, secret::SecretManage, ClientError},
->>>>>>> 12e5ec8d
     types::block::{
         output::{feature::StakingFeature, AccountId, AccountOutputBuilder},
         slot::EpochIndex,
     },
     utils::serde::string,
-<<<<<<< HEAD
-    wallet::{types::TransactionWithMetadata, Wallet},
-=======
-    wallet::{types::TransactionWithMetadata, TransactionOptions, Wallet, WalletError},
->>>>>>> 12e5ec8d
+    wallet::{types::TransactionWithMetadata, Wallet, WalletError},
 };
 
 /// Parameters for beginning a staking period.
