--- conflicted
+++ resolved
@@ -39,48 +39,6 @@
     ) -> Result<PreparedTransactionData, WalletError> {
         log::debug!("[TRANSACTION] prepare_end_staking");
 
-<<<<<<< HEAD
-        let account_output_with_ext_metadata = self
-            .ledger()
-            .await
-            .unspent_account_output(&account_id)
-            .cloned()
-            .ok_or_else(|| WalletError::AccountNotFound)?;
-
-        let staking_feature = account_output_with_ext_metadata
-            .output
-            .features()
-            .and_then(|f| f.staking())
-            .ok_or_else(|| WalletError::StakingFailed(format!("account id {account_id} is not staking")))?;
-
-        let protocol_parameters = self.client().get_protocol_parameters().await?;
-
-        let slot_commitment_id = self.client().get_issuance().await?.latest_commitment.id();
-        let future_bounded_epoch = protocol_parameters.future_bounded_epoch(slot_commitment_id);
-
-        if future_bounded_epoch <= staking_feature.end_epoch() {
-            let end_epoch = protocol_parameters.epoch_index_of(slot_commitment_id.slot_index())
-                + (staking_feature.end_epoch() - future_bounded_epoch);
-            return Err(WalletError::StakingFailed(format!(
-                "account id {account_id} cannot end staking until {end_epoch}"
-            )));
-        }
-
-        let features = account_output_with_ext_metadata
-            .output
-            .features()
-            .map(|f| f.iter().filter(|f| !f.is_staking()))
-            .into_iter()
-            .flatten()
-            .cloned();
-
-        let output = AccountOutputBuilder::from(account_output_with_ext_metadata.output.as_account())
-            .with_account_id(account_id)
-            .with_features(features)
-            .finish_output()?;
-
-        let transaction = self.prepare_send_outputs([output], options).await?;
-=======
         let mut options = options.into();
         if let Some(options) = options.as_mut() {
             if let Some(transitions) = options.transitions.take() {
@@ -94,7 +52,6 @@
         }
 
         let transaction = self.prepare_send_outputs(None, options).await?;
->>>>>>> 741268c9
 
         Ok(transaction)
     }
