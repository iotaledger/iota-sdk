// Copyright 2022 IOTA Stiftung
// SPDX-License-Identifier: Apache-2.0

use getset::Getters;
use serde::{Deserialize, Serialize};

use crate::{
    client::{api::PreparedTransactionData, secret::SecretManage},
    types::block::{
        address::Bech32Address,
        output::{
            feature::{IssuerFeature, MetadataFeature, SenderFeature, TagFeature},
            unlock_condition::AddressUnlockCondition,
            NftId, NftOutputBuilder,
        },
        ConvertTo,
    },
    wallet::{
        operations::transaction::{TransactionOptions, TransactionWithMetadata},
        Wallet,
    },
};

/// Address and NFT for `send_nft()`.
#[derive(Debug, Clone, Serialize, Deserialize, Default, Getters)]
#[serde(rename_all = "camelCase")]
pub struct MintNftParams {
    /// Bech32 encoded address to which the NFT will be minted. Default will use the
    /// first address of the account.
    #[getset(get = "pub")]
    address: Option<Bech32Address>,
    /// NFT sender feature.
    #[getset(get = "pub")]
    sender: Option<Bech32Address>,
    /// NFT metadata feature.
    #[getset(get = "pub")]
    #[serde(default, with = "crate::utils::serde::option_prefix_hex_bytes")]
    metadata: Option<Vec<u8>>,
    /// NFT tag feature.
    #[getset(get = "pub")]
    #[serde(default, with = "crate::utils::serde::option_prefix_hex_bytes")]
    tag: Option<Vec<u8>>,
    /// NFT issuer feature.
    #[getset(get = "pub")]
    issuer: Option<Bech32Address>,
    /// NFT immutable metadata feature.
    #[getset(get = "pub")]
    #[serde(default, with = "crate::utils::serde::option_prefix_hex_bytes")]
    immutable_metadata: Option<Vec<u8>>,
}

impl MintNftParams {
    pub fn new() -> Self {
        Self::default()
    }

    /// Set the address and try convert to [`Bech32Address`]
    pub fn try_with_address(mut self, address: impl ConvertTo<Bech32Address>) -> crate::wallet::Result<Self> {
        self.address = Some(address.convert()?);
        Ok(self)
    }

    /// Set the address
    pub fn with_address(mut self, address: impl Into<Option<Bech32Address>>) -> Self {
        self.address = address.into();
        self
    }

    /// Set the sender address and try convert to [`Bech32Address`]
    pub fn try_with_sender(mut self, sender: impl ConvertTo<Bech32Address>) -> crate::wallet::Result<Self> {
        self.sender = Some(sender.convert()?);
        Ok(self)
    }

    /// Set the sender address
    pub fn with_sender(mut self, sender: impl Into<Option<Bech32Address>>) -> Self {
        self.sender = sender.into();
        self
    }

    /// Set the metadata
    pub fn with_metadata(mut self, metadata: impl Into<Option<Vec<u8>>>) -> Self {
        self.metadata = metadata.into();
        self
    }

    /// Set the tag
    pub fn with_tag(mut self, tag: impl Into<Option<Vec<u8>>>) -> Self {
        self.tag = tag.into();
        self
    }

    /// Set the issuer address and try convert to [`Bech32Address`]
    pub fn try_with_issuer(mut self, issuer: impl ConvertTo<Bech32Address>) -> crate::wallet::Result<Self> {
        self.issuer = Some(issuer.convert()?);
        Ok(self)
    }

    /// Set the issuer address
    pub fn with_issuer(mut self, issuer: impl Into<Option<Bech32Address>>) -> Self {
        self.issuer = issuer.into();
        self
    }

    /// Set the immutable metadata
    pub fn with_immutable_metadata(mut self, immutable_metadata: impl Into<Option<Vec<u8>>>) -> Self {
        self.immutable_metadata = immutable_metadata.into();
        self
    }
}

impl<S: 'static + SecretManage> Wallet<S>
where
    crate::wallet::Error: From<S::Error>,
    crate::client::Error: From<S::Error>,
{
    /// Mints NFTs.
    ///
    /// Calls [Account::send_outputs()](crate::wallet::Account::send_outputs) internally. The options may define the
    /// remainder value strategy or custom inputs. Note that addresses need to be bech32-encoded.
    /// ```ignore
    /// let nft_id: [u8; 38] =
    ///     prefix_hex::decode("08e68f7616cd4948efebc6a77c4f93aed770ac53860100000000000000000000000000000000")?
    ///         .try_into()
    ///         .unwrap();
    /// let params = [MintNftParams::new()
    ///     try_with_address("rms1qpszqzadsym6wpppd6z037dvlejmjuke7s24hm95s9fg9vpua7vluaw60xu")?
    ///     with_metadata(b"some nft metadata".to_vec())
    ///     with_immutable_metadata(b"some immutable nft metadata".to_vec())
    /// ];
    ///
    /// let transaction = account.mint_nfts(params, None).await?;
    /// println!(
    ///     "Transaction sent: {}/transaction/{}",
    ///     std::env::var("EXPLORER_URL").unwrap(),
    ///     transaction.transaction_id,
    /// );
    /// ```
    pub async fn mint_nfts<I: IntoIterator<Item = MintNftParams> + Send>(
        &self,
        params: I,
        options: impl Into<Option<TransactionOptions>> + Send,
    ) -> crate::wallet::Result<TransactionWithMetadata>
    where
        I::IntoIter: Send,
    {
        let options = options.into();
        let prepared_transaction = self.prepare_mint_nfts(params, options.clone()).await?;

        self.sign_and_submit_transaction(prepared_transaction, options).await
    }

    /// Prepares the transaction for
    /// [Account::mint_nfts()](crate::wallet::Account::mint_nfts).
    pub async fn prepare_mint_nfts<I: IntoIterator<Item = MintNftParams> + Send>(
        &self,
        params: I,
        options: impl Into<Option<TransactionOptions>> + Send,
    ) -> crate::wallet::Result<PreparedTransactionData>
    where
        I::IntoIter: Send,
    {
        log::debug!("[TRANSACTION] prepare_mint_nfts");
<<<<<<< HEAD
        let storage_params = self.client().get_storage_score_parameters().await?;
        let token_supply = self.client().get_token_supply().await?;
=======
        let rent_structure = self.client().get_rent_structure().await?;
>>>>>>> 544311a9
        let wallet_address = self.address().await.into_inner();
        let mut outputs = Vec::new();

        for MintNftParams {
            address,
            sender,
            metadata,
            tag,
            issuer,
            immutable_metadata,
        } in params
        {
            let address = match address {
                Some(address) => {
                    self.client().bech32_hrp_matches(address.hrp()).await?;
                    address.inner().clone()
                }
                None => wallet_address.clone(),
            };

            // NftId needs to be set to 0 for the creation
            let mut nft_builder = NftOutputBuilder::new_with_minimum_amount(storage_params, NftId::null())
                // Address which will own the nft
                .add_unlock_condition(AddressUnlockCondition::new(address));

            if let Some(sender) = sender {
                nft_builder = nft_builder.add_feature(SenderFeature::new(sender));
            }

            if let Some(metadata) = metadata {
                nft_builder = nft_builder.add_feature(MetadataFeature::new(metadata)?);
            }

            if let Some(tag) = tag {
                nft_builder = nft_builder.add_feature(TagFeature::new(tag)?);
            }

            if let Some(issuer) = issuer {
                nft_builder = nft_builder.add_immutable_feature(IssuerFeature::new(issuer));
            }

            if let Some(immutable_metadata) = immutable_metadata {
                nft_builder = nft_builder.add_immutable_feature(MetadataFeature::new(immutable_metadata)?);
            }

            outputs.push(nft_builder.finish_output()?);
        }

        self.prepare_transaction(outputs, options).await
    }
}<|MERGE_RESOLUTION|>--- conflicted
+++ resolved
@@ -161,12 +161,7 @@
         I::IntoIter: Send,
     {
         log::debug!("[TRANSACTION] prepare_mint_nfts");
-<<<<<<< HEAD
         let storage_params = self.client().get_storage_score_parameters().await?;
-        let token_supply = self.client().get_token_supply().await?;
-=======
-        let rent_structure = self.client().get_rent_structure().await?;
->>>>>>> 544311a9
         let wallet_address = self.address().await.into_inner();
         let mut outputs = Vec::new();
 
