--- conflicted
+++ resolved
@@ -13,16 +13,7 @@
             AccountOutputBuilder, FoundryId, FoundryOutputBuilder, Output, SimpleTokenScheme, TokenId, TokenScheme,
         },
     },
-<<<<<<< HEAD
-    wallet::{
-        core::SecretData,
-        operations::transaction::TransactionOptions,
-        types::{TransactionWithMetadata, TransactionWithMetadataDto},
-        Wallet,
-    },
-=======
-    wallet::{operations::transaction::TransactionOptions, types::TransactionWithMetadata, Wallet},
->>>>>>> 7d32ae0b
+    wallet::{core::SecretData, operations::transaction::TransactionOptions, types::TransactionWithMetadata, Wallet},
 };
 
 /// Address and foundry data for `create_native_token()`
@@ -56,32 +47,7 @@
     pub transaction: PreparedTransactionData,
 }
 
-<<<<<<< HEAD
-/// Dto for PreparedNativeTokenTransaction
-#[derive(Debug, Eq, PartialEq, Serialize)]
-#[serde(rename_all = "camelCase")]
-pub struct PreparedCreateNativeTokenTransactionDto {
-    pub token_id: TokenId,
-    pub transaction: PreparedTransactionDataDto,
-}
-
-impl From<&PreparedCreateNativeTokenTransaction> for PreparedCreateNativeTokenTransactionDto {
-    fn from(value: &PreparedCreateNativeTokenTransaction) -> Self {
-        Self {
-            token_id: value.token_id,
-            transaction: PreparedTransactionDataDto::from(&value.transaction),
-        }
-    }
-}
-
 impl<S: SecretManage> Wallet<SecretData<S>> {
-=======
-impl<S: 'static + SecretManage> Wallet<S>
-where
-    crate::wallet::Error: From<S::Error>,
-    crate::client::Error: From<S::Error>,
-{
->>>>>>> 7d32ae0b
     /// Creates a new foundry output with minted native tokens.
     ///
     /// Calls [Wallet::send_outputs()] internally, the options may define the remainder value strategy or custom inputs.
