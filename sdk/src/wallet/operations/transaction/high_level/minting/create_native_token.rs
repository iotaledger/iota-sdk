--- conflicted
+++ resolved
@@ -122,10 +122,6 @@
             let token_id = TokenId::from(foundry_id);
 
             let outputs = [
-<<<<<<< HEAD
-                new_account_output_builder.finish_output().map_err(BlockError::from)?,
-=======
->>>>>>> 8712869b
                 {
                     let mut foundry_builder = FoundryOutputBuilder::new_with_minimum_amount(
                         storage_score_params,
