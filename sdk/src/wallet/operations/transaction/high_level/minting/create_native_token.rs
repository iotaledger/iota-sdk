--- conflicted
+++ resolved
@@ -133,12 +133,7 @@
         options: impl Into<Option<TransactionOptions>> + Send,
     ) -> crate::wallet::Result<PreparedCreateNativeTokenTransaction> {
         log::debug!("[TRANSACTION] create_native_token");
-<<<<<<< HEAD
         let storage_params = self.client().get_storage_score_parameters().await?;
-        let token_supply = self.client().get_token_supply().await?;
-=======
-        let rent_structure = self.client().get_rent_structure().await?;
->>>>>>> 544311a9
 
         let (account_id, account_output) = self
             .get_account_output(params.account_id)
