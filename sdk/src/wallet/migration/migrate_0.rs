// Copyright 2023 IOTA Stiftung
// SPDX-License-Identifier: Apache-2.0

use core::str::FromStr;
use std::collections::HashMap;

use serde::de::DeserializeOwned;

use super::*;
use crate::wallet::Error;

pub struct Migrate;

impl MigrationData for Migrate {
    const ID: usize = 0;
    const SDK_VERSION: &'static str = "0.4.0";
    const DATE: time::Date = time::macros::date!(2023 - 05 - 15);
}

<<<<<<< HEAD
#[async_trait]
#[cfg(feature = "storage")]
impl Migration<crate::wallet::storage::Storage> for Migrate {
    async fn migrate(storage: &crate::wallet::storage::Storage) -> Result<()> {
        use crate::wallet::storage::constants::{ACCOUNTS_INDEXATION_KEY, ACCOUNT_INDEXATION_KEY};
=======
    #[cfg(feature = "storage")]
    async fn migrate_storage(storage: &crate::wallet::storage::Storage) -> Result<()> {
        use crate::wallet::storage::constants::{
            ACCOUNTS_INDEXATION_KEY, ACCOUNT_INDEXATION_KEY, WALLET_INDEXATION_KEY,
        };
>>>>>>> 52493160

        if let Some(account_indexes) = storage.get::<Vec<u32>>(ACCOUNTS_INDEXATION_KEY).await? {
            for account_index in account_indexes {
                if let Some(mut account) = storage
                    .get::<serde_json::Value>(&format!("{ACCOUNT_INDEXATION_KEY}{account_index}"))
                    .await?
                {
                    ConvertIncomingTransactions::check(&mut account["incomingTransactions"])?;
                    for output_data in account["outputs"]
                        .as_object_mut()
                        .ok_or(Error::Storage("malformatted outputs".to_owned()))?
                        .values_mut()
                    {
                        ConvertOutputMetadata::check(&mut output_data["metadata"])?;
                    }
                    for output_data in account["unspentOutputs"]
                        .as_object_mut()
                        .ok_or(Error::Storage("malformatted unspent outputs".to_owned()))?
                        .values_mut()
                    {
                        ConvertOutputMetadata::check(&mut output_data["metadata"])?;
                    }
                    storage
                        .set(&format!("{ACCOUNT_INDEXATION_KEY}{account_index}"), &account)
                        .await?;
                }
            }
        }

        if let Some(mut wallet) = storage.get::<serde_json::Value>(WALLET_INDEXATION_KEY).await? {
            ConvertHrp::check(
                wallet
                    .get_mut("client_options")
                    .ok_or(Error::Storage("missing client options".to_owned()))?
                    .get_mut("protocolParameters")
                    .ok_or(Error::Storage("missing protocol params".to_owned()))?
                    .get_mut("bech32_hrp")
                    .ok_or(Error::Storage("missing bech32 hrp".to_owned()))?,
            )?;
            storage.set(WALLET_INDEXATION_KEY, wallet).await?;
        }
        Ok(())
    }
}

#[async_trait]
#[cfg(feature = "stronghold")]
impl Migration<crate::client::stronghold::StrongholdAdapter> for Migrate {
    async fn migrate(storage: &crate::client::stronghold::StrongholdAdapter) -> Result<()> {
        use crate::{
<<<<<<< HEAD
            client::storage::StorageAdapter,
            wallet::wallet::operations::stronghold_backup::stronghold_snapshot::ACCOUNTS_KEY,
=======
            client::storage::StorageProvider,
            wallet::wallet::operations::stronghold_backup::stronghold_snapshot::{ACCOUNTS_KEY, CLIENT_OPTIONS_KEY},
>>>>>>> 52493160
        };

        if let Some(mut accounts) = storage.get::<Vec<serde_json::Value>>(ACCOUNTS_KEY).await? {
            for account in &mut accounts {
                ConvertIncomingTransactions::check(&mut account["incomingTransactions"])?;
                for output_data in account["outputs"]
                    .as_object_mut()
                    .ok_or(Error::Storage("malformatted outputs".to_owned()))?
                    .values_mut()
                {
                    ConvertOutputMetadata::check(&mut output_data["metadata"])?;
                }
                for output_data in account["unspentOutputs"]
                    .as_object_mut()
                    .ok_or(Error::Storage("malformatted unspent outputs".to_owned()))?
                    .values_mut()
                {
                    ConvertOutputMetadata::check(&mut output_data["metadata"])?;
                }
            }
            storage.set(ACCOUNTS_KEY, &accounts).await?;
        }
<<<<<<< HEAD
        storage.delete("backup_schema_version").await.ok();
=======
        if let Some(mut client_options) = storage
            .get(CLIENT_OPTIONS_KEY.as_bytes())
            .await?
            .map(|bytes| serde_json::from_slice::<serde_json::Value>(&bytes))
            .transpose()?
        {
            ConvertHrp::check(
                client_options
                    .get_mut("protocolParameters")
                    .ok_or(Error::Storage("missing protocol params".to_owned()))?
                    .get_mut("bech32_hrp")
                    .ok_or(Error::Storage("missing bech32 hrp".to_owned()))?,
            )?;
            storage
                .insert(
                    CLIENT_OPTIONS_KEY.as_bytes(),
                    serde_json::to_string(&client_options)?.as_bytes(),
                )
                .await?;
        }
        storage.delete(b"backup_schema_version").await.ok();
>>>>>>> 52493160
        Ok(())
    }
}

trait Convert {
    type New: Serialize + DeserializeOwned;
    type Old: DeserializeOwned;

    fn check(value: &mut serde_json::Value) -> crate::wallet::Result<()> {
        if serde_json::from_value::<Self::New>(value.clone()).is_err() {
            *value = serde_json::to_value(Self::convert(serde_json::from_value::<Self::Old>(value.clone())?)?)?;
        }
        Ok(())
    }

    fn convert(old: Self::Old) -> crate::wallet::Result<Self::New>;
}

mod types {
    use core::{marker::PhantomData, str::FromStr};

    use serde::{Deserialize, Serialize};

    use crate::types::block::Error;

    macro_rules! string_serde_impl {
        ($type:ty) => {
            impl serde::Serialize for $type {
                fn serialize<S: serde::Serializer>(&self, s: S) -> Result<S::Ok, S::Error> {
                    use alloc::string::ToString;

                    s.serialize_str(&self.to_string())
                }
            }

            impl<'de> serde::Deserialize<'de> for $type {
                fn deserialize<D>(deserializer: D) -> Result<$type, D::Error>
                where
                    D: serde::Deserializer<'de>,
                {
                    struct StringVisitor;

                    impl<'de> serde::de::Visitor<'de> for StringVisitor {
                        type Value = $type;

                        fn expecting(&self, formatter: &mut core::fmt::Formatter<'_>) -> core::fmt::Result {
                            formatter.write_str("a string representing the value")
                        }

                        fn visit_str<E>(self, v: &str) -> Result<Self::Value, E>
                        where
                            E: serde::de::Error,
                        {
                            let value = core::str::FromStr::from_str(v).map_err(serde::de::Error::custom)?;
                            Ok(value)
                        }
                    }

                    deserializer.deserialize_str(StringVisitor)
                }
            }
        };
    }

    #[derive(Copy, Clone, PartialEq, Eq, Hash)]
    pub struct TransactionId([u8; Self::LENGTH]);

    impl TransactionId {
        pub const LENGTH: usize = 32;
    }

    impl core::str::FromStr for TransactionId {
        type Err = Error;

        fn from_str(s: &str) -> Result<Self, Self::Err> {
            Ok(Self(prefix_hex::decode(s).map_err(Error::Hex)?))
        }
    }

    impl core::fmt::Display for TransactionId {
        fn fmt(&self, f: &mut core::fmt::Formatter<'_>) -> core::fmt::Result {
            write!(f, "{}", prefix_hex::encode(self.0))
        }
    }

    string_serde_impl!(TransactionId);

    #[derive(Serialize, Deserialize)]
    #[serde(rename_all = "camelCase")]
    pub struct Transaction {
        pub payload: TransactionPayload,
        pub block_id: Option<serde_json::Value>,
        pub inclusion_state: InclusionState,
        pub timestamp: u128,
        pub transaction_id: TransactionId,
        pub network_id: u64,
        pub incoming: bool,
        pub note: Option<String>,
        #[serde(default)]
        pub inputs: Vec<OutputWithMetadataResponse>,
    }

    #[derive(Serialize, Deserialize)]
    pub struct TransactionPayload {
        pub essence: TransactionEssence,
        pub unlocks: serde_json::Value,
    }

    #[derive(Serialize, Deserialize)]
    #[serde(tag = "type", content = "data")]
    pub enum TransactionEssence {
        Regular(RegularTransactionEssence),
    }

    #[derive(Serialize, Deserialize)]
    pub struct RegularTransactionEssence {
        pub network_id: u64,
        pub inputs: serde_json::Value,
        pub inputs_commitment: serde_json::Value,
        pub outputs: serde_json::Value,
        pub payload: serde_json::Value,
    }

    #[derive(Serialize, Deserialize)]
    #[serde(rename_all = "camelCase")]
    pub struct OutputWithMetadataResponse {
        pub metadata: OutputMetadataDto,
        pub output: serde_json::Value,
    }

    pub struct OutputId {
        pub transaction_id: TransactionId,
        pub index: u16,
    }

    impl OutputId {
        pub const LENGTH: usize = TransactionId::LENGTH + core::mem::size_of::<u16>();
    }

    impl TryFrom<[u8; Self::LENGTH]> for OutputId {
        type Error = Error;

        fn try_from(bytes: [u8; Self::LENGTH]) -> Result<Self, Self::Error> {
            let (transaction_id, index) = bytes.split_at(TransactionId::LENGTH);

            Ok(Self {
                transaction_id: TransactionId(transaction_id.try_into().unwrap()),
                index: u16::from_le_bytes(index.try_into().unwrap()),
            })
        }
    }

    impl FromStr for OutputId {
        type Err = Error;

        fn from_str(s: &str) -> Result<Self, Self::Err> {
            Self::try_from(prefix_hex::decode::<[u8; Self::LENGTH]>(s).map_err(Error::Hex)?)
        }
    }

    impl core::fmt::Display for OutputId {
        fn fmt(&self, f: &mut core::fmt::Formatter<'_>) -> core::fmt::Result {
            let mut buffer = [0u8; Self::LENGTH];
            let (transaction_id, index) = buffer.split_at_mut(TransactionId::LENGTH);
            transaction_id.copy_from_slice(&self.transaction_id.0);
            index.copy_from_slice(&self.index.to_le_bytes());
            write!(f, "{}", prefix_hex::encode(buffer))
        }
    }

    string_serde_impl!(OutputId);

    #[derive(Serialize, Deserialize)]
    #[serde(rename_all = "camelCase")]
    pub struct OutputMetadata {
        pub block_id: serde_json::Value,
        pub output_id: OutputId,
        pub is_spent: bool,
        #[serde(skip_serializing_if = "Option::is_none")]
        pub milestone_index_spent: Option<u32>,
        #[serde(skip_serializing_if = "Option::is_none")]
        pub milestone_timestamp_spent: Option<u32>,
        #[serde(skip_serializing_if = "Option::is_none")]
        pub transaction_id_spent: Option<TransactionId>,
        pub milestone_index_booked: u32,
        pub milestone_timestamp_booked: u32,
        pub ledger_index: u32,
    }

    #[derive(Serialize, Deserialize)]
    #[serde(rename_all = "camelCase")]
    pub struct OutputMetadataDto {
        pub block_id: serde_json::Value,
        pub transaction_id: String,
        pub output_index: u16,
        pub is_spent: bool,
        #[serde(skip_serializing_if = "Option::is_none")]
        pub milestone_index_spent: Option<u32>,
        #[serde(skip_serializing_if = "Option::is_none")]
        pub milestone_timestamp_spent: Option<u32>,
        #[serde(skip_serializing_if = "Option::is_none")]
        pub transaction_id_spent: Option<String>,
        pub milestone_index_booked: u32,
        pub milestone_timestamp_booked: u32,
        pub ledger_index: u32,
    }

    #[derive(Serialize, Deserialize)]
    pub enum InclusionState {
        Pending,
        Confirmed,
        Conflicting,
        UnknownPruned,
    }

    pub struct Hrp {
        inner: [u8; 83],
        len: u8,
    }

    impl Hrp {
        /// Convert a string to an Hrp without checking validity.
        pub const fn from_str_unchecked(hrp: &str) -> Self {
            let len = hrp.len();
            let mut bytes = [0; 83];
            let hrp = hrp.as_bytes();
            let mut i = 0;
            while i < len {
                bytes[i] = hrp[i];
                i += 1;
            }
            Self {
                inner: bytes,
                len: len as _,
            }
        }
    }

    impl FromStr for Hrp {
        type Err = Error;

        fn from_str(hrp: &str) -> Result<Self, Self::Err> {
            let len = hrp.len();
            if hrp.is_ascii() && len <= 83 {
                let mut bytes = [0; 83];
                bytes[..len].copy_from_slice(hrp.as_bytes());
                Ok(Self {
                    inner: bytes,
                    len: len as _,
                })
            } else {
                Err(Error::InvalidBech32Hrp(hrp.to_string()))
            }
        }
    }

    impl core::fmt::Display for Hrp {
        fn fmt(&self, f: &mut core::fmt::Formatter<'_>) -> core::fmt::Result {
            let hrp_str = self.inner[..self.len as usize]
                .iter()
                .map(|b| *b as char)
                .collect::<String>();
            f.write_str(&hrp_str)
        }
    }

    string_serde_impl!(Hrp);

    #[derive(Serialize, Deserialize)]
    #[repr(transparent)]
    pub struct StringPrefix<B> {
        pub inner: String,
        bounded: PhantomData<B>,
    }
}

struct ConvertIncomingTransactions;
impl Convert for ConvertIncomingTransactions {
    type New = HashMap<types::TransactionId, types::Transaction>;
    type Old = HashMap<types::TransactionId, (types::TransactionPayload, Vec<types::OutputWithMetadataResponse>)>;

    fn convert(old: Self::Old) -> crate::wallet::Result<Self::New> {
        let mut new = HashMap::new();
        for (tx_id, (tx_payload, inputs)) in old {
            let types::TransactionEssence::Regular(tx_essence) = &tx_payload.essence;
            let txn = types::Transaction {
                network_id: tx_essence.network_id,
                payload: tx_payload,
                block_id: inputs
                    .first()
                    .map(|i: &types::OutputWithMetadataResponse| i.metadata.block_id.clone()),
                inclusion_state: types::InclusionState::Confirmed,
                timestamp: inputs
                    .first()
                    .and_then(|i| i.metadata.milestone_timestamp_spent.map(|t| t as u128 * 1000))
                    .unwrap_or_else(|| crate::utils::unix_timestamp_now().as_millis()),
                transaction_id: tx_id,
                incoming: true,
                note: None,
                inputs,
            };
            new.insert(tx_id, txn);
        }
        Ok(new)
    }
}

struct ConvertOutputMetadata;
impl Convert for ConvertOutputMetadata {
    type New = types::OutputMetadata;
    type Old = types::OutputMetadataDto;

    fn convert(old: Self::Old) -> crate::wallet::Result<Self::New> {
        Ok(Self::New {
            block_id: old.block_id,
            output_id: types::OutputId {
                transaction_id: types::TransactionId::from_str(&old.transaction_id)?,
                index: old.output_index,
            },
            is_spent: old.is_spent,
            milestone_index_spent: old.milestone_index_spent,
            milestone_timestamp_spent: old.milestone_timestamp_spent,
            transaction_id_spent: old
                .transaction_id_spent
                .as_ref()
                .map(|s| types::TransactionId::from_str(s))
                .transpose()?,
            milestone_index_booked: old.milestone_index_booked,
            milestone_timestamp_booked: old.milestone_timestamp_booked,
            ledger_index: old.ledger_index,
        })
    }
}

struct ConvertHrp;
impl Convert for ConvertHrp {
    type New = types::Hrp;
    type Old = types::StringPrefix<u8>;

    fn convert(old: Self::Old) -> crate::wallet::Result<Self::New> {
        Ok(Self::New::from_str_unchecked(&old.inner))
    }
}<|MERGE_RESOLUTION|>--- conflicted
+++ resolved
@@ -17,19 +17,13 @@
     const DATE: time::Date = time::macros::date!(2023 - 05 - 15);
 }
 
-<<<<<<< HEAD
 #[async_trait]
 #[cfg(feature = "storage")]
 impl Migration<crate::wallet::storage::Storage> for Migrate {
     async fn migrate(storage: &crate::wallet::storage::Storage) -> Result<()> {
-        use crate::wallet::storage::constants::{ACCOUNTS_INDEXATION_KEY, ACCOUNT_INDEXATION_KEY};
-=======
-    #[cfg(feature = "storage")]
-    async fn migrate_storage(storage: &crate::wallet::storage::Storage) -> Result<()> {
         use crate::wallet::storage::constants::{
             ACCOUNTS_INDEXATION_KEY, ACCOUNT_INDEXATION_KEY, WALLET_INDEXATION_KEY,
         };
->>>>>>> 52493160
 
         if let Some(account_indexes) = storage.get::<Vec<u32>>(ACCOUNTS_INDEXATION_KEY).await? {
             for account_index in account_indexes {
@@ -60,16 +54,8 @@
         }
 
         if let Some(mut wallet) = storage.get::<serde_json::Value>(WALLET_INDEXATION_KEY).await? {
-            ConvertHrp::check(
-                wallet
-                    .get_mut("client_options")
-                    .ok_or(Error::Storage("missing client options".to_owned()))?
-                    .get_mut("protocolParameters")
-                    .ok_or(Error::Storage("missing protocol params".to_owned()))?
-                    .get_mut("bech32_hrp")
-                    .ok_or(Error::Storage("missing bech32 hrp".to_owned()))?,
-            )?;
-            storage.set(WALLET_INDEXATION_KEY, wallet).await?;
+            ConvertHrp::check(&mut wallet["client_options"]["protocolParameters"]["bech32_hrp"])?;
+            storage.set(WALLET_INDEXATION_KEY, &wallet).await?;
         }
         Ok(())
     }
@@ -80,13 +66,8 @@
 impl Migration<crate::client::stronghold::StrongholdAdapter> for Migrate {
     async fn migrate(storage: &crate::client::stronghold::StrongholdAdapter) -> Result<()> {
         use crate::{
-<<<<<<< HEAD
             client::storage::StorageAdapter,
-            wallet::wallet::operations::stronghold_backup::stronghold_snapshot::ACCOUNTS_KEY,
-=======
-            client::storage::StorageProvider,
             wallet::wallet::operations::stronghold_backup::stronghold_snapshot::{ACCOUNTS_KEY, CLIENT_OPTIONS_KEY},
->>>>>>> 52493160
         };
 
         if let Some(mut accounts) = storage.get::<Vec<serde_json::Value>>(ACCOUNTS_KEY).await? {
@@ -109,31 +90,11 @@
             }
             storage.set(ACCOUNTS_KEY, &accounts).await?;
         }
-<<<<<<< HEAD
+        if let Some(mut client_options) = storage.get::<serde_json::Value>(CLIENT_OPTIONS_KEY).await? {
+            ConvertHrp::check(&mut client_options["protocolParameters"]["bech32_hrp"])?;
+            storage.set(CLIENT_OPTIONS_KEY, &client_options).await?;
+        }
         storage.delete("backup_schema_version").await.ok();
-=======
-        if let Some(mut client_options) = storage
-            .get(CLIENT_OPTIONS_KEY.as_bytes())
-            .await?
-            .map(|bytes| serde_json::from_slice::<serde_json::Value>(&bytes))
-            .transpose()?
-        {
-            ConvertHrp::check(
-                client_options
-                    .get_mut("protocolParameters")
-                    .ok_or(Error::Storage("missing protocol params".to_owned()))?
-                    .get_mut("bech32_hrp")
-                    .ok_or(Error::Storage("missing bech32 hrp".to_owned()))?,
-            )?;
-            storage
-                .insert(
-                    CLIENT_OPTIONS_KEY.as_bytes(),
-                    serde_json::to_string(&client_options)?.as_bytes(),
-                )
-                .await?;
-        }
-        storage.delete(b"backup_schema_version").await.ok();
->>>>>>> 52493160
         Ok(())
     }
 }
