--- conflicted
+++ resolved
@@ -142,7 +142,6 @@
     };
 };
 
-<<<<<<< HEAD
 export type __VerifyEd25519SignatureMethod__ = {
     name: 'verifyEd25519Signature';
     data: {
@@ -160,12 +159,8 @@
     };
 };
 
-export type __SignEvmMethod__ = {
-    name: 'signEvm';
-=======
 export type __SignSecp256k1EcdsaMethod__ = {
     name: 'signSecp256k1Ecdsa';
->>>>>>> 3c012ce6
     data: {
         message: HexEncodedString;
         chain: number[];
