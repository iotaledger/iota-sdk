--- conflicted
+++ resolved
@@ -15,13 +15,9 @@
     __DeregisterParticipationEventMethod__,
     __GenerateEd25519AddressesMethod__,
     __GenerateEvmAddressesMethod__,
-<<<<<<< HEAD
-    __SignEvmMethod__,
     __VerifyEd25519SignatureMethod__,
     __VerifySecp256k1EcdsaSignatureMethod__,
-=======
     __SignSecp256k1EcdsaMethod__,
->>>>>>> 3c012ce6
     __GetBalanceMethod__,
     __GetOutputMethod__,
     __GetFoundryOutputMethod__,
@@ -109,13 +105,9 @@
     | __DestroyFoundryMethod__
     | __GenerateEd25519AddressesMethod__
     | __GenerateEvmAddressesMethod__
-<<<<<<< HEAD
-    | __SignEvmMethod__
     | __VerifyEd25519SignatureMethod__
     | __VerifySecp256k1EcdsaSignatureMethod__
-=======
     | __SignSecp256k1EcdsaMethod__
->>>>>>> 3c012ce6
     | __GetBalanceMethod__
     | __GetOutputMethod__
     | __GetIncomingTransactionMethod__
