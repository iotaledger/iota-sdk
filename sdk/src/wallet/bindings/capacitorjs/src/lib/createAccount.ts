--- conflicted
+++ resolved
@@ -3,38 +3,7 @@
 
 import type { MessageHandler } from "./MessageHandler";
 import type {
-<<<<<<< HEAD
-    Balance,
-    AccountMetadata,
-    SyncOptions,
-    AccountMeta,
-    Address,
-    SendAmountParams,
-    SendNativeTokensParams,
-    SendNftParams,
-    AddressWithUnspentOutputs,
-    AliasOutputParams,
-    FilterOptions,
-    GenerateAddressOptions,
-    MintTokenTransaction,
-    MintNativeTokenParams,
-    MintNftParams,
-    Node,
-    OutputData,
-    OutputParams,
-    OutputsToClaim,
-    PreparedTransactionData,
-    Transaction,
-    TransactionOptions,
-    ParticipationOverview,
-    ParticipationEventId,
-    ParticipationEventStatus,
-    ParticipationEventType,
-    ParticipationEventWithNodes, ParticipationEventRegistrationOptions, ParticipationEventMap,
-} from '../types'
-import type { SignedTransactionEssence } from '../types/signedTransactionEssence'
-=======
-  AccountBalance,
+  Balance,
   AccountMetadata,
   SyncOptions,
   AccountMeta,
@@ -65,7 +34,6 @@
   ParticipationEventMap,
 } from "../types";
 import type { SignedTransactionEssence } from "../types/signedTransactionEssence";
->>>>>>> 2f57d15c
 import type {
   BuildAliasOutputData,
   BuildBasicOutputData,
@@ -312,82 +280,6 @@
         data: {
           eventId,
         },
-<<<<<<< HEAD
-
-        /**
-         * Get the account balance.
-         * @returns The account balance.
-         */
-        async getBalance(): Promise<Balance> {
-            const response = await messageHandler.callAccountMethod(
-                accountMeta.index,
-                {
-                    name: 'getBalance',
-                },
-            );
-
-            return JSON.parse(response).payload;
-        },
-
-        /**
-         * Get the data for an output.
-         * @param outputId The output to get.
-         * @returns The `OutputData`.
-         */
-        async getOutput(outputId: string): Promise<OutputData> {
-            const response = await messageHandler.callAccountMethod(
-                accountMeta.index,
-                {
-                    name: 'getOutput',
-                    data: {
-                        outputId,
-                    },
-                },
-            );
-            return JSON.parse(response).payload;
-        },
-
-        async getParticipationEvent(
-            eventId: ParticipationEventId,
-        ): Promise<ParticipationEventWithNodes> {
-            const response = await messageHandler.callAccountMethod(
-                accountMeta.index,
-                {
-                    name: 'getParticipationEvent',
-                    data: {
-                        eventId,
-                    },
-                },
-            );
-            return JSON.parse(response).payload;
-        },
-
-        async getParticipationEventIds(
-            node: Node,
-            eventType?: ParticipationEventType,
-        ): Promise<ParticipationEventId[]> {
-            const response = await messageHandler.callAccountMethod(
-                accountMeta.index,
-                {
-                    name: 'getParticipationEventIds',
-                    data: {
-                        node,
-                        eventType,
-                    },
-                },
-            );
-            return JSON.parse(response).payload;
-        },
-
-        async getParticipationEvents(): Promise<ParticipationEventMap> {
-            const response = await messageHandler.callAccountMethod(
-                accountMeta.index,
-                {
-                    name: 'getParticipationEvents',
-                },
-            );
-            return JSON.parse(response).payload;
-=======
       });
       return JSON.parse(resp).payload;
     },
@@ -411,7 +303,6 @@
             aliases: [aliasId],
           },
           options: transactionOptions,
->>>>>>> 2f57d15c
         },
       });
       return JSON.parse(resp).payload;
@@ -480,7 +371,7 @@
      * Get the account balance.
      * @returns The account balance.
      */
-    async getBalance(): Promise<AccountBalance> {
+    async getBalance(): Promise<Balance> {
       const response = await messageHandler.callAccountMethod(
         accountMeta.index,
         {
@@ -1101,28 +992,6 @@
         data: {
           alias,
         },
-<<<<<<< HEAD
-
-        /**
-         * Sync the account by fetching new information from the nodes.
-         * Will also retry pending transactions if necessary.
-         * A custom default can be set using setDefaultSyncOptions.
-         *
-         * @param options Optional synchronization options.
-         * @returns The account balance.
-         */
-        async sync(options?: SyncOptions): Promise<Balance> {
-            const resp = await messageHandler.callAccountMethod(
-                accountMeta.index,
-                {
-                    name: 'syncAccount',
-                    data: {
-                        options,
-                    },
-                },
-            );
-            return JSON.parse(resp).payload;
-=======
       });
     },
 
@@ -1174,12 +1043,11 @@
      * @param options Optional synchronization options.
      * @returns The account balance.
      */
-    async sync(options?: SyncOptions): Promise<AccountBalance> {
+    async sync(options?: SyncOptions): Promise<Balance> {
       const resp = await messageHandler.callAccountMethod(accountMeta.index, {
         name: "syncAccount",
         data: {
           options,
->>>>>>> 2f57d15c
         },
       });
       return JSON.parse(resp).payload;
