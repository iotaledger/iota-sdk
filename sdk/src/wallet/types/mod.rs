--- conflicted
+++ resolved
@@ -125,14 +125,7 @@
 impl TryFrom<OutputDataDto> for OutputData {
     type Error = BlockError;
 
-<<<<<<< HEAD
-    fn try_from_dto_with_params_inner(
-        dto: Self::Dto,
-        params: &crate::types::ValidationParams<'_>,
-    ) -> Result<Self, Self::Error> {
-=======
     fn try_from(dto: OutputDataDto) -> Result<Self, Self::Error> {
->>>>>>> bf705a0c
         Ok(Self {
             output_id: dto.output_id,
             metadata: dto.metadata,
