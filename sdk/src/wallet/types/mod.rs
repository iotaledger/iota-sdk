--- conflicted
+++ resolved
@@ -156,13 +156,6 @@
             payload: SignedTransactionPayload::try_from_dto_with_params_inner(dto.payload, params)?,
             block_id: dto.block_id,
             inclusion_state: dto.inclusion_state,
-<<<<<<< HEAD
-=======
-            timestamp: dto
-                .timestamp
-                .parse::<u128>()
-                .map_err(|e| PayloadError::Timestamp(e.to_string()))?,
->>>>>>> c1325786
             transaction_id: dto.transaction_id,
             network_id: dto
                 .network_id
