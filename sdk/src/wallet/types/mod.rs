// Copyright 2021 IOTA Stiftung
// SPDX-License-Identifier: Apache-2.0

/// Address types used in the wallet
pub(crate) mod address;
pub(crate) mod balance;
#[cfg(feature = "participation")]
pub mod participation;

use std::str::FromStr;

use crypto::keys::bip44::Bip44;
use serde::{Deserialize, Serialize};

pub use self::{
    address::{AddressWithUnspentOutputs, Bip44Address},
    balance::{Balance, BaseCoinBalance, NativeTokensBalance, RequiredStorageDeposit},
};
use crate::{
    client::secret::types::InputSigningData,
    types::{
        api::core::OutputWithMetadataResponse,
        block::{
            address::Address,
            output::{dto::OutputDto, Output, OutputId, OutputMetadata},
            payload::signed_transaction::{dto::SignedTransactionPayloadDto, SignedTransactionPayload, TransactionId},
            protocol::ProtocolParameters,
            slot::SlotIndex,
            BlockId, Error as BlockError,
        },
        TryFromDto,
    },
    utils::serde::bip44::option_bip44,
    wallet::core::WalletData,
};

/// An output with metadata
#[derive(Clone, Debug, Eq, PartialEq)]
pub struct OutputData {
    /// The output id
    pub output_id: OutputId,
    pub metadata: OutputMetadata,
    /// The actual Output
    pub output: Output,
    /// If an output is spent
    pub is_spent: bool,
    /// Associated wallet address.
    pub address: Address,
    /// Network ID
    pub network_id: u64,
    pub remainder: bool,
    // bip44 path
    pub chain: Option<Bip44>,
}

impl OutputData {
    pub fn input_signing_data(
        &self,
        wallet_data: &WalletData,
        slot_index: SlotIndex,
    ) -> crate::wallet::Result<Option<InputSigningData>> {
        let (unlock_address, _unlocked_account_or_nft_address) =
            self.output.required_and_unlocked_address(slot_index, &self.output_id)?;

        let chain = if unlock_address == self.address {
            self.chain
        } else if let Address::Ed25519(_) = unlock_address {
            if wallet_data.address.inner() == &unlock_address {
                // TODO #1279: do we need a check to make sure that `wallet_data.address` and `wallet_data.bip_path` are
                // never conflicting?
                wallet_data.bip_path
            } else {
                return Ok(None);
            }
        } else {
            // Account and NFT addresses have no chain
            None
        };

        Ok(Some(InputSigningData {
            output: self.output.clone(),
            output_metadata: self.metadata,
            chain,
        }))
    }
}

/// Dto for an output with metadata
#[derive(Clone, Debug, Eq, PartialEq, Serialize, Deserialize)]
#[serde(rename_all = "camelCase")]
pub struct OutputDataDto {
    /// The output id
    pub output_id: OutputId,
    /// The metadata of the output
    pub metadata: OutputMetadata,
    /// The actual Output
    pub output: OutputDto,
    /// If an output is spent
    pub is_spent: bool,
    /// Associated account address.
    pub address: Address,
    /// Network ID
    pub network_id: String,
    /// Remainder
    pub remainder: bool,
    /// Bip32 path
    #[serde(with = "option_bip44", default)]
    pub chain: Option<Bip44>,
}

impl From<&OutputData> for OutputDataDto {
    fn from(value: &OutputData) -> Self {
        Self {
            output_id: value.output_id,
            metadata: value.metadata,
            output: OutputDto::from(&value.output),
            is_spent: value.is_spent,
            address: value.address.clone(),
            network_id: value.network_id.to_string(),
            remainder: value.remainder,
            chain: value.chain,
        }
    }
}

impl TryFrom<OutputDataDto> for OutputData {
    type Error = BlockError;

    fn try_from(dto: OutputDataDto) -> Result<Self, Self::Error> {
        Ok(Self {
            output_id: dto.output_id,
            metadata: dto.metadata,
            output: Output::try_from(dto.output)?,
            is_spent: dto.is_spent,
            address: dto.address,
            network_id: dto
                .network_id
                .parse()
                .map_err(|_| BlockError::InvalidField("network id"))?,
            remainder: dto.remainder,
            chain: dto.chain,
        })
    }
}

/// A transaction with metadata
#[derive(Clone, Debug, Eq, PartialEq)]
pub struct TransactionWithMetadata {
    pub payload: SignedTransactionPayload,
    pub block_id: Option<BlockId>,
    pub inclusion_state: InclusionState,
    // Transaction creation time
    pub timestamp: u128,
    pub transaction_id: TransactionId,
    // network id to ignore outputs when set_client_options is used to switch to another network
    pub network_id: u64,
    // set if the transaction was created by the wallet or if it was sent by someone else and is incoming
    pub incoming: bool,
    pub note: Option<String>,
    /// Outputs that are used as input in the transaction. May not be all, because some may have already been deleted
    /// from the node.
    // serde(default) is needed so it doesn't break with old dbs
    pub inputs: Vec<OutputWithMetadataResponse>,
}

/// Dto for a transaction with metadata
#[derive(Clone, Debug, Eq, PartialEq, Serialize, Deserialize)]
#[serde(rename_all = "camelCase")]
pub struct TransactionWithMetadataDto {
    /// The transaction payload
    pub payload: SignedTransactionPayloadDto,
    /// BlockId when it got sent to the Tangle
    #[serde(default, skip_serializing_if = "Option::is_none")]
    pub block_id: Option<BlockId>,
    /// Inclusion state of the transaction
    pub inclusion_state: InclusionState,
    /// Timestamp
    pub timestamp: String,
    pub transaction_id: TransactionId,
    /// Network id to ignore outputs when set_client_options is used to switch to another network
    pub network_id: String,
    /// If the transaction was created by the wallet or if it was sent by someone else and is incoming
    pub incoming: bool,
    #[serde(default, skip_serializing_if = "Option::is_none")]
    pub note: Option<String>,
    pub inputs: Vec<OutputWithMetadataResponse>,
}

impl From<&TransactionWithMetadata> for TransactionWithMetadataDto {
    fn from(value: &TransactionWithMetadata) -> Self {
        Self {
            payload: SignedTransactionPayloadDto::from(&value.payload),
            block_id: value.block_id,
            inclusion_state: value.inclusion_state,
            timestamp: value.timestamp.to_string(),
            transaction_id: value.transaction_id,
            network_id: value.network_id.to_string(),
            incoming: value.incoming,
            note: value.note.clone(),
            inputs: value.inputs.clone(),
        }
    }
}

impl TryFromDto<TransactionWithMetadataDto> for TransactionWithMetadata {
    type Error = BlockError;

    fn try_from_dto_with_params_inner(
<<<<<<< HEAD
        dto: Self::Dto,
        params: &crate::types::ValidationParams<'_>,
=======
        dto: TransactionWithMetadataDto,
        params: Option<&ProtocolParameters>,
>>>>>>> 7bf364d4
    ) -> Result<Self, Self::Error> {
        Ok(Self {
            payload: SignedTransactionPayload::try_from_dto_with_params_inner(dto.payload, params)?,
            block_id: dto.block_id,
            inclusion_state: dto.inclusion_state,
            timestamp: dto
                .timestamp
                .parse()
                .map_err(|_| BlockError::InvalidField("timestamp"))?,
            transaction_id: dto.transaction_id,
            network_id: dto
                .network_id
                .parse()
                .map_err(|_| BlockError::InvalidField("network id"))?,
            incoming: dto.incoming,
            note: dto.note,
            inputs: dto.inputs,
        })
    }
}

/// Possible InclusionStates for transactions
#[derive(Clone, Copy, Debug, Eq, Hash, PartialEq, Serialize, Deserialize)]
#[non_exhaustive]
pub enum InclusionState {
    Pending,
    Confirmed,
    Conflicting,
    UnknownPruned,
}

/// The output kind enum.
#[derive(Debug, Clone, Eq, PartialEq, Serialize, Deserialize)]
pub enum OutputKind {
    /// Account output.
    Account,
    /// Basic output.
    Basic,
    /// Foundry output.
    Foundry,
    /// Nft output.
    Nft,
}

impl FromStr for OutputKind {
    type Err = crate::wallet::Error;

    fn from_str(s: &str) -> Result<Self, Self::Err> {
        let kind = match s {
            "Account" => Self::Account,
            "Basic" => Self::Basic,
            "Foundry" => Self::Foundry,
            "Nft" => Self::Nft,
            _ => return Err(crate::wallet::Error::InvalidOutputKind(s.to_string())),
        };
        Ok(kind)
    }
}<|MERGE_RESOLUTION|>--- conflicted
+++ resolved
@@ -206,13 +206,8 @@
     type Error = BlockError;
 
     fn try_from_dto_with_params_inner(
-<<<<<<< HEAD
-        dto: Self::Dto,
-        params: &crate::types::ValidationParams<'_>,
-=======
         dto: TransactionWithMetadataDto,
         params: Option<&ProtocolParameters>,
->>>>>>> 7bf364d4
     ) -> Result<Self, Self::Error> {
         Ok(Self {
             payload: SignedTransactionPayload::try_from_dto_with_params_inner(dto.payload, params)?,
