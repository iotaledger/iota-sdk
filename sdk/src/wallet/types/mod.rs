--- conflicted
+++ resolved
@@ -61,28 +61,10 @@
             .required_address(slot_index.into(), committable_age_range)?
             .ok_or(crate::client::Error::ExpirationDeadzone)?;
 
-<<<<<<< HEAD
-        if required_address.is_ed25519() && wallet_data.address.inner() != &required_address {
+        // Address can't be unlocked, wallet is not ed25519-based.
+        if required_address.is_ed25519_backed() && !wallet_data.address.inner().is_ed25519_backed() {
             return Ok(None);
         }
-=======
-        let chain = if let Some(required_ed25519) = required_address.backing_ed25519() {
-            if let Some(backing_ed25519) = wallet_data.address.inner().backing_ed25519() {
-                if required_ed25519 == backing_ed25519 {
-                    wallet_data.bip_path
-                } else {
-                    // Different ed25519 chain than the wallet one.
-                    None
-                }
-            } else {
-                // Address can't be unlocked, wallet is not ed25519-based.
-                return Ok(None);
-            }
-        } else {
-            // Non-chain based address.
-            None
-        };
->>>>>>> 4374ef02
 
         Ok(Some(InputSigningData {
             output: self.output.clone(),
