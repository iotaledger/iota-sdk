// Copyright 2021 IOTA Stiftung
// SPDX-License-Identifier: Apache-2.0

/// Address types used in the wallet
pub(crate) mod address;
pub(crate) mod balance;
#[cfg(feature = "participation")]
pub mod participation;

use std::str::FromStr;

use crypto::keys::bip44::Bip44;
use serde::{Deserialize, Serialize};

pub use self::{
    address::{AddressWithUnspentOutputs, Bip44Address},
    balance::{Balance, BaseCoinBalance, NativeTokensBalance, RequiredStorageDeposit},
};
use crate::{
    client::secret::types::InputSigningData,
    types::{
        api::core::OutputWithMetadataResponse,
        block::{
            address::Address,
            output::{Output, OutputId, OutputMetadata},
            payload::signed_transaction::{dto::SignedTransactionPayloadDto, SignedTransactionPayload, TransactionId},
            protocol::{CommittableAgeRange, ProtocolParameters},
            slot::SlotIndex,
            BlockId, Error as BlockError,
        },
        TryFromDto,
    },
    utils::serde::bip44::option_bip44,
    wallet::core::WalletData,
};

/// An output with metadata
#[derive(Clone, Debug, Eq, PartialEq, Serialize, Deserialize)]
#[serde(rename_all = "camelCase")]
pub struct OutputData {
    /// The output id
    pub output_id: OutputId,
    pub metadata: OutputMetadata,
    /// The actual Output
    pub output: Output,
    /// If an output is spent
    pub is_spent: bool,
    /// Network ID
    pub network_id: u64,
    pub remainder: bool,
    // bip44 path
    #[serde(with = "option_bip44", default)]
    pub chain: Option<Bip44>,
}

impl OutputData {
    pub fn input_signing_data(
        &self,
        wallet_data: &WalletData,
        slot_index: impl Into<SlotIndex>,
        committable_age_range: CommittableAgeRange,
    ) -> crate::wallet::Result<Option<InputSigningData>> {
        let required_address = self
            .output
            .required_address(slot_index.into(), committable_age_range)?
            .ok_or(crate::client::Error::ExpirationDeadzone)?;

<<<<<<< HEAD
        let chain = if &unlock_address == wallet_data.address.inner() {
=======
        let chain = if required_address == self.address {
>>>>>>> 49c94683
            self.chain
        } else if required_address.is_ed25519() {
            if wallet_data.address.inner() == &required_address {
                // TODO #1279: do we need a check to make sure that `wallet_data.address` and `wallet_data.bip_path` are
                // never conflicting?
                wallet_data.bip_path
            } else {
                return Ok(None);
            }
        } else {
            // Account and NFT addresses have no chain
            None
        };

        Ok(Some(InputSigningData {
            output: self.output.clone(),
            output_metadata: self.metadata,
            chain,
        }))
    }
}

/// A transaction with metadata
#[derive(Clone, Debug, Eq, PartialEq)]
pub struct TransactionWithMetadata {
    pub payload: SignedTransactionPayload,
    pub block_id: Option<BlockId>,
    pub inclusion_state: InclusionState,
    // Transaction creation time
    pub timestamp: u128,
    pub transaction_id: TransactionId,
    // network id to ignore outputs when set_client_options is used to switch to another network
    pub network_id: u64,
    // set if the transaction was created by the wallet or if it was sent by someone else and is incoming
    pub incoming: bool,
    pub note: Option<String>,
    /// Outputs that are used as input in the transaction. May not be all, because some may have already been deleted
    /// from the node.
    // serde(default) is needed so it doesn't break with old dbs
    pub inputs: Vec<OutputWithMetadataResponse>,
}

/// Dto for a transaction with metadata
#[derive(Clone, Debug, Eq, PartialEq, Serialize, Deserialize)]
#[serde(rename_all = "camelCase")]
pub struct TransactionWithMetadataDto {
    /// The transaction payload
    pub payload: SignedTransactionPayloadDto,
    /// BlockId when it got sent to the Tangle
    #[serde(default, skip_serializing_if = "Option::is_none")]
    pub block_id: Option<BlockId>,
    /// Inclusion state of the transaction
    pub inclusion_state: InclusionState,
    /// Timestamp
    pub timestamp: String,
    pub transaction_id: TransactionId,
    /// Network id to ignore outputs when set_client_options is used to switch to another network
    pub network_id: String,
    /// If the transaction was created by the wallet or if it was sent by someone else and is incoming
    pub incoming: bool,
    #[serde(default, skip_serializing_if = "Option::is_none")]
    pub note: Option<String>,
    pub inputs: Vec<OutputWithMetadataResponse>,
}

impl From<&TransactionWithMetadata> for TransactionWithMetadataDto {
    fn from(value: &TransactionWithMetadata) -> Self {
        Self {
            payload: SignedTransactionPayloadDto::from(&value.payload),
            block_id: value.block_id,
            inclusion_state: value.inclusion_state,
            timestamp: value.timestamp.to_string(),
            transaction_id: value.transaction_id,
            network_id: value.network_id.to_string(),
            incoming: value.incoming,
            note: value.note.clone(),
            inputs: value.inputs.clone(),
        }
    }
}

impl TryFromDto<TransactionWithMetadataDto> for TransactionWithMetadata {
    type Error = BlockError;

    fn try_from_dto_with_params_inner(
        dto: TransactionWithMetadataDto,
        params: Option<&ProtocolParameters>,
    ) -> Result<Self, Self::Error> {
        Ok(Self {
            payload: SignedTransactionPayload::try_from_dto_with_params_inner(dto.payload, params)?,
            block_id: dto.block_id,
            inclusion_state: dto.inclusion_state,
            timestamp: dto
                .timestamp
                .parse()
                .map_err(|_| BlockError::InvalidField("timestamp"))?,
            transaction_id: dto.transaction_id,
            network_id: dto
                .network_id
                .parse()
                .map_err(|_| BlockError::InvalidField("network id"))?,
            incoming: dto.incoming,
            note: dto.note,
            inputs: dto.inputs,
        })
    }
}

/// Possible InclusionStates for transactions
#[derive(Clone, Copy, Debug, Eq, Hash, PartialEq, Serialize, Deserialize)]
#[non_exhaustive]
pub enum InclusionState {
    Pending,
    Confirmed,
    Conflicting,
    UnknownPruned,
}

/// The output kind enum.
#[derive(Debug, Clone, Eq, PartialEq, Serialize, Deserialize)]
pub enum OutputKind {
    /// Account output.
    Account,
    /// Basic output.
    Basic,
    /// Foundry output.
    Foundry,
    /// Nft output.
    Nft,
}

impl FromStr for OutputKind {
    type Err = crate::wallet::Error;

    fn from_str(s: &str) -> Result<Self, Self::Err> {
        let kind = match s {
            "Account" => Self::Account,
            "Basic" => Self::Basic,
            "Foundry" => Self::Foundry,
            "Nft" => Self::Nft,
            _ => return Err(crate::wallet::Error::InvalidOutputKind(s.to_string())),
        };
        Ok(kind)
    }
}<|MERGE_RESOLUTION|>--- conflicted
+++ resolved
@@ -21,7 +21,6 @@
     types::{
         api::core::OutputWithMetadataResponse,
         block::{
-            address::Address,
             output::{Output, OutputId, OutputMetadata},
             payload::signed_transaction::{dto::SignedTransactionPayloadDto, SignedTransactionPayload, TransactionId},
             protocol::{CommittableAgeRange, ProtocolParameters},
@@ -65,11 +64,7 @@
             .required_address(slot_index.into(), committable_age_range)?
             .ok_or(crate::client::Error::ExpirationDeadzone)?;
 
-<<<<<<< HEAD
-        let chain = if &unlock_address == wallet_data.address.inner() {
-=======
-        let chain = if required_address == self.address {
->>>>>>> 49c94683
+        let chain = if &required_address == wallet_data.address.inner() {
             self.chain
         } else if required_address.is_ed25519() {
             if wallet_data.address.inner() == &required_address {
