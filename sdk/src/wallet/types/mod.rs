--- conflicted
+++ resolved
@@ -56,14 +56,9 @@
 
     pub fn input_signing_data(
         &self,
-<<<<<<< HEAD
         wallet_address: &Bech32Address,
         wallet_bip_path: Option<Bip44>,
-        slot_index: impl Into<SlotIndex>,
-=======
-        wallet_data: &WalletData,
         commitment_slot_index: impl Into<SlotIndex>,
->>>>>>> 7671804f
         committable_age_range: CommittableAgeRange,
     ) -> crate::wallet::Result<Option<InputSigningData>> {
         let required_address = self
