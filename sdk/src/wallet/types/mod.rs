--- conflicted
+++ resolved
@@ -18,16 +18,11 @@
     types::{
         block::{
             address::Bech32Address,
-<<<<<<< HEAD
-            output::{Output, OutputId, OutputIdProof, OutputMetadata},
+            output::{Output, OutputId, OutputIdProof, OutputMetadata, OutputWithMetadata},
             payload::{
                 signed_transaction::{dto::SignedTransactionPayloadDto, SignedTransactionPayload, TransactionId},
                 PayloadError,
             },
-=======
-            output::{Output, OutputId, OutputIdProof, OutputMetadata, OutputWithMetadata},
-            payload::signed_transaction::{dto::SignedTransactionPayloadDto, SignedTransactionPayload, TransactionId},
->>>>>>> 7fd9c9b3
             protocol::{CommittableAgeRange, ProtocolParameters},
             slot::SlotIndex,
             BlockId,
