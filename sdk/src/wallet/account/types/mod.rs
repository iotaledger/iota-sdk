--- conflicted
+++ resolved
@@ -57,21 +57,14 @@
         &self,
         account: &AccountDetails,
         slot_index: SlotIndex,
-<<<<<<< HEAD
         min_committable_age: u32,
         max_committable_age: u32,
-        account_transition: Option<AccountTransition>,
     ) -> crate::wallet::Result<Option<InputSigningData>> {
         let required_address = self
             .output
-            .required_address(slot_index, min_committable_age, max_committable_age, account_transition)
+            .required_address(slot_index, min_committable_age, max_committable_age)?
             // TODO
             .unwrap();
-=======
-    ) -> crate::wallet::Result<Option<InputSigningData>> {
-        let (unlock_address, _unlocked_account_or_nft_address) =
-            self.output.required_and_unlocked_address(slot_index, &self.output_id)?;
->>>>>>> 93a1152a
 
         let chain = if required_address == self.address {
             self.chain
