--- conflicted
+++ resolved
@@ -18,20 +18,8 @@
 pub struct AccountBuilder {
     addresses: Option<Vec<AccountAddress>>,
     alias: Option<String>,
-<<<<<<< HEAD
     bech32_hrp: Option<Hrp>,
-    client_options: Arc<RwLock<ClientOptions>>,
-    coin_type: u32,
-    secret_manager: Arc<RwLock<SecretManager>>,
-    accounts: Arc<RwLock<Vec<Account>>>,
-    #[cfg(feature = "events")]
-    event_emitter: Arc<tokio::sync::Mutex<EventEmitter>>,
-    #[cfg(feature = "storage")]
-    storage_manager: Arc<tokio::sync::Mutex<StorageManager>>,
-=======
-    bech32_hrp: Option<String>,
     wallet: Wallet,
->>>>>>> 39955e4f
 }
 
 impl AccountBuilder {
