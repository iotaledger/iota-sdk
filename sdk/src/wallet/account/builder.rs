--- conflicted
+++ resolved
@@ -18,13 +18,8 @@
 pub struct AccountBuilder<S: SecretManage = SecretManager> {
     addresses: Option<Vec<AccountAddress>>,
     alias: Option<String>,
-<<<<<<< HEAD
-    bech32_hrp: Option<String>,
+    bech32_hrp: Option<Hrp>,
     wallet: Wallet<S>,
-=======
-    bech32_hrp: Option<Hrp>,
-    wallet: Wallet,
->>>>>>> 52493160
 }
 
 impl<S: 'static + SecretManage> AccountBuilder<S>
