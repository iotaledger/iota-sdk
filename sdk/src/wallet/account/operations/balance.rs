// Copyright 2022 IOTA Stiftung
// SPDX-License-Identifier: Apache-2.0

use primitive_types::U256;

use crate::{
    client::secret::SecretManage,
    types::block::output::{unlock_condition::UnlockCondition, FoundryId, NativeTokensBuilder, Output, Rent},
    wallet::{
        account::{
            operations::helpers::time::can_output_be_unlocked_forever_from_now_on,
            types::{Balance, NativeTokensBalance},
            OutputsToClaim,
        },
        core::WalletData,
        Error, Result, Wallet,
    },
};

impl<S: 'static + SecretManage> Wallet<S>
where
    Error: From<S::Error>,
    crate::client::Error: From<S::Error>,
{
    /// Get the balance of the wallet.
    pub async fn balance(&self) -> Result<Balance> {
        log::debug!("[BALANCE] balance");

        let wallet_data = self.data().await;

        self.balance_inner(&wallet_data).await
    }

    async fn balance_inner(
        &self,
        // addresses_with_unspent_outputs: impl Iterator<Item = &AddressWithUnspentOutputs> + Send,
        wallet_data: &WalletData,
    ) -> Result<Balance> {
        let network_id = self.client().get_network_id().await?;
        let rent_structure = self.client().get_rent_structure().await?;
        let mut balance = Balance::default();
        let mut total_rent_amount = 0;
        let mut total_native_tokens = NativeTokensBuilder::default();

        #[cfg(feature = "participation")]
        let voting_output = self.get_voting_output().await?;

        #[cfg(feature = "participation")]
        {
            if let Some(voting_output) = &voting_output {
                if voting_output.output.as_basic().address() == wallet_data.address.inner() {
                    balance.base_coin.voting_power = voting_output.output.amount();
                }
            }
        }

        for (output_id, output_data) in &wallet_data.unspent_outputs {
            // Check if output is from the network we're currently connected to
            if output_data.network_id != network_id {
                continue;
            }

            let output = &output_data.output;
            let rent = output.rent_cost(rent_structure);

            // Add account and foundry outputs here because they can't have a
            // [`StorageDepositReturnUnlockCondition`] or time related unlock conditions
            match output {
                Output::Account(output) => {
                    // Add amount
                    balance.base_coin.total += output.amount();
                    // Add storage deposit
                    balance.required_storage_deposit.account += rent;
                    if !wallet_data.locked_outputs.contains(output_id) {
                        total_rent_amount += rent;
                    }
                    // Add native tokens
                    total_native_tokens.add_native_tokens(output.native_tokens().clone())?;

                    let account_id = output.account_id_non_null(output_id);
                    balance.accounts.push(account_id);
                }
                Output::Foundry(output) => {
                    // Add amount
                    balance.base_coin.total += output.amount();
                    // Add storage deposit
                    balance.required_storage_deposit.foundry += rent;
                    if !wallet_data.locked_outputs.contains(output_id) {
                        total_rent_amount += rent;
                    }
                    // Add native tokens
                    total_native_tokens.add_native_tokens(output.native_tokens().clone())?;

                    balance.foundries.push(output.id());
                }
                _ => {
                    // If there is only an [AddressUnlockCondition], then we can spend the output at any time
                    // without restrictions
                    if let [UnlockCondition::Address(_)] = output
                        .unlock_conditions()
                        .expect("output needs to have unlock conditions")
                        .as_ref()
                    {
                        // add nft_id for nft outputs
                        if let Output::Nft(output) = &output {
                            let nft_id = output.nft_id_non_null(output_id);
                            balance.nfts.push(nft_id);
                        }

                        // Add amount
                        balance.base_coin.total += output.amount();

                        // Add storage deposit
                        if output.is_basic() {
                            balance.required_storage_deposit.basic += rent;
                            if output
                                .native_tokens()
                                .map(|native_tokens| !native_tokens.is_empty())
                                .unwrap_or(false)
                                && !wallet_data.locked_outputs.contains(output_id)
                            {
                                total_rent_amount += rent;
                            }
                        } else if output.is_nft() {
                            balance.required_storage_deposit.nft += rent;
                            if !wallet_data.locked_outputs.contains(output_id) {
                                total_rent_amount += rent;
                            }
                        }

                        // Add native tokens
                        if let Some(native_tokens) = output.native_tokens() {
                            total_native_tokens.add_native_tokens(native_tokens.clone())?;
                        }
                    } else {
                        // if we have multiple unlock conditions for basic or nft outputs, then we can't
                        // spend the balance at the moment or in the future

                        let wallet_address = self.address().await.into_inner();
                        let slot_index = self.client().get_slot_index().await?;
                        let is_claimable = self.claimable_outputs(OutputsToClaim::All).await?.contains(output_id);

                        // For outputs that are expired or have a timelock unlock condition, but no expiration
                        // unlock condition and we then can unlock them, then
                        // they can never be not available for us anymore
                        // and should be added to the balance
                        if is_claimable {
                            // check if output can be unlocked always from now on, in that case it should be
                            // added to the total amount
                            let output_can_be_unlocked_now_and_in_future = can_output_be_unlocked_forever_from_now_on(
                                // We use the addresses with unspent outputs, because other addresses of
                                // the account without unspent
                                // outputs can't be related to this output
                                wallet_data.address.inner(),
                                output,
                                slot_index,
                            );

                            if output_can_be_unlocked_now_and_in_future {
                                // If output has a StorageDepositReturnUnlockCondition, the amount of it should
                                // be subtracted, because this part
                                // needs to be sent back
                                let amount = output
                                    .unlock_conditions()
                                    .and_then(|u| u.storage_deposit_return())
                                    .map_or_else(
                                        || output.amount(),
                                        |sdr| {
                                            if &wallet_address == sdr.return_address() {
                                                // sending to ourself, we get the full amount
                                                output.amount()
                                            } else {
                                                // Sending to someone else
                                                output.amount() - sdr.amount()
                                            }
                                        },
                                    );

                                // add nft_id for nft outputs
                                if let Output::Nft(output) = &output {
                                    let nft_id = output.nft_id_non_null(output_id);
                                    balance.nfts.push(nft_id);
                                }

                                // Add amount
                                balance.base_coin.total += amount;

                                // Add storage deposit
                                if output.is_basic() {
                                    balance.required_storage_deposit.basic += rent;
                                    // Amount for basic outputs isn't added to total_rent_amount if there aren't
                                    // native tokens, since we can
                                    // spend it without burning.
                                    if output
                                        .native_tokens()
                                        .map(|native_tokens| !native_tokens.is_empty())
                                        .unwrap_or(false)
                                        && !wallet_data.locked_outputs.contains(output_id)
                                    {
                                        total_rent_amount += rent;
                                    }
                                } else if output.is_nft() {
                                    balance.required_storage_deposit.nft += rent;
                                    if !wallet_data.locked_outputs.contains(output_id) {
                                        total_rent_amount += rent;
                                    }
                                }

                                // Add native tokens
                                if let Some(native_tokens) = output.native_tokens() {
                                    total_native_tokens.add_native_tokens(native_tokens.clone())?;
                                }
                            } else {
<<<<<<< HEAD
                                // only add outputs that can't be locked now and at any point in the future
                                balance.potentially_locked_outputs.insert(*output_id, true);
                            }
                        } else {
                            // Don't add expired outputs that can't ever be unlocked by us
                            if let Some(expiration) = output
                                .unlock_conditions()
                                .expect("output needs to have unlock conditions")
                                .expiration()
                            {
                                // Not expired, could get unlockable when it's expired, so we insert it
                                if slot_index < expiration.slot_index() {
                                    balance.potentially_locked_outputs.insert(*output_id, false);
=======
                                // if we have multiple unlock conditions for basic or nft outputs, then we might can't
                                // spend the balance at the moment or in the future

                                let account_addresses = self.addresses().await;
                                let slot_index = self.client().get_slot_index().await?;
                                let is_claimable =
                                    self.claimable_outputs(OutputsToClaim::All).await?.contains(output_id);

                                // For outputs that are expired or have a timelock unlock condition, but no expiration
                                // unlock condition and we then can unlock them, then
                                // they can never be not available for us anymore
                                // and should be added to the balance
                                if is_claimable {
                                    // check if output can be unlocked always from now on, in that case it should be
                                    // added to the total amount
                                    let output_can_be_unlocked_now_and_in_future =
                                        can_output_be_unlocked_forever_from_now_on(
                                            // We use the addresses with unspent outputs, because other addresses of
                                            // the account without unspent
                                            // outputs can't be related to this output
                                            &account_details.addresses_with_unspent_outputs,
                                            output,
                                            slot_index,
                                        );

                                    if output_can_be_unlocked_now_and_in_future {
                                        // If output has a StorageDepositReturnUnlockCondition, the amount of it should
                                        // be subtracted, because this part
                                        // needs to be sent back
                                        let amount = output
                                            .unlock_conditions()
                                            .and_then(|u| u.storage_deposit_return())
                                            .map_or_else(
                                                || output.amount(),
                                                |sdr| {
                                                    if account_addresses
                                                        .iter()
                                                        .any(|a| a.address.inner == *sdr.return_address())
                                                    {
                                                        // sending to ourself, we get the full amount
                                                        output.amount()
                                                    } else {
                                                        // Sending to someone else
                                                        output.amount() - sdr.amount()
                                                    }
                                                },
                                            );

                                        // add nft_id for nft outputs
                                        if let Output::Nft(output) = &output {
                                            let nft_id = output.nft_id_non_null(output_id);
                                            balance.nfts.push(nft_id);
                                        }

                                        // Add amount
                                        balance.base_coin.total += amount;

                                        // Add storage deposit
                                        if output.is_basic() {
                                            balance.required_storage_deposit.basic += rent;
                                            // Amount for basic outputs isn't added to total_rent_amount if there aren't
                                            // native tokens, since we can
                                            // spend it without burning.
                                            if output
                                                .native_tokens()
                                                .map(|native_tokens| !native_tokens.is_empty())
                                                .unwrap_or(false)
                                                && !account_details.locked_outputs.contains(output_id)
                                            {
                                                total_rent_amount += rent;
                                            }
                                        } else if output.is_nft() {
                                            balance.required_storage_deposit.nft += rent;
                                            if !account_details.locked_outputs.contains(output_id) {
                                                total_rent_amount += rent;
                                            }
                                        }

                                        // Add native tokens
                                        if let Some(native_tokens) = output.native_tokens() {
                                            total_native_tokens.add_native_tokens(native_tokens.clone())?;
                                        }
                                    } else {
                                        // only add outputs that can't be locked now and at any point in the future
                                        balance.potentially_locked_outputs.insert(*output_id, true);
                                    }
                                } else {
                                    // Don't add expired outputs that can't ever be unlocked by us
                                    if let Some(expiration) = output
                                        .unlock_conditions()
                                        .expect("output needs to have unlock conditions")
                                        .expiration()
                                    {
                                        // Not expired, could get unlockable when it's expired, so we insert it
                                        if slot_index < expiration.slot_index() {
                                            balance.potentially_locked_outputs.insert(*output_id, false);
                                        }
                                    } else {
                                        balance.potentially_locked_outputs.insert(*output_id, false);
                                    }
>>>>>>> 560026bd
                                }
                            } else {
                                balance.potentially_locked_outputs.insert(*output_id, false);
                            }
                        }
                    }
                }
            }
            // }
        }
        // }

        self.finish(balance, wallet_data, network_id, total_rent_amount, total_native_tokens)
    }

    fn finish(
        &self,
        mut balance: Balance,
        wallet_data: &WalletData,
        network_id: u64,
        total_rent_amount: u64,
        total_native_tokens: NativeTokensBuilder,
    ) -> Result<Balance> {
        // for `available` get locked_outputs, sum outputs amount and subtract from total_amount
        log::debug!("[BALANCE] locked outputs: {:#?}", wallet_data.locked_outputs);

        let mut locked_amount = 0;
        let mut locked_native_tokens = NativeTokensBuilder::default();

        for locked_output in &wallet_data.locked_outputs {
            // Skip potentially_locked_outputs, as their amounts aren't added to the balance
            if balance.potentially_locked_outputs.contains_key(locked_output) {
                continue;
            }
            if let Some(output_data) = wallet_data.unspent_outputs.get(locked_output) {
                // Only check outputs that are in this network
                if output_data.network_id == network_id {
                    locked_amount += output_data.output.amount();
                    if let Some(native_tokens) = output_data.output.native_tokens() {
                        locked_native_tokens.add_native_tokens(native_tokens.clone())?;
                    }
                }
            }
        }

        log::debug!(
            "[BALANCE] total_amount: {}, locked_amount: {}, total_rent_amount: {}",
            balance.base_coin.total,
            locked_amount,
            total_rent_amount,
        );

        locked_amount += total_rent_amount;

        for native_token in total_native_tokens.finish_set()? {
            // Check if some amount is currently locked
            let locked_native_token_amount = locked_native_tokens.iter().find_map(|(id, amount)| {
                if id == native_token.token_id() {
                    Some(amount)
                } else {
                    None
                }
            });

            let metadata = wallet_data
                .native_token_foundries
                .get(&FoundryId::from(*native_token.token_id()))
                .and_then(|foundry| foundry.immutable_features().metadata())
                .cloned();

            balance.native_tokens.push(NativeTokensBalance {
                token_id: *native_token.token_id(),
                total: native_token.amount(),
                available: native_token.amount() - *locked_native_token_amount.unwrap_or(&U256::from(0u8)),
                metadata,
            })
        }

        #[cfg(not(feature = "participation"))]
        {
            balance.base_coin.available = balance.base_coin.total.saturating_sub(locked_amount);
        }
        #[cfg(feature = "participation")]
        {
            balance.base_coin.available = balance
                .base_coin
                .total
                .saturating_sub(locked_amount)
                .saturating_sub(balance.base_coin.voting_power);
        }

        Ok(balance)
    }
}<|MERGE_RESOLUTION|>--- conflicted
+++ resolved
@@ -13,13 +13,13 @@
             OutputsToClaim,
         },
         core::WalletData,
-        Error, Result, Wallet,
+        Result, Wallet,
     },
 };
 
 impl<S: 'static + SecretManage> Wallet<S>
 where
-    Error: From<S::Error>,
+    crate::wallet::Error: From<S::Error>,
     crate::client::Error: From<S::Error>,
 {
     /// Get the balance of the wallet.
@@ -211,7 +211,6 @@
                                     total_native_tokens.add_native_tokens(native_tokens.clone())?;
                                 }
                             } else {
-<<<<<<< HEAD
                                 // only add outputs that can't be locked now and at any point in the future
                                 balance.potentially_locked_outputs.insert(*output_id, true);
                             }
@@ -225,108 +224,6 @@
                                 // Not expired, could get unlockable when it's expired, so we insert it
                                 if slot_index < expiration.slot_index() {
                                     balance.potentially_locked_outputs.insert(*output_id, false);
-=======
-                                // if we have multiple unlock conditions for basic or nft outputs, then we might can't
-                                // spend the balance at the moment or in the future
-
-                                let account_addresses = self.addresses().await;
-                                let slot_index = self.client().get_slot_index().await?;
-                                let is_claimable =
-                                    self.claimable_outputs(OutputsToClaim::All).await?.contains(output_id);
-
-                                // For outputs that are expired or have a timelock unlock condition, but no expiration
-                                // unlock condition and we then can unlock them, then
-                                // they can never be not available for us anymore
-                                // and should be added to the balance
-                                if is_claimable {
-                                    // check if output can be unlocked always from now on, in that case it should be
-                                    // added to the total amount
-                                    let output_can_be_unlocked_now_and_in_future =
-                                        can_output_be_unlocked_forever_from_now_on(
-                                            // We use the addresses with unspent outputs, because other addresses of
-                                            // the account without unspent
-                                            // outputs can't be related to this output
-                                            &account_details.addresses_with_unspent_outputs,
-                                            output,
-                                            slot_index,
-                                        );
-
-                                    if output_can_be_unlocked_now_and_in_future {
-                                        // If output has a StorageDepositReturnUnlockCondition, the amount of it should
-                                        // be subtracted, because this part
-                                        // needs to be sent back
-                                        let amount = output
-                                            .unlock_conditions()
-                                            .and_then(|u| u.storage_deposit_return())
-                                            .map_or_else(
-                                                || output.amount(),
-                                                |sdr| {
-                                                    if account_addresses
-                                                        .iter()
-                                                        .any(|a| a.address.inner == *sdr.return_address())
-                                                    {
-                                                        // sending to ourself, we get the full amount
-                                                        output.amount()
-                                                    } else {
-                                                        // Sending to someone else
-                                                        output.amount() - sdr.amount()
-                                                    }
-                                                },
-                                            );
-
-                                        // add nft_id for nft outputs
-                                        if let Output::Nft(output) = &output {
-                                            let nft_id = output.nft_id_non_null(output_id);
-                                            balance.nfts.push(nft_id);
-                                        }
-
-                                        // Add amount
-                                        balance.base_coin.total += amount;
-
-                                        // Add storage deposit
-                                        if output.is_basic() {
-                                            balance.required_storage_deposit.basic += rent;
-                                            // Amount for basic outputs isn't added to total_rent_amount if there aren't
-                                            // native tokens, since we can
-                                            // spend it without burning.
-                                            if output
-                                                .native_tokens()
-                                                .map(|native_tokens| !native_tokens.is_empty())
-                                                .unwrap_or(false)
-                                                && !account_details.locked_outputs.contains(output_id)
-                                            {
-                                                total_rent_amount += rent;
-                                            }
-                                        } else if output.is_nft() {
-                                            balance.required_storage_deposit.nft += rent;
-                                            if !account_details.locked_outputs.contains(output_id) {
-                                                total_rent_amount += rent;
-                                            }
-                                        }
-
-                                        // Add native tokens
-                                        if let Some(native_tokens) = output.native_tokens() {
-                                            total_native_tokens.add_native_tokens(native_tokens.clone())?;
-                                        }
-                                    } else {
-                                        // only add outputs that can't be locked now and at any point in the future
-                                        balance.potentially_locked_outputs.insert(*output_id, true);
-                                    }
-                                } else {
-                                    // Don't add expired outputs that can't ever be unlocked by us
-                                    if let Some(expiration) = output
-                                        .unlock_conditions()
-                                        .expect("output needs to have unlock conditions")
-                                        .expiration()
-                                    {
-                                        // Not expired, could get unlockable when it's expired, so we insert it
-                                        if slot_index < expiration.slot_index() {
-                                            balance.potentially_locked_outputs.insert(*output_id, false);
-                                        }
-                                    } else {
-                                        balance.potentially_locked_outputs.insert(*output_id, false);
-                                    }
->>>>>>> 560026bd
                                 }
                             } else {
                                 balance.potentially_locked_outputs.insert(*output_id, false);
