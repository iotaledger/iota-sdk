--- conflicted
+++ resolved
@@ -67,16 +67,12 @@
                         Some(Payload::Transaction(Box::new(transaction.payload.clone()))),
                     )
                     .await?
-<<<<<<< HEAD
                     .sign_ed25519(
                         &*self.get_secret_manager().read().await,
                         Bip44::new(self.wallet.coin_type()),
                     )
                     .await?
-                    .id(&protocol_params),
-=======
                     .id(),
->>>>>>> d2689ba9
             };
 
             // Attachments of the Block to check inclusion state
