// Copyright 2022 IOTA Stiftung
// SPDX-License-Identifier: Apache-2.0

use crypto::keys::bip44::Bip44;

use crate::{
    client::{
        secret::{SecretManage, SignBlock},
        Error as ClientError,
    },
    types::{
        api::core::{BlockState, TransactionState},
        block::{
            payload::{signed_transaction::TransactionId, Payload},
            BlockId,
        },
    },
    wallet::{
        account::{types::InclusionState, Account},
        Error,
    },
};

const DEFAULT_REISSUE_UNTIL_INCLUDED_INTERVAL: u64 = 1;
const DEFAULT_REISSUE_UNTIL_INCLUDED_MAX_AMOUNT: u64 = 40;

impl<S: 'static + SecretManage> Account<S>
where
    Error: From<S::Error>,
    crate::client::Error: From<S::Error>,
{
    /// Reissues a transaction sent from the account for a provided transaction id until it's
    /// included (referenced by a milestone). Returns the included block id.
    pub async fn reissue_transaction_until_included(
        &self,
        transaction_id: &TransactionId,
        interval: Option<u64>,
        max_attempts: Option<u64>,
    ) -> crate::wallet::Result<BlockId> {
        log::debug!("[reissue_transaction_until_included]");

        let protocol_parameters = self.client().get_protocol_parameters().await?;
        let transaction = self.details().await.transactions.get(transaction_id).cloned();

        if let Some(transaction) = transaction {
            if transaction.inclusion_state == InclusionState::Confirmed {
                return transaction.block_id.ok_or(Error::MissingParameter("block id"));
            }

            if transaction.inclusion_state == InclusionState::Conflicting
                || transaction.inclusion_state == InclusionState::UnknownPruned
            {
                return Err(ClientError::TangleInclusion(format!(
                    "transaction id: {} inclusion state: {:?}",
                    transaction_id, transaction.inclusion_state
                ))
                .into());
            }

            let first_block_id = match transaction.block_id {
                Some(block_id) => block_id,
                None => self
                    .client()
                    .build_basic_block(
                        todo!("issuer id"),
                        todo!("issuing time"),
                        None,
<<<<<<< HEAD
                        Some(Payload::Transaction(Box::new(transaction.payload.clone()))),
                    )
                    .await?
                    .sign_ed25519(
=======
                        Some(Payload::SignedTransaction(Box::new(transaction.payload.clone()))),
>>>>>>> 8da2b121
                        &*self.get_secret_manager().read().await,
                        Bip44::new(self.wallet.coin_type()),
                    )
                    .await?
                    .id(&protocol_parameters),
            };

            // Attachments of the Block to check inclusion state
            // TODO: remove when todos in `finish_basic_block_builder()` are removed
            #[allow(unused_mut)]
            let mut block_ids = vec![first_block_id];
            for _ in 0..max_attempts.unwrap_or(DEFAULT_REISSUE_UNTIL_INCLUDED_MAX_AMOUNT) {
                let duration =
                    std::time::Duration::from_secs(interval.unwrap_or(DEFAULT_REISSUE_UNTIL_INCLUDED_INTERVAL));

                #[cfg(target_family = "wasm")]
                gloo_timers::future::TimeoutFuture::new(duration.as_millis() as u32).await;

                #[cfg(not(target_family = "wasm"))]
                tokio::time::sleep(duration).await;

                // Check inclusion state for each attachment
                let block_ids_len = block_ids.len();
                let mut failed = false;
                for (index, block_id) in block_ids.clone().iter().enumerate() {
                    let block_metadata = self.client().get_block_metadata(block_id).await?;
                    if let Some(transaction_state) = block_metadata.transaction_state {
                        match transaction_state {
                            // TODO: find out what to do with TransactionState::Confirmed
                            TransactionState::Finalized => return Ok(*block_id),
                            // only set it as failed here and don't return, because another reissued block could
                            // have the included transaction
                            // TODO: check if the comment above is still correct with IOTA 2.0
                            TransactionState::Failed => failed = true,
                            // TODO: what to do when confirmed?
                            _ => {}
                        };
                    }
                    // Only reissue latest attachment of the block
                    if index == block_ids_len - 1 && block_metadata.block_state == BlockState::Rejected {
                        let reissued_block = self
                            .client()
                            .build_basic_block(
                                todo!("issuer id"),
                                todo!("issuing time"),
                                None,
<<<<<<< HEAD
                                Some(Payload::Transaction(Box::new(transaction.payload.clone()))),
                            )
                            .await?
                            .sign_ed25519(
=======
                                Some(Payload::SignedTransaction(Box::new(transaction.payload.clone()))),
>>>>>>> 8da2b121
                                &*self.get_secret_manager().read().await,
                                Bip44::new(self.wallet.coin_type()),
                            )
                            .await?;
                        block_ids.push(reissued_block.id(&protocol_parameters));
                    }
                }
                // After we checked all our reissued blocks, check if the transaction got reissued in another block
                // and confirmed
                // TODO: can this still be the case? Is the TransactionState per transaction or per attachment in a
                // block?
                if failed {
                    let included_block = self.client().get_included_block(transaction_id).await.map_err(|e| {
                        if matches!(e, ClientError::Node(crate::client::node_api::error::Error::NotFound(_))) {
                            // If no block was found with this transaction id, then it can't get included
                            ClientError::TangleInclusion(first_block_id.to_string())
                        } else {
                            e
                        }
                    })?;
                    return Ok(included_block.id(&protocol_parameters));
                }
            }
            Err(ClientError::TangleInclusion(first_block_id.to_string()).into())
        } else {
            Err(Error::TransactionNotFound(*transaction_id))
        }
    }
}<|MERGE_RESOLUTION|>--- conflicted
+++ resolved
@@ -65,14 +65,10 @@
                         todo!("issuer id"),
                         todo!("issuing time"),
                         None,
-<<<<<<< HEAD
-                        Some(Payload::Transaction(Box::new(transaction.payload.clone()))),
+                        Some(Payload::SignedTransaction(Box::new(transaction.payload.clone()))),
                     )
                     .await?
                     .sign_ed25519(
-=======
-                        Some(Payload::SignedTransaction(Box::new(transaction.payload.clone()))),
->>>>>>> 8da2b121
                         &*self.get_secret_manager().read().await,
                         Bip44::new(self.wallet.coin_type()),
                     )
@@ -119,14 +115,10 @@
                                 todo!("issuer id"),
                                 todo!("issuing time"),
                                 None,
-<<<<<<< HEAD
-                                Some(Payload::Transaction(Box::new(transaction.payload.clone()))),
+                                Some(Payload::SignedTransaction(Box::new(transaction.payload.clone()))),
                             )
                             .await?
                             .sign_ed25519(
-=======
-                                Some(Payload::SignedTransaction(Box::new(transaction.payload.clone()))),
->>>>>>> 8da2b121
                                 &*self.get_secret_manager().read().await,
                                 Bip44::new(self.wallet.coin_type()),
                             )
