// Copyright 2022 IOTA Stiftung
// SPDX-License-Identifier: Apache-2.0

use crypto::keys::bip44::Bip44;

use crate::{
    client::{
        secret::{SecretManage, SignBlockExt},
        Error as ClientError,
    },
    types::{
        api::core::response::{BlockState, TransactionState},
        block::{
            payload::{transaction::TransactionId, Payload},
            BlockId,
        },
    },
    wallet::{
        account::{types::InclusionState, Account},
        Error,
    },
};

const DEFAULT_REISSUE_UNTIL_INCLUDED_INTERVAL: u64 = 1;
const DEFAULT_REISSUE_UNTIL_INCLUDED_MAX_AMOUNT: u64 = 40;

impl<S: 'static + SecretManage> Account<S>
where
    Error: From<S::Error>,
    crate::client::Error: From<S::Error>,
{
    /// Reissues a transaction sent from the account for a provided transaction id until it's
    /// included (referenced by a milestone). Returns the included block id.
    pub async fn reissue_transaction_until_included(
        &self,
        transaction_id: &TransactionId,
        interval: Option<u64>,
        max_attempts: Option<u64>,
    ) -> crate::wallet::Result<BlockId> {
        log::debug!("[reissue_transaction_until_included]");

        let protocol_parameters = self.client().get_protocol_parameters().await?;
        let transaction = self.details().await.transactions.get(transaction_id).cloned();

        if let Some(transaction) = transaction {
            if transaction.inclusion_state == InclusionState::Confirmed {
                return transaction.block_id.ok_or(Error::MissingParameter("block id"));
            }

            if transaction.inclusion_state == InclusionState::Conflicting
                || transaction.inclusion_state == InclusionState::UnknownPruned
            {
                return Err(ClientError::TangleInclusion(format!(
                    "transaction id: {} inclusion state: {:?}",
                    transaction_id, transaction.inclusion_state
                ))
                .into());
            }

            let first_block_id = match transaction.block_id {
                Some(block_id) => block_id,
                None => self
                    .client()
                    .unsigned_basic_block_builder(
                        todo!("issuer id"),
                        todo!("issuing time"),
                        None,
                        Some(Payload::Transaction(Box::new(transaction.payload.clone()))),
                    )
                    .await?
<<<<<<< HEAD
                    .sign_ed25519(
                        &*self.get_secret_manager().read().await,
                        Bip44::new(self.wallet.coin_type()),
                    )
                    .await?
                    .id(),
=======
                    .id(&protocol_parameters),
>>>>>>> 1e954c40
            };

            // Attachments of the Block to check inclusion state
            // TODO: remove when todos in `finish_basic_block_builder()` are removed
            #[allow(unused_mut)]
            let mut block_ids = vec![first_block_id];
            for _ in 0..max_attempts.unwrap_or(DEFAULT_REISSUE_UNTIL_INCLUDED_MAX_AMOUNT) {
                let duration =
                    std::time::Duration::from_secs(interval.unwrap_or(DEFAULT_REISSUE_UNTIL_INCLUDED_INTERVAL));

                #[cfg(target_family = "wasm")]
                gloo_timers::future::TimeoutFuture::new(duration.as_millis() as u32).await;

                #[cfg(not(target_family = "wasm"))]
                tokio::time::sleep(duration).await;

                // Check inclusion state for each attachment
                let block_ids_len = block_ids.len();
                let mut failed = false;
                for (index, block_id) in block_ids.clone().iter().enumerate() {
                    let block_metadata = self.client().get_block_metadata(block_id).await?;
                    if let Some(transaction_state) = block_metadata.tx_state {
                        match transaction_state {
                            // TODO: find out what to do with TransactionState::Confirmed
                            TransactionState::Finalized => return Ok(*block_id),
                            // only set it as failed here and don't return, because another reissued block could
                            // have the included transaction
                            // TODO: check if the comment above is still correct with IOTA 2.0
                            TransactionState::Failed => failed = true,
                            // TODO: what to do when confirmed?
                            _ => {}
                        };
                    }
                    // Only reissue latest attachment of the block
                    let should_reissue = block_metadata
                        .block_state
                        .map_or(false, |block_state| block_state == BlockState::Rejected);
                    if index == block_ids_len - 1 && should_reissue {
                        let reissued_block = self
                            .client()
                            .unsigned_basic_block_builder(
                                todo!("issuer id"),
                                todo!("issuing time"),
                                None,
                                Some(Payload::Transaction(Box::new(transaction.payload.clone()))),
                            )
                            .await?
                            .sign_ed25519(
                                &*self.get_secret_manager().read().await,
                                Bip44::new(self.wallet.coin_type()),
                            )
                            .await?;
                        block_ids.push(reissued_block.id(&protocol_parameters));
                    }
                }
                // After we checked all our reissued blocks, check if the transaction got reissued in another block
                // and confirmed
                // TODO: can this still be the case? Is the TransactionState per transaction or per attachment in a
                // block?
                if failed {
                    let included_block = self.client().get_included_block(transaction_id).await.map_err(|e| {
                        if matches!(e, ClientError::Node(crate::client::node_api::error::Error::NotFound(_))) {
                            // If no block was found with this transaction id, then it can't get included
                            ClientError::TangleInclusion(first_block_id.to_string())
                        } else {
                            e
                        }
                    })?;
                    return Ok(included_block.id(&protocol_parameters));
                }
            }
            Err(ClientError::TangleInclusion(first_block_id.to_string()).into())
        } else {
            Err(Error::TransactionNotFound(*transaction_id))
        }
    }
}<|MERGE_RESOLUTION|>--- conflicted
+++ resolved
@@ -68,16 +68,12 @@
                         Some(Payload::Transaction(Box::new(transaction.payload.clone()))),
                     )
                     .await?
-<<<<<<< HEAD
                     .sign_ed25519(
                         &*self.get_secret_manager().read().await,
                         Bip44::new(self.wallet.coin_type()),
                     )
                     .await?
-                    .id(),
-=======
                     .id(&protocol_parameters),
->>>>>>> 1e954c40
             };
 
             // Attachments of the Block to check inclusion state
