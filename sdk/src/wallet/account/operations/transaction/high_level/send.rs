--- conflicted
+++ resolved
@@ -181,7 +181,7 @@
 
                 // Since it does need a storage deposit, calculate how much that should be
                 let output = output
-                    .add_unlock_condition(ExpirationUnlockCondition::new(return_address, expiration_time)?)
+                    .add_unlock_condition(ExpirationUnlockCondition::new(return_address, expiration_slot_index)?)
                     .with_sufficient_storage_deposit(return_address, rent_structure, token_supply)?
                     .finish_output(token_supply)?;
 
@@ -192,27 +192,7 @@
                     });
                 }
 
-<<<<<<< HEAD
                 outputs.push(output)
-=======
-                outputs.push(
-                    // Add address_and_amount.amount+storage_deposit_amount, so receiver can get
-                    // address_and_amount.amount
-                    BasicOutputBuilder::from(output.as_basic())
-                        .with_amount(amount + storage_deposit_amount)
-                        .add_unlock_condition(
-                            // We send the storage_deposit_amount back to the sender, so only the additional amount is
-                            // sent
-                            StorageDepositReturnUnlockCondition::new(
-                                return_address,
-                                storage_deposit_amount,
-                                token_supply,
-                            )?,
-                        )
-                        .add_unlock_condition(ExpirationUnlockCondition::new(return_address, expiration_slot_index)?)
-                        .finish_output(token_supply)?,
-                )
->>>>>>> 6ca92fb3
             }
         }
 
