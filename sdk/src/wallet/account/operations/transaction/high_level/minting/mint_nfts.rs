--- conflicted
+++ resolved
@@ -143,14 +143,8 @@
         {
             let address = match address {
                 Some(address) => {
-<<<<<<< HEAD
-                    self.client.bech32_hrp_matches(address.hrp()).await?;
-                    address.inner
-=======
-                    let (bech32_hrp, address) = Address::try_from_bech32_with_hrp(address)?;
-                    self.client().bech32_hrp_matches(&bech32_hrp).await?;
+                    self.client().bech32_hrp_matches(address.hrp()).await?;
                     address
->>>>>>> 36b8f3c2
                 }
                 // todo other error message
                 None => {
@@ -158,7 +152,6 @@
                         .first()
                         .ok_or(WalletError::FailedToGetRemainder)?
                         .address
-                        .inner
                 }
             };
 
