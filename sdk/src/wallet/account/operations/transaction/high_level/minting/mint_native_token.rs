--- conflicted
+++ resolved
@@ -5,11 +5,10 @@
 use serde::{Deserialize, Serialize};
 
 use crate::{
-<<<<<<< HEAD
-    client::secret::SecretManage,
-=======
-    client::api::{PreparedTransactionData, PreparedTransactionDataDto},
->>>>>>> 3e289c6b
+    client::{
+        api::{PreparedTransactionData, PreparedTransactionDataDto},
+        secret::SecretManage,
+    },
     types::block::{
         address::AliasAddress,
         output::{
@@ -96,12 +95,6 @@
     }
 }
 
-<<<<<<< HEAD
-impl<S: 'static + SecretManage> Account<S>
-where
-    crate::wallet::Error: From<S::Error>,
-{
-=======
 /// The result of preparing a minting native token transaction
 #[derive(Debug, Serialize)]
 #[serde(rename_all = "camelCase")]
@@ -127,8 +120,10 @@
     }
 }
 
-impl Account {
->>>>>>> 3e289c6b
+impl<S: 'static + SecretManage> Account<S>
+where
+    crate::wallet::Error: From<S::Error>,
+{
     /// Function to create a new foundry output with minted native tokens.
     /// Calls [Account.send()](crate::account::Account.send) internally, the options can define the
     /// RemainderValueStrategy or custom inputs.
