// Copyright 2022 IOTA Stiftung
// SPDX-License-Identifier: Apache-2.0

use crate::{
    client::api::input_selection::Burn,
    types::block::{
        address::{Address, AliasAddress},
        output::{unlock_condition::AddressUnlockCondition, AliasId, BasicOutputBuilder, Output, OutputId},
    },
    wallet::{
        account::{
            operations::{helpers::time::can_output_be_unlocked_now, transaction::Transaction},
            Account, TransactionOptions,
        },
        Error,
    },
};

impl Account {
    /// Function to destroy an alias output.
    pub async fn destroy_alias(
        &self,
        alias_id: AliasId,
        options: impl Into<Option<TransactionOptions>> + Send,
    ) -> crate::wallet::Result<Transaction> {
        log::debug!("[TRANSACTION] destroy_alias");

        let current_time = self.client().get_time_checked().await?;

        let mut owned_outputs = Vec::new();

        for output_data in self.unspent_outputs(None).await? {
            if can_output_be_unlocked_now(
                // Don't provide any addresses here, since we're only interested in outputs that can be unlocked by
                // the alias address
                &[],
                &[Address::Alias(AliasAddress::new(alias_id))],
                &output_data,
                current_time,
                None,
            )? {
                owned_outputs.push(output_data);
            }
        }

        if !owned_outputs.is_empty() {
            return Err(Error::BurningOrMeltingFailed(format!(
                "alias still owns outputs: {:?}",
                owned_outputs.iter().map(|o| o.output_id).collect::<Vec<OutputId>>()
            )));
        }

        let (output_id, basic_output) = self.output_id_and_basic_output_for_alias(alias_id).await?;

        let (custom_inputs, outputs) = {
            let custom_inputs = vec![output_id];
            let outputs = vec![basic_output];
            (custom_inputs, outputs)
        };

        let options = match options.into() {
            Some(mut options) => {
                options.custom_inputs.replace(custom_inputs);
                options.burn = Some(Burn::new().add_alias(alias_id));
                Some(options)
            }
            None => Some(TransactionOptions {
                custom_inputs: Some(custom_inputs),
                burn: Some(Burn::new().add_alias(alias_id)),
                ..Default::default()
            }),
        };

        self.send(outputs, options).await
    }

    // Get the current output id for the alias and build a basic output with the amount, native tokens and
    // governor address from the alias output.
    async fn output_id_and_basic_output_for_alias(
        &self,
        alias_id: AliasId,
    ) -> crate::wallet::Result<(OutputId, Output)> {
        let account_details = self.details().await;
<<<<<<< HEAD
        let token_supply = self.client().get_token_supply().await?;
=======
        let token_supply = self.client.get_token_supply().await?;
>>>>>>> 7fd6d37d

        let (output_id, output_data) = account_details
            .unspent_outputs()
            .iter()
            .find(|(&output_id, output_data)| match &output_data.output {
                Output::Alias(alias_output) => alias_output.alias_id_non_null(&output_id) == alias_id,
                _ => false,
            })
            .ok_or_else(|| Error::BurningOrMeltingFailed("alias output not found".to_string()))?;

        let alias_output = match &output_data.output {
            Output::Alias(alias_output) => alias_output,
            _ => unreachable!("we already checked that it's an alias output"),
        };

        let basic_output = Output::Basic(
            BasicOutputBuilder::new_with_amount(alias_output.amount())
                .add_unlock_condition(AddressUnlockCondition::new(*alias_output.governor_address()))
                .with_native_tokens(alias_output.native_tokens().clone())
                .finish(token_supply)?,
        );

        Ok((*output_id, basic_output))
    }
}<|MERGE_RESOLUTION|>--- conflicted
+++ resolved
@@ -81,11 +81,7 @@
         alias_id: AliasId,
     ) -> crate::wallet::Result<(OutputId, Output)> {
         let account_details = self.details().await;
-<<<<<<< HEAD
         let token_supply = self.client().get_token_supply().await?;
-=======
-        let token_supply = self.client.get_token_supply().await?;
->>>>>>> 7fd6d37d
 
         let (output_id, output_data) = account_details
             .unspent_outputs()
