// Copyright 2022 IOTA Stiftung
// SPDX-License-Identifier: Apache-2.0

use crate::{
    types::block::{
        address::{Address, AliasAddress},
        output::{unlock_condition::AddressUnlockCondition, AliasId, BasicOutputBuilder, Output, OutputId},
    },
    wallet::{
        account::{operations::helpers::time::can_output_be_unlocked_now, Account},
        Error,
    },
};

impl Account {
    /// Function that returns the inputs and outputs for destroying an alias.
    pub(super) async fn get_inputs_outputs_for_destroy_alias(
        &self,
        alias_id: AliasId,
<<<<<<< HEAD
    ) -> crate::wallet::Result<(Vec<OutputId>, Vec<Output>)> {
=======
        options: impl Into<Option<TransactionOptions>> + Send,
    ) -> crate::wallet::Result<Transaction> {
>>>>>>> 36b8f3c2
        log::debug!("[TRANSACTION] destroy_alias");

        let current_time = self.client().get_time_checked().await?;

        let mut owned_outputs = Vec::new();

        for output_data in self.unspent_outputs(None).await? {
            if can_output_be_unlocked_now(
                // Don't provide any addresses here, since we're only interested in outputs that can be unlocked by
                // the alias address
                &[],
                &[Address::Alias(AliasAddress::new(alias_id))],
                &output_data,
                current_time,
                None,
            )? {
                owned_outputs.push(output_data);
            }
        }

        if !owned_outputs.is_empty() {
            return Err(Error::BurningOrMeltingFailed(format!(
                "alias still owns outputs: {:?}",
                owned_outputs.iter().map(|o| o.output_id).collect::<Vec<OutputId>>()
            )));
        }

        let (output_id, basic_output) = self.output_id_and_basic_output_for_alias(alias_id).await?;

        let (custom_inputs, outputs) = {
            let custom_inputs = vec![output_id];
            let outputs = vec![basic_output];
            (custom_inputs, outputs)
        };

<<<<<<< HEAD
        Ok((custom_inputs, outputs))
=======
        let options = match options.into() {
            Some(mut options) => {
                options.custom_inputs.replace(custom_inputs);
                options.burn = Some(Burn::new().add_alias(alias_id));
                Some(options)
            }
            None => Some(TransactionOptions {
                custom_inputs: Some(custom_inputs),
                burn: Some(Burn::new().add_alias(alias_id)),
                ..Default::default()
            }),
        };

        self.send(outputs, options).await
>>>>>>> 36b8f3c2
    }

    // Get the current output id for the alias and build a basic output with the amount, native tokens and
    // governor address from the alias output.
    async fn output_id_and_basic_output_for_alias(
        &self,
        alias_id: AliasId,
    ) -> crate::wallet::Result<(OutputId, Output)> {
        let account_details = self.details().await;
        let token_supply = self.client().get_token_supply().await?;

        let (output_id, output_data) = account_details
            .unspent_outputs()
            .iter()
            .find(|(&output_id, output_data)| match &output_data.output {
                Output::Alias(alias_output) => alias_output.alias_id_non_null(&output_id) == alias_id,
                _ => false,
            })
            .ok_or_else(|| Error::BurningOrMeltingFailed("alias output not found".to_string()))?;

        let alias_output = match &output_data.output {
            Output::Alias(alias_output) => alias_output,
            _ => unreachable!("we already checked that it's an alias output"),
        };

        let basic_output = Output::Basic(
            BasicOutputBuilder::new_with_amount(alias_output.amount())
                .add_unlock_condition(AddressUnlockCondition::new(*alias_output.governor_address()))
                .with_native_tokens(alias_output.native_tokens().clone())
                .finish(token_supply)?,
        );

        Ok((*output_id, basic_output))
    }
}<|MERGE_RESOLUTION|>--- conflicted
+++ resolved
@@ -17,12 +17,7 @@
     pub(super) async fn get_inputs_outputs_for_destroy_alias(
         &self,
         alias_id: AliasId,
-<<<<<<< HEAD
     ) -> crate::wallet::Result<(Vec<OutputId>, Vec<Output>)> {
-=======
-        options: impl Into<Option<TransactionOptions>> + Send,
-    ) -> crate::wallet::Result<Transaction> {
->>>>>>> 36b8f3c2
         log::debug!("[TRANSACTION] destroy_alias");
 
         let current_time = self.client().get_time_checked().await?;
@@ -58,24 +53,7 @@
             (custom_inputs, outputs)
         };
 
-<<<<<<< HEAD
         Ok((custom_inputs, outputs))
-=======
-        let options = match options.into() {
-            Some(mut options) => {
-                options.custom_inputs.replace(custom_inputs);
-                options.burn = Some(Burn::new().add_alias(alias_id));
-                Some(options)
-            }
-            None => Some(TransactionOptions {
-                custom_inputs: Some(custom_inputs),
-                burn: Some(Burn::new().add_alias(alias_id)),
-                ..Default::default()
-            }),
-        };
-
-        self.send(outputs, options).await
->>>>>>> 36b8f3c2
     }
 
     // Get the current output id for the alias and build a basic output with the amount, native tokens and
