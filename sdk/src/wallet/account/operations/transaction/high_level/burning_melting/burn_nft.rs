--- conflicted
+++ resolved
@@ -17,12 +17,7 @@
     pub(super) async fn get_inputs_outputs_for_burn_nft(
         &self,
         nft_id: NftId,
-<<<<<<< HEAD
     ) -> crate::wallet::Result<(Vec<OutputId>, Vec<Output>)> {
-=======
-        options: impl Into<Option<TransactionOptions>> + Send,
-    ) -> crate::wallet::Result<Transaction> {
->>>>>>> 36b8f3c2
         log::debug!("[TRANSACTION] burn_nft");
 
         let current_time = self.client().get_time_checked().await?;
@@ -54,24 +49,7 @@
         let custom_inputs = vec![output_id];
         let outputs = vec![basic_output];
 
-<<<<<<< HEAD
         Ok((custom_inputs, outputs))
-=======
-        let options = match options.into() {
-            Some(mut options) => {
-                options.custom_inputs.replace(custom_inputs);
-                options.burn = Some(Burn::new().add_nft(nft_id));
-                Some(options)
-            }
-            None => Some(TransactionOptions {
-                custom_inputs: Some(custom_inputs),
-                burn: Some(Burn::new().add_nft(nft_id)),
-                ..Default::default()
-            }),
-        };
-
-        self.send(outputs, options).await
->>>>>>> 36b8f3c2
     }
 
     // Get the current output id for the nft and build a basic output with the amount, native tokens and
