--- conflicted
+++ resolved
@@ -99,12 +99,7 @@
             expiration,
         } in params
         {
-<<<<<<< HEAD
-            self.client.bech32_hrp_matches(address.hrp()).await?;
-=======
-            let (bech32_hrp, address) = Address::try_from_bech32_with_hrp(address)?;
-            self.client().bech32_hrp_matches(&bech32_hrp).await?;
->>>>>>> 36b8f3c2
+            self.client().bech32_hrp_matches(address.hrp()).await?;
             let return_address = return_address
                 .map(|addr| {
                     if address.hrp() != addr.hrp() {
