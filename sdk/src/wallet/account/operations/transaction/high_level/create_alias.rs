// Copyright 2022 IOTA Stiftung
// SPDX-License-Identifier: Apache-2.0

use serde::{Deserialize, Serialize};

use crate::{
    client::api::PreparedTransactionData,
    types::block::{
        address::Bech32Address,
        output::{
            feature::MetadataFeature,
            unlock_condition::{GovernorAddressUnlockCondition, StateControllerAddressUnlockCondition},
            AliasId, AliasOutputBuilder, Output,
        },
        Error,
    },
    wallet::account::{types::Transaction, Account, OutputData, TransactionOptions},
};

/// Params `create_alias_output()`
#[derive(Debug, Clone, Serialize, Deserialize)]
#[serde(rename_all = "camelCase")]
pub struct CreateAliasParams {
    /// Bech32 encoded address which will control the alias. Default will use the first
    /// address of the account
    pub address: Option<Bech32Address>,
    /// Immutable alias metadata
    pub immutable_metadata: Option<Vec<u8>>,
    /// Alias metadata
    pub metadata: Option<Vec<u8>>,
    /// Alias state metadata
    pub state_metadata: Option<Vec<u8>>,
}

/// Dto for aliasOptions
#[derive(Debug, Clone, Serialize, Deserialize)]
#[serde(rename_all = "camelCase")]
pub struct CreateAliasParamsDto {
    /// Bech32 encoded address which will control the alias. Default will use the first
    /// address of the account
    pub address: Option<Bech32Address>,
    /// Immutable alias metadata, hex encoded bytes
    pub immutable_metadata: Option<String>,
    /// Alias metadata, hex encoded bytes
    pub metadata: Option<String>,
    /// Alias state metadata
    pub state_metadata: Option<String>,
}

impl TryFrom<&CreateAliasParamsDto> for CreateAliasParams {
    type Error = crate::wallet::Error;

    fn try_from(value: &CreateAliasParamsDto) -> crate::wallet::Result<Self> {
        Ok(Self {
            address: value.address,
            immutable_metadata: match &value.immutable_metadata {
                Some(metadata) => {
                    Some(prefix_hex::decode(metadata).map_err(|_| Error::InvalidField("immutable_metadata"))?)
                }
                None => None,
            },
            metadata: match &value.metadata {
                Some(metadata) => Some(prefix_hex::decode(metadata).map_err(|_| Error::InvalidField("metadata"))?),
                None => None,
            },
            state_metadata: match &value.state_metadata {
                Some(metadata) => {
                    Some(prefix_hex::decode(metadata).map_err(|_| Error::InvalidField("state_metadata"))?)
                }
                None => None,
            },
        })
    }
}

impl Account {
    /// Function to create an alias output.
    /// ```ignore
    /// let params = CreateAliasParams {
    ///     address: None,
    ///     immutable_metadata: Some(b"some immutable alias metadata".to_vec()),
    ///     metadata: Some(b"some alias metadata".to_vec()),
    ///     state_metadata: Some(b"some alias state metadata".to_vec()),
    /// };
    ///
    /// let transaction = account.create_alias_output(params, None).await?;
    /// println!(
    ///     "Transaction sent: {}/transaction/{}",
    ///     std::env::var("EXPLORER_URL").unwrap(),
    ///     transaction.transaction_id
    /// );
    /// ```
    pub async fn create_alias_output(
        &self,
        params: Option<CreateAliasParams>,
        options: impl Into<Option<TransactionOptions>> + Send,
    ) -> crate::wallet::Result<Transaction> {
        let prepared_transaction = self.prepare_create_alias_output(params, options).await?;
        self.sign_and_submit_transaction(prepared_transaction).await
    }

    pub(crate) async fn prepare_create_alias_output(
        &self,
        params: Option<CreateAliasParams>,
        options: impl Into<Option<TransactionOptions>> + Send,
    ) -> crate::wallet::Result<PreparedTransactionData> {
        log::debug!("[TRANSACTION] prepare_create_alias_output");
        let rent_structure = self.client().get_rent_structure().await?;
        let token_supply = self.client().get_token_supply().await?;

        let controller_address = match params.as_ref().and_then(|options| options.address.as_ref()) {
            Some(bech32_address) => {
<<<<<<< HEAD
                self.client.bech32_hrp_matches(bech32_address.hrp()).await?;
                *bech32_address.inner()
=======
                let (bech32_hrp, address) = Address::try_from_bech32_with_hrp(bech32_address)?;
                self.client().bech32_hrp_matches(&bech32_hrp).await?;
                address
>>>>>>> 36b8f3c2
            }
            None => {
                self.public_addresses()
                    .await
                    .first()
                    .expect("first address is generated during account creation")
                    .address
                    .inner
            }
        };

        let mut alias_output_builder =
            AliasOutputBuilder::new_with_minimum_storage_deposit(rent_structure, AliasId::null())
                .with_state_index(0)
                .with_foundry_counter(0)
                .add_unlock_condition(StateControllerAddressUnlockCondition::new(controller_address))
                .add_unlock_condition(GovernorAddressUnlockCondition::new(controller_address));
        if let Some(CreateAliasParams {
            immutable_metadata,
            metadata,
            state_metadata,
            ..
        }) = params
        {
            if let Some(immutable_metadata) = immutable_metadata {
                alias_output_builder =
                    alias_output_builder.add_immutable_feature(MetadataFeature::new(immutable_metadata)?);
            }
            if let Some(metadata) = metadata {
                alias_output_builder = alias_output_builder.add_feature(MetadataFeature::new(metadata)?);
            }
            if let Some(state_metadata) = state_metadata {
                alias_output_builder = alias_output_builder.with_state_metadata(state_metadata);
            }
        }

        let outputs = vec![alias_output_builder.finish_output(token_supply)?];

        self.prepare_transaction(outputs, options).await
    }

    /// Get an existing alias output
    pub(crate) async fn get_alias_output(&self, alias_id: Option<AliasId>) -> Option<(AliasId, OutputData)> {
        log::debug!("[get_alias_output]");
        self.details()
            .await
            .unspent_outputs()
            .values()
            .find_map(|output_data| match &output_data.output {
                Output::Alias(alias_output) => {
                    let output_alias_id = alias_output.alias_id_non_null(&output_data.output_id);

                    alias_id.map_or_else(
                        || Some((output_alias_id, output_data.clone())),
                        |alias_id| {
                            if output_alias_id == alias_id {
                                Some((output_alias_id, output_data.clone()))
                            } else {
                                None
                            }
                        },
                    )
                }
                _ => None,
            })
    }
}<|MERGE_RESOLUTION|>--- conflicted
+++ resolved
@@ -110,14 +110,8 @@
 
         let controller_address = match params.as_ref().and_then(|options| options.address.as_ref()) {
             Some(bech32_address) => {
-<<<<<<< HEAD
-                self.client.bech32_hrp_matches(bech32_address.hrp()).await?;
+                self.client().bech32_hrp_matches(bech32_address.hrp()).await?;
                 *bech32_address.inner()
-=======
-                let (bech32_hrp, address) = Address::try_from_bech32_with_hrp(bech32_address)?;
-                self.client().bech32_hrp_matches(&bech32_hrp).await?;
-                address
->>>>>>> 36b8f3c2
             }
             None => {
                 self.public_addresses()
