// Copyright 2022 IOTA Stiftung
// SPDX-License-Identifier: Apache-2.0

// use primitive_types::U256;
use serde::{Deserialize, Serialize};

use crate::{
    client::api::PreparedTransactionData,
    types::block::{
        address::Address,
        output::{unlock_condition::AddressUnlockCondition, NftId, NftOutputBuilder, Output},
    },
    wallet::account::{operations::transaction::Transaction, Account, TransactionOptions},
};

/// Params for `send_nft()`
#[derive(Debug, Clone, Serialize, Deserialize)]
#[serde(rename_all = "camelCase")]
pub struct SendNftParams {
    /// Bech32 encoded address
    pub address: String,
    /// Nft id
    pub nft_id: NftId,
}

impl Account {
    /// Function to send native tokens in basic outputs with a
    /// [`StorageDepositReturnUnlockCondition`](crate::types::block::output::unlock_condition::StorageDepositReturnUnlockCondition) and
    /// [`ExpirationUnlockCondition`](crate::types::block::output::unlock_condition::ExpirationUnlockCondition), so the
    /// storage deposit gets back to the sender and also that the sender gets access to the output again after a
    /// defined time (default 1 day), Calls [Account.send()](crate::wallet::account::Account.send)
    /// internally, the options can define the RemainderValueStrategy. Custom inputs will be replaced with the
    /// required nft inputs. Address needs to be Bech32 encoded
    /// ```ignore
    /// let outputs = vec![SendNftParams {
    ///     address: "rms1qpszqzadsym6wpppd6z037dvlejmjuke7s24hm95s9fg9vpua7vluaw60xu".to_string(),
    ///     nft_id: NftId::from_str("04f9b54d488d2e83a6c90db08ae4b39651bbba8a")?,
    /// }];
    ///
    /// let transaction = account.send_nft(outputs, None).await?;
    ///
    /// println!(
    ///     "Transaction sent: {}/transaction/{}",
    ///     std::env::var("EXPLORER_URL").unwrap(),
    ///     transaction.transaction_id
    /// );
    /// ```
    pub async fn send_nft(
        &self,
        params: Vec<SendNftParams>,
        options: impl Into<Option<TransactionOptions>> + Send,
    ) -> crate::wallet::Result<Transaction> {
        let prepared_transaction = self.prepare_send_nft(params, options).await?;
        self.sign_and_submit_transaction(prepared_transaction).await
    }

    /// Function to prepare the transaction for
    /// [Account.send_nft()](crate::account::Account.send_nft)
    async fn prepare_send_nft(
        &self,
        params: Vec<SendNftParams>,
        options: impl Into<Option<TransactionOptions>> + Send,
    ) -> crate::wallet::Result<PreparedTransactionData> {
        log::debug!("[TRANSACTION] prepare_send_nft");

        let unspent_outputs = self.unspent_outputs(None).await?;
        let token_supply = self.client().get_token_supply().await?;

        let mut outputs = Vec::new();

<<<<<<< HEAD
        for address_and_nft_id in addresses_and_nft_ids {
            let (bech32_hrp, address) = Address::try_from_bech32_with_hrp(address_and_nft_id.address)?;
            self.client().bech32_hrp_matches(&bech32_hrp).await?;
=======
        for SendNftParams { address, nft_id } in params {
            let (bech32_hrp, address) = Address::try_from_bech32_with_hrp(address)?;
            self.client.bech32_hrp_matches(&bech32_hrp).await?;
>>>>>>> 7fd6d37d

            // Find nft output from the inputs
            if let Some(nft_output_data) = unspent_outputs.iter().find(|o| {
                if let Output::Nft(nft_output) = &o.output {
                    nft_id == nft_output.nft_id_non_null(&o.output_id)
                } else {
                    false
                }
            }) {
                if let Output::Nft(nft_output) = &nft_output_data.output {
                    // Set the nft id and new address unlock condition
                    let nft_builder = NftOutputBuilder::from(nft_output)
                        .with_nft_id(nft_id)
                        .with_unlock_conditions(vec![AddressUnlockCondition::new(address)]);
                    outputs.push(nft_builder.finish_output(token_supply)?);
                }
            } else {
                return Err(crate::wallet::Error::NftNotFoundInUnspentOutputs);
            };
        }

        self.prepare_transaction(outputs, options).await
    }
}<|MERGE_RESOLUTION|>--- conflicted
+++ resolved
@@ -68,15 +68,9 @@
 
         let mut outputs = Vec::new();
 
-<<<<<<< HEAD
-        for address_and_nft_id in addresses_and_nft_ids {
-            let (bech32_hrp, address) = Address::try_from_bech32_with_hrp(address_and_nft_id.address)?;
-            self.client().bech32_hrp_matches(&bech32_hrp).await?;
-=======
         for SendNftParams { address, nft_id } in params {
             let (bech32_hrp, address) = Address::try_from_bech32_with_hrp(address)?;
-            self.client.bech32_hrp_matches(&bech32_hrp).await?;
->>>>>>> 7fd6d37d
+            self.client().bech32_hrp_matches(&bech32_hrp).await?;
 
             // Find nft output from the inputs
             if let Some(nft_output_data) = unspent_outputs.iter().find(|o| {
