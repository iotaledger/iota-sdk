--- conflicted
+++ resolved
@@ -86,19 +86,7 @@
                 self.client().bech32_hrp_matches(bech32_address.hrp()).await?;
                 bech32_address.inner().clone()
             }
-<<<<<<< HEAD
-            None => *self.address().await.inner(),
-=======
-            None => {
-                self.public_addresses()
-                    .await
-                    .into_iter()
-                    .next()
-                    .expect("first address is generated during account creation")
-                    .address
-                    .inner
-            }
->>>>>>> 560026bd
+            None => self.address().await.inner().clone(),
         };
 
         let mut account_output_builder =
