--- conflicted
+++ resolved
@@ -76,13 +76,9 @@
             &account_details,
             account_details.unspent_outputs.values(),
             slot_index,
-<<<<<<< HEAD
             protocol_parameters.min_committable_age(),
             protocol_parameters.max_committable_age(),
             &outputs,
-            burn,
-=======
->>>>>>> 93a1152a
             custom_inputs.as_ref(),
             mandatory_inputs.as_ref(),
         )?;
@@ -232,13 +228,9 @@
     account: &AccountDetails,
     available_outputs: Values<'_, OutputId, OutputData>,
     slot_index: SlotIndex,
-<<<<<<< HEAD
     min_committable_age: u32,
     max_committable_age: u32,
     outputs: &[Output],
-    burn: Option<&Burn>,
-=======
->>>>>>> 93a1152a
     custom_inputs: Option<&HashSet<OutputId>>,
     mandatory_inputs: Option<&HashSet<OutputId>>,
 ) -> crate::wallet::Result<Vec<InputSigningData>> {
@@ -268,20 +260,9 @@
             }
         }
 
-<<<<<<< HEAD
-        // Defaults to state transition if it is not explicitly a governance transition or a burn.
-        let account_state_transition = is_account_transition(&output_data.output, output_data.output_id, outputs, burn);
-
-        if let Some(available_input) = output_data.input_signing_data(
-            account,
-            slot_index,
-            min_committable_age,
-            max_committable_age,
-            account_state_transition,
-        )? {
-=======
-        if let Some(available_input) = output_data.input_signing_data(account, slot_index)? {
->>>>>>> 93a1152a
+        if let Some(available_input) =
+            output_data.input_signing_data(account, slot_index, min_committable_age, max_committable_age)?
+        {
             available_outputs_signing_data.push(available_input);
         }
     }
