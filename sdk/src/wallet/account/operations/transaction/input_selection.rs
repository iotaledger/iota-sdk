// Copyright 2021 IOTA Stiftung
// SPDX-License-Identifier: Apache-2.0

use std::collections::{hash_map::Values, HashSet};

#[cfg(feature = "events")]
use crate::wallet::events::types::{TransactionProgressEvent, WalletEvent};
use crate::{
    client::{
<<<<<<< HEAD
        api::input_selection::{Burn, InputSelection, Selected},
        secret::{types::InputSigningData, SecretManage},
=======
        api::input_selection::{is_alias_transition, Burn, InputSelection, Selected},
        secret::types::InputSigningData,
>>>>>>> 2f57d15c
    },
    types::block::{
        address::Address,
        output::{Output, OutputId},
    },
    wallet::account::{
        operations::helpers::time::can_output_be_unlocked_forever_from_now_on, Account, AccountDetails, OutputData,
    },
};

impl<S: 'static + SecretManage> Account<S>
where
    crate::wallet::Error: From<S::Error>,
{
    /// Selects inputs for a transaction and locks them in the account, so they don't get used again
    pub(crate) async fn select_inputs(
        &self,
        outputs: Vec<Output>,
        custom_inputs: Option<HashSet<OutputId>>,
        mandatory_inputs: Option<HashSet<OutputId>>,
        remainder_address: Option<Address>,
        burn: Option<&Burn>,
    ) -> crate::wallet::Result<Selected> {
        log::debug!("[TRANSACTION] select_inputs");
        // Voting output needs to be requested before to prevent a deadlock
        #[cfg(feature = "participation")]
        let voting_output = self.get_voting_output().await?;
        // lock so the same inputs can't be selected in multiple transactions
        let mut account_details = self.details_mut().await;
        let protocol_parameters = self.client().get_protocol_parameters().await?;

        #[cfg(feature = "events")]
        self.emit(
            account_details.index,
            WalletEvent::TransactionProgress(TransactionProgressEvent::SelectingInputs),
        )
        .await;

        let current_time = self.client().get_time_checked().await?;
        #[allow(unused_mut)]
        let mut forbidden_inputs = account_details.locked_outputs.clone();

        let addresses = account_details
            .public_addresses()
            .iter()
            .chain(account_details.internal_addresses().iter())
            .map(|address| *address.address.as_ref())
            .collect();

        // Prevent consuming the voting output if not actually wanted
        #[cfg(feature = "participation")]
        if let Some(voting_output) = &voting_output {
            let required = mandatory_inputs.as_ref().map_or(false, |mandatory_inputs| {
                mandatory_inputs.contains(&voting_output.output_id)
            });
            if !required {
                forbidden_inputs.insert(voting_output.output_id);
            }
        }

        // Filter inputs to not include inputs that require additional outputs for storage deposit return or could be
        // still locked.
        let available_outputs_signing_data = filter_inputs(
            &account_details,
            account_details.unspent_outputs.values(),
            current_time,
            &outputs,
            burn,
            custom_inputs.as_ref(),
            mandatory_inputs.as_ref(),
        )?;

        // if custom inputs are provided we should only use them (validate if we have the outputs in this account and
        // that the amount is enough)
        if let Some(custom_inputs) = custom_inputs {
            // Check that no input got already locked
            for input in custom_inputs.iter() {
                if account_details.locked_outputs.contains(input) {
                    return Err(crate::wallet::Error::CustomInput(format!(
                        "provided custom input {input} is already used in another transaction",
                    )));
                }
            }

            let mut input_selection = InputSelection::new(
                available_outputs_signing_data,
                outputs,
                addresses,
                protocol_parameters.clone(),
            )
            .required_inputs(custom_inputs)
            .forbidden_inputs(forbidden_inputs);

            if let Some(address) = remainder_address {
                input_selection = input_selection.remainder_address(address);
            }

            if let Some(burn) = burn {
                input_selection = input_selection.burn(burn.clone());
            }

            let selected_transaction_data = input_selection.select()?;

            // lock outputs so they don't get used by another transaction
            for output in &selected_transaction_data.inputs {
                account_details.locked_outputs.insert(*output.output_id());
            }

            return Ok(selected_transaction_data);
        } else if let Some(mandatory_inputs) = mandatory_inputs {
            // Check that no input got already locked
            for input in mandatory_inputs.iter() {
                if account_details.locked_outputs.contains(input) {
                    return Err(crate::wallet::Error::CustomInput(format!(
                        "provided custom input {input} is already used in another transaction",
                    )));
                }
            }

            let mut input_selection = InputSelection::new(
                available_outputs_signing_data,
                outputs,
                addresses,
                protocol_parameters.clone(),
            )
            .required_inputs(mandatory_inputs)
            .forbidden_inputs(forbidden_inputs);

            if let Some(address) = remainder_address {
                input_selection = input_selection.remainder_address(address);
            }

            if let Some(burn) = burn {
                input_selection = input_selection.burn(burn.clone());
            }

            let selected_transaction_data = input_selection.select()?;

            // lock outputs so they don't get used by another transaction
            for output in &selected_transaction_data.inputs {
                account_details.locked_outputs.insert(*output.output_id());
            }

            // lock outputs so they don't get used by another transaction
            for output in &selected_transaction_data.inputs {
                account_details.locked_outputs.insert(*output.output_id());
            }

            return Ok(selected_transaction_data);
        }

        let mut input_selection = InputSelection::new(
            available_outputs_signing_data,
            outputs,
            addresses,
            protocol_parameters.clone(),
        )
        .forbidden_inputs(forbidden_inputs);

        if let Some(address) = remainder_address {
            input_selection = input_selection.remainder_address(address);
        }

        if let Some(burn) = burn {
            input_selection = input_selection.burn(burn.clone());
        }

        let selected_transaction_data = match input_selection.select() {
            Ok(r) => r,
            // TODO this error doesn't exist with the new ISA
            // Err(crate::client::Error::ConsolidationRequired(output_count)) => {
            //     #[cfg(feature = "events")]
            //     self.event_emitter
            //         .lock()
            //         .await
            //         .emit(account.index, WalletEvent::ConsolidationRequired);
            //     return Err(crate::wallet::Error::ConsolidationRequired {
            //         output_count,
            //         output_count_max: INPUT_COUNT_MAX,
            //     });
            // }
            Err(e) => return Err(e.into()),
        };

        // lock outputs so they don't get used by another transaction
        for output in &selected_transaction_data.inputs {
            log::debug!("[TRANSACTION] locking: {}", output.output_id());
            account_details.locked_outputs.insert(*output.output_id());
        }

        Ok(selected_transaction_data)
    }
}

/// Filter available outputs to only include outputs that don't have unlock conditions, that could create
/// conflicting transactions or need a new output for the storage deposit return
/// Also only include Alias, Nft and Foundry outputs, if a corresponding output with the same id exists in the output,
/// so they don't get burned
///
/// Note: this is only for the default input selection, it's still possible to send these outputs by using
/// `claim_outputs` or providing their OutputId's in the custom_inputs
///
/// Some examples for which outputs should be included in the inputs to select from:
/// | Unlock conditions                                   | Include in inputs |
/// | --------------------------------------------------- | ----------------- |
/// | [Address]                                           | yes               |
/// | [Address, expired Timelock]                         | yes               |
/// | [Address, not expired Timelock, ...]                | no                |
/// | [Address, expired Expiration, ...]                  | yes               |
/// | [Address, not expired Expiration, ...]              | no                |
/// | [Address, StorageDepositReturn, ...]                | no                |
/// | [Address, StorageDepositReturn, expired Expiration] | yes               |
#[allow(clippy::too_many_arguments)]
fn filter_inputs(
    account: &AccountDetails,
    available_outputs: Values<'_, OutputId, OutputData>,
    current_time: u32,
    outputs: &[Output],
    burn: Option<&Burn>,
    custom_inputs: Option<&HashSet<OutputId>>,
    mandatory_inputs: Option<&HashSet<OutputId>>,
) -> crate::wallet::Result<Vec<InputSigningData>> {
    let mut available_outputs_signing_data = Vec::new();

    for output_data in available_outputs {
        if !custom_inputs
            .map(|inputs| inputs.contains(&output_data.output_id))
            .unwrap_or(false)
            && !mandatory_inputs
                .map(|inputs| inputs.contains(&output_data.output_id))
                .unwrap_or(false)
        {
            let output_can_be_unlocked_now_and_in_future = can_output_be_unlocked_forever_from_now_on(
                // We use the addresses with unspent outputs, because other addresses of the
                // account without unspent outputs can't be related to this output
                &account.addresses_with_unspent_outputs,
                &output_data.output,
                current_time,
            );

            // Outputs that could get unlocked in the future will not be included
            if !output_can_be_unlocked_now_and_in_future {
                continue;
            }
        }

        // Defaults to state transition if it is not explicitly a governance transition or a burn.
        let alias_state_transition = is_alias_transition(&output_data.output, output_data.output_id, outputs, burn);

        if let Some(available_input) = output_data.input_signing_data(account, current_time, alias_state_transition)? {
            available_outputs_signing_data.push(available_input);
        }
    }

    Ok(available_outputs_signing_data)
}<|MERGE_RESOLUTION|>--- conflicted
+++ resolved
@@ -7,13 +7,8 @@
 use crate::wallet::events::types::{TransactionProgressEvent, WalletEvent};
 use crate::{
     client::{
-<<<<<<< HEAD
-        api::input_selection::{Burn, InputSelection, Selected},
+        api::input_selection::{is_alias_transition, Burn, InputSelection, Selected},
         secret::{types::InputSigningData, SecretManage},
-=======
-        api::input_selection::{is_alias_transition, Burn, InputSelection, Selected},
-        secret::types::InputSigningData,
->>>>>>> 2f57d15c
     },
     types::block::{
         address::Address,
