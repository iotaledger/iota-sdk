--- conflicted
+++ resolved
@@ -7,13 +7,8 @@
 use crate::wallet::events::types::{TransactionProgressEvent, WalletEvent};
 use crate::{
     client::{
-<<<<<<< HEAD
-        api::input_selection::{is_account_transition, Burn, InputSelection, Selected},
+        api::input_selection::{Burn, InputSelection, Selected},
         secret::types::InputSigningData,
-=======
-        api::input_selection::{Burn, InputSelection, Selected},
-        secret::{types::InputSigningData, SecretManage},
->>>>>>> 36375de8
     },
     types::block::{
         address::Address,
