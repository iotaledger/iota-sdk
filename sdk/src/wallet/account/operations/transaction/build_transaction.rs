// Copyright 2021 IOTA Stiftung
// SPDX-License-Identifier: Apache-2.0

use instant::Instant;

use crate::{
    client::{
<<<<<<< HEAD
        api::{
            input_selection::Selected, transaction::validate_regular_transaction_essence_length,
            PreparedTransactionData,
        },
        secret::types::InputSigningData,
=======
        api::{input_selection::Selected, transaction::validate_transaction_length, PreparedTransactionData},
        secret::{types::InputSigningData, SecretManage},
>>>>>>> 62bc6148
    },
    types::block::{
        input::{Input, UtxoInput},
        payload::signed_transaction::Transaction,
    },
    wallet::account::{operations::transaction::TransactionOptions, Account},
};

<<<<<<< HEAD
impl Account {
    /// Builds the transaction essence from the selected in and outputs.
    pub(crate) async fn build_transaction_essence(
=======
impl<S: 'static + SecretManage> Account<S>
where
    crate::wallet::Error: From<S::Error>,
{
    /// Builds the transaction from the selected in and outputs.
    pub(crate) async fn build_transaction(
>>>>>>> 62bc6148
        &self,
        selected_transaction_data: Selected,
        options: impl Into<Option<TransactionOptions>> + Send,
    ) -> crate::wallet::Result<PreparedTransactionData> {
        log::debug!("[TRANSACTION] build_transaction");

        let build_transaction_start_time = Instant::now();
        let protocol_parameters = self.client().get_protocol_parameters().await?;

        let mut inputs: Vec<Input> = Vec::new();
        let mut inputs_for_signing: Vec<InputSigningData> = Vec::new();

        for utxo in &selected_transaction_data.inputs {
            let input = Input::Utxo(UtxoInput::from(*utxo.output_id()));
            inputs.push(input.clone());
            inputs_for_signing.push(utxo.clone());
        }

        // Build transaction

        // TODO: Add an appropriate mana allotment here for this account
        let mut builder = Transaction::builder(protocol_parameters.network_id())
            .with_inputs(inputs)
            .with_outputs(selected_transaction_data.outputs);

        // Optional add a tagged payload
        if let Some(options) = options.into() {
            builder = builder.with_payload(options.tagged_data_payload);
        }

        let transaction = builder.finish_with_params(protocol_parameters)?;

        validate_transaction_length(&transaction)?;

        let prepared_transaction_data = PreparedTransactionData {
            transaction,
            inputs_data: inputs_for_signing,
            remainder: selected_transaction_data.remainder,
        };

        log::debug!(
            "[TRANSACTION] finished build_transaction in {:.2?}",
            build_transaction_start_time.elapsed()
        );
        Ok(prepared_transaction_data)
    }
}<|MERGE_RESOLUTION|>--- conflicted
+++ resolved
@@ -5,16 +5,8 @@
 
 use crate::{
     client::{
-<<<<<<< HEAD
-        api::{
-            input_selection::Selected, transaction::validate_regular_transaction_essence_length,
-            PreparedTransactionData,
-        },
+        api::{input_selection::Selected, transaction::validate_transaction_length, PreparedTransactionData},
         secret::types::InputSigningData,
-=======
-        api::{input_selection::Selected, transaction::validate_transaction_length, PreparedTransactionData},
-        secret::{types::InputSigningData, SecretManage},
->>>>>>> 62bc6148
     },
     types::block::{
         input::{Input, UtxoInput},
@@ -23,18 +15,9 @@
     wallet::account::{operations::transaction::TransactionOptions, Account},
 };
 
-<<<<<<< HEAD
 impl Account {
-    /// Builds the transaction essence from the selected in and outputs.
-    pub(crate) async fn build_transaction_essence(
-=======
-impl<S: 'static + SecretManage> Account<S>
-where
-    crate::wallet::Error: From<S::Error>,
-{
     /// Builds the transaction from the selected in and outputs.
     pub(crate) async fn build_transaction(
->>>>>>> 62bc6148
         &self,
         selected_transaction_data: Selected,
         options: impl Into<Option<TransactionOptions>> + Send,
