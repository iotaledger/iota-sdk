--- conflicted
+++ resolved
@@ -129,15 +129,11 @@
         let options = options.into();
 
         // Validate transaction before sending and storing it
-<<<<<<< HEAD
         let conflict = verify_semantic(
             &signed_transaction_data.inputs_data,
-            &signed_transaction_data.transaction_payload,
+            &signed_transaction_data.payload,
             self.client().get_protocol_parameters().await?,
         )?;
-=======
-        let conflict = verify_semantic(&signed_transaction_data.inputs_data, &signed_transaction_data.payload)?;
->>>>>>> 93a1152a
 
         if let Some(conflict) = conflict {
             log::debug!(
