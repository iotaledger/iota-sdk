// Copyright 2021 IOTA Stiftung
// SPDX-License-Identifier: Apache-2.0

#[cfg(all(feature = "events", feature = "ledger_nano"))]
use {
    crate::client::api::PreparedTransactionDataDto,
    crate::client::secret::{
        ledger_nano::{needs_blind_signing, LedgerSecretManager},
        DowncastSecretManager,
    },
};

#[cfg(feature = "events")]
use crate::wallet::events::types::{TransactionProgressEvent, WalletEvent};
use crate::{
    client::{
        api::{
            transaction::validate_signed_transaction_payload_length, PreparedTransactionData, SignedTransactionData,
        },
        secret::SecretManage,
    },
    wallet::account::{operations::transaction::SignedTransactionPayload, Account},
};

impl<S: 'static + SecretManage> Account<S>
where
    crate::wallet::Error: From<S::Error>,
    crate::client::Error: From<S::Error>,
{
    /// Signs a transaction.
    pub async fn sign_transaction(
        &self,
        prepared_transaction_data: &PreparedTransactionData,
    ) -> crate::wallet::Result<SignedTransactionData> {
        log::debug!("[TRANSACTION] sign_transaction");
        log::debug!("[TRANSACTION] prepared_transaction_data {prepared_transaction_data:?}");
        #[cfg(feature = "events")]
        self.emit(
            self.details().await.index,
            WalletEvent::TransactionProgress(TransactionProgressEvent::SigningTransaction),
        )
        .await;

        #[cfg(all(feature = "events", feature = "ledger_nano"))]
        {
            use crate::wallet::account::SecretManager;
            let secret_manager = self.wallet.secret_manager.read().await;
            if let Some(ledger) = secret_manager.downcast::<LedgerSecretManager>().or_else(|| {
                secret_manager.downcast::<SecretManager>().and_then(|s| {
                    if let SecretManager::LedgerNano(n) = s {
                        Some(n)
                    } else {
                        None
                    }
                })
            }) {
                let ledger_nano_status = ledger.get_ledger_nano_status().await;
                if let Some(buffer_size) = ledger_nano_status.buffer_size() {
                    if needs_blind_signing(prepared_transaction_data, buffer_size) {
                        self.emit(
                            self.details().await.index,
                            WalletEvent::TransactionProgress(TransactionProgressEvent::PreparedTransactionHash(
                                prefix_hex::encode(prepared_transaction_data.transaction.hash()),
                            )),
                        )
                        .await;
                    } else {
                        self.emit(
                            self.details().await.index,
                            WalletEvent::TransactionProgress(TransactionProgressEvent::PreparedTransaction(Box::new(
                                PreparedTransactionDataDto::from(prepared_transaction_data),
                            ))),
                        )
                        .await;
                    }
                }
            }
        }

        let unlocks = match self
            .wallet
            .secret_manager
            .read()
            .await
            .transaction_unlocks(prepared_transaction_data)
            .await
        {
            Ok(res) => res,
            Err(err) => {
                // unlock outputs so they are available for a new transaction
                self.unlock_inputs(&prepared_transaction_data.inputs_data).await?;
                return Err(err.into());
            }
        };
<<<<<<< HEAD
        let transaction_payload =
            SignedTransactionPayload::new(prepared_transaction_data.transaction.clone(), unlocks)?;
=======
        let payload = SignedTransactionPayload::new(prepared_transaction_data.transaction.clone(), unlocks)?;
>>>>>>> debd49f9

        log::debug!("[TRANSACTION] signed transaction: {:?}", payload);

<<<<<<< HEAD
        validate_signed_transaction_payload_length(&transaction_payload)?;
=======
        validate_signed_transaction_payload_length(&payload)?;
>>>>>>> debd49f9

        Ok(SignedTransactionData {
            payload,
            inputs_data: prepared_transaction_data.inputs_data.clone(),
        })
    }
}<|MERGE_RESOLUTION|>--- conflicted
+++ resolved
@@ -60,7 +60,7 @@
                         self.emit(
                             self.details().await.index,
                             WalletEvent::TransactionProgress(TransactionProgressEvent::PreparedTransactionHash(
-                                prefix_hex::encode(prepared_transaction_data.transaction.hash()),
+                                prepared_transaction_data.transaction.hash().to_string(),
                             )),
                         )
                         .await;
@@ -92,20 +92,11 @@
                 return Err(err.into());
             }
         };
-<<<<<<< HEAD
-        let transaction_payload =
-            SignedTransactionPayload::new(prepared_transaction_data.transaction.clone(), unlocks)?;
-=======
         let payload = SignedTransactionPayload::new(prepared_transaction_data.transaction.clone(), unlocks)?;
->>>>>>> debd49f9
 
         log::debug!("[TRANSACTION] signed transaction: {:?}", payload);
 
-<<<<<<< HEAD
-        validate_signed_transaction_payload_length(&transaction_payload)?;
-=======
         validate_signed_transaction_payload_length(&payload)?;
->>>>>>> debd49f9
 
         Ok(SignedTransactionData {
             payload,
