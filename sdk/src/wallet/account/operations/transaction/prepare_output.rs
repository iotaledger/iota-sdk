// Copyright 2022 IOTA Stiftung
// SPDX-License-Identifier: Apache-2.0

use serde::{Deserialize, Serialize};

use crate::{
    client::secret::SecretManage,
    types::block::{
        address::{Address, Bech32Address},
        output::{
            feature::{IssuerFeature, MetadataFeature, SenderFeature, TagFeature},
            unlock_condition::{
                AddressUnlockCondition, ExpirationUnlockCondition, StorageDepositReturnUnlockCondition,
                TimelockUnlockCondition,
            },
            BasicOutputBuilder, MinimumStorageDepositBasicOutput, NativeToken, NftId, NftOutputBuilder, Output, Rent,
            RentStructure, UnlockCondition,
        },
        Error,
    },
    wallet::account::{
        operations::transaction::RemainderValueStrategy, types::OutputData, Account, TransactionOptions,
    },
};

impl<S: 'static + SecretManage> Account<S>
where
    crate::wallet::Error: From<S::Error>,
{
    /// Prepare a basic or NFT output for sending
    /// If the amount is below the minimum required storage deposit, by default the remaining amount will automatically
    /// be added with a StorageDepositReturn UnlockCondition, when setting the ReturnStrategy to `gift`, the full
    /// minimum required storage deposit will be sent to the recipient.
    /// When the assets contain an nft_id, the data from the existing nft output will be used, just with the address
    /// unlock conditions replaced
    pub async fn prepare_output(
        &self,
        params: OutputParams,
        transaction_options: impl Into<Option<TransactionOptions>> + Send,
    ) -> crate::wallet::Result<Output> {
        log::debug!("[OUTPUT] prepare_output {params:?}");
        let transaction_options = transaction_options.into();
        let token_supply = self.client().get_token_supply().await?;

        self.client().bech32_hrp_matches(params.recipient_address.hrp()).await?;

        let rent_structure = self.client().get_rent_structure().await?;

        let nft_id = params.assets.as_ref().and_then(|a| a.nft_id);

        let (mut first_output_builder, existing_nft_output_data) = self
            .create_initial_output_builder(params.recipient_address, nft_id, rent_structure)
            .await?;

        if let Some(assets) = &params.assets {
            if let Some(native_tokens) = &assets.native_tokens {
                first_output_builder = first_output_builder.with_native_tokens(native_tokens.clone());
            }
        }

        if let Some(features) = params.features {
            if let Some(tag) = features.tag {
                first_output_builder = first_output_builder.add_feature(TagFeature::new(
                    prefix_hex::decode::<Vec<u8>>(tag).map_err(|_| Error::InvalidField("tag"))?,
                )?);
            }

            if let Some(metadata) = features.metadata {
                first_output_builder = first_output_builder.add_feature(MetadataFeature::new(
                    prefix_hex::decode::<Vec<u8>>(metadata).map_err(|_| Error::InvalidField("metadata"))?,
                )?);
            }

            if let Some(sender) = features.sender {
                first_output_builder = first_output_builder.add_feature(SenderFeature::new(sender))
            }

            if let Some(issuer) = features.issuer {
                if let OutputBuilder::Basic(_) = first_output_builder {
                    return Err(crate::wallet::Error::MissingParameter("nft_id"));
                }
                first_output_builder = first_output_builder.add_immutable_feature(IssuerFeature::new(issuer));
            }
        }

        if let Some(unlocks) = params.unlocks {
            if let Some(expiration_unix_time) = unlocks.expiration_unix_time {
                let remainder_address = self.get_remainder_address(transaction_options.clone()).await?;

                first_output_builder = first_output_builder
                    .add_unlock_condition(ExpirationUnlockCondition::new(remainder_address, expiration_unix_time)?);
            }
            if let Some(timelock_unix_time) = unlocks.timelock_unix_time {
                first_output_builder =
                    first_output_builder.add_unlock_condition(TimelockUnlockCondition::new(timelock_unix_time)?);
            }
        }

        // Build output with minimum required storage deposit so we can use the amount in the next step
        let first_output = first_output_builder
            .with_minimum_storage_deposit(rent_structure)
            .finish_output(token_supply)?;

        let mut second_output_builder = if nft_id.is_some() {
            OutputBuilder::Nft(NftOutputBuilder::from(first_output.as_nft()))
        } else {
            OutputBuilder::Basic(BasicOutputBuilder::from(first_output.as_basic()))
        };

        let min_storage_deposit_basic_output =
            MinimumStorageDepositBasicOutput::new(rent_structure, token_supply).finish()?;

        if params.amount > min_storage_deposit_basic_output {
            second_output_builder = second_output_builder.with_amount(params.amount);
        }

        let return_strategy = params
            .storage_deposit
            .clone()
            .unwrap_or_default()
            .return_strategy
            .unwrap_or_default();
        let remainder_address = self.get_remainder_address(transaction_options).await?;
        if params.amount < min_storage_deposit_basic_output {
            if return_strategy == ReturnStrategy::Gift {
                second_output_builder = second_output_builder.with_amount(min_storage_deposit_basic_output);
            }
            if return_strategy == ReturnStrategy::Return {
                second_output_builder =
                    second_output_builder.add_unlock_condition(StorageDepositReturnUnlockCondition::new(
                        remainder_address,
                        // Return minimum storage deposit
                        min_storage_deposit_basic_output,
                        token_supply,
                    )?);

                // Update output amount, so recipient still gets the provided amount
                let new_amount = params.amount + min_storage_deposit_basic_output;
                // new_amount could be not enough because we added the storage deposit return unlock condition, so we
                // need to check the min required storage deposit again
                let min_storage_deposit_new_amount = second_output_builder
                    .clone()
                    .with_minimum_storage_deposit(rent_structure)
                    .finish_output(token_supply)?
                    .amount();

                if new_amount < min_storage_deposit_new_amount {
                    let additional_required_amount = min_storage_deposit_new_amount - new_amount;
                    second_output_builder = second_output_builder.with_amount(new_amount + additional_required_amount);
                    // Add the additional amount to the SDR
                    second_output_builder =
                        second_output_builder.replace_unlock_condition(StorageDepositReturnUnlockCondition::new(
                            remainder_address,
                            // Return minimum storage deposit
                            min_storage_deposit_basic_output + additional_required_amount,
                            token_supply,
                        )?);
<<<<<<< HEAD
                }

                // Check if the remaining balance wouldn't leave dust behind, which wouldn't allow the creation of this
                // output. If that's the case, this remaining amount will be added to the output, to still allow sending
                // it.
                if storage_deposit.use_excess_if_low.unwrap_or_default() {
                    let balance = self.balance().await?;
                    if balance.base_coin.available.cmp(&first_output.amount()) == Ordering::Greater {
                        let balance_minus_output = balance.base_coin.available - first_output.amount();
                        // Calculate the amount for a basic output
                        let minimum_required_storage_deposit =
                            MinimumStorageDepositBasicOutput::new(rent_structure, token_supply).finish()?;

                        if balance_minus_output < minimum_required_storage_deposit {
                            second_output_builder =
                                second_output_builder.with_amount(first_output.amount() + balance_minus_output);
                        }
                    }
                }
            }
        }
        let second_output = second_output_builder.finish(token_supply)?;

        let required_storage_deposit = Output::Basic(second_output.clone()).rent_cost(&rent_structure);

        let mut third_output_builder = BasicOutputBuilder::from(&second_output);
=======
                } else {
                    // new_amount is enough
                    second_output_builder = second_output_builder.with_amount(new_amount);
                }
            }
        }

        let third_output = second_output_builder.clone().finish_output(token_supply)?;
        let mut final_amount = third_output.amount();
        // Now we have to make sure that our output also works with our available balance, without leaving <
        // min_storage_deposit_basic_output for a remainder (if not 0)
        let mut available_base_coin = self.balance().await?.base_coin.available;
        // If we're sending an existing NFT, its minimum required storage deposit is not part of the available base_coin
        // balance, so we add it here
        if let Some(existing_nft_output_data) = existing_nft_output_data {
            available_base_coin += existing_nft_output_data.output.rent_cost(&rent_structure);
        }
>>>>>>> 851eca47

        if final_amount > available_base_coin {
            return Err(crate::wallet::Error::InsufficientFunds {
                available: available_base_coin,
                required: final_amount,
            });
        }
        if final_amount == available_base_coin {
            return Ok(third_output);
        }

        if final_amount < available_base_coin {
            let remaining_balance = available_base_coin - final_amount;
            if remaining_balance < min_storage_deposit_basic_output {
                // not enough for remainder
                if params
                    .storage_deposit
                    .unwrap_or_default()
                    .use_excess_if_low
                    .unwrap_or_default()
                {
                    // add remaining amount
                    final_amount += remaining_balance;
                    second_output_builder = second_output_builder.with_amount(final_amount);

                    if let Some(sdr) = third_output
                        .unlock_conditions()
                        .expect("basic and nft outputs have unlock conditions")
                        .storage_deposit_return()
                    {
                        // create a new sdr unlock_condition with the updated amount and replace it
                        let new_sdr_amount = sdr.amount() + remaining_balance;
                        second_output_builder =
                            second_output_builder.replace_unlock_condition(StorageDepositReturnUnlockCondition::new(
                                remainder_address,
                                // Return minimum storage deposit
                                new_sdr_amount,
                                token_supply,
                            )?);
                    }
                } else {
                    // Would leave dust behind, so return what's required for a remainder
                    return Err(crate::wallet::Error::InsufficientFunds {
                        available: available_base_coin,
                        required: available_base_coin + min_storage_deposit_basic_output - remaining_balance,
                    });
                }
            }
        }

        Ok(second_output_builder.finish_output(token_supply)?)
    }

    // Create the initial output builder for prepare_output()
    async fn create_initial_output_builder(
        &self,
        recipient_address: Bech32Address,
        nft_id: Option<NftId>,
        rent_structure: RentStructure,
    ) -> crate::wallet::Result<(OutputBuilder, Option<OutputData>)> {
        let (mut first_output_builder, existing_nft_output_data) = if let Some(nft_id) = &nft_id {
            if nft_id.is_null() {
                // Mint a new NFT output
                (
                    OutputBuilder::Nft(NftOutputBuilder::new_with_minimum_storage_deposit(
                        rent_structure,
                        *nft_id,
                    )),
                    None,
                )
            } else {
                // Transition an existing NFT output
                let unspent_nft_output = self.unspent_nft_output(nft_id).await?;

                // Find nft output from the inputs
                let mut first_output_builder = if let Some(nft_output_data) = &unspent_nft_output {
                    let nft_output = nft_output_data.output.as_nft();
                    NftOutputBuilder::from(nft_output).with_nft_id(*nft_id)
                } else {
                    return Err(crate::wallet::Error::NftNotFoundInUnspentOutputs);
                };
                // Remove potentially existing features and unlock conditions.
                first_output_builder = first_output_builder.clear_features();
                first_output_builder = first_output_builder.clear_unlock_conditions();
                (OutputBuilder::Nft(first_output_builder), unspent_nft_output)
            }
        } else {
            (
                OutputBuilder::Basic(BasicOutputBuilder::new_with_minimum_storage_deposit(rent_structure)),
                None,
            )
        };

        // Set new address unlock condition
        first_output_builder =
            first_output_builder.add_unlock_condition(AddressUnlockCondition::new(recipient_address));
        Ok((first_output_builder, existing_nft_output_data))
    }

    // Get a remainder address based on transaction_options or use the first account address
    async fn get_remainder_address(
        &self,
        transaction_options: impl Into<Option<TransactionOptions>> + Send,
    ) -> crate::wallet::Result<Address> {
        let transaction_options = transaction_options.into();

        let remainder_address = match &transaction_options {
            Some(options) => {
                match &options.remainder_value_strategy {
                    RemainderValueStrategy::ReuseAddress => {
                        // select_inputs will select an address from the inputs if it's none
                        None
                    }
                    RemainderValueStrategy::ChangeAddress => {
                        let remainder_address = self.generate_remainder_address().await?;
                        Some(remainder_address.address().inner)
                    }
                    RemainderValueStrategy::CustomAddress(address) => Some(address.address().inner),
                }
            }
            None => None,
        };
        let remainder_address = match remainder_address {
            Some(address) => address,
            None => {
                self.addresses()
                    .await?
                    .first()
                    .ok_or(crate::wallet::Error::FailedToGetRemainder)?
                    .address()
                    .inner
            }
        };
        Ok(remainder_address)
    }
}

#[derive(Debug, Clone, Eq, PartialEq, Serialize, Deserialize)]
#[serde(rename_all = "camelCase")]
pub struct OutputParams {
    pub recipient_address: Bech32Address,
    #[serde(with = "crate::utils::serde::string")]
    pub amount: u64,
    #[serde(default)]
    pub assets: Option<Assets>,
    #[serde(default)]
    pub features: Option<Features>,
    #[serde(default)]
    pub unlocks: Option<Unlocks>,
    #[serde(default)]
    pub storage_deposit: Option<StorageDeposit>,
}

#[derive(Debug, Default, Clone, Eq, PartialEq, Serialize, Deserialize)]
#[serde(rename_all = "camelCase")]
pub struct Assets {
    pub native_tokens: Option<Vec<NativeToken>>,
    pub nft_id: Option<NftId>,
}

#[derive(Debug, Default, Clone, Eq, PartialEq, Serialize, Deserialize)]
pub struct Features {
    pub tag: Option<String>,
    pub metadata: Option<String>,
    pub issuer: Option<Bech32Address>,
    pub sender: Option<Bech32Address>,
}

#[derive(Debug, Default, Clone, Eq, PartialEq, Serialize, Deserialize)]
#[serde(rename_all = "camelCase")]
pub struct Unlocks {
    pub expiration_unix_time: Option<u32>,
    pub timelock_unix_time: Option<u32>,
}

#[derive(Debug, Default, Clone, Eq, PartialEq, Serialize, Deserialize)]
#[serde(rename_all = "camelCase")]
pub struct StorageDeposit {
    pub return_strategy: Option<ReturnStrategy>,
    // If account has 2 Mi, min storage deposit is 1 Mi and one wants to send 1.5 Mi, it wouldn't be possible with a
    // 0.5 Mi remainder. To still send a transaction, the 0.5 can be added to the output automatically, if set to true
    pub use_excess_if_low: Option<bool>,
}

#[derive(Debug, Default, Clone, Copy, Eq, PartialEq, Serialize, Deserialize)]
#[non_exhaustive]
pub enum ReturnStrategy {
    // A storage deposit return unlock condition will be added with the required minimum storage deposit
    #[default]
    Return,
    // The recipient address will get the additional amount to reach the minimum storage deposit gifted
    Gift,
}

#[derive(Clone)]
enum OutputBuilder {
    Basic(BasicOutputBuilder),
    Nft(NftOutputBuilder),
}

impl OutputBuilder {
    fn add_feature(mut self, feature: impl Into<crate::types::block::output::Feature>) -> Self {
        match self {
            Self::Basic(b) => self = Self::Basic(b.add_feature(feature)),
            Self::Nft(b) => self = Self::Nft(b.add_feature(feature)),
        }
        self
    }
    fn add_immutable_feature(mut self, feature: impl Into<crate::types::block::output::Feature>) -> Self {
        match self {
            Self::Basic(_) => { // Basic outputs can't have immutable features
            }
            Self::Nft(b) => {
                self = Self::Nft(b.add_immutable_feature(feature));
            }
        }
        self
    }
    fn add_unlock_condition(mut self, unlock_condition: impl Into<UnlockCondition>) -> Self {
        match self {
            Self::Basic(b) => {
                self = Self::Basic(b.add_unlock_condition(unlock_condition));
            }
            Self::Nft(b) => {
                self = Self::Nft(b.add_unlock_condition(unlock_condition));
            }
        }
        self
    }
    fn replace_unlock_condition(mut self, unlock_condition: impl Into<UnlockCondition>) -> Self {
        match self {
            Self::Basic(b) => {
                self = Self::Basic(b.replace_unlock_condition(unlock_condition));
            }
            Self::Nft(b) => {
                self = Self::Nft(b.replace_unlock_condition(unlock_condition));
            }
        }
        self
    }
    fn with_amount(mut self, amount: u64) -> Self {
        match self {
            Self::Basic(b) => {
                self = Self::Basic(b.with_amount(amount));
            }
            Self::Nft(b) => {
                self = Self::Nft(b.with_amount(amount));
            }
        }
        self
    }
    fn with_minimum_storage_deposit(mut self, rent_structure: RentStructure) -> Self {
        match self {
            Self::Basic(b) => {
                self = Self::Basic(b.with_minimum_storage_deposit(rent_structure));
            }
            Self::Nft(b) => {
                self = Self::Nft(b.with_minimum_storage_deposit(rent_structure));
            }
        }
        self
    }
    fn with_native_tokens(mut self, native_tokens: impl IntoIterator<Item = NativeToken>) -> Self {
        match self {
            Self::Basic(b) => {
                self = Self::Basic(b.with_native_tokens(native_tokens));
            }
            Self::Nft(b) => {
                self = Self::Nft(b.with_native_tokens(native_tokens));
            }
        }
        self
    }
    fn finish_output(self, token_supply: u64) -> Result<Output, crate::types::block::Error> {
        match self {
            Self::Basic(b) => b.finish_output(token_supply),
            Self::Nft(b) => b.finish_output(token_supply),
        }
    }
}<|MERGE_RESOLUTION|>--- conflicted
+++ resolved
@@ -155,34 +155,6 @@
                             min_storage_deposit_basic_output + additional_required_amount,
                             token_supply,
                         )?);
-<<<<<<< HEAD
-                }
-
-                // Check if the remaining balance wouldn't leave dust behind, which wouldn't allow the creation of this
-                // output. If that's the case, this remaining amount will be added to the output, to still allow sending
-                // it.
-                if storage_deposit.use_excess_if_low.unwrap_or_default() {
-                    let balance = self.balance().await?;
-                    if balance.base_coin.available.cmp(&first_output.amount()) == Ordering::Greater {
-                        let balance_minus_output = balance.base_coin.available - first_output.amount();
-                        // Calculate the amount for a basic output
-                        let minimum_required_storage_deposit =
-                            MinimumStorageDepositBasicOutput::new(rent_structure, token_supply).finish()?;
-
-                        if balance_minus_output < minimum_required_storage_deposit {
-                            second_output_builder =
-                                second_output_builder.with_amount(first_output.amount() + balance_minus_output);
-                        }
-                    }
-                }
-            }
-        }
-        let second_output = second_output_builder.finish(token_supply)?;
-
-        let required_storage_deposit = Output::Basic(second_output.clone()).rent_cost(&rent_structure);
-
-        let mut third_output_builder = BasicOutputBuilder::from(&second_output);
-=======
                 } else {
                     // new_amount is enough
                     second_output_builder = second_output_builder.with_amount(new_amount);
@@ -200,7 +172,6 @@
         if let Some(existing_nft_output_data) = existing_nft_output_data {
             available_base_coin += existing_nft_output_data.output.rent_cost(&rent_structure);
         }
->>>>>>> 851eca47
 
         if final_amount > available_base_coin {
             return Err(crate::wallet::Error::InsufficientFunds {
