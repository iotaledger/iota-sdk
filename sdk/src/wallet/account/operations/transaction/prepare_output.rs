// Copyright 2022 IOTA Stiftung
// SPDX-License-Identifier: Apache-2.0

use std::{cmp::Ordering, str::FromStr};

use serde::{Deserialize, Serialize};

use crate::{
    client::api::input_selection::minimum_storage_deposit_basic_output,
    types::block::{
        address::{Address, Bech32Address},
        output::{
            feature::{IssuerFeature, MetadataFeature, SenderFeature, TagFeature},
            unlock_condition::{
                AddressUnlockCondition, ExpirationUnlockCondition, StorageDepositReturnUnlockCondition,
                TimelockUnlockCondition,
            },
            BasicOutputBuilder, NativeToken, NftId, NftOutput, NftOutputBuilder, Output, Rent,
        },
        Error,
    },
    wallet::account::{operations::transaction::RemainderValueStrategy, Account, FilterOptions, TransactionOptions},
};

impl Account {
    /// Prepare an output for sending
    /// If the amount is below the minimum required storage deposit, by default the remaining amount will automatically
    /// be added with a StorageDepositReturn UnlockCondition, when setting the ReturnStrategy to `gift`, the full
    /// minimum required storage deposit will be sent to the recipient.
    /// When the assets contain an nft_id, the data from the existing nft output will be used, just with the address
    /// unlock conditions replaced
    pub async fn prepare_output(
        &self,
        params: OutputParams,
        transaction_options: impl Into<Option<TransactionOptions>> + Send,
    ) -> crate::wallet::Result<Output> {
        log::debug!("[OUTPUT] prepare_output {params:?}");
        let transaction_options = transaction_options.into();
        let token_supply = self.client().get_token_supply().await?;

        self.client().bech32_hrp_matches(params.recipient_address.hrp()).await?;

        if let Some(assets) = &params.assets {
            if let Some(nft_id) = assets.nft_id {
                return self.prepare_nft_output(params, transaction_options, nft_id).await;
            }
        }
        let rent_structure = self.client().get_rent_structure().await?;

        // We start building with minimum storage deposit, so we know the minimum required amount and can later replace
        // it, if needed
        let mut first_output_builder = BasicOutputBuilder::new_with_minimum_storage_deposit(rent_structure)
            .add_unlock_condition(AddressUnlockCondition::new(params.recipient_address));

        if let Some(assets) = params.assets {
            if let Some(native_tokens) = assets.native_tokens {
                first_output_builder = first_output_builder.with_native_tokens(native_tokens);
            }
        }

        if let Some(features) = params.features {
            if let Some(_issuer) = features.issuer {
                return Err(crate::wallet::Error::MissingParameter("nft_id"));
            }

            if let Some(tag) = features.tag {
                first_output_builder = first_output_builder.add_feature(TagFeature::new(
                    prefix_hex::decode::<Vec<u8>>(tag).map_err(|_| Error::InvalidField("tag"))?,
                )?);
            }

            if let Some(metadata) = features.metadata {
                first_output_builder = first_output_builder.add_feature(MetadataFeature::new(
                    prefix_hex::decode::<Vec<u8>>(metadata).map_err(|_| Error::InvalidField("metadata"))?,
                )?);
            }

            if let Some(sender) = features.sender {
                first_output_builder = first_output_builder.add_feature(SenderFeature::new(sender))
            }
        }

        if let Some(unlocks) = params.unlocks {
            if let Some(expiration_unix_time) = unlocks.expiration_unix_time {
                let remainder_address = self.get_remainder_address(transaction_options.clone()).await?;

                first_output_builder = first_output_builder
                    .add_unlock_condition(ExpirationUnlockCondition::new(remainder_address, expiration_unix_time)?);
            }
            if let Some(timelock_unix_time) = unlocks.timelock_unix_time {
                first_output_builder =
                    first_output_builder.add_unlock_condition(TimelockUnlockCondition::new(timelock_unix_time)?);
            }
        }

        let first_output = first_output_builder.finish(token_supply)?;

        let mut second_output_builder = BasicOutputBuilder::from(&first_output);

        // Update the amount
        match params.amount.cmp(&first_output.amount()) {
            Ordering::Greater | Ordering::Equal => {
                // if it's larger than the minimum storage deposit, just replace it
                second_output_builder = second_output_builder.with_amount(params.amount);
            }
            Ordering::Less => {
                let storage_deposit = params.storage_deposit.unwrap_or_default();
                // Gift return strategy doesn't need a change, since the amount is already the minimum storage
                // deposit
                if storage_deposit.return_strategy.unwrap_or_default() == ReturnStrategy::Return {
                    let remainder_address = self.get_remainder_address(transaction_options).await?;

                    // Calculate the minimum storage deposit to be returned
                    let min_storage_deposit_return_amount =
                        minimum_storage_deposit_basic_output(&rent_structure, &None, token_supply)?;

                    second_output_builder =
                        second_output_builder.add_unlock_condition(StorageDepositReturnUnlockCondition::new(
                            remainder_address,
                            // Return minimum storage deposit
                            min_storage_deposit_return_amount,
                            token_supply,
                        )?);
                }

                // Check if the remainder balance wouldn't leave dust behind, which wouldn't allow the creation of this
                // output. If that's the case, this remaining amount will be added to the output, to still allow sending
                // it.
                if storage_deposit.use_excess_if_low.unwrap_or_default() {
                    let balance = self.balance().await?;
                    if balance.base_coin.available.cmp(&first_output.amount()) == Ordering::Greater {
                        let balance_minus_output = balance.base_coin.available - first_output.amount();
                        // Calculate the amount for a basic output
                        let minimum_required_storage_deposit =
                            minimum_storage_deposit_basic_output(&rent_structure, &None, token_supply)?;

                        if balance_minus_output < minimum_required_storage_deposit {
                            second_output_builder =
                                second_output_builder.with_amount(first_output.amount() + balance_minus_output);
                        }
                    }
                }
            }
        }

        let second_output = second_output_builder.finish(token_supply)?;

        let required_storage_deposit = Output::Basic(second_output.clone()).rent_cost(&rent_structure);

        let mut third_output_builder = BasicOutputBuilder::from(&second_output);

        // We might have added more unlock conditions, so we check the minimum storage deposit again and update the
        // amounts if needed
        if second_output.amount() < required_storage_deposit {
            let mut new_sdr_amount = required_storage_deposit - params.amount;
            let minimum_storage_deposit = minimum_storage_deposit_basic_output(&rent_structure, &None, token_supply)?;
            let mut final_output_amount = required_storage_deposit;
            if required_storage_deposit < params.amount + minimum_storage_deposit {
                // return amount must be >= minimum_storage_deposit
                new_sdr_amount = minimum_storage_deposit;

                // increase the output amount by the additional required amount for the SDR
                final_output_amount += minimum_storage_deposit - (required_storage_deposit - params.amount);
            }
            third_output_builder = third_output_builder.with_amount(final_output_amount);

            // add newly added amount also to the storage deposit return unlock condition, if that was added
            if let Some(sdr) = second_output.unlock_conditions().storage_deposit_return() {
                // create a new sdr unlock_condition with the updated amount and replace it
                third_output_builder = third_output_builder.replace_unlock_condition(
                    StorageDepositReturnUnlockCondition::new(*sdr.return_address(), new_sdr_amount, token_supply)?,
                );
            }
        }

        // Build and return the final output
        Ok(third_output_builder.finish_output(token_supply)?)
    }

    /// Prepare an nft output
    async fn prepare_nft_output(
        &self,
        params: OutputParams,
        transaction_options: impl Into<Option<TransactionOptions>> + Send,
        nft_id: NftId,
    ) -> crate::wallet::Result<Output> {
        log::debug!("[OUTPUT] prepare_nft_output {params:?}");

        let transaction_options = transaction_options.into();

        let token_supply = self.client().get_token_supply().await?;
        let rent_structure = self.client().get_rent_structure().await?;
        let unspent_nft_outputs = self
            .unspent_outputs(Some(FilterOptions {
                output_types: Some(vec![NftOutput::KIND]),
                ..Default::default()
            }))
            .await?;

        // Find nft output from the inputs
        let mut first_output_builder = if let Some(nft_output_data) = unspent_nft_outputs.iter().find(|o| {
            if let Output::Nft(nft_output) = &o.output {
                nft_id == nft_output.nft_id_non_null(&o.output_id)
            } else {
                false
            }
        }) {
            if let Output::Nft(nft_output) = &nft_output_data.output {
                NftOutputBuilder::from(nft_output).with_nft_id(nft_output.nft_id_non_null(&nft_output_data.output_id))
            } else {
                unreachable!("We checked before if it's an nft output")
            }
        } else if nft_id.is_null() {
            NftOutputBuilder::new_with_minimum_storage_deposit(rent_structure, nft_id)
        } else {
            return Err(crate::wallet::Error::NftNotFoundInUnspentOutputs);
        };

        // Remove potentially existing features.
        first_output_builder = first_output_builder.clear_features();

        // Set new address unlock condition
        first_output_builder =
            first_output_builder.with_unlock_conditions([AddressUnlockCondition::new(params.recipient_address)]);

        if let Some(assets) = params.assets {
            if let Some(native_tokens) = assets.native_tokens {
                first_output_builder = first_output_builder.with_native_tokens(native_tokens);
            }
        }

        if let Some(features) = params.features {
            if let Some(tag) = features.tag {
                first_output_builder = first_output_builder.add_feature(TagFeature::new(
                    prefix_hex::decode::<Vec<u8>>(tag).map_err(|_| Error::InvalidField("tag"))?,
                )?);
            }

            if let Some(metadata) = features.metadata {
                first_output_builder = first_output_builder.add_feature(MetadataFeature::new(
                    prefix_hex::decode::<Vec<u8>>(metadata).map_err(|_| Error::InvalidField("metadata"))?,
                )?);
            }

            if let Some(sender) = features.sender {
                first_output_builder = first_output_builder.add_feature(SenderFeature::new(sender))
            }

            if let Some(issuer) = features.issuer {
                first_output_builder = first_output_builder.add_immutable_feature(IssuerFeature::new(issuer));
            }
        }

        if let Some(unlocks) = params.unlocks {
            if let Some(expiration_unix_time) = unlocks.expiration_unix_time {
                let remainder_address = self.get_remainder_address(transaction_options.clone()).await?;

                first_output_builder = first_output_builder
                    .add_unlock_condition(ExpirationUnlockCondition::new(remainder_address, expiration_unix_time)?);
            }
            if let Some(timelock_unix_time) = unlocks.timelock_unix_time {
                first_output_builder =
                    first_output_builder.add_unlock_condition(TimelockUnlockCondition::new(timelock_unix_time)?);
            }
        }

        let first_output = first_output_builder
            .with_minimum_storage_deposit(rent_structure)
            .finish(token_supply)?;

        let mut second_output_builder = NftOutputBuilder::from(&first_output);

        // Update the amount
        match params.amount.cmp(&first_output.amount()) {
            Ordering::Greater | Ordering::Equal => {
                // if it's larger than the minimum storage deposit, just replace it
                second_output_builder = second_output_builder.with_amount(params.amount);
            }
            Ordering::Less => {
                let storage_deposit = params.storage_deposit.unwrap_or_default();
                // Gift return strategy doesn't need a change, since the amount is already the minimum storage
                // deposit
                if storage_deposit.return_strategy.unwrap_or_default() == ReturnStrategy::Return {
                    let remainder_address = self.get_remainder_address(transaction_options).await?;

                    // Calculate the amount to be returned
                    let min_storage_deposit_return_amount =
                        minimum_storage_deposit_basic_output(&rent_structure, &None, token_supply)?;

                    second_output_builder =
                        second_output_builder.add_unlock_condition(StorageDepositReturnUnlockCondition::new(
                            remainder_address,
                            // Return minimum storage deposit
                            min_storage_deposit_return_amount,
                            token_supply,
                        )?);
                }

                // Check if the remaining balance wouldn't leave dust behind, which wouldn't allow the creation of this
                // output. If that's the case, this remaining amount will be added to the output, to still allow sending
                // it.
                if storage_deposit.use_excess_if_low.unwrap_or_default() {
                    let balance = self.balance().await?;
                    if balance.base_coin.available.cmp(&first_output.amount()) == Ordering::Greater {
                        let balance_minus_output = balance.base_coin.available - first_output.amount();
                        // Calculate the amount for a basic output
                        let minimum_required_storage_deposit =
                            minimum_storage_deposit_basic_output(&rent_structure, &None, token_supply)?;

                        if balance_minus_output < minimum_required_storage_deposit {
                            second_output_builder =
                                second_output_builder.with_amount(first_output.amount() + balance_minus_output);
                        }
                    }
                }
            }
        }

        let second_output = second_output_builder.finish(token_supply)?;

        let required_storage_deposit = Output::Nft(second_output.clone()).rent_cost(&rent_structure);

        let mut third_output_builder = NftOutputBuilder::from(&second_output);

        // We might have added more unlock conditions, so we check the minimum storage deposit again and update the
        // amounts if needed
        if second_output.amount() < required_storage_deposit {
            let mut new_sdr_amount = required_storage_deposit - params.amount;
            let minimum_storage_deposit = minimum_storage_deposit_basic_output(&rent_structure, &None, token_supply)?;
            let mut final_output_amount = required_storage_deposit;
            if required_storage_deposit < params.amount + minimum_storage_deposit {
                // return amount must be >= minimum_storage_deposit
                new_sdr_amount = minimum_storage_deposit;

                // increase the output amount by the additional required amount for the SDR
                final_output_amount += minimum_storage_deposit - (required_storage_deposit - params.amount);
            }
            third_output_builder = third_output_builder.with_amount(final_output_amount);

            // add newly added amount also to the storage deposit return unlock condition, if that was added
            if let Some(sdr) = second_output.unlock_conditions().storage_deposit_return() {
                // create a new sdr unlock_condition with the updated amount and replace it
                third_output_builder = third_output_builder.replace_unlock_condition(
                    StorageDepositReturnUnlockCondition::new(*sdr.return_address(), new_sdr_amount, token_supply)?,
                );
            }
        }

        // Build and return the final output
        Ok(third_output_builder.finish_output(token_supply)?)
    }

    // Get a remainder address based on transaction_options or use the first account address
    async fn get_remainder_address(
        &self,
        transaction_options: impl Into<Option<TransactionOptions>> + Send,
    ) -> crate::wallet::Result<Address> {
        let transaction_options = transaction_options.into();

        let remainder_address = match &transaction_options {
            Some(options) => {
                match &options.remainder_value_strategy {
                    RemainderValueStrategy::ReuseAddress => {
                        // select_inputs will select an address from the inputs if it's none
                        None
                    }
                    RemainderValueStrategy::ChangeAddress => {
                        let remainder_address = self.generate_remainder_address().await?;
                        Some(remainder_address.address().inner)
                    }
                    RemainderValueStrategy::CustomAddress(address) => Some(address.address().inner),
                }
            }
            None => None,
        };
        let remainder_address = match remainder_address {
            Some(address) => address,
            None => {
                self.addresses()
                    .await?
                    .first()
                    .ok_or(crate::wallet::Error::FailedToGetRemainder)?
                    .address()
                    .inner
            }
        };
        Ok(remainder_address)
    }
}

#[derive(Debug, Clone, Eq, PartialEq, Serialize, Deserialize)]
pub struct OutputParams {
    pub recipient_address: Bech32Address,
    pub amount: u64,
    pub assets: Option<Assets>,
    pub features: Option<Features>,
    pub unlocks: Option<Unlocks>,
    pub storage_deposit: Option<StorageDeposit>,
}

#[derive(Debug, Default, Clone, Eq, PartialEq, Serialize, Deserialize)]
#[serde(rename_all = "camelCase")]
pub struct Assets {
    pub native_tokens: Option<Vec<NativeToken>>,
    pub nft_id: Option<NftId>,
}

#[derive(Debug, Default, Clone, Eq, PartialEq, Serialize, Deserialize)]
pub struct Features {
    pub tag: Option<String>,
    pub metadata: Option<String>,
    pub issuer: Option<Bech32Address>,
    pub sender: Option<Bech32Address>,
}

#[derive(Debug, Default, Clone, Eq, PartialEq, Serialize, Deserialize)]
#[serde(rename_all = "camelCase")]
pub struct Unlocks {
    pub expiration_unix_time: Option<u32>,
    pub timelock_unix_time: Option<u32>,
}

#[derive(Debug, Default, Clone, Eq, PartialEq, Serialize, Deserialize)]
#[serde(rename_all = "camelCase")]
pub struct StorageDeposit {
    pub return_strategy: Option<ReturnStrategy>,
    // If account has 2 Mi, min storage deposit is 1 Mi and one wants to send 1.5 Mi, it wouldn't be possible with a
    // 0.5 Mi remainder. To still send a transaction, the 0.5 can be added to the output automatically, if set to true
    pub use_excess_if_low: Option<bool>,
}

#[derive(Debug, Default, Clone, Copy, Eq, PartialEq, Serialize, Deserialize)]
pub enum ReturnStrategy {
    // A storage deposit return unlock condition will be added with the required minimum storage deposit
    #[default]
    Return,
    // The recipient address will get the additional amount to reach the minimum storage deposit gifted
    Gift,
}

#[derive(Debug, Clone, Eq, PartialEq, Serialize, Deserialize)]
#[serde(rename_all = "camelCase")]
pub struct OutputParamsDto {
    recipient_address: Bech32Address,
    amount: String,
    #[serde(default)]
    assets: Option<AssetsDto>,
    #[serde(default)]
    features: Option<Features>,
    #[serde(default)]
    unlocks: Option<Unlocks>,
    #[serde(default)]
    storage_deposit: Option<StorageDeposit>,
}

impl TryFrom<OutputParamsDto> for OutputParams {
    type Error = crate::wallet::Error;

    fn try_from(value: OutputParamsDto) -> crate::wallet::Result<Self> {
        Ok(Self {
            recipient_address: value.recipient_address,
            amount: u64::from_str(&value.amount).map_err(|_| crate::client::Error::InvalidAmount(value.amount))?,
            assets: match value.assets {
                Some(r) => Some(Assets::try_from(r)?),
                None => None,
            },
            features: value.features,
            unlocks: value.unlocks,
            storage_deposit: value.storage_deposit,
        })
    }
}

#[derive(Debug, Clone, Eq, PartialEq, Serialize, Deserialize)]
#[serde(rename_all = "camelCase")]
pub struct AssetsDto {
    native_tokens: Option<Vec<NativeToken>>,
    nft_id: Option<String>,
}

impl TryFrom<AssetsDto> for Assets {
    type Error = crate::wallet::Error;

    fn try_from(value: AssetsDto) -> crate::wallet::Result<Self> {
        Ok(Self {
<<<<<<< HEAD
            native_tokens: match value.native_tokens {
                Some(r) => Some(
                    r.into_iter()
                        .map(|r| Ok(NativeToken::try_from(r)?))
                        .collect::<crate::wallet::Result<_>>()?,
                ),
                None => None,
            },
=======
            native_tokens: value.native_tokens.clone(),
>>>>>>> bf7e2a8c
            nft_id: match &value.nft_id {
                Some(r) => Some(NftId::from_str(r)?),
                None => None,
            },
        })
    }
}<|MERGE_RESOLUTION|>--- conflicted
+++ resolved
@@ -483,18 +483,7 @@
 
     fn try_from(value: AssetsDto) -> crate::wallet::Result<Self> {
         Ok(Self {
-<<<<<<< HEAD
-            native_tokens: match value.native_tokens {
-                Some(r) => Some(
-                    r.into_iter()
-                        .map(|r| Ok(NativeToken::try_from(r)?))
-                        .collect::<crate::wallet::Result<_>>()?,
-                ),
-                None => None,
-            },
-=======
-            native_tokens: value.native_tokens.clone(),
->>>>>>> bf7e2a8c
+            native_tokens: value.native_tokens,
             nft_id: match &value.nft_id {
                 Some(r) => Some(NftId::from_str(r)?),
                 None => None,
