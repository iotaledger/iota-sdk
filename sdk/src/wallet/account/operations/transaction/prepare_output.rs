--- conflicted
+++ resolved
@@ -39,12 +39,7 @@
         let transaction_options = transaction_options.into();
         let token_supply = self.client().get_token_supply().await?;
 
-<<<<<<< HEAD
-        self.client.bech32_hrp_matches(params.recipient_address.hrp()).await?;
-=======
-        let (bech32_hrp, recipient_address) = Address::try_from_bech32_with_hrp(&params.recipient_address)?;
-        self.client().bech32_hrp_matches(&bech32_hrp).await?;
->>>>>>> 36b8f3c2
+        self.client().bech32_hrp_matches(params.recipient_address.hrp()).await?;
 
         if let Some(assets) = &params.assets {
             if let Some(nft_id) = assets.nft_id {
