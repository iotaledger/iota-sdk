// Copyright 2022 IOTA Stiftung
// SPDX-License-Identifier: Apache-2.0

use crate::{
    client::{api::PreparedTransactionData, secret::SecretManage},
    types::{
        api::plugins::participation::types::{Participations, PARTICIPATION_TAG},
        block::{
            output::{
                feature::{MetadataFeature, TagFeature},
                unlock_condition::AddressUnlockCondition,
                BasicOutput, BasicOutputBuilder, Output,
            },
            payload::TaggedDataPayload,
        },
    },
    wallet::{
        account::{types::Transaction, TransactionOptions},
        Error, Result, Wallet,
    },
};

impl<S: 'static + SecretManage> Wallet<S>
where
    crate::wallet::Error: From<S::Error>,
    crate::client::Error: From<S::Error>,
{
    /// Returns an account's total voting power (voting or NOT voting).
    pub async fn get_voting_power(&self) -> Result<u64> {
        Ok(self
            .get_voting_output()
            .await?
            // If no voting output exists, return 0
            .map_or(0, |v| v.output.amount()))
    }

    /// Designates a given amount of tokens towards an account's "voting power" by creating a
    /// special output, which is really a basic one with some metadata.
    ///
    /// If not enough funds, throws an error.
    /// If voting, use voting output (should only ever have one unless more space for more votes is needed).
    /// This will stop voting in most cases (if there is a remainder), but the voting data isn't lost and calling `Vote`
    /// without parameters will revote. Removes metadata for any events that have expired (uses event IDs to get
    /// cached event information, checks event milestones in there against latest network milestone).
    /// Prioritizes consuming outputs that are designated for voting but don't have any metadata (only possible if user
    /// increases voting power then increases again immediately after).
    pub async fn increase_voting_power(&self, amount: u64) -> Result<Transaction> {
        let prepared = self.prepare_increase_voting_power(amount).await?;

        self.sign_and_submit_transaction(prepared, None).await
    }

    /// Prepares the transaction for
    /// [Account::increase_voting_power()](crate::wallet::Account::increase_voting_power).
    pub async fn prepare_increase_voting_power(&self, amount: u64) -> Result<PreparedTransactionData> {
        let token_supply = self.client().get_token_supply().await?;

        let (new_output, tx_options) = match self.get_voting_output().await? {
            Some(current_output_data) => {
                let output = current_output_data.output.as_basic();

                let new_amount = output.amount().checked_add(amount).ok_or(Error::InvalidVotingPower)?;

                let (new_output, tagged_data_payload) = self
                    .new_voting_output_and_tagged_data(output, new_amount, token_supply)
                    .await?;

                (
                    new_output,
                    Some(TransactionOptions {
                        // Use the previous voting output and additionally other for the additional amount.
                        mandatory_inputs: Some(vec![current_output_data.output_id]),
                        tagged_data_payload: Some(tagged_data_payload),
                        ..Default::default()
                    }),
                )
            }
            None => (
                BasicOutputBuilder::new_with_amount(amount)
<<<<<<< HEAD
                    .add_unlock_condition(AddressUnlockCondition::new(self.address().await))
=======
                    .add_unlock_condition(AddressUnlockCondition::new(
                        self.public_addresses()
                            .await
                            .into_iter()
                            .next()
                            .expect("account needs to have a public address")
                            .address
                            .inner,
                    ))
>>>>>>> 560026bd
                    .add_feature(TagFeature::new(PARTICIPATION_TAG)?)
                    .finish_output(token_supply)?,
                None,
            ),
        };

        self.prepare_transaction([new_output], tx_options).await
    }

    /// Reduces an account's "voting power" by a given amount.
    /// This will stop voting, but the voting data isn't lost and calling `Vote` without parameters will revote.
    ///
    /// If amount is higher than actual voting power, throws an error.
    /// If voting and amount is equal to voting power, removes tagged data payload and output metadata.
    /// Removes metadata for any events that have expired (uses event IDs to get cached event information, checks event
    /// milestones in there against latest network milestone).
    /// Prioritizes consuming outputs that are designated for voting but don't have any metadata (only possible if user
    /// increases voting power then decreases immediately after).
    pub async fn decrease_voting_power(&self, amount: u64) -> Result<Transaction> {
        let prepared = self.prepare_decrease_voting_power(amount).await?;

        self.sign_and_submit_transaction(prepared, None).await
    }

    /// Prepares the transaction for
    /// [Account::decrease_voting_power()](crate::wallet::Account::decrease_voting_power).
    pub async fn prepare_decrease_voting_power(&self, amount: u64) -> Result<PreparedTransactionData> {
        let token_supply = self.client().get_token_supply().await?;
        let current_output_data = self
            .get_voting_output()
            .await?
            .ok_or_else(|| crate::wallet::Error::Voting("No unspent voting output found".to_string()))?;
        let output = current_output_data.output.as_basic();

        // If the amount to decrease is the amount of the output, then we just remove the features.
        let (new_output, tagged_data_payload) = if amount == output.amount() {
            (
                BasicOutputBuilder::from(output)
                    .clear_features()
                    .finish_output(token_supply)?,
                None,
            )
        } else {
            let new_amount = output.amount().checked_sub(amount).ok_or(Error::InvalidVotingPower)?;

            let (new_output, tagged_data_payload) = self
                .new_voting_output_and_tagged_data(output, new_amount, token_supply)
                .await?;

            (new_output, Some(tagged_data_payload))
        };

        self.prepare_transaction(
            [new_output],
            Some(TransactionOptions {
                // Use the previous voting output and additionally others for possible additional required amount for
                // the remainder to reach the minimum required storage deposit.
                mandatory_inputs: Some(vec![current_output_data.output_id]),
                tagged_data_payload,
                ..Default::default()
            }),
        )
        .await
    }

    async fn new_voting_output_and_tagged_data(
        &self,
        output: &BasicOutput,
        amount: u64,
        token_supply: u64,
    ) -> Result<(Output, TaggedDataPayload)> {
        let mut output_builder = BasicOutputBuilder::from(output).with_amount(amount);
        let mut participation_bytes = output.features().metadata().map(|m| m.data()).unwrap_or(&[]);

        let participation_bytes = if let Ok(mut participations) = Participations::from_bytes(&mut participation_bytes) {
            // Remove ended participations.
            self.remove_ended_participation_events(&mut participations).await?;

            let participation_bytes = participations.to_bytes()?;

            output_builder = output_builder.replace_feature(MetadataFeature::new(participation_bytes.clone())?);

            participation_bytes
        } else {
            Vec::new()
        };

        Ok((
            output_builder.finish_output(token_supply)?,
            TaggedDataPayload::new(PARTICIPATION_TAG.as_bytes().to_vec(), participation_bytes.to_vec())?,
        ))
    }
}<|MERGE_RESOLUTION|>--- conflicted
+++ resolved
@@ -77,19 +77,7 @@
             }
             None => (
                 BasicOutputBuilder::new_with_amount(amount)
-<<<<<<< HEAD
                     .add_unlock_condition(AddressUnlockCondition::new(self.address().await))
-=======
-                    .add_unlock_condition(AddressUnlockCondition::new(
-                        self.public_addresses()
-                            .await
-                            .into_iter()
-                            .next()
-                            .expect("account needs to have a public address")
-                            .address
-                            .inner,
-                    ))
->>>>>>> 560026bd
                     .add_feature(TagFeature::new(PARTICIPATION_TAG)?)
                     .finish_output(token_supply)?,
                 None,
