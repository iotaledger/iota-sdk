// Copyright 2023 IOTA Stiftung
// SPDX-License-Identifier: Apache-2.0

use std::collections::HashMap;

use crate::{
    client::{node_manager::node::Node, Client},
    types::api::plugins::participation::types::{
        ParticipationEventId, ParticipationEventStatus, ParticipationEventType,
    },
    wallet::account::{
        operations::participation::ParticipationEventWithNodes,
        types::participation::ParticipationEventRegistrationOptions, Account,
    },
};

impl Account {
    /// Stores participation information for the given events locally and returns them all.
    ///
    /// This will NOT store the node url and auth inside the client options.
    pub async fn register_participation_events(
        &self,
        options: &ParticipationEventRegistrationOptions,
    ) -> crate::wallet::Result<HashMap<ParticipationEventId, ParticipationEventWithNodes>> {
        let client = Client::builder()
            .with_ignore_node_health()
            .with_node_auth(options.node.url.as_str(), options.node.auth.clone())?
            .finish()
            .await?;

        let events_to_register = match &options.events_to_register {
            Some(events_to_register_) => {
                if events_to_register_.is_empty() {
                    self.get_participation_event_ids(&options.node, Some(ParticipationEventType::Voting))
                        .await?
                } else {
                    events_to_register_.clone()
                }
            }
            None => {
                self.get_participation_event_ids(&options.node, Some(ParticipationEventType::Voting))
                    .await?
            }
        };

        let mut registered_participation_events = HashMap::new();
        for event_id in events_to_register {
            if let Some(events_to_ignore) = &options.events_to_ignore {
                if events_to_ignore.contains(&event_id) {
                    continue;
                }
            }

            let event_data = client.event(&event_id).await?;
            let event_with_node = ParticipationEventWithNodes {
                id: event_id,
                data: event_data,
                nodes: vec![options.node.clone()],
            };
<<<<<<< HEAD
            let account_index = self.read().await.index;
            self.storage_manager
                .read()
=======
            let account_index = self.details().await.index;
            self.wallet
                .storage_manager
                .lock()
>>>>>>> 39955e4f
                .await
                .insert_participation_event(account_index, event_with_node.clone())
                .await?;
            registered_participation_events.insert(event_id, event_with_node.clone());
        }

        Ok(registered_participation_events)
    }

    /// Removes a previously registered participation event from local storage.
    pub async fn deregister_participation_event(&self, id: &ParticipationEventId) -> crate::wallet::Result<()> {
<<<<<<< HEAD
        let account_index = self.read().await.index;
        self.storage_manager
            .read()
=======
        let account_index = self.details().await.index;
        self.wallet
            .storage_manager
            .lock()
>>>>>>> 39955e4f
            .await
            .remove_participation_event(account_index, id)
            .await?;
        Ok(())
    }

    /// Retrieves corresponding information for a participation event from local storage.
    pub async fn get_participation_event(
        &self,
        id: ParticipationEventId,
    ) -> crate::wallet::Result<Option<ParticipationEventWithNodes>> {
        let account_index = self.details().await.index;
        Ok(self
            .wallet
            .storage_manager
            .read()
            .await
            .get_participation_events(account_index)
            .await?
            .get(&id)
            .cloned())
    }

    /// Retrieves information for all registered participation events.
    pub async fn get_participation_events(
        &self,
    ) -> crate::wallet::Result<HashMap<ParticipationEventId, ParticipationEventWithNodes>> {
<<<<<<< HEAD
        let account_index = self.read().await.index;
        self.storage_manager
            .read()
=======
        let account_index = self.details().await.index;
        self.wallet
            .storage_manager
            .lock()
>>>>>>> 39955e4f
            .await
            .get_participation_events(account_index)
            .await
    }

    /// Retrieves IDs of all events tracked by the client options node.
    pub async fn get_participation_event_ids(
        &self,
        node: &Node,
        event_type: Option<ParticipationEventType>,
    ) -> crate::wallet::Result<Vec<ParticipationEventId>> {
        let client = Client::builder()
            .with_ignore_node_health()
            .with_node_auth(node.url.as_str(), node.auth.clone())?
            .finish()
            .await?;
        Ok(client.events(event_type).await?.event_ids)
    }

    /// Retrieves the latest status of a given participation event.
    pub async fn get_participation_event_status(
        &self,
        id: &ParticipationEventId,
    ) -> crate::wallet::Result<ParticipationEventStatus> {
        Ok(self.get_client_for_event(id).await?.event_status(id, None).await?)
    }
}<|MERGE_RESOLUTION|>--- conflicted
+++ resolved
@@ -57,16 +57,10 @@
                 data: event_data,
                 nodes: vec![options.node.clone()],
             };
-<<<<<<< HEAD
-            let account_index = self.read().await.index;
-            self.storage_manager
-                .read()
-=======
             let account_index = self.details().await.index;
             self.wallet
                 .storage_manager
-                .lock()
->>>>>>> 39955e4f
+                .read()
                 .await
                 .insert_participation_event(account_index, event_with_node.clone())
                 .await?;
@@ -78,16 +72,10 @@
 
     /// Removes a previously registered participation event from local storage.
     pub async fn deregister_participation_event(&self, id: &ParticipationEventId) -> crate::wallet::Result<()> {
-<<<<<<< HEAD
-        let account_index = self.read().await.index;
-        self.storage_manager
-            .read()
-=======
         let account_index = self.details().await.index;
         self.wallet
             .storage_manager
-            .lock()
->>>>>>> 39955e4f
+            .read()
             .await
             .remove_participation_event(account_index, id)
             .await?;
@@ -115,16 +103,10 @@
     pub async fn get_participation_events(
         &self,
     ) -> crate::wallet::Result<HashMap<ParticipationEventId, ParticipationEventWithNodes>> {
-<<<<<<< HEAD
-        let account_index = self.read().await.index;
-        self.storage_manager
-            .read()
-=======
         let account_index = self.details().await.index;
         self.wallet
             .storage_manager
-            .lock()
->>>>>>> 39955e4f
+            .read()
             .await
             .get_participation_events(account_index)
             .await
