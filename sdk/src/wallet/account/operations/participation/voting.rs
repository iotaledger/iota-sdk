// Copyright 2022 IOTA Stiftung
// SPDX-License-Identifier: Apache-2.0

use crate::{
<<<<<<< HEAD
    client::secret::SecretManage,
=======
    client::api::PreparedTransactionData,
>>>>>>> 3e289c6b
    types::{
        api::plugins::participation::types::{Participation, ParticipationEventId, Participations, PARTICIPATION_TAG},
        block::{
            output::{
                feature::{MetadataFeature, TagFeature},
                BasicOutputBuilder, Feature,
            },
            payload::TaggedDataPayload,
        },
    },
    wallet::{
        account::{types::Transaction, Account, TransactionOptions},
        Result,
    },
};

impl<S: 'static + SecretManage> Account<S>
where
    crate::wallet::Error: From<S::Error>,
{
    /// Casts a given number of votes for a given (voting) event.
    ///
    /// If voting for other events, continues voting for them.
    /// Removes metadata for any event that has expired (uses event IDs to get cached event information, checks event
    /// milestones in there against latest network milestone).
    /// If already voting for this event, overwrites existing output metadata.
    /// If existing voting output(s) do NOT have enough funds (or don't exist), throws an error.
    /// If exceeds output metadata limit, throws an error (although better if automatically handled, but has UX
    /// implications).
    /// If event has expired, throws an error (do NOT remove previous votes).
    ///
    /// This is an add OR update function, not just add.
    /// This should use regular client options, NOT specific node for the event.
    pub async fn vote(&self, event_id: Option<ParticipationEventId>, answers: Option<Vec<u8>>) -> Result<Transaction> {
        let prepared = self.prepare_vote(event_id, answers).await?;
        self.sign_and_submit_transaction(prepared).await
    }

    /// Function to prepare the transaction for
    /// [Account.vote()](crate::account::Account.vote)
    pub async fn prepare_vote(
        &self,
        event_id: Option<ParticipationEventId>,
        answers: Option<Vec<u8>>,
    ) -> Result<PreparedTransactionData> {
        if let Some(event_id) = event_id {
            let event_status = self.get_participation_event_status(&event_id).await?;

            // Checks if voting event is still running.
            if event_status.status() == "ended" {
                return Err(crate::wallet::Error::Voting(format!("event {event_id} already ended")));
            }
        }

        // TODO check if answers match the questions ?

        let voting_output = self
            .get_voting_output()
            .await?
            .ok_or_else(|| crate::wallet::Error::Voting("No unspent voting output found".to_string()))?;
        let output = voting_output.output.as_basic();

        // Updates or creates participation.
        let participation_bytes = match output.features().metadata() {
            Some(metadata) => {
                let mut participations = Participations::from_bytes(&mut metadata.data())?;

                // Removes ended participations.
                self.remove_ended_participation_events(&mut participations).await?;

                if let Some(event_id) = event_id {
                    participations.add_or_replace(Participation {
                        event_id,
                        answers: answers.unwrap_or_default(),
                    });
                }

                participations
            }
            None => {
                if let Some(event_id) = event_id {
                    Participations {
                        participations: vec![Participation {
                            event_id,
                            answers: answers.unwrap_or_default(),
                        }],
                    }
                } else {
                    return Err(crate::wallet::Error::Voting("No event to vote for".to_string()));
                }
            }
        }
        .to_bytes()?;

        let new_output = BasicOutputBuilder::from(output)
            .with_features(vec![
                Feature::Tag(TagFeature::new(PARTICIPATION_TAG)?),
                Feature::Metadata(MetadataFeature::new(participation_bytes.clone())?),
            ])
            .finish_output(self.client().get_token_supply().await?)?;

        self.prepare_transaction(
            vec![new_output],
            Some(TransactionOptions {
                // Only use previous voting output as input.
                custom_inputs: Some(vec![voting_output.output_id]),
                mandatory_inputs: Some(vec![voting_output.output_id]),
                tagged_data_payload: Some(TaggedDataPayload::new(
                    PARTICIPATION_TAG.as_bytes().to_vec(),
                    participation_bytes,
                )?),
                ..Default::default()
            }),
        )
        .await
    }

    /// Removes metadata corresponding to a given (voting) event ID from any outputs that contains it.
    ///
    /// If voting for other events, continues voting for them.
    /// Removes metadata for any event that has expired (use event IDs to get cached event information, checks event
    /// milestones in there against latest network milestone).
    /// TODO: is it really doing that ?
    /// If multiple outputs contain metadata for this event, removes all of them.
    /// If NOT already voting for this event, throws an error (e.g. output with this event ID not found).
    pub async fn stop_participating(&self, event_id: ParticipationEventId) -> Result<Transaction> {
        let prepared = self.prepare_stop_participating(event_id).await?;
        self.sign_and_submit_transaction(prepared).await
    }

    /// Function to prepare the transaction for
    /// [Account.stop_participating()](crate::account::Account.stop_participating)
    pub async fn prepare_stop_participating(&self, event_id: ParticipationEventId) -> Result<PreparedTransactionData> {
        let voting_output = self
            .get_voting_output()
            .await?
            .ok_or_else(|| crate::wallet::Error::Voting("No unspent voting output found".to_string()))?;
        let output = voting_output.output.as_basic();

        // Removes participation.
        let participation_bytes = match output.features().metadata() {
            Some(metadata) => {
                let mut participations = Participations::from_bytes(&mut metadata.data())?;

                let length_before = participations.participations.len();

                // TODO use remove return when merged
                participations.remove(&event_id);

                if length_before == participations.participations.len() {
                    // TODO should this really be an error ?
                    return Err(crate::wallet::Error::Voting(format!(
                        "currently not participating for {event_id}"
                    )));
                }

                // Removes ended participations.
                self.remove_ended_participation_events(&mut participations).await?;

                participations
            }
            None => {
                // TODO should this really be an error ?
                return Err(crate::wallet::Error::Voting(format!(
                    "currently not participating for {event_id}"
                )));
            }
        }
        .to_bytes()?;

        let new_output = BasicOutputBuilder::from(output)
            .with_features(vec![
                Feature::Tag(TagFeature::new(PARTICIPATION_TAG)?),
                Feature::Metadata(MetadataFeature::new(participation_bytes.clone())?),
            ])
            .finish_output(self.client().get_token_supply().await?)?;

        self.prepare_transaction(
            vec![new_output],
            Some(TransactionOptions {
                // Only use previous voting output as input.
                custom_inputs: Some(vec![voting_output.output_id]),
                mandatory_inputs: Some(vec![voting_output.output_id]),
                tagged_data_payload: Some(TaggedDataPayload::new(
                    PARTICIPATION_TAG.as_bytes().to_vec(),
                    participation_bytes,
                )?),
                ..Default::default()
            }),
        )
        .await
    }
}<|MERGE_RESOLUTION|>--- conflicted
+++ resolved
@@ -2,11 +2,7 @@
 // SPDX-License-Identifier: Apache-2.0
 
 use crate::{
-<<<<<<< HEAD
-    client::secret::SecretManage,
-=======
-    client::api::PreparedTransactionData,
->>>>>>> 3e289c6b
+    client::{api::PreparedTransactionData, secret::SecretManage},
     types::{
         api::plugins::participation::types::{Participation, ParticipationEventId, Participations, PARTICIPATION_TAG},
         block::{
