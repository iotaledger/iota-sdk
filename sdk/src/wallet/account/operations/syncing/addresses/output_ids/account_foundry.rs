// Copyright 2022 IOTA Stiftung
// SPDX-License-Identifier: Apache-2.0

use std::collections::HashSet;

use crate::{
<<<<<<< HEAD
    client::node_api::indexer::query_parameters::QueryParameter,
=======
    client::{
        node_api::indexer::query_parameters::{AccountOutputQueryParameters, FoundryOutputQueryParameters},
        secret::SecretManage,
    },
>>>>>>> 36375de8
    types::{
        api::plugins::indexer::OutputIdsResponse,
        block::{
            address::{AccountAddress, Bech32Address, ToBech32Ext},
            output::{Output, OutputId},
            ConvertTo,
        },
    },
    wallet::{
        account::{Account, SyncOptions},
        task,
    },
};

impl Account {
    /// Returns output ids of account outputs
    pub(crate) async fn get_account_and_foundry_output_ids(
        &self,
        bech32_address: impl ConvertTo<Bech32Address>,
        sync_options: &SyncOptions,
    ) -> crate::wallet::Result<Vec<OutputId>> {
        log::debug!("[SYNC] get_alias_and_foundry_output_ids");
        let bech32_address = bech32_address.convert()?;

        let mut output_ids = self
            .client()
            .account_output_ids(AccountOutputQueryParameters::new().unlockable_by_address(bech32_address))
            .await?
            .items;

        // Get all results
        if sync_options.alias.foundry_outputs {
            let foundry_output_ids = self.get_foundry_output_ids(&output_ids).await?;
            output_ids.extend(foundry_output_ids);
        }

        Ok(output_ids.into_iter().collect())
    }

    /// Returns output ids of foundries controlled by the provided accounts
    pub(crate) async fn get_foundry_output_ids(
        &self,
        account_output_ids: &[OutputId],
    ) -> crate::wallet::Result<Vec<OutputId>> {
        log::debug!("[SYNC] get_foundry_output_ids");
        // Get account outputs, so we can then get the foundry outputs with the account addresses
        let account_outputs_with_meta = self.get_outputs(account_output_ids.to_vec()).await?;

        let bech32_hrp = self.client().get_bech32_hrp().await?;

        let mut tasks = Vec::new();

        for account_output_with_meta in account_outputs_with_meta {
            if let Output::Account(account_output) = account_output_with_meta.output() {
                let account_address = AccountAddress::from(
                    account_output.account_id_non_null(account_output_with_meta.metadata().output_id()),
                );
                let account_bech32_address = account_address.to_bech32(bech32_hrp);
                let client = self.client().clone();
                tasks.push(Box::pin(task::spawn(async move {
                    client
                        .foundry_output_ids(FoundryOutputQueryParameters::new().account_address(account_bech32_address))
                        .await
                        .map_err(From::from)
                })));
            }
        }

        let mut output_ids = HashSet::new();
        let results: Vec<crate::wallet::Result<OutputIdsResponse>> = futures::future::try_join_all(tasks).await?;

        for res in results {
            let foundry_output_ids = res?;
            output_ids.extend(foundry_output_ids.items);
        }

        Ok(output_ids.into_iter().collect())
    }
}<|MERGE_RESOLUTION|>--- conflicted
+++ resolved
@@ -4,14 +4,7 @@
 use std::collections::HashSet;
 
 use crate::{
-<<<<<<< HEAD
-    client::node_api::indexer::query_parameters::QueryParameter,
-=======
-    client::{
-        node_api::indexer::query_parameters::{AccountOutputQueryParameters, FoundryOutputQueryParameters},
-        secret::SecretManage,
-    },
->>>>>>> 36375de8
+    client::node_api::indexer::query_parameters::{AccountOutputQueryParameters, FoundryOutputQueryParameters},
     types::{
         api::plugins::indexer::OutputIdsResponse,
         block::{
