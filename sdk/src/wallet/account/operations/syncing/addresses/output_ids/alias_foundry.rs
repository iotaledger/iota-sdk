// Copyright 2022 IOTA Stiftung
// SPDX-License-Identifier: Apache-2.0

use std::collections::HashSet;

#[cfg(not(target_family = "wasm"))]
use futures::FutureExt;

use crate::{
    client::node_api::indexer::query_parameters::QueryParameter,
    types::{
        api::plugins::indexer::OutputIdsResponse,
        block::{
            address::{Address, AliasAddress, Bech32AddressLike},
            output::{Output, OutputId},
        },
    },
    wallet::{
        account::{Account, SyncOptions},
        task,
    },
};

impl Account {
    /// Returns output ids of alias outputs
    pub(crate) async fn get_alias_and_foundry_output_ids(
        &self,
        bech32_address: impl Bech32AddressLike,
        sync_options: &SyncOptions,
    ) -> crate::wallet::Result<Vec<OutputId>> {
        log::debug!("[SYNC] get_alias_and_foundry_output_ids");
        let client = self.client();
        let bech32_address = bech32_address.to_bech32()?;

        let mut output_ids = HashSet::new();

        #[cfg(target_family = "wasm")]
        {
            output_ids.extend(
                client
                    .alias_output_ids(vec![QueryParameter::Governor(bech32_address)])
                    .await?
                    .items,
            );
            output_ids.extend(
                client
                    .alias_output_ids(vec![QueryParameter::StateController(bech32_address)])
                    .await?
                    .items,
            );
        }

        #[cfg(not(target_family = "wasm"))]
        {
            let tasks = vec![
                // Get outputs where the address is in the governor address unlock condition
                async move {
                    let client = client.clone();
                    task::spawn(async move {
                        client
                            .alias_output_ids(vec![QueryParameter::Governor(bech32_address)])
                            .await
                            .map_err(From::from)
                    })
                    .await
                }
                .boxed(),
                // Get outputs where the address is in the state controller unlock condition
                async move {
                    let client = client.clone();
                    task::spawn(async move {
                        client
                            .alias_output_ids(vec![QueryParameter::StateController(bech32_address)])
                            .await
                            .map_err(From::from)
                    })
                    .await
                }
                .boxed(),
            ];

            let results: Vec<crate::wallet::Result<OutputIdsResponse>> = futures::future::try_join_all(tasks).await?;

            for res in results {
                let found_output_ids = res?;
                output_ids.extend(found_output_ids.items);
            }
        }

        // Get all results
        if sync_options.alias.foundry_outputs {
            let foundry_output_ids = self.get_foundry_output_ids(&output_ids).await?;
            output_ids.extend(foundry_output_ids);
        }

        Ok(output_ids.into_iter().collect())
    }

    /// Returns output ids of foundries controlled by the provided aliases
    pub(crate) async fn get_foundry_output_ids(
        &self,
        alias_output_ids: &HashSet<OutputId>,
    ) -> crate::wallet::Result<Vec<OutputId>> {
        log::debug!("[SYNC] get_foundry_output_ids");
        // Get alias outputs, so we can then get the foundry outputs with the alias addresses
        let alias_outputs_with_meta = self.get_outputs(alias_output_ids.iter().copied().collect()).await?;

        let bech32_hrp = self.client().get_bech32_hrp().await?;

        let mut tasks = vec![];

        for alias_output_with_meta in alias_outputs_with_meta {
            if let Output::Alias(alias_output) = alias_output_with_meta.output() {
                let alias_address =
                    AliasAddress::from(alias_output.alias_id_non_null(alias_output_with_meta.metadata().output_id()));
<<<<<<< HEAD
                let alias_bech32_address = Address::Alias(alias_address).to_bech32(bech32_hrp);
                let client = self.client.clone();
=======
                let alias_bech32_address = Address::Alias(alias_address).to_bech32(bech32_hrp.clone());
                let client = self.client().clone();
>>>>>>> 36b8f3c2
                tasks.push(Box::pin(task::spawn(async move {
                    client
                        .foundry_output_ids(vec![QueryParameter::AliasAddress(alias_bech32_address)])
                        .await
                        .map_err(From::from)
                })));
            }
        }

        let mut output_ids = HashSet::new();
        let results: Vec<crate::wallet::Result<OutputIdsResponse>> = futures::future::try_join_all(tasks).await?;

        for res in results {
            let foundry_output_ids = res?;
            output_ids.extend(foundry_output_ids.items);
        }

        Ok(output_ids.into_iter().collect())
    }
}<|MERGE_RESOLUTION|>--- conflicted
+++ resolved
@@ -113,13 +113,8 @@
             if let Output::Alias(alias_output) = alias_output_with_meta.output() {
                 let alias_address =
                     AliasAddress::from(alias_output.alias_id_non_null(alias_output_with_meta.metadata().output_id()));
-<<<<<<< HEAD
                 let alias_bech32_address = Address::Alias(alias_address).to_bech32(bech32_hrp);
-                let client = self.client.clone();
-=======
-                let alias_bech32_address = Address::Alias(alias_address).to_bech32(bech32_hrp.clone());
                 let client = self.client().clone();
->>>>>>> 36b8f3c2
                 tasks.push(Box::pin(task::spawn(async move {
                     client
                         .foundry_output_ids(vec![QueryParameter::AliasAddress(alias_bech32_address)])
