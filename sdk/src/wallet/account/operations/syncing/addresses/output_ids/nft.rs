--- conflicted
+++ resolved
@@ -2,26 +2,14 @@
 // SPDX-License-Identifier: Apache-2.0
 
 use crate::{
-<<<<<<< HEAD
-    client::node_api::indexer::query_parameters::QueryParameter,
-=======
-    client::{node_api::indexer::query_parameters::NftOutputQueryParameters, secret::SecretManage},
->>>>>>> 36375de8
+    client::node_api::indexer::query_parameters::NftOutputQueryParameters,
     types::block::{address::Bech32Address, output::OutputId, ConvertTo},
     wallet::Account,
 };
 
-<<<<<<< HEAD
 impl Account {
-    /// Returns output ids of nft outputs that have the address in any unlock condition
-=======
-impl<S: 'static + SecretManage> Account<S>
-where
-    crate::wallet::Error: From<S::Error>,
-{
     /// Returns output ids of NFT outputs that have the address in the `AddressUnlockCondition` or
     /// `ExpirationUnlockCondition`
->>>>>>> 36375de8
     pub(crate) async fn get_nft_output_ids_with_any_unlock_condition(
         &self,
         bech32_address: impl ConvertTo<Bech32Address>,
