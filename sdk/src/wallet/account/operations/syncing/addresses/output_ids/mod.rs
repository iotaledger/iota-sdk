--- conflicted
+++ resolved
@@ -26,29 +26,19 @@
 impl<S: 'static + SecretManage> Wallet<S>
 where
     crate::wallet::Error: From<S::Error>,
+    crate::client::Error: From<S::Error>,
 {
     /// Returns output ids for outputs that are directly (Ed25519 address in AddressUnlockCondition) or indirectly
     /// (account/nft address in AddressUnlockCondition and the account/nft output is controlled with the Ed25519
     /// address) connected to
     pub(crate) async fn get_output_ids_for_address(
         &self,
-<<<<<<< HEAD
         address: Bech32Address,
         sync_options: &SyncOptions,
     ) -> crate::wallet::Result<Vec<OutputId>> {
         if sync_options.sync_only_most_basic_outputs {
             let output_ids = self
                 .get_basic_output_ids_with_address_unlock_condition_only(address)
-=======
-        address: &Address,
-        sync_options: &SyncOptions,
-    ) -> crate::wallet::Result<Vec<OutputId>> {
-        let bech32_address = Bech32Address::new(self.client().get_bech32_hrp().await?, address.clone());
-
-        if sync_options.sync_only_most_basic_outputs {
-            let output_ids = self
-                .get_basic_output_ids_with_address_unlock_condition_only(bech32_address.clone())
->>>>>>> 560026bd
                 .await?;
             return Ok(output_ids);
         }
@@ -60,11 +50,7 @@
         {
             return Ok(self
                 .client()
-<<<<<<< HEAD
-                .output_ids([QueryParameter::UnlockableByAddress(address)])
-=======
-                .output_ids([QueryParameter::UnlockableByAddress(bech32_address.clone())])
->>>>>>> 560026bd
+                .output_ids([QueryParameter::UnlockableByAddress(address.clone())])
                 .await?
                 .items);
         }
@@ -92,11 +78,13 @@
             {
                 tasks.push(
                     async {
-                        let bech32_address = bech32_address.clone();
+                        let bech32_address = address.clone();
                         let account = self.clone();
-                        tokio::spawn(
-                            async move { account.get_basic_output_ids_with_any_unlock_condition(address).await },
-                        )
+                        tokio::spawn(async move {
+                            account
+                                .get_basic_output_ids_with_any_unlock_condition(bech32_address)
+                                .await
+                        })
                         .await
                     }
                     .boxed(),
@@ -111,24 +99,21 @@
             // nfts
             #[cfg(target_family = "wasm")]
             {
-<<<<<<< HEAD
-                results.push(self.get_nft_output_ids_with_any_unlock_condition(address).await)
-=======
-                results.push(
-                    self.get_nft_output_ids_with_any_unlock_condition(bech32_address.clone())
-                        .await,
-                )
->>>>>>> 560026bd
-            }
-
-            #[cfg(not(target_family = "wasm"))]
-            {
-                tasks.push(
-                    async {
-                        let bech32_address = bech32_address.clone();
+                results.push(self.get_nft_output_ids_with_any_unlock_condition(address.clone()).await)
+            }
+
+            #[cfg(not(target_family = "wasm"))]
+            {
+                tasks.push(
+                    async {
+                        let bech32_address = address.clone();
                         let account = self.clone();
-                        tokio::spawn(async move { account.get_nft_output_ids_with_any_unlock_condition(address).await })
-                            .await
+                        tokio::spawn(async move {
+                            account
+                                .get_nft_output_ids_with_any_unlock_condition(bech32_address)
+                                .await
+                        })
+                        .await
                     }
                     .boxed(),
                 );
@@ -142,26 +127,24 @@
             // accounts and foundries
             #[cfg(target_family = "wasm")]
             {
-<<<<<<< HEAD
-                results.push(self.get_account_and_foundry_output_ids(address, sync_options).await)
-=======
                 results.push(
-                    self.get_account_and_foundry_output_ids(bech32_address.clone(), sync_options)
+                    self.get_account_and_foundry_output_ids(address.clone(), sync_options)
                         .await,
                 )
->>>>>>> 560026bd
-            }
-
-            #[cfg(not(target_family = "wasm"))]
-            {
-                tasks.push(
-                    async {
-                        let bech32_address = bech32_address.clone();
+            }
+
+            #[cfg(not(target_family = "wasm"))]
+            {
+                tasks.push(
+                    async {
+                        let bech32_address = address.clone();
                         let sync_options = sync_options.clone();
                         let account = self.clone();
-                        tokio::spawn(
-                            async move { account.get_account_and_foundry_output_ids(address, &sync_options).await },
-                        )
+                        tokio::spawn(async move {
+                            account
+                                .get_account_and_foundry_output_ids(bech32_address, &sync_options)
+                                .await
+                        })
                         .await
                     }
                     .boxed(),
@@ -173,7 +156,7 @@
             {
                 results.push(Ok(self
                     .client()
-                    .foundry_output_ids([QueryParameter::AccountAddress(bech32_address)])
+                    .foundry_output_ids([QueryParameter::AccountAddress(address.clone())])
                     .await?
                     .items))
             }
@@ -182,11 +165,11 @@
             {
                 tasks.push(
                     async {
-                        let bech32_address = bech32_address.clone();
+                        let bech32_address = address.clone();
                         let client = self.client().clone();
                         tokio::spawn(async move {
                             Ok(client
-                                .foundry_output_ids([QueryParameter::AccountAddress(address)])
+                                .foundry_output_ids([QueryParameter::AccountAddress(bech32_address)])
                                 .await?
                                 .items)
                         })
@@ -250,13 +233,8 @@
                     let sync_options = options.clone();
                     tasks.push(async move {
                         tokio::spawn(async move {
-<<<<<<< HEAD
                             let output_ids = wallet
-                                .get_output_ids_for_address(address.address, &sync_options)
-=======
-                            let output_ids = account
-                                .get_output_ids_for_address(&address.address.inner, &sync_options)
->>>>>>> 560026bd
+                                .get_output_ids_for_address(address.address.clone(), &sync_options)
                                 .await?;
                             crate::wallet::Result::Ok((address, output_ids))
                         })
