// Copyright 2022 IOTA Stiftung
// SPDX-License-Identifier: Apache-2.0

mod account_foundry;
mod basic;
mod nft;

use std::collections::HashSet;

#[cfg(not(target_family = "wasm"))]
use futures::FutureExt;
use instant::Instant;

use crate::{
<<<<<<< HEAD
=======
    client::{node_api::indexer::QueryParameter, secret::SecretManage},
>>>>>>> cb0659f7
    types::block::{
        address::{Address, Bech32Address},
        output::OutputId,
    },
    wallet::account::{
        constants::PARALLEL_REQUESTS_AMOUNT, operations::syncing::SyncOptions,
        types::address::AddressWithUnspentOutputs, Account,
    },
};

impl Account {
    /// Returns output ids for outputs that are directly (Ed25519 address in AddressUnlockCondition) or indirectly
    /// (account/nft address in AddressUnlockCondition and the account/nft output is controlled with the Ed25519
    /// address) connected to
    pub(crate) async fn get_output_ids_for_address(
        &self,
        address: Address,
        sync_options: &SyncOptions,
    ) -> crate::wallet::Result<Vec<OutputId>> {
        let bech32_address = Bech32Address::new(self.client().get_bech32_hrp().await?, address);

        if sync_options.sync_only_most_basic_outputs {
            let output_ids = self
                .get_basic_output_ids_with_address_unlock_condition_only(bech32_address)
                .await?;
            return Ok(output_ids);
        }

        // If interested in alias, basic, NFT and foundry outputs, get them all at once
        if (address.is_ed25519() && sync_options.account.all_outputs())
            || (address.is_nft() && sync_options.nft.all_outputs())
            || (address.is_account() && sync_options.alias.all_outputs())
        {
            return Ok(self
                .client()
                .output_ids([QueryParameter::UnlockableByAddress(bech32_address)])
                .await?
                .items);
        }

        #[cfg(target_family = "wasm")]
        let mut results = Vec::new();

        #[cfg(not(target_family = "wasm"))]
        let mut tasks = Vec::new();

        if (address.is_ed25519() && sync_options.account.basic_outputs)
            || (address.is_nft() && sync_options.nft.basic_outputs)
            || (address.is_account() && sync_options.alias.basic_outputs)
        {
            // basic outputs
            #[cfg(target_family = "wasm")]
            {
                results.push(
                    self.get_basic_output_ids_with_any_unlock_condition(bech32_address)
                        .await,
                )
            }

            #[cfg(not(target_family = "wasm"))]
            {
                tasks.push(
                    async move {
                        let account = self.clone();
                        tokio::spawn(async move {
                            account
                                .get_basic_output_ids_with_any_unlock_condition(bech32_address)
                                .await
                        })
                        .await
                    }
                    .boxed(),
                );
            }
        }

        if (address.is_ed25519() && sync_options.account.nft_outputs)
            || (address.is_nft() && sync_options.nft.nft_outputs)
            || (address.is_account() && sync_options.alias.nft_outputs)
        {
            // nfts
            #[cfg(target_family = "wasm")]
            {
                results.push(self.get_nft_output_ids_with_any_unlock_condition(bech32_address).await)
            }

            #[cfg(not(target_family = "wasm"))]
            {
                tasks.push(
                    async move {
                        let account = self.clone();
                        tokio::spawn(async move {
                            account
                                .get_nft_output_ids_with_any_unlock_condition(bech32_address)
                                .await
                        })
                        .await
                    }
                    .boxed(),
                );
            }
        }

        if (address.is_ed25519() && sync_options.account.account_outputs)
            || (address.is_nft() && sync_options.nft.account_outputs)
            || (address.is_account() && sync_options.alias.account_outputs)
        {
            // accounts and foundries
            #[cfg(target_family = "wasm")]
            {
                results.push(
                    self.get_account_and_foundry_output_ids(bech32_address, sync_options)
                        .await,
                )
            }

            #[cfg(not(target_family = "wasm"))]
            {
                tasks.push(
                    async move {
                        let sync_options = sync_options.clone();
                        let account = self.clone();
                        tokio::spawn(async move {
                            account
                                .get_account_and_foundry_output_ids(bech32_address, &sync_options)
                                .await
                        })
                        .await
                    }
                    .boxed(),
                );
            }
        } else if address.is_account() && sync_options.alias.foundry_outputs {
            // foundries
            #[cfg(target_family = "wasm")]
            {
                results.push(Ok(self
                    .client()
                    .foundry_output_ids([QueryParameter::AccountAddress(bech32_address)])
                    .await?
                    .items))
            }

            #[cfg(not(target_family = "wasm"))]
            {
                tasks.push(
                    async move {
                        let client = self.client().clone();
                        tokio::spawn(async move {
                            Ok(client
                                .foundry_output_ids([QueryParameter::AccountAddress(bech32_address)])
                                .await?
                                .items)
                        })
                        .await
                    }
                    .boxed(),
                );
            }
        }

        #[cfg(not(target_family = "wasm"))]
        let results = futures::future::try_join_all(tasks).await?;

        // Get all results
        let mut output_ids = HashSet::new();
        for res in results {
            let found_output_ids = res?;
            output_ids.extend(found_output_ids);
        }

        Ok(output_ids.into_iter().collect())
    }

    /// Get the current output ids for provided addresses and only returns addresses that have unspent outputs and
    /// return spent outputs separated
    pub(crate) async fn get_output_ids_for_addresses(
        &self,
        options: &SyncOptions,
        addresses_with_unspent_outputs: Vec<AddressWithUnspentOutputs>,
    ) -> crate::wallet::Result<(Vec<AddressWithUnspentOutputs>, Vec<OutputId>)> {
        log::debug!("[SYNC] start get_output_ids_for_addresses");
        let address_output_ids_start_time = Instant::now();

        let mut addresses_with_outputs = Vec::new();
        // spent outputs or account/nft/foundries that don't get synced anymore, because of other sync options
        let mut spent_or_not_anymore_synced_outputs = Vec::new();
        // We split the addresses into chunks so we don't get timeouts if we have thousands
        for addresses_chunk in &mut addresses_with_unspent_outputs
            .chunks(PARALLEL_REQUESTS_AMOUNT)
            .map(|x: &[AddressWithUnspentOutputs]| x.to_vec())
        {
            let results;
            #[cfg(target_family = "wasm")]
            {
                let mut tasks = Vec::new();
                for address in addresses_chunk {
                    let output_ids = self.get_output_ids_for_address(address.address.inner, &options).await?;
                    tasks.push(crate::wallet::Result::Ok((address, output_ids)));
                }
                results = tasks;
            }

            #[cfg(not(target_family = "wasm"))]
            {
                let mut tasks = Vec::new();
                for address in addresses_chunk {
                    let account = self.clone();
                    let sync_options = options.clone();
                    tasks.push(async move {
                        tokio::spawn(async move {
                            let output_ids = account
                                .get_output_ids_for_address(address.address.inner, &sync_options)
                                .await?;
                            crate::wallet::Result::Ok((address, output_ids))
                        })
                        .await
                    });
                }

                results = futures::future::try_join_all(tasks).await?;
            }

            for res in results {
                let (mut address, output_ids): (AddressWithUnspentOutputs, Vec<OutputId>) = res?;
                // only return addresses with outputs
                if !output_ids.is_empty() {
                    // outputs we had before, but now not anymore, got spent or are account/nft/foundries that don't get
                    // synced anymore because of other sync options
                    for output_id in address.output_ids {
                        if !output_ids.contains(&output_id) {
                            spent_or_not_anymore_synced_outputs.push(output_id);
                        }
                    }
                    address.output_ids = output_ids;
                    addresses_with_outputs.push(address);
                } else {
                    // outputs we had before, but now not anymore, got spent or are account/nft/foundries that don't get
                    // synced anymore because of other sync options
                    spent_or_not_anymore_synced_outputs.extend(address.output_ids);
                }
            }
        }

        log::debug!(
            "[SYNC] spent or not anymore synced account/nft/foundries outputs: {:?}",
            spent_or_not_anymore_synced_outputs
        );
        log::debug!(
            "[SYNC] finished get_output_ids_for_addresses in {:.2?}",
            address_output_ids_start_time.elapsed()
        );
        Ok((addresses_with_outputs, spent_or_not_anymore_synced_outputs))
    }
}<|MERGE_RESOLUTION|>--- conflicted
+++ resolved
@@ -12,10 +12,7 @@
 use instant::Instant;
 
 use crate::{
-<<<<<<< HEAD
-=======
-    client::{node_api::indexer::QueryParameter, secret::SecretManage},
->>>>>>> cb0659f7
+    client::node_api::indexer::QueryParameter,
     types::block::{
         address::{Address, Bech32Address},
         output::OutputId,
