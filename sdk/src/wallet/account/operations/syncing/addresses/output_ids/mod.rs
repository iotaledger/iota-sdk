// Copyright 2022 IOTA Stiftung
// SPDX-License-Identifier: Apache-2.0

mod alias_foundry;
mod basic;
mod nft;

use std::collections::HashSet;

#[cfg(not(target_family = "wasm"))]
use futures::FutureExt;
use instant::Instant;

use crate::{
    types::block::{address::Address, output::OutputId},
    wallet::account::{
        constants::PARALLEL_REQUESTS_AMOUNT, operations::syncing::SyncOptions,
        types::address::AddressWithUnspentOutputs, Account,
    },
};

impl Account {
    /// Returns output ids for outputs that are directly (Ed25519 address in AddressUnlockCondition) or indirectly
    /// (alias/nft address in AddressUnlockCondition and the alias/nft output is controlled with the Ed25519 address)
    /// connected to
    pub(crate) async fn get_output_ids_for_address(
        &self,
        address: Address,
        sync_options: &SyncOptions,
    ) -> crate::wallet::Result<Vec<OutputId>> {
        let bech32_hrp = self.client.get_bech32_hrp().await?;
        let bech32_address = &address.to_bech32(bech32_hrp);

        if sync_options.sync_only_most_basic_outputs {
            let output_ids = self
                .get_basic_output_ids_with_address_unlock_condition_only(bech32_address.to_string())
                .await?;
            return Ok(output_ids);
        }

        #[cfg(target_family = "wasm")]
        let mut results = vec![];

        #[cfg(not(target_family = "wasm"))]
        let mut tasks = vec![];

        if (address.is_ed25519() && sync_options.account.basic_outputs)
            || (address.is_nft() && sync_options.nft.basic_outputs)
            || (address.is_alias() && sync_options.alias.basic_outputs)
        {
            // basic outputs
            #[cfg(target_family = "wasm")]
            {
                results.push(
                    self.get_basic_output_ids_with_any_unlock_condition(&bech32_address)
                        .await,
                )
            }

            #[cfg(not(target_family = "wasm"))]
            {
                tasks.push(
                    async move {
                        let account = self.clone();
                        let bech32_address = bech32_address.clone();
                        tokio::spawn(async move {
                            account
                                .get_basic_output_ids_with_any_unlock_condition(&bech32_address)
                                .await
                        })
                        .await
                    }
                    .boxed(),
                );
            }
        }

        if (address.is_ed25519() && sync_options.account.nft_outputs)
            || (address.is_nft() && sync_options.nft.nft_outputs)
            || (address.is_alias() && sync_options.alias.nft_outputs)
        {
            // nfts
            #[cfg(target_family = "wasm")]
            {
                results.push(self.get_nft_output_ids_with_any_unlock_condition(&bech32_address).await)
            }

            #[cfg(not(target_family = "wasm"))]
            {
                tasks.push(
                    async move {
                        let bech32_address_ = bech32_address.clone();
                        let account = self.clone();
                        tokio::spawn(async move {
                            account
                                .get_nft_output_ids_with_any_unlock_condition(&bech32_address_)
                                .await
                        })
                        .await
                    }
                    .boxed(),
                );
            }
        }

        if (address.is_ed25519() && sync_options.account.alias_outputs)
            || (address.is_nft() && sync_options.nft.alias_outputs)
            || (address.is_alias() && sync_options.alias.alias_outputs)
        {
            // aliases and foundries
            #[cfg(target_family = "wasm")]
            {
                results.push(
                    self.get_alias_and_foundry_output_ids(&bech32_address, sync_options.clone())
                        .await,
                )
            }

            #[cfg(not(target_family = "wasm"))]
            {
                tasks.push(
                    async move {
                        let bech32_address = bech32_address.clone();
                        let sync_options = sync_options.clone();
                        let account = self.clone();
                        tokio::spawn(async move {
<<<<<<< HEAD
                            account_handle
                                .get_alias_and_foundry_output_ids(&bech32_address, &sync_options)
=======
                            account
                                .get_alias_and_foundry_output_ids(&bech32_address, sync_options)
>>>>>>> a837245f
                                .await
                        })
                        .await
                    }
                    .boxed(),
                );
            }
        }

        #[cfg(not(target_family = "wasm"))]
        let results = futures::future::try_join_all(tasks).await?;

        // Get all results
        let mut output_ids = HashSet::new();
        for res in results {
            let found_output_ids = res?;
            output_ids.extend(found_output_ids.into_iter());
        }

        Ok(output_ids.into_iter().collect())
    }

    /// Get the current output ids for provided addresses and only returns addresses that have unspent outputs and
    /// return spent outputs separated
    pub(crate) async fn get_output_ids_for_addresses(
        &self,
        options: &SyncOptions,
        addresses_with_unspent_outputs: Vec<AddressWithUnspentOutputs>,
    ) -> crate::wallet::Result<(Vec<AddressWithUnspentOutputs>, Vec<OutputId>)> {
        log::debug!("[SYNC] start get_output_ids_for_addresses");
        let address_output_ids_start_time = Instant::now();

        let mut addresses_with_outputs = Vec::new();
        // spent outputs or alias/nft/foundries that don't get synced anymore, because of other sync options
        let mut spent_or_not_anymore_synced_outputs = Vec::new();
        // We split the addresses into chunks so we don't get timeouts if we have thousands
        for addresses_chunk in &mut addresses_with_unspent_outputs
            .chunks(PARALLEL_REQUESTS_AMOUNT)
            .map(|x: &[AddressWithUnspentOutputs]| x.to_vec())
        {
            let results;
            #[cfg(target_family = "wasm")]
            {
                let mut tasks = Vec::new();
                for address in addresses_chunk {
                    let output_ids = self.get_output_ids_for_address(address.address.inner, &options).await?;
                    tasks.push(crate::wallet::Result::Ok((address, output_ids)));
                }
                results = tasks;
            }

            #[cfg(not(target_family = "wasm"))]
            {
                let mut tasks = Vec::new();
                for address in addresses_chunk {
                    let account = self.clone();
                    let sync_options = options.clone();
                    tasks.push(async move {
                        tokio::spawn(async move {
                            let output_ids = account
                                .get_output_ids_for_address(address.address.inner, &sync_options)
                                .await?;
                            crate::wallet::Result::Ok((address, output_ids))
                        })
                        .await
                    });
                }

                results = futures::future::try_join_all(tasks).await?;
            }

            for res in results {
                let (mut address, output_ids): (AddressWithUnspentOutputs, Vec<OutputId>) = res?;
                // only return addresses with outputs
                if !output_ids.is_empty() {
                    // outputs we had before, but now not anymore, got spent or are alias/nft/foundries that don't get
                    // synced anymore because of other sync options
                    for output_id in address.output_ids {
                        if !output_ids.contains(&output_id) {
                            spent_or_not_anymore_synced_outputs.push(output_id);
                        }
                    }
                    address.output_ids = output_ids;
                    addresses_with_outputs.push(address);
                } else {
                    // outputs we had before, but now not anymore, got spent or are alias/nft/foundries that don't get
                    // synced anymore because of other sync options
                    spent_or_not_anymore_synced_outputs.extend(address.output_ids.into_iter());
                }
            }
        }

        log::debug!(
            "[SYNC] spent or not anymore synced alias/nft/foundries outputs: {:?}",
            spent_or_not_anymore_synced_outputs
        );
        log::debug!(
            "[SYNC] finished get_output_ids_for_addresses in {:.2?}",
            address_output_ids_start_time.elapsed()
        );
        Ok((addresses_with_outputs, spent_or_not_anymore_synced_outputs))
    }
}<|MERGE_RESOLUTION|>--- conflicted
+++ resolved
@@ -124,13 +124,8 @@
                         let sync_options = sync_options.clone();
                         let account = self.clone();
                         tokio::spawn(async move {
-<<<<<<< HEAD
-                            account_handle
+                            account
                                 .get_alias_and_foundry_output_ids(&bech32_address, &sync_options)
-=======
-                            account
-                                .get_alias_and_foundry_output_ids(&bech32_address, sync_options)
->>>>>>> a837245f
                                 .await
                         })
                         .await
