// Copyright 2022 IOTA Stiftung
// SPDX-License-Identifier: Apache-2.0

mod alias_foundry;
mod basic;
mod nft;

use std::collections::HashSet;

#[cfg(not(target_family = "wasm"))]
use futures::FutureExt;
use instant::Instant;

use crate::{
    types::block::{
        address::{Address, Bech32Address},
        output::OutputId,
    },
    wallet::account::{
        constants::PARALLEL_REQUESTS_AMOUNT, operations::syncing::SyncOptions,
        types::address::AddressWithUnspentOutputs, Account,
    },
};

impl Account {
    /// Returns output ids for outputs that are directly (Ed25519 address in AddressUnlockCondition) or indirectly
    /// (alias/nft address in AddressUnlockCondition and the alias/nft output is controlled with the Ed25519 address)
    /// connected to
    pub(crate) async fn get_output_ids_for_address(
        &self,
        address: Address,
        sync_options: &SyncOptions,
    ) -> crate::wallet::Result<Vec<OutputId>> {
<<<<<<< HEAD
        let bech32_address = Bech32Address::new(self.client.get_bech32_hrp().await?, address);
=======
        let bech32_hrp = self.client().get_bech32_hrp().await?;
        let bech32_address = &address.to_bech32(bech32_hrp);
>>>>>>> 36b8f3c2

        if sync_options.sync_only_most_basic_outputs {
            let output_ids = self
                .get_basic_output_ids_with_address_unlock_condition_only(bech32_address)
                .await?;
            return Ok(output_ids);
        }

        #[cfg(target_family = "wasm")]
        let mut results = vec![];

        #[cfg(not(target_family = "wasm"))]
        let mut tasks = vec![];

        if (address.is_ed25519() && sync_options.account.basic_outputs)
            || (address.is_nft() && sync_options.nft.basic_outputs)
            || (address.is_alias() && sync_options.alias.basic_outputs)
        {
            // basic outputs
            #[cfg(target_family = "wasm")]
            {
                results.push(
                    self.get_basic_output_ids_with_any_unlock_condition(bech32_address)
                        .await,
                )
            }

            #[cfg(not(target_family = "wasm"))]
            {
                tasks.push(
                    async move {
                        let account = self.clone();
                        tokio::spawn(async move {
                            account
                                .get_basic_output_ids_with_any_unlock_condition(bech32_address)
                                .await
                        })
                        .await
                    }
                    .boxed(),
                );
            }
        }

        if (address.is_ed25519() && sync_options.account.nft_outputs)
            || (address.is_nft() && sync_options.nft.nft_outputs)
            || (address.is_alias() && sync_options.alias.nft_outputs)
        {
            // nfts
            #[cfg(target_family = "wasm")]
            {
                results.push(self.get_nft_output_ids_with_any_unlock_condition(bech32_address).await)
            }

            #[cfg(not(target_family = "wasm"))]
            {
                tasks.push(
                    async move {
                        let account = self.clone();
                        tokio::spawn(async move {
                            account
                                .get_nft_output_ids_with_any_unlock_condition(bech32_address)
                                .await
                        })
                        .await
                    }
                    .boxed(),
                );
            }
        }

        if (address.is_ed25519() && sync_options.account.alias_outputs)
            || (address.is_nft() && sync_options.nft.alias_outputs)
            || (address.is_alias() && sync_options.alias.alias_outputs)
        {
            // aliases and foundries
            #[cfg(target_family = "wasm")]
            {
                results.push(
                    self.get_alias_and_foundry_output_ids(bech32_address, sync_options)
                        .await,
                )
            }

            #[cfg(not(target_family = "wasm"))]
            {
                tasks.push(
                    async move {
                        let sync_options = sync_options.clone();
                        let account = self.clone();
                        tokio::spawn(async move {
                            account
                                .get_alias_and_foundry_output_ids(bech32_address, &sync_options)
                                .await
                        })
                        .await
                    }
                    .boxed(),
                );
            }
        }

        #[cfg(not(target_family = "wasm"))]
        let results = futures::future::try_join_all(tasks).await?;

        // Get all results
        let mut output_ids = HashSet::new();
        for res in results {
            let found_output_ids = res?;
            output_ids.extend(found_output_ids.into_iter());
        }

        Ok(output_ids.into_iter().collect())
    }

    /// Get the current output ids for provided addresses and only returns addresses that have unspent outputs and
    /// return spent outputs separated
    pub(crate) async fn get_output_ids_for_addresses(
        &self,
        options: &SyncOptions,
        addresses_with_unspent_outputs: Vec<AddressWithUnspentOutputs>,
    ) -> crate::wallet::Result<(Vec<AddressWithUnspentOutputs>, Vec<OutputId>)> {
        log::debug!("[SYNC] start get_output_ids_for_addresses");
        let address_output_ids_start_time = Instant::now();

        let mut addresses_with_outputs = Vec::new();
        // spent outputs or alias/nft/foundries that don't get synced anymore, because of other sync options
        let mut spent_or_not_anymore_synced_outputs = Vec::new();
        // We split the addresses into chunks so we don't get timeouts if we have thousands
        for addresses_chunk in &mut addresses_with_unspent_outputs
            .chunks(PARALLEL_REQUESTS_AMOUNT)
            .map(|x: &[AddressWithUnspentOutputs]| x.to_vec())
        {
            let results;
            #[cfg(target_family = "wasm")]
            {
                let mut tasks = Vec::new();
                for address in addresses_chunk {
                    let output_ids = self.get_output_ids_for_address(address.address.inner, &options).await?;
                    tasks.push(crate::wallet::Result::Ok((address, output_ids)));
                }
                results = tasks;
            }

            #[cfg(not(target_family = "wasm"))]
            {
                let mut tasks = Vec::new();
                for address in addresses_chunk {
                    let account = self.clone();
                    let sync_options = options.clone();
                    tasks.push(async move {
                        tokio::spawn(async move {
                            let output_ids = account
                                .get_output_ids_for_address(address.address.inner, &sync_options)
                                .await?;
                            crate::wallet::Result::Ok((address, output_ids))
                        })
                        .await
                    });
                }

                results = futures::future::try_join_all(tasks).await?;
            }

            for res in results {
                let (mut address, output_ids): (AddressWithUnspentOutputs, Vec<OutputId>) = res?;
                // only return addresses with outputs
                if !output_ids.is_empty() {
                    // outputs we had before, but now not anymore, got spent or are alias/nft/foundries that don't get
                    // synced anymore because of other sync options
                    for output_id in address.output_ids {
                        if !output_ids.contains(&output_id) {
                            spent_or_not_anymore_synced_outputs.push(output_id);
                        }
                    }
                    address.output_ids = output_ids;
                    addresses_with_outputs.push(address);
                } else {
                    // outputs we had before, but now not anymore, got spent or are alias/nft/foundries that don't get
                    // synced anymore because of other sync options
                    spent_or_not_anymore_synced_outputs.extend(address.output_ids.into_iter());
                }
            }
        }

        log::debug!(
            "[SYNC] spent or not anymore synced alias/nft/foundries outputs: {:?}",
            spent_or_not_anymore_synced_outputs
        );
        log::debug!(
            "[SYNC] finished get_output_ids_for_addresses in {:.2?}",
            address_output_ids_start_time.elapsed()
        );
        Ok((addresses_with_outputs, spent_or_not_anymore_synced_outputs))
    }
}<|MERGE_RESOLUTION|>--- conflicted
+++ resolved
@@ -31,12 +31,7 @@
         address: Address,
         sync_options: &SyncOptions,
     ) -> crate::wallet::Result<Vec<OutputId>> {
-<<<<<<< HEAD
-        let bech32_address = Bech32Address::new(self.client.get_bech32_hrp().await?, address);
-=======
-        let bech32_hrp = self.client().get_bech32_hrp().await?;
-        let bech32_address = &address.to_bech32(bech32_hrp);
->>>>>>> 36b8f3c2
+        let bech32_address = Bech32Address::new(self.client().get_bech32_hrp().await?, address);
 
         if sync_options.sync_only_most_basic_outputs {
             let output_ids = self
