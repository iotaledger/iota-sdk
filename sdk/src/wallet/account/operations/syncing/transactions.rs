--- conflicted
+++ resolved
@@ -46,12 +46,7 @@
         // Inputs from conflicting transactions that are unspent, but should be removed from the locked outputs so they
         // are available again
         let mut output_ids_to_unlock = Vec::new();
-<<<<<<< HEAD
-        let mut transactions_to_reattach = Vec::new();
-=======
         let mut transactions_to_reissue = Vec::new();
-        let protocol_params = self.client().get_protocol_parameters().await?;
->>>>>>> 2d65df03
 
         for transaction_id in &account_details.pending_transactions {
             log::debug!("[SYNC] sync pending transaction {transaction_id}");
