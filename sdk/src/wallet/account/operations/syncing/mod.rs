// Copyright 2021 IOTA Stiftung
// SPDX-License-Identifier: Apache-2.0

pub(crate) mod addresses;
pub(crate) mod foundries;
pub(crate) mod options;
pub(crate) mod outputs;
pub(crate) mod transactions;

use std::collections::{HashMap, HashSet};

pub use self::options::SyncOptions;
use crate::{
    types::block::{
        address::{Address, AliasAddress, NftAddress},
        output::{dto::OutputMetadataDto, FoundryId, Output, OutputId},
    },
    wallet::account::{
        constants::MIN_SYNC_INTERVAL,
        types::{AddressWithUnspentOutputs, OutputData},
        Account, AccountBalance,
    },
};

impl Account {
    /// Set the fallback SyncOptions for account syncing.
    /// If storage is enabled, will persist during restarts.
    pub async fn set_default_sync_options(&self, options: SyncOptions) -> crate::wallet::Result<()> {
        #[cfg(feature = "storage")]
        {
<<<<<<< HEAD
            let index = *self.read().await.index();
            let storage_manager = self.storage_manager.read().await;
=======
            let index = *self.details().await.index();
            let mut storage_manager = self.wallet.storage_manager.lock().await;
>>>>>>> 39955e4f
            storage_manager.set_default_sync_options(index, &options).await?;
        }

        *self.default_sync_options.lock().await = options;
        Ok(())
    }

    // Get the default sync options we use when none are provided.
    pub async fn default_sync_options(&self) -> SyncOptions {
        self.default_sync_options.lock().await.clone()
    }

    /// Sync the account by fetching new information from the nodes. Will also retry pending transactions
    /// if necessary. A custom default can be set using set_default_sync_options.
    pub async fn sync(&self, options: Option<SyncOptions>) -> crate::wallet::Result<AccountBalance> {
        let options = match options {
            Some(opt) => opt,
            None => self.default_sync_options().await,
        };

        log::debug!("[SYNC] start syncing with {:?}", options);
        let syc_start_time = instant::Instant::now();

        // Prevent syncing the account multiple times simultaneously
        let time_now = crate::utils::unix_timestamp_now().as_millis();
        let mut last_synced = self.last_synced.lock().await;
        log::debug!("[SYNC] last time synced before {}ms", time_now - *last_synced);
        if !options.force_syncing && time_now - *last_synced < MIN_SYNC_INTERVAL {
            log::debug!(
                "[SYNC] synced within the latest {} ms, only calculating balance",
                MIN_SYNC_INTERVAL
            );
            // Calculate the balance because if we created a transaction in the meantime, the amount for the inputs is
            // not available anymore
            return self.balance().await;
        }

        self.sync_internal(&options).await?;

        // Sync transactions after updating account with outputs, so we can use them to check the transaction
        // status
        if options.sync_pending_transactions {
            let confirmed_tx_with_unknown_output = self.sync_pending_transactions().await?;
            // Sync again if we don't know the output yet, to prevent having no unspent outputs after syncing
            if confirmed_tx_with_unknown_output {
                log::debug!("[SYNC] a transaction for which no output is known got confirmed, syncing outputs again");
                self.sync_internal(&options).await?;
            }
        };

        let account_balance = self.balance().await?;
        // Update last_synced mutex
        let time_now = crate::utils::unix_timestamp_now().as_millis();
        *last_synced = time_now;
        log::debug!("[SYNC] finished syncing in {:.2?}", syc_start_time.elapsed());
        Ok(account_balance)
    }

    async fn sync_internal(&self, options: &SyncOptions) -> crate::wallet::Result<()> {
        log::debug!("[SYNC] sync_internal");

        let addresses_to_sync = self.get_addresses_to_sync(options).await?;
        log::debug!("[SYNC] addresses_to_sync {}", addresses_to_sync.len());

        let (spent_or_not_synced_output_ids, addresses_with_unspent_outputs, outputs_data): (
            Vec<OutputId>,
            Vec<AddressWithUnspentOutputs>,
            Vec<OutputData>,
        ) = self.request_outputs_recursively(addresses_to_sync, options).await?;

        // Request possible spent outputs
        log::debug!("[SYNC] spent_or_not_synced_outputs: {spent_or_not_synced_output_ids:?}");
        let spent_or_unsynced_output_metadata_responses = self
            .client
            .get_outputs_metadata_ignore_errors(spent_or_not_synced_output_ids.clone())
            .await?;

        // Add the output response to the output ids, the output response is optional, because an output could be
        // pruned and then we can't get the metadata
        let mut spent_or_unsynced_output_metadata_map: HashMap<OutputId, Option<OutputMetadataDto>> =
            spent_or_not_synced_output_ids.into_iter().map(|o| (o, None)).collect();
        for output_metadata_response in spent_or_unsynced_output_metadata_responses {
            let output_id = output_metadata_response.output_id()?;
            spent_or_unsynced_output_metadata_map.insert(output_id, Some(output_metadata_response));
        }

        if options.sync_incoming_transactions {
            let transaction_ids = outputs_data
                .iter()
                .map(|output| *output.output_id.transaction_id())
                .collect();
            // Request and store transaction payload for newly received unspent outputs
            self.request_incoming_transaction_data(transaction_ids).await?;
        }

        if options.sync_native_token_foundries {
            let native_token_foundry_ids = outputs_data
                .iter()
                .filter_map(|output| output.output.native_tokens())
                .flat_map(|native_tokens| {
                    native_tokens
                        .iter()
                        .map(|native_token| FoundryId::from(*native_token.token_id()))
                })
                .collect::<HashSet<_>>();

            // Request and store foundry outputs
            self.request_and_store_foundry_outputs(native_token_foundry_ids).await?;
        }

        // Updates account with balances, output ids, outputs
        self.update_account(
            addresses_with_unspent_outputs,
            outputs_data,
            spent_or_unsynced_output_metadata_map,
            options,
        )
        .await
    }

    // First request all outputs directly related to the ed25519 addresses, then for each nft and alias output we got,
    // request all outputs that are related to their alias/nft addresses in a loop until no new alias or nft outputs is
    // found
    async fn request_outputs_recursively(
        &self,
        addresses_to_sync: Vec<AddressWithUnspentOutputs>,
        options: &SyncOptions,
    ) -> crate::wallet::Result<(Vec<OutputId>, Vec<AddressWithUnspentOutputs>, Vec<OutputData>)> {
        // Cache the alias and nft address with the related ed2559 address, so we can update the account address with
        // the new output ids
        let mut new_alias_and_nft_addresses = HashMap::new();
        let (mut spent_or_not_synced_output_ids, mut addresses_with_unspent_outputs, mut outputs_data) =
            (Vec::new(), Vec::new(), Vec::new());

        loop {
            let new_outputs_data = if new_alias_and_nft_addresses.is_empty() {
                // Get outputs for addresses and add them also the the addresses_with_unspent_outputs
                let (addresses_with_output_ids, spent_or_not_synced_output_ids_inner) = self
                    .get_output_ids_for_addresses(options, addresses_to_sync.clone())
                    .await?;
                spent_or_not_synced_output_ids = spent_or_not_synced_output_ids_inner;
                // Get outputs for addresses and add them also the the addresses_with_unspent_outputs
                let (addresses_with_unspent_outputs_inner, outputs_data_inner) = self
                    .get_outputs_from_address_output_ids(addresses_with_output_ids)
                    .await?;
                addresses_with_unspent_outputs = addresses_with_unspent_outputs_inner;
                outputs_data.extend(outputs_data_inner.clone().into_iter());
                outputs_data_inner
            } else {
                let bech32_hrp = self.client().get_bech32_hrp().await?;
                let mut new_outputs_data = Vec::new();
                for (alias_or_nft_address, ed25519_address) in new_alias_and_nft_addresses {
                    let output_ids = self.get_output_ids_for_address(alias_or_nft_address, options).await?;

                    // Update address with unspent outputs
                    let address_with_unspent_outputs = addresses_with_unspent_outputs
                        .iter_mut()
                        .find(|a| a.address.inner == ed25519_address)
                        .ok_or_else(|| {
                            crate::wallet::Error::AddressNotFoundInAccount(
                                ed25519_address.to_bech32(bech32_hrp.clone()),
                            )
                        })?;
                    address_with_unspent_outputs.output_ids.extend(output_ids.clone());

                    let new_outputs_data_inner = self.get_outputs(output_ids).await?;

                    let outputs_data_inner = self
                        .output_response_to_output_data(new_outputs_data_inner, address_with_unspent_outputs)
                        .await?;

                    outputs_data.extend(outputs_data_inner.clone().into_iter());
                    new_outputs_data.extend(outputs_data_inner);
                }
                new_outputs_data
            };

            // Clear, so we only get new addresses
            new_alias_and_nft_addresses = HashMap::new();
            // Add new alias and nft addresses
            for output_data in new_outputs_data.iter() {
                match &output_data.output {
                    Output::Alias(alias_output) => {
                        let alias_address = AliasAddress::from(alias_output.alias_id_non_null(&output_data.output_id));

                        new_alias_and_nft_addresses.insert(Address::Alias(alias_address), output_data.address);
                    }
                    Output::Nft(nft_output) => {
                        let nft_address = NftAddress::from(nft_output.nft_id_non_null(&output_data.output_id));

                        new_alias_and_nft_addresses.insert(Address::Nft(nft_address), output_data.address);
                    }
                    _ => {}
                }
            }

            log::debug!("[SYNC] new_alias_and_nft_addresses: {new_alias_and_nft_addresses:?}");
            if new_alias_and_nft_addresses.is_empty() {
                break;
            }
        }

        // get_output_ids_for_addresses() will return recursively owned outputs not anymore, sine they will only get
        // synced afterwards, so we filter these unspent outputs here. Maybe the spent_or_not_synced_output_ids can be
        // calculated more efficient in the future, by comparing the new and old outputs only at this point. Then this
        // retain isn't needed anymore.
        let unspent_output_ids: HashSet<OutputId> = HashSet::from_iter(outputs_data.iter().map(|o| o.output_id));
        spent_or_not_synced_output_ids.retain(|o| !unspent_output_ids.contains(o));

        Ok((
            spent_or_not_synced_output_ids,
            addresses_with_unspent_outputs,
            outputs_data,
        ))
    }
}<|MERGE_RESOLUTION|>--- conflicted
+++ resolved
@@ -28,13 +28,8 @@
     pub async fn set_default_sync_options(&self, options: SyncOptions) -> crate::wallet::Result<()> {
         #[cfg(feature = "storage")]
         {
-<<<<<<< HEAD
-            let index = *self.read().await.index();
-            let storage_manager = self.storage_manager.read().await;
-=======
             let index = *self.details().await.index();
-            let mut storage_manager = self.wallet.storage_manager.lock().await;
->>>>>>> 39955e4f
+            let storage_manager = self.wallet.storage_manager.read().await;
             storage_manager.set_default_sync_options(index, &options).await?;
         }
 
