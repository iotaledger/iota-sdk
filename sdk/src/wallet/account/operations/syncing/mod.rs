// Copyright 2021 IOTA Stiftung
// SPDX-License-Identifier: Apache-2.0

pub(crate) mod addresses;
pub(crate) mod foundries;
pub(crate) mod options;
pub(crate) mod outputs;
pub(crate) mod transactions;

use std::collections::{HashMap, HashSet};

pub use self::options::SyncOptions;
use crate::{
    types::block::{
        address::{Address, AliasAddress, NftAddress},
        output::{dto::OutputMetadataDto, FoundryId, Output, OutputId},
    },
    wallet::account::{
        constants::MIN_SYNC_INTERVAL,
        types::{AddressWithUnspentOutputs, OutputData},
        Account, AccountBalance,
    },
};

<<<<<<< HEAD
impl AccountHandle {
    /// Set the fallback SyncOptions for account syncing.
    /// If storage is enabled, will persist during restarts.
    pub async fn set_default_sync_options(&self, options: SyncOptions) -> crate::wallet::Result<()> {
        #[cfg(feature = "storage")]
        {
            let index = *self.read().await.index();
            let mut storage_manager = self.storage_manager.lock().await;
            storage_manager.set_default_sync_options(index, &options).await?;
        }

        *self.fallback_sync_options.lock().await = options;
        Ok(())
    }

    // Get the default sync options we use when none are provided
    pub async fn default_sync_options(&self) -> SyncOptions {
        self.fallback_sync_options.lock().await.clone()
    }

=======
impl Account {
>>>>>>> a837245f
    /// Sync the account by fetching new information from the nodes. Will also retry pending transactions
    /// if necessary.
    pub async fn sync(&self, options: Option<SyncOptions>) -> crate::wallet::Result<AccountBalance> {
        let options = match options {
            Some(opt) => opt,
            None => self.default_sync_options().await.clone(),
        };

        log::debug!("[SYNC] start syncing with {:?}", options);
        let syc_start_time = instant::Instant::now();

        // Prevent syncing the account multiple times simultaneously
        let time_now = crate::utils::unix_timestamp_now().as_millis();
        let mut last_synced = self.last_synced.lock().await;
        log::debug!("[SYNC] last time synced before {}ms", time_now - *last_synced);
        if !options.force_syncing && time_now - *last_synced < MIN_SYNC_INTERVAL {
            log::debug!(
                "[SYNC] synced within the latest {} ms, only calculating balance",
                MIN_SYNC_INTERVAL
            );
            // Calculate the balance because if we created a transaction in the meantime, the amount for the inputs is
            // not available anymore
            return self.balance().await;
        }

        self.sync_internal(&options).await?;

        // Sync transactions after updating account with outputs, so we can use them to check the transaction
        // status
        if options.sync_pending_transactions {
            let confirmed_tx_with_unknown_output = self.sync_pending_transactions().await?;
            // Sync again if we don't know the output yet, to prevent having no unspent outputs after syncing
            if confirmed_tx_with_unknown_output {
                log::debug!("[SYNC] a transaction for which no output is known got confirmed, syncing outputs again");
                self.sync_internal(&options).await?;
            }
        };

        let account_balance = self.balance().await?;
        // Update last_synced mutex
        let time_now = crate::utils::unix_timestamp_now().as_millis();
        *last_synced = time_now;
        log::debug!("[SYNC] finished syncing in {:.2?}", syc_start_time.elapsed());
        Ok(account_balance)
    }

    async fn sync_internal(&self, options: &SyncOptions) -> crate::wallet::Result<()> {
        log::debug!("[SYNC] sync_internal");

        let addresses_to_sync = self.get_addresses_to_sync(options).await?;
        log::debug!("[SYNC] addresses_to_sync {}", addresses_to_sync.len());

        let (spent_or_not_synced_output_ids, addresses_with_unspent_outputs, outputs_data): (
            Vec<OutputId>,
            Vec<AddressWithUnspentOutputs>,
            Vec<OutputData>,
        ) = self.request_outputs_recursively(addresses_to_sync, options).await?;

        // Request possible spent outputs
        log::debug!("[SYNC] spent_or_not_synced_outputs: {spent_or_not_synced_output_ids:?}");
        let spent_or_unsynced_output_metadata_responses = self
            .client
            .try_get_outputs_metadata(spent_or_not_synced_output_ids.clone())
            .await?;

        // Add the output response to the output ids, the output response is optional, because an output could be
        // pruned and then we can't get the metadata
        let mut spent_or_unsynced_output_metadata_map: HashMap<OutputId, Option<OutputMetadataDto>> =
            spent_or_not_synced_output_ids.into_iter().map(|o| (o, None)).collect();
        for output_metadata_response in spent_or_unsynced_output_metadata_responses {
            let output_id = output_metadata_response.output_id()?;
            spent_or_unsynced_output_metadata_map.insert(output_id, Some(output_metadata_response));
        }

        if options.sync_incoming_transactions {
            let transaction_ids = outputs_data
                .iter()
                .map(|output| *output.output_id.transaction_id())
                .collect();
            // Request and store transaction payload for newly received unspent outputs
            self.request_incoming_transaction_data(transaction_ids).await?;
        }

        if options.sync_native_token_foundries {
            let native_token_foundry_ids = outputs_data
                .iter()
                .filter_map(|output| output.output.native_tokens())
                .flat_map(|native_tokens| {
                    native_tokens
                        .iter()
                        .map(|native_token| FoundryId::from(*native_token.token_id()))
                })
                .collect::<HashSet<_>>();

            // Request and store foundry outputs
            self.request_and_store_foundry_outputs(native_token_foundry_ids).await?;
        }

        // Updates account with balances, output ids, outputs
        self.update_account(
            addresses_with_unspent_outputs,
            outputs_data,
            spent_or_unsynced_output_metadata_map,
            options,
        )
        .await
    }

    // First request all outputs directly related to the ed25519 addresses, then for each nft and alias output we got,
    // request all outputs that are related to their alias/nft addresses in a loop until no new alias or nft outputs is
    // found
    async fn request_outputs_recursively(
        &self,
        addresses_to_sync: Vec<AddressWithUnspentOutputs>,
        options: &SyncOptions,
    ) -> crate::wallet::Result<(Vec<OutputId>, Vec<AddressWithUnspentOutputs>, Vec<OutputData>)> {
        // Cache the alias and nft address with the related ed2559 address, so we can update the account address with
        // the new output ids
        let mut new_alias_and_nft_addresses = HashMap::new();
        let (mut spent_or_not_synced_output_ids, mut addresses_with_unspent_outputs, mut outputs_data) =
            (Vec::new(), Vec::new(), Vec::new());

        loop {
            let new_outputs_data = if new_alias_and_nft_addresses.is_empty() {
                // Get outputs for addresses and add them also the the addresses_with_unspent_outputs
                let (addresses_with_output_ids, spent_or_not_synced_output_ids_inner) = self
                    .get_output_ids_for_addresses(options, addresses_to_sync.clone())
                    .await?;
                spent_or_not_synced_output_ids = spent_or_not_synced_output_ids_inner;
                // Get outputs for addresses and add them also the the addresses_with_unspent_outputs
                let (addresses_with_unspent_outputs_inner, outputs_data_inner) = self
                    .get_outputs_from_address_output_ids(addresses_with_output_ids)
                    .await?;
                addresses_with_unspent_outputs = addresses_with_unspent_outputs_inner;
                outputs_data.extend(outputs_data_inner.clone().into_iter());
                outputs_data_inner
            } else {
                let bech32_hrp = self.client().get_bech32_hrp().await?;
                let mut new_outputs_data = Vec::new();
                for (alias_or_nft_address, ed25519_address) in new_alias_and_nft_addresses {
                    let output_ids = self.get_output_ids_for_address(alias_or_nft_address, options).await?;

                    // Update address with unspent outputs
                    let address_with_unspent_outputs = addresses_with_unspent_outputs
                        .iter_mut()
                        .find(|a| a.address.inner == ed25519_address)
                        .ok_or_else(|| {
                            crate::wallet::Error::AddressNotFoundInAccount(
                                ed25519_address.to_bech32(bech32_hrp.clone()),
                            )
                        })?;
                    address_with_unspent_outputs.output_ids.extend(output_ids.clone());

                    let new_outputs_data_inner = self.get_outputs(output_ids).await?;

                    let outputs_data_inner = self
                        .output_response_to_output_data(new_outputs_data_inner, address_with_unspent_outputs)
                        .await?;

                    outputs_data.extend(outputs_data_inner.clone().into_iter());
                    new_outputs_data.extend(outputs_data_inner);
                }
                new_outputs_data
            };

            // Clear, so we only get new addresses
            new_alias_and_nft_addresses = HashMap::new();
            // Add new alias and nft addresses
            for output_data in new_outputs_data.iter() {
                match &output_data.output {
                    Output::Alias(alias_output) => {
                        let alias_address = AliasAddress::from(alias_output.alias_id_non_null(&output_data.output_id));

                        new_alias_and_nft_addresses.insert(Address::Alias(alias_address), output_data.address);
                    }
                    Output::Nft(nft_output) => {
                        let nft_address = NftAddress::from(nft_output.nft_id_non_null(&output_data.output_id));

                        new_alias_and_nft_addresses.insert(Address::Nft(nft_address), output_data.address);
                    }
                    _ => {}
                }
            }

            log::debug!("[SYNC] new_alias_and_nft_addresses: {new_alias_and_nft_addresses:?}");
            if new_alias_and_nft_addresses.is_empty() {
                break;
            }
        }

        // get_output_ids_for_addresses() will return recursively owned outputs not anymore, sine they will only get
        // synced afterwards, so we filter these unspent outputs here. Maybe the spent_or_not_synced_output_ids can be
        // calculated more efficient in the future, by comparing the new and old outputs only at this point. Then this
        // retain isn't needed anymore.
        let unspent_output_ids: HashSet<OutputId> = HashSet::from_iter(outputs_data.iter().map(|o| o.output_id));
        spent_or_not_synced_output_ids.retain(|o| !unspent_output_ids.contains(o));

        Ok((
            spent_or_not_synced_output_ids,
            addresses_with_unspent_outputs,
            outputs_data,
        ))
    }
}<|MERGE_RESOLUTION|>--- conflicted
+++ resolved
@@ -22,8 +22,7 @@
     },
 };
 
-<<<<<<< HEAD
-impl AccountHandle {
+impl Account {
     /// Set the fallback SyncOptions for account syncing.
     /// If storage is enabled, will persist during restarts.
     pub async fn set_default_sync_options(&self, options: SyncOptions) -> crate::wallet::Result<()> {
@@ -43,9 +42,6 @@
         self.fallback_sync_options.lock().await.clone()
     }
 
-=======
-impl Account {
->>>>>>> a837245f
     /// Sync the account by fetching new information from the nodes. Will also retry pending transactions
     /// if necessary.
     pub async fn sync(&self, options: Option<SyncOptions>) -> crate::wallet::Result<AccountBalance> {
