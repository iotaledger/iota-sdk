// Copyright 2021 IOTA Stiftung
// SPDX-License-Identifier: Apache-2.0

use serde::{Deserialize, Serialize};

#[cfg(feature = "ledger_nano")]
use crate::client::secret::{ledger_nano::LedgerSecretManager, DowncastSecretManager};
use crate::{
    client::{api::PreparedTransactionData, secret::SecretManage},
    types::block::{
        address::Bech32Address,
        input::INPUT_COUNT_MAX,
        output::{
            unlock_condition::AddressUnlockCondition, BasicOutputBuilder, NativeTokens, NativeTokensBuilder, Output,
        },
        slot::SlotIndex,
    },
};

// Constants for the calculation of the amount of inputs we can use with a ledger nano
#[cfg(feature = "ledger_nano")]
const ESSENCE_SIZE_WITHOUT_IN_AND_OUTPUTS: usize = 49;
#[cfg(feature = "ledger_nano")]
// Input size in essence (35) + LedgerBIP32Index (8)
const INPUT_SIZE: usize = 43;
#[cfg(feature = "ledger_nano")]
const MIN_OUTPUT_SIZE_IN_ESSENCE: usize = 46;

#[cfg(feature = "ledger_nano")]
use crate::wallet::account::constants::DEFAULT_LEDGER_OUTPUT_CONSOLIDATION_THRESHOLD;
use crate::wallet::{
    account::{
        constants::DEFAULT_OUTPUT_CONSOLIDATION_THRESHOLD,
        operations::{helpers::time::can_output_be_unlocked_now, output_claiming::get_new_native_token_count},
        types::{OutputData, TransactionWithMetadata},
        Account, AddressWithUnspentOutputs, TransactionOptions,
    },
    Result,
};

#[derive(Clone, Debug, Default, Serialize, Deserialize)]
#[serde(rename_all = "camelCase")]
pub struct ConsolidationParams {
    /// Ignores the output_threshold if set to `true`.
    force: bool,
    /// Consolidates if the output number is >= the output_threshold.
    output_threshold: Option<usize>,
    /// Address to which the consolidated output should be sent.
    target_address: Option<Bech32Address>,
}

impl ConsolidationParams {
    pub fn new() -> Self {
        Self::default()
    }

    pub fn with_force(mut self, force: bool) -> Self {
        self.force = force;
        self
    }

    pub fn with_output_threshold(mut self, output_threshold: impl Into<Option<usize>>) -> Self {
        self.output_threshold = output_threshold.into();
        self
    }

    pub fn with_target_address(mut self, target_address: impl Into<Option<Bech32Address>>) -> Self {
        self.target_address = target_address.into();
        self
    }
}

impl<S: 'static + SecretManage> Account<S>
where
    crate::wallet::Error: From<S::Error>,
    crate::client::Error: From<S::Error>,
{
    async fn should_consolidate_output(
        &self,
        output_data: &OutputData,
        slot_index: SlotIndex,
        account_addresses: &[AddressWithUnspentOutputs],
    ) -> Result<bool> {
        Ok(if let Output::Basic(basic_output) = &output_data.output {
            let protocol_parameters = self.client().get_protocol_parameters().await?;
            let unlock_conditions = basic_output.unlock_conditions();

            let is_time_locked = unlock_conditions.is_timelocked(slot_index, protocol_parameters.min_committable_age());
            if is_time_locked {
                // If the output is timelocked, then it cannot be consolidated.
                return Ok(false);
            }

            let has_storage_deposit_return = unlock_conditions.storage_deposit_return().is_some();
            let has_expiration = unlock_conditions.expiration().is_some();
            let is_expired = unlock_conditions.is_expired(slot_index, protocol_parameters.min_committable_age());
            if has_storage_deposit_return && (!has_expiration || !is_expired) {
                // If the output has not expired and must return a storage deposit, then it cannot be consolidated.
                return Ok(false);
            }

<<<<<<< HEAD
            can_output_be_unlocked_now(
                account_addresses,
                &[],
                output_data,
                slot_index,
                protocol_parameters.min_committable_age(),
                protocol_parameters.max_committable_age(),
                None,
            )?
=======
            can_output_be_unlocked_now(account_addresses, &[], output_data, slot_index)?
>>>>>>> 93a1152a
        } else {
            false
        })
    }

    /// Consolidates basic outputs with only an [AddressUnlockCondition] from an account by sending them to a provided
    /// address or to an own address again if the output amount is >= the output_threshold. When `force`
    /// is set to `true`, the threshold is ignored. Only consolidates the amount of outputs that fit into a single
    /// transaction.
    pub async fn consolidate_outputs(&self, params: ConsolidationParams) -> Result<TransactionWithMetadata> {
        let prepared_transaction = self.prepare_consolidate_outputs(params).await?;
        let consolidation_tx = self.sign_and_submit_transaction(prepared_transaction, None).await?;

        log::debug!(
            "[OUTPUT_CONSOLIDATION] consolidation transaction created: block_id: {:?} tx_id: {:?}",
            consolidation_tx.block_id,
            consolidation_tx.transaction_id
        );

        Ok(consolidation_tx)
    }

    /// Prepares the transaction for
    /// [Account::consolidate_outputs()](crate::wallet::Account::consolidate_outputs).
    pub async fn prepare_consolidate_outputs(&self, params: ConsolidationParams) -> Result<PreparedTransactionData> {
        log::debug!("[OUTPUT_CONSOLIDATION] prepare consolidating outputs if needed");
        #[cfg(feature = "participation")]
        let voting_output = self.get_voting_output().await?;
        let slot_index = self.client().get_slot_index().await?;
        let token_supply = self.client().get_token_supply().await?;
        let mut outputs_to_consolidate = Vec::new();
        let account_details = self.details().await;
        let account_addresses = &account_details.addresses_with_unspent_outputs[..];

        for (output_id, output_data) in account_details.unspent_outputs() {
            #[cfg(feature = "participation")]
            if let Some(ref voting_output) = voting_output {
                // Remove voting output from inputs, because we want to keep its features and not consolidate it.
                if output_data.output_id == voting_output.output_id {
                    continue;
                }
            }
            let is_locked_output = account_details.locked_outputs.contains(output_id);
            let should_consolidate_output = self
                .should_consolidate_output(output_data, slot_index, account_addresses)
                .await?;
            if !is_locked_output && should_consolidate_output {
                outputs_to_consolidate.push(output_data.clone());
            }
        }

        drop(account_details);

        #[allow(clippy::option_if_let_else)]
        let output_threshold = match params.output_threshold {
            Some(t) => t,
            None => {
                #[cfg(feature = "ledger_nano")]
                {
                    use crate::wallet::account::SecretManager;
                    let secret_manager = self.wallet.secret_manager.read().await;
                    if secret_manager
                        .downcast::<LedgerSecretManager>()
                        .or_else(|| {
                            secret_manager.downcast::<SecretManager>().and_then(|s| {
                                if let SecretManager::LedgerNano(n) = s {
                                    Some(n)
                                } else {
                                    None
                                }
                            })
                        })
                        .is_some()
                    {
                        DEFAULT_LEDGER_OUTPUT_CONSOLIDATION_THRESHOLD
                    } else {
                        DEFAULT_OUTPUT_CONSOLIDATION_THRESHOLD
                    }
                }
                #[cfg(not(feature = "ledger_nano"))]
                DEFAULT_OUTPUT_CONSOLIDATION_THRESHOLD
            }
        };

        // only consolidate if the unlocked outputs are >= output_threshold
        if outputs_to_consolidate.is_empty() || (!params.force && outputs_to_consolidate.len() < output_threshold) {
            log::debug!(
                "[OUTPUT_CONSOLIDATION] no consolidation needed, available_outputs: {}, output_threshold: {}",
                outputs_to_consolidate.len(),
                output_threshold
            );
            return Err(crate::wallet::Error::NoOutputsToConsolidate {
                available_outputs: outputs_to_consolidate.len(),
                consolidation_threshold: output_threshold,
            });
        }

        #[cfg(feature = "ledger_nano")]
        let max_inputs = {
            use crate::wallet::account::SecretManager;
            let secret_manager = self.wallet.secret_manager.read().await;
            if let Some(ledger) = secret_manager.downcast::<LedgerSecretManager>().or_else(|| {
                secret_manager.downcast::<SecretManager>().and_then(|s| {
                    if let SecretManager::LedgerNano(n) = s {
                        Some(n)
                    } else {
                        None
                    }
                })
            }) {
                let ledger_nano_status = ledger.get_ledger_nano_status().await;
                // With blind signing we are only limited by the protocol
                if ledger_nano_status.blind_signing_enabled() {
                    INPUT_COUNT_MAX
                } else {
                    ledger_nano_status
                        .buffer_size()
                        .map(|buffer_size| {
                            // Calculate how many inputs we can have with this ledger, buffer size is different for
                            // different ledger types
                            let available_buffer_size_for_inputs =
                                buffer_size - ESSENCE_SIZE_WITHOUT_IN_AND_OUTPUTS - MIN_OUTPUT_SIZE_IN_ESSENCE;
                            (available_buffer_size_for_inputs / INPUT_SIZE) as u16
                        })
                        .unwrap_or(INPUT_COUNT_MAX)
                }
            } else {
                INPUT_COUNT_MAX
            }
        };
        #[cfg(not(feature = "ledger_nano"))]
        let max_inputs = INPUT_COUNT_MAX;

        let mut total_amount = 0;
        let mut custom_inputs = Vec::with_capacity(max_inputs.into());
        let mut total_native_tokens = NativeTokensBuilder::new();

        for output_data in outputs_to_consolidate.iter().take(max_inputs.into()) {
            if let Some(native_tokens) = output_data.output.native_tokens() {
                // Skip output if the max native tokens count would be exceeded
                if get_new_native_token_count(&total_native_tokens, native_tokens)? > NativeTokens::COUNT_MAX.into() {
                    log::debug!("[OUTPUT_CONSOLIDATION] skipping output to not exceed the max native tokens count");
                    continue;
                }
                total_native_tokens.add_native_tokens(native_tokens.clone())?;
            };
            total_amount += output_data.output.amount();

            custom_inputs.push(output_data.output_id);
        }

        let consolidation_output = [BasicOutputBuilder::new_with_amount(total_amount)
            .add_unlock_condition(AddressUnlockCondition::new(
                params
                    .target_address
                    .map(|bech32| bech32.into_inner())
                    .unwrap_or_else(|| outputs_to_consolidate[0].address.clone()),
            ))
            .with_native_tokens(total_native_tokens.finish()?)
            .finish_output(token_supply)?];

        let options = Some(TransactionOptions {
            custom_inputs: Some(custom_inputs),
            ..Default::default()
        });

        self.prepare_transaction(consolidation_output, options).await
    }
}<|MERGE_RESOLUTION|>--- conflicted
+++ resolved
@@ -99,7 +99,6 @@
                 return Ok(false);
             }
 
-<<<<<<< HEAD
             can_output_be_unlocked_now(
                 account_addresses,
                 &[],
@@ -107,11 +106,7 @@
                 slot_index,
                 protocol_parameters.min_committable_age(),
                 protocol_parameters.max_committable_age(),
-                None,
             )?
-=======
-            can_output_be_unlocked_now(account_addresses, &[], output_data, slot_index)?
->>>>>>> 93a1152a
         } else {
             false
         })
