// Copyright 2021 IOTA Stiftung
// SPDX-License-Identifier: Apache-2.0

#[cfg(all(feature = "events", any(feature = "ledger_nano", feature = "ledger_nano")))]
use crate::wallet::events::types::{AddressData, WalletEvent};
use crate::{
    client::secret::{GenerateAddressOptions, SecretManage},
    types::block::address::Bech32Address,
    wallet::account::{types::address::AccountAddress, Account},
};

impl<S: 'static + SecretManage> Account<S>
where
    crate::wallet::Error: From<S::Error>,
{
    /// Generate addresses and stores them in the account
    /// ```ignore
    /// let public_addresses = account.generate_addresses(2, None).await?;
    /// // internal addresses are used for remainder outputs, if the RemainderValueStrategy for transactions is set to ChangeAddress
    /// let internal_addresses = account
    ///     .generate_addresses(
    ///         1,
    ///         Some(GenerateAddressOptions {
    ///             internal: true,
    ///             ..Default::default()
    ///         }),
    ///     )
    ///     .await?;
    /// ```
    pub async fn generate_addresses(
        &self,
        amount: u32,
        options: Option<GenerateAddressOptions>,
    ) -> crate::wallet::Result<Vec<AccountAddress>> {
        let options = options.unwrap_or_default();
        log::debug!(
            "[ADDRESS GENERATION] generating {amount} addresses, internal: {}",
            options.internal
        );
        if amount == 0 {
            return Ok(vec![]);
        }

        let account_details = self.details().await;

        // get the highest index for the public or internal addresses
        let highest_current_index_plus_one = if options.internal {
            account_details.internal_addresses.len() as u32
        } else {
            account_details.public_addresses.len() as u32
        };

        // get bech32_hrp
        let bech32_hrp = {
            match account_details.public_addresses.first() {
                Some(address) => address.address.hrp,
                None => self.client().get_bech32_hrp().await?,
            }
        };

        let address_range = highest_current_index_plus_one..highest_current_index_plus_one + amount;

        // If we don't sync, then we want to display the prompt on the ledger with the address. But the user
        // needs to have it visible on the computer first, so we need to generate it without the
        // prompt first
        #[cfg(feature = "ledger_nano")]
        let addresses = if options.ledger_nano_prompt
            && ((&*self.wallet.secret_manager.read().await) as &(dyn std::any::Any + Send + Sync))
                .downcast_ref::<crate::client::secret::ledger_nano::LedgerSecretManager>()
                .is_some()
        {
            #[cfg(feature = "events")]
            let changed_options = {
                // Change options so ledger will not show the prompt the first time
                let mut changed_options = options;
                changed_options.ledger_nano_prompt = false;
                changed_options
            };
            let mut addresses = Vec::new();

<<<<<<< HEAD
            for address_index in address_range {
                #[cfg(feature = "events")]
                {
                    // Generate without prompt to be able to display it
                    let address = self
                        .wallet
                        .secret_manager
                        .read()
                        .await
=======
                    for address_index in address_range {
                        #[cfg(feature = "events")]
                        {
                            // Generate without prompt to be able to display it
                            let address = ledger_nano
                                .generate_addresses(
                                    account_details.coin_type,
                                    account_details.index,
                                    address_index..address_index + 1,
                                    Some(changed_options),
                                )
                                .await?;
                            self.emit(
                                account_details.index,
                                WalletEvent::LedgerAddressGeneration(AddressData {
                                    address: address[0].to_bech32(bech32_hrp),
                                }),
                            )
                            .await;
                        }
                        // Generate with prompt so the user can verify
                        let address = ledger_nano
                            .generate_addresses(
                                account_details.coin_type,
                                account_details.index,
                                address_index..address_index + 1,
                                Some(options),
                            )
                            .await?;
                        addresses.push(address[0]);
                    }
                    addresses
                } else {
                    ledger_nano
>>>>>>> 52493160
                        .generate_addresses(
                            account_details.coin_type,
                            account_details.index,
                            address_index..address_index + 1,
                            Some(changed_options),
                        )
                        .await?;
                    self.emit(
                        account_details.index,
                        WalletEvent::LedgerAddressGeneration(AddressData {
                            address: address[0].to_bech32(bech32_hrp.clone()),
                        }),
                    )
                    .await;
                }
                // Generate with prompt so the user can verify
                let address = self
                    .wallet
                    .secret_manager
                    .read()
                    .await
                    .generate_addresses(
                        account_details.coin_type,
                        account_details.index,
                        address_index..address_index + 1,
                        Some(options),
                    )
                    .await?;
                addresses.push(address[0]);
            }
            addresses
        } else {
            self.wallet
                .secret_manager
                .read()
                .await
                .generate_addresses(
                    account_details.coin_type,
                    account_details.index,
                    address_range.clone(),
                    Some(options),
                )
                .await?
        };

        #[cfg(not(feature = "ledger_nano"))]
        let addresses = self
            .wallet
            .secret_manager
            .read()
            .await
            .generate_addresses(
                account_details.coin_type,
                account_details.index,
                address_range.clone(),
                Some(options),
            )
            .await?;

        drop(account_details);

        let generate_addresses: Vec<AccountAddress> = addresses
            .into_iter()
            .enumerate()
            .map(|(index, address)| AccountAddress {
                address: Bech32Address::new(bech32_hrp, address),
                key_index: highest_current_index_plus_one + index as u32,
                internal: options.internal,
                used: false,
            })
            .collect();

        self.update_account_addresses(options.internal, generate_addresses.clone())
            .await?;

        Ok(generate_addresses)
    }

    /// Generate an internal address and store in the account, internal addresses are used for remainder outputs
    pub(crate) async fn generate_remainder_address(&self) -> crate::wallet::Result<AccountAddress> {
        let result = self
            .generate_addresses(1, Some(GenerateAddressOptions::internal()))
            .await?
            .first()
            .ok_or(crate::wallet::Error::FailedToGetRemainder)?
            .clone();

        Ok(result)
    }
}<|MERGE_RESOLUTION|>--- conflicted
+++ resolved
@@ -78,7 +78,6 @@
             };
             let mut addresses = Vec::new();
 
-<<<<<<< HEAD
             for address_index in address_range {
                 #[cfg(feature = "events")]
                 {
@@ -88,42 +87,6 @@
                         .secret_manager
                         .read()
                         .await
-=======
-                    for address_index in address_range {
-                        #[cfg(feature = "events")]
-                        {
-                            // Generate without prompt to be able to display it
-                            let address = ledger_nano
-                                .generate_addresses(
-                                    account_details.coin_type,
-                                    account_details.index,
-                                    address_index..address_index + 1,
-                                    Some(changed_options),
-                                )
-                                .await?;
-                            self.emit(
-                                account_details.index,
-                                WalletEvent::LedgerAddressGeneration(AddressData {
-                                    address: address[0].to_bech32(bech32_hrp),
-                                }),
-                            )
-                            .await;
-                        }
-                        // Generate with prompt so the user can verify
-                        let address = ledger_nano
-                            .generate_addresses(
-                                account_details.coin_type,
-                                account_details.index,
-                                address_index..address_index + 1,
-                                Some(options),
-                            )
-                            .await?;
-                        addresses.push(address[0]);
-                    }
-                    addresses
-                } else {
-                    ledger_nano
->>>>>>> 52493160
                         .generate_addresses(
                             account_details.coin_type,
                             account_details.index,
@@ -134,7 +97,7 @@
                     self.emit(
                         account_details.index,
                         WalletEvent::LedgerAddressGeneration(AddressData {
-                            address: address[0].to_bech32(bech32_hrp.clone()),
+                            address: address[0].to_bech32(bech32_hrp),
                         }),
                     )
                     .await;
