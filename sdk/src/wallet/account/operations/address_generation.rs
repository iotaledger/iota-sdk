--- conflicted
+++ resolved
@@ -9,18 +9,7 @@
     wallet::account::{types::address::AccountAddress, Account},
 };
 
-<<<<<<< HEAD
-impl AccountHandle {
-=======
-/// Options for address generation
-#[derive(Debug, Default, Clone, Serialize, Deserialize)]
-pub struct AddressGenerationOptions {
-    pub internal: bool,
-    pub options: Option<GenerateAddressOptions>,
-}
-
 impl Account {
->>>>>>> dd221c36
     /// Generate addresses and stores them in the account
     /// ```ignore
     /// let public_addresses = account.generate_addresses(2, None).await?;
@@ -117,49 +106,34 @@
                     addresses
                 } else {
                     ledger_nano
-<<<<<<< HEAD
-                        .generate_addresses(account.coin_type, account.index, address_range.clone(), Some(options))
-=======
                         .generate_addresses(
                             account_details.coin_type,
                             account_details.index,
                             address_range.clone(),
-                            options.internal,
-                            options.options,
+                            Some(options),
                         )
->>>>>>> dd221c36
                         .await?
                 }
             }
             #[cfg(feature = "stronghold")]
             SecretManager::Stronghold(stronghold) => {
                 stronghold
-<<<<<<< HEAD
-                    .generate_addresses(account.coin_type, account.index, address_range, Some(options))
-=======
                     .generate_addresses(
                         account_details.coin_type,
                         account_details.index,
                         address_range,
-                        options.internal,
-                        options.options.clone(),
+                        Some(options),
                     )
->>>>>>> dd221c36
                     .await?
             }
             SecretManager::Mnemonic(mnemonic) => {
                 mnemonic
-<<<<<<< HEAD
-                    .generate_addresses(account.coin_type, account.index, address_range, Some(options))
-=======
                     .generate_addresses(
                         account_details.coin_type,
                         account_details.index,
                         address_range,
-                        options.internal,
-                        options.options.clone(),
+                        Some(options),
                     )
->>>>>>> dd221c36
                     .await?
             }
             SecretManager::Placeholder(_) => vec![],
