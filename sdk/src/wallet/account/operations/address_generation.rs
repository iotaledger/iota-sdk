--- conflicted
+++ resolved
@@ -120,7 +120,6 @@
                     .await?;
                 addresses.push(address[0]);
             }
-<<<<<<< HEAD
             addresses
         } else {
             self.wallet
@@ -130,13 +129,10 @@
                 .generate_ed25519_addresses(
                     account_details.coin_type,
                     account_details.index,
-                    address_range.clone(),
+                    address_range,
                     Some(options),
                 )
                 .await?
-=======
-            SecretManager::Placeholder(_) => Vec::new(),
->>>>>>> f16b7b17
         };
 
         #[cfg(not(feature = "ledger_nano"))]
@@ -148,7 +144,7 @@
             .generate_ed25519_addresses(
                 account_details.coin_type,
                 account_details.index,
-                address_range.clone(),
+                address_range,
                 Some(options),
             )
             .await?;
