--- conflicted
+++ resolved
@@ -73,13 +73,8 @@
                             &[],
                             output_data,
                             slot_index,
-<<<<<<< HEAD
                             protocol_parameters.min_committable_age(),
                             protocol_parameters.max_committable_age(),
-                            // Not relevant without account addresses
-                            None,
-=======
->>>>>>> 93a1152a
                         )?
                     {
                         match outputs_to_claim {
