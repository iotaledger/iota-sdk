// Copyright 2022 IOTA Stiftung
// SPDX-License-Identifier: Apache-2.0

use std::collections::{HashMap, HashSet};

use serde::{Deserialize, Serialize};

use crate::{
    client::secret::SecretManage,
    types::block::{
        address::Address,
        output::{
            unlock_condition::{AddressUnlockCondition, StorageDepositReturnUnlockCondition},
            BasicOutputBuilder, MinimumStorageDepositBasicOutput, NativeTokens, NativeTokensBuilder, NftOutputBuilder,
            Output, OutputId,
        },
        slot::SlotIndex,
    },
    wallet::{
        account::{
            operations::helpers::time::can_output_be_unlocked_now, types::Transaction, OutputData, TransactionOptions,
        },
        Wallet,
    },
};

/// Enum to specify which outputs should be claimed
#[derive(Clone, Copy, Debug, Eq, PartialEq, Serialize, Deserialize)]
#[non_exhaustive]
pub enum OutputsToClaim {
    MicroTransactions,
    NativeTokens,
    Nfts,
    Amount,
    All,
}

impl<S: 'static + SecretManage> Wallet<S>
where
    crate::wallet::Error: From<S::Error>,
    crate::client::Error: From<S::Error>,
{
    /// Get basic and nft outputs that have
    /// [`ExpirationUnlockCondition`](crate::types::block::output::unlock_condition::ExpirationUnlockCondition),
    /// [`StorageDepositReturnUnlockCondition`] or
    /// [`TimelockUnlockCondition`](crate::types::block::output::unlock_condition::TimelockUnlockCondition) and can be
    /// unlocked now and also get basic outputs with only an [`AddressUnlockCondition`] unlock condition, for
    /// additional inputs
    pub async fn claimable_outputs(&self, outputs_to_claim: OutputsToClaim) -> crate::wallet::Result<Vec<OutputId>> {
        log::debug!("[OUTPUT_CLAIMING] claimable_outputs");
        let wallet_data = self.data().await;

        let slot_index = self.client().get_slot_index().await?;

        // Get outputs for the claim
        let mut output_ids_to_claim: HashSet<OutputId> = HashSet::new();
        for (output_id, output_data) in wallet_data
            .unspent_outputs
            .iter()
            .filter(|(_, o)| o.output.is_basic() || o.output.is_nft())
        {
            // Don't use outputs that are locked for other transactions
            if !wallet_data.locked_outputs.contains(output_id) && wallet_data.outputs.contains_key(output_id) {
                if let Some(unlock_conditions) = output_data.output.unlock_conditions() {
                    // If there is a single [UnlockCondition], then it's an
                    // [AddressUnlockCondition] and we own it already without
                    // further restrictions
                    if unlock_conditions.len() != 1
                        && can_output_be_unlocked_now(
                            // We use the addresses with unspent outputs, because other addresses of the
                            // account without unspent outputs can't be related to this output
                            wallet_data.address.inner(),
                            output_data,
                            slot_index,
                            // Not relevant without account addresses
                            None,
                        )?
                    {
                        match outputs_to_claim {
                            OutputsToClaim::MicroTransactions => {
                                if let Some(sdr) = unlock_conditions.storage_deposit_return() {
                                    // If expired, it's not a micro transaction anymore
                                    if unlock_conditions.is_expired(slot_index) {
                                        continue;
                                    }
                                    // Only micro transaction if not the same
                                    if sdr.amount() != output_data.output.amount() {
                                        output_ids_to_claim.insert(output_data.output_id);
                                    }
                                }
                            }
                            OutputsToClaim::NativeTokens => {
                                if !output_data.output.native_tokens().map(|n| n.is_empty()).unwrap_or(true) {
                                    output_ids_to_claim.insert(output_data.output_id);
                                }
                            }
                            OutputsToClaim::Nfts => {
                                if output_data.output.is_nft() {
                                    output_ids_to_claim.insert(output_data.output_id);
                                }
                            }
                            OutputsToClaim::Amount => {
                                let mut claimable_amount = output_data.output.amount();
                                if !unlock_conditions.is_expired(slot_index) {
                                    claimable_amount -= unlock_conditions
                                        .storage_deposit_return()
                                        .map(|s| s.amount())
                                        .unwrap_or_default()
                                };
                                if claimable_amount > 0 {
                                    output_ids_to_claim.insert(output_data.output_id);
                                }
                            }
                            OutputsToClaim::All => {
                                output_ids_to_claim.insert(output_data.output_id);
                            }
                        }
                    }
                }
            }
        }
        log::debug!(
            "[OUTPUT_CLAIMING] available outputs to claim: {}",
            output_ids_to_claim.len()
        );
        Ok(output_ids_to_claim.into_iter().collect())
    }

    /// Get basic outputs that have only one unlock condition which is [AddressUnlockCondition], so they can be used as
    /// additional inputs
    pub(crate) async fn get_basic_outputs_for_additional_inputs(&self) -> crate::wallet::Result<Vec<OutputData>> {
        log::debug!("[OUTPUT_CLAIMING] get_basic_outputs_for_additional_inputs");
        #[cfg(feature = "participation")]
        let voting_output = self.get_voting_output().await?;
        let wallet_data = self.data().await;

        // Get basic outputs only with AddressUnlockCondition and no other unlock condition
        let mut basic_outputs: Vec<OutputData> = Vec::new();
        for (output_id, output_data) in &wallet_data.unspent_outputs {
            #[cfg(feature = "participation")]
            if let Some(ref voting_output) = voting_output {
                // Remove voting output from inputs, because we don't want to spent it to claim something else.
                if output_data.output_id == voting_output.output_id {
                    continue;
                }
            }
            // Don't use outputs that are locked for other transactions
            if !wallet_data.locked_outputs.contains(output_id) {
                if let Some(output) = wallet_data.outputs.get(output_id) {
                    if let Output::Basic(basic_output) = &output.output {
                        if basic_output.unlock_conditions().len() == 1 {
                            // Store outputs with [`AddressUnlockCondition`] alone, because they could be used as
                            // additional input, if required
                            basic_outputs.push(output_data.clone());
                        }
                    }
                }
            }
        }
        log::debug!("[OUTPUT_CLAIMING] available basic outputs: {}", basic_outputs.len());
        Ok(basic_outputs)
    }

    /// Try to claim basic or nft outputs that have additional unlock conditions to their [AddressUnlockCondition]
    /// from [`Account::claimable_outputs()`].
    pub async fn claim_outputs<I: IntoIterator<Item = OutputId> + Send>(
        &self,
        output_ids_to_claim: I,
    ) -> crate::wallet::Result<Transaction>
    where
        I::IntoIter: Send,
    {
        log::debug!("[OUTPUT_CLAIMING] claim_outputs");
        let basic_outputs = self.get_basic_outputs_for_additional_inputs().await?;
        self.claim_outputs_internal(output_ids_to_claim, basic_outputs)
            .await
            .map_err(|error| {
                // Map InsufficientStorageDepositAmount error here because it's the result of InsufficientFunds in this
                // case and then easier to handle
                match error {
                    crate::wallet::Error::Block(block_error) => match *block_error {
                        crate::types::block::Error::InsufficientStorageDepositAmount { amount, required } => {
                            crate::wallet::Error::InsufficientFunds {
                                available: amount,
                                required,
                            }
                        }
                        _ => crate::wallet::Error::Block(block_error),
                    },
                    _ => error,
                }
            })
    }

    /// Try to claim basic outputs that have additional unlock conditions to their [AddressUnlockCondition].
    pub(crate) async fn claim_outputs_internal<I: IntoIterator<Item = OutputId> + Send>(
        &self,
        output_ids_to_claim: I,
        mut possible_additional_inputs: Vec<OutputData>,
    ) -> crate::wallet::Result<Transaction>
    where
        I::IntoIter: Send,
    {
        log::debug!("[OUTPUT_CLAIMING] claim_outputs_internal");

        let slot_index = self.client().get_slot_index().await?;
        let rent_structure = self.client().get_rent_structure().await?;
        let token_supply = self.client().get_token_supply().await?;

        let wallet_data = self.data().await;

        let mut outputs_to_claim = Vec::new();
        for output_id in output_ids_to_claim {
            if let Some(output_data) = wallet_data.unspent_outputs.get(&output_id) {
                if !wallet_data.locked_outputs.contains(&output_id) {
                    outputs_to_claim.push(output_data.clone());
                }
            }
        }

        if outputs_to_claim.is_empty() {
            return Err(crate::wallet::Error::CustomInput(
                "provided outputs can't be claimed".to_string(),
            ));
        }

        let wallet_address = wallet_data.address.clone();
        drop(wallet_data);

        let mut additional_inputs_used = HashSet::new();

        // Outputs with expiration and storage deposit return might require two outputs if there is a storage deposit
        // return unlock condition Maybe also more additional inputs are required for the storage deposit, if we
        // have to send the storage deposit back.

        let mut outputs_to_send = Vec::new();
        // Keep track of the outputs to return, so we only create one output per address
        let mut required_address_returns: HashMap<Address, u64> = HashMap::new();
        // Amount we get with the storage deposit return amounts already subtracted
        let mut available_amount = 0;
        let mut required_amount_for_nfts = 0;
        let mut new_native_tokens = NativeTokensBuilder::new();
        // check native tokens
        for output_data in &outputs_to_claim {
            if let Some(native_tokens) = output_data.output.native_tokens() {
                // Skip output if the max native tokens count would be exceeded
                if get_new_native_token_count(&new_native_tokens, native_tokens)? > NativeTokens::COUNT_MAX.into() {
                    log::debug!("[OUTPUT_CLAIMING] skipping output to not exceed the max native tokens count");
                    continue;
                }
                new_native_tokens.add_native_tokens(native_tokens.clone())?;
            }
            if let Some(sdr) = sdr_not_expired(&output_data.output, slot_index) {
                // for own output subtract the return amount
                available_amount += output_data.output.amount() - sdr.amount();

                // Insert for return output
                *required_address_returns
                    .entry(sdr.return_address().clone())
                    .or_default() += sdr.amount();
            } else {
                available_amount += output_data.output.amount();
            }

            if let Output::Nft(nft_output) = &output_data.output {
                // build new output with same amount, nft_id, immutable/feature blocks and native tokens, just
                // updated address unlock conditions

                let nft_output = if possible_additional_inputs.is_empty() {
                    // Only update address and nft id if we have no additional inputs which can provide the storage
                    // deposit for the remaining amount and possible NTs
                    NftOutputBuilder::from(nft_output)
                        .with_nft_id(nft_output.nft_id_non_null(&output_data.output_id))
<<<<<<< HEAD
                        .with_unlock_conditions([AddressUnlockCondition::new(wallet_address)])
=======
                        .with_unlock_conditions([AddressUnlockCondition::new(
                            first_account_address.address.inner.clone(),
                        )])
>>>>>>> 560026bd
                        .finish_output(token_supply)?
                } else {
                    NftOutputBuilder::from(nft_output)
                        .with_minimum_storage_deposit(rent_structure)
                        .with_nft_id(nft_output.nft_id_non_null(&output_data.output_id))
<<<<<<< HEAD
                        .with_unlock_conditions([AddressUnlockCondition::new(wallet_address)])
=======
                        .with_unlock_conditions([AddressUnlockCondition::new(
                            first_account_address.address.inner.clone(),
                        )])
>>>>>>> 560026bd
                        // Set native tokens empty, we will collect them from all inputs later
                        .with_native_tokens([])
                        .finish_output(token_supply)?
                };

                // Add required amount for the new output
                required_amount_for_nfts += nft_output.amount();
                outputs_to_send.push(nft_output);
            }
        }

        let option_native_token = if new_native_tokens.is_empty() {
            None
        } else {
            Some(new_native_tokens.clone().finish()?)
        };

        // Check if the new amount is enough for the storage deposit, otherwise increase it to this
        let mut required_amount = if possible_additional_inputs.is_empty() {
            required_amount_for_nfts
        } else {
            required_amount_for_nfts
                + MinimumStorageDepositBasicOutput::new(rent_structure, token_supply)
                    .with_native_tokens(option_native_token)
                    .finish()?
        };

        let mut additional_inputs = Vec::new();
        if available_amount < required_amount {
            // Sort by amount so we use as less as possible
            possible_additional_inputs.sort_by_key(|o| o.output.amount());

            // add more inputs
            for output_data in &possible_additional_inputs {
                let option_native_token = if new_native_tokens.is_empty() {
                    None
                } else {
                    Some(new_native_tokens.clone().finish()?)
                };
                // Recalculate every time, because new inputs can also add more native tokens, which would increase
                // the required storage deposit
                required_amount = required_amount_for_nfts
                    + MinimumStorageDepositBasicOutput::new(rent_structure, token_supply)
                        .with_native_tokens(option_native_token)
                        .finish()?;

                if available_amount < required_amount {
                    if !additional_inputs_used.contains(&output_data.output_id) {
                        if let Some(native_tokens) = output_data.output.native_tokens() {
                            // Skip input if the max native tokens count would be exceeded
                            if get_new_native_token_count(&new_native_tokens, native_tokens)?
                                > NativeTokens::COUNT_MAX.into()
                            {
                                log::debug!(
                                    "[OUTPUT_CLAIMING] skipping input to not exceed the max native tokens count"
                                );
                                continue;
                            }
                            new_native_tokens.add_native_tokens(native_tokens.clone())?;
                        }
                        available_amount += output_data.output.amount();
                        additional_inputs.push(output_data.output_id);
                        additional_inputs_used.insert(output_data.output_id);
                    }
                } else {
                    // Break if we have enough inputs
                    break;
                }
            }
        }

        // If we still don't have enough amount we can't create the output
        if available_amount < required_amount {
            return Err(crate::wallet::Error::InsufficientFunds {
                available: available_amount,
                required: required_amount,
            });
        }

        for (return_address, return_amount) in required_address_returns {
            outputs_to_send.push(
                BasicOutputBuilder::new_with_amount(return_amount)
                    .add_unlock_condition(AddressUnlockCondition::new(return_address))
                    .finish_output(token_supply)?,
            );
        }

        // Create output with claimed values
        if available_amount - required_amount_for_nfts > 0 {
            outputs_to_send.push(
                BasicOutputBuilder::new_with_amount(available_amount - required_amount_for_nfts)
<<<<<<< HEAD
                    .add_unlock_condition(AddressUnlockCondition::new(wallet_address))
=======
                    .add_unlock_condition(AddressUnlockCondition::new(first_account_address.address.inner.clone()))
>>>>>>> 560026bd
                    .with_native_tokens(new_native_tokens.finish()?)
                    .finish_output(token_supply)?,
            );
        } else if !new_native_tokens.finish()?.is_empty() {
            return Err(crate::client::api::input_selection::Error::InsufficientAmount {
                found: available_amount,
                required: required_amount_for_nfts,
            })?;
        }

        let claim_tx = self
            .finish_transaction(
                outputs_to_send,
                Some(TransactionOptions {
                    custom_inputs: Some(
                        outputs_to_claim
                            .iter()
                            .map(|o| o.output_id)
                            // add additional inputs
                            .chain(additional_inputs)
                            .collect::<Vec<OutputId>>(),
                    ),
                    ..Default::default()
                }),
            )
            .await?;

        log::debug!(
            "[OUTPUT_CLAIMING] Claiming transaction created: block_id: {:?} tx_id: {:?}",
            claim_tx.block_id,
            claim_tx.transaction_id
        );
        Ok(claim_tx)
    }
}

/// Get the `StorageDepositReturnUnlockCondition`, if not expired
pub(crate) fn sdr_not_expired(output: &Output, slot_index: SlotIndex) -> Option<&StorageDepositReturnUnlockCondition> {
    output.unlock_conditions().and_then(|unlock_conditions| {
        unlock_conditions.storage_deposit_return().and_then(|sdr| {
            let expired = unlock_conditions
                .expiration()
                .map_or(false, |expiration| slot_index >= expiration.slot_index());

            // We only have to send the storage deposit return back if the output is not expired
            (!expired).then_some(sdr)
        })
    })
}

// Helper function to calculate the native token count without duplicates, when new native tokens are added
// Might be possible to refactor the sections where it's used to remove the clones
pub(crate) fn get_new_native_token_count(
    native_tokens_builder: &NativeTokensBuilder,
    native_tokens: &NativeTokens,
) -> crate::wallet::Result<usize> {
    // Clone to get the new native token count without actually modifying it
    let mut native_tokens_count = native_tokens_builder.clone();
    native_tokens_count.add_native_tokens(native_tokens.clone())?;
    Ok(native_tokens_count.len())
}<|MERGE_RESOLUTION|>--- conflicted
+++ resolved
@@ -271,25 +271,13 @@
                     // deposit for the remaining amount and possible NTs
                     NftOutputBuilder::from(nft_output)
                         .with_nft_id(nft_output.nft_id_non_null(&output_data.output_id))
-<<<<<<< HEAD
-                        .with_unlock_conditions([AddressUnlockCondition::new(wallet_address)])
-=======
-                        .with_unlock_conditions([AddressUnlockCondition::new(
-                            first_account_address.address.inner.clone(),
-                        )])
->>>>>>> 560026bd
+                        .with_unlock_conditions([AddressUnlockCondition::new(wallet_address.clone())])
                         .finish_output(token_supply)?
                 } else {
                     NftOutputBuilder::from(nft_output)
                         .with_minimum_storage_deposit(rent_structure)
                         .with_nft_id(nft_output.nft_id_non_null(&output_data.output_id))
-<<<<<<< HEAD
-                        .with_unlock_conditions([AddressUnlockCondition::new(wallet_address)])
-=======
-                        .with_unlock_conditions([AddressUnlockCondition::new(
-                            first_account_address.address.inner.clone(),
-                        )])
->>>>>>> 560026bd
+                        .with_unlock_conditions([AddressUnlockCondition::new(wallet_address.clone())])
                         // Set native tokens empty, we will collect them from all inputs later
                         .with_native_tokens([])
                         .finish_output(token_supply)?
@@ -381,11 +369,7 @@
         if available_amount - required_amount_for_nfts > 0 {
             outputs_to_send.push(
                 BasicOutputBuilder::new_with_amount(available_amount - required_amount_for_nfts)
-<<<<<<< HEAD
                     .add_unlock_condition(AddressUnlockCondition::new(wallet_address))
-=======
-                    .add_unlock_condition(AddressUnlockCondition::new(first_account_address.address.inner.clone()))
->>>>>>> 560026bd
                     .with_native_tokens(new_native_tokens.finish()?)
                     .finish_output(token_supply)?,
             );
