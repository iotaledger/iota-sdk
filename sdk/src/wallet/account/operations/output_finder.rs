// Copyright 2021 IOTA Stiftung
// SPDX-License-Identifier: Apache-2.0

use std::cmp;

<<<<<<< HEAD
use crate::{
    client::secret::GenerateAddressOptions,
    wallet::account::{handle::AccountHandle, operations::syncing::SyncOptions, types::AddressWithUnspentOutputs},
=======
use crate::wallet::account::{
    operations::{address_generation::AddressGenerationOptions, syncing::SyncOptions},
    types::AddressWithUnspentOutputs,
    Account,
>>>>>>> dd221c36
};

impl Account {
    /// Search addresses with unspent outputs
    /// `address_gap_limit`: The number of addresses to search for, after the last address with unspent outputs
    /// Addresses that got crated during this operation and have a higher key_index than the latest one with outputs,
    /// will be removed again, to keep the account size smaller
    pub(crate) async fn search_addresses_with_outputs(
        &self,
        mut address_gap_limit: u32,
        mut sync_options: Option<SyncOptions>,
    ) -> crate::wallet::Result<usize> {
        log::debug!("[search_addresses_with_outputs]");

        // store the current index, so we can remove new addresses with higher indexes later again, if they don't have
        // outputs
        let (highest_public_address_index, highest_internal_address_index) = {
            let account_details = self.read().await;
            (
                account_details
                    .public_addresses
                    .last()
                    .map(|a| a.key_index)
                    .expect("account needs to have a public address"),
                account_details.internal_addresses.last().map(|a| a.key_index),
            )
        };

        // Generate addresses below the start indexes
        if let Some(sync_options) = &sync_options {
            // public addresses
            if sync_options.address_start_index != 0 {
                let mut address_amount_to_generate =
                    sync_options.address_start_index.abs_diff(highest_public_address_index);
                // -1 if it's larger than 0, to get the correct amount, because the address with the actual start index
                // gets generated later
                address_amount_to_generate = address_amount_to_generate.saturating_sub(1);
                log::debug!(
                    "[search_addresses_with_outputs] generate {address_amount_to_generate} public addresses below the start index"
                );
                self.generate_addresses(address_amount_to_generate, None).await?;
            }
            // internal addresses
            if sync_options.address_start_index_internal != 0 {
                let mut address_amount_to_generate = sync_options
                    .address_start_index_internal
                    .abs_diff(highest_internal_address_index.unwrap_or(0));
                // -1 if it's larger than 0, to get the correct amount, because the address with the actual start index
                // gets generated later
                if address_amount_to_generate > 0 && highest_internal_address_index.is_some() {
                    address_amount_to_generate -= 1;
                }
                log::debug!(
                    "[search_addresses_with_outputs] generate {address_amount_to_generate} internal addresses below the start index"
                );
                self.generate_addresses(address_amount_to_generate, Some(GenerateAddressOptions::internal()))
                    .await?;
            }
        }

        let mut address_gap_limit_internal = address_gap_limit;

        let mut latest_outputs_count = 0;
        loop {
            // Also needs to be in the loop so it gets updated every round for internal use without modifying the values
            // outside
            let (highest_public_address_index, highest_internal_address_index) = {
                let account_details = self.read().await;
                (
                    account_details
                        .public_addresses
                        .last()
                        .map(|a| a.key_index)
                        .expect("account needs to have a public address"),
                    account_details.internal_addresses.last().map(|a| a.key_index),
                )
            };
            log::debug!(
                "[search_addresses_with_outputs] address_gap_limit: {address_gap_limit}, address_gap_limit_internal: {address_gap_limit_internal}"
            );
            // generate public and internal addresses
            let addresses = self.generate_addresses(address_gap_limit, None).await?;
            let internal_addresses = self
                .generate_addresses(address_gap_limit_internal, Some(GenerateAddressOptions::internal()))
                .await?;

            let address_start_index = addresses
                .first()
                .map(|a| {
                    // If the index is 1, then we only have the single address before we got during account creation
                    // To also sync that, we set the index to 0
                    if a.key_index == 1 { 0 } else { a.key_index }
                })
                // +1, because we don't want to sync the latest address again
                .unwrap_or(highest_public_address_index + 1);

            let address_start_index_internal = internal_addresses
                .first()
                .map(|a| a.key_index)
                // +1, because we don't want to sync the latest address again
                .unwrap_or_else(|| highest_internal_address_index.unwrap_or(0) + 1);

            let sync_options = match &mut sync_options {
                Some(sync_options) => {
                    sync_options.force_syncing = true;
                    sync_options.address_start_index = address_start_index;
                    sync_options.address_start_index_internal = address_start_index_internal;
                    Some(sync_options.clone())
                }
                None => Some(SyncOptions {
                    force_syncing: true,
                    // skip previous addresses
                    address_start_index,
                    address_start_index_internal,
                    ..Default::default()
                }),
            };

            self.sync(sync_options).await?;

            let output_count = self.read().await.unspent_outputs.len();

            // break if we didn't find more outputs with the new addresses
            if output_count <= latest_outputs_count {
                break;
            }

            latest_outputs_count = output_count;

            // Update address_gap_limit to only generate the amount of addresses we need to have `address_gap_limit`
            // amount of empty addresses after the latest one with outputs

            let account_details = self.read().await;

            let highest_address_index = account_details
                .public_addresses
                .iter()
                .max_by_key(|a| *a.key_index())
                .map(|a| *a.key_index())
                .expect("account needs to have at least one public address");

            let highest_address_index_internal = account_details
                .internal_addresses
                .iter()
                .max_by_key(|a| *a.key_index())
                .map(|a| *a.key_index())
                .unwrap_or(0);

            drop(account_details);

            let addresses_with_unspent_outputs = self.addresses_with_unspent_outputs().await?;

            let (addresses_with_outputs_internal, address_with_outputs): (
                Vec<&AddressWithUnspentOutputs>,
                Vec<&AddressWithUnspentOutputs>,
            ) = addresses_with_unspent_outputs.iter().partition(|a| a.internal);

            let latest_address_index_with_outputs = address_with_outputs
                .iter()
                .max_by_key(|a| *a.key_index())
                .map(|a| *a.key_index() as i64)
                // -1 as default, because we will subtract this value and want to have the amount of empty addresses in
                // a row and not the address index
                .unwrap_or(-1);

            let latest_address_index_with_outputs_internal = addresses_with_outputs_internal
                .iter()
                .max_by_key(|a| *a.key_index())
                .map(|a| *a.key_index() as i64)
                // -1 as default, because we will subtract this value and want to have the amount of empty addresses in
                // a row and not the address index
                .unwrap_or(-1);

            log::debug!(
                "new highest_address_index: {highest_address_index}, internal: {highest_address_index_internal}"
            );
            log::debug!(
                "new latest_address_index_with_outputs: {latest_address_index_with_outputs:?}, internal: {latest_address_index_with_outputs_internal:?}"
            );

            let empty_addresses_in_row = (highest_address_index as i64 - latest_address_index_with_outputs) as u32;

            let empty_addresses_in_row_internal =
                (highest_address_index_internal as i64 - latest_address_index_with_outputs_internal) as u32;

            log::debug!(
                "new empty_addresses_in_row: {empty_addresses_in_row}, internal: {empty_addresses_in_row_internal}"
            );

            if empty_addresses_in_row > address_gap_limit {
                log::debug!("empty_addresses_in_row: {empty_addresses_in_row}, setting address_gap_limit to 0");
                address_gap_limit = 0;
            } else {
                address_gap_limit -= empty_addresses_in_row;
            }
            if empty_addresses_in_row_internal > address_gap_limit_internal {
                log::debug!(
                    "empty_addresses_in_row_internal: {empty_addresses_in_row_internal}, setting address_gap_limit_internal to 0"
                );
                address_gap_limit_internal = 0;
            } else {
                address_gap_limit_internal -= empty_addresses_in_row_internal;
            }

            log::debug!("new address_gap_limit: {address_gap_limit}, internal: {address_gap_limit_internal}");

            if address_gap_limit == 0 && address_gap_limit_internal == 0 {
                break;
            }
        }

        self.clean_account_after_recovery(highest_public_address_index, highest_internal_address_index)
            .await;

        #[cfg(feature = "storage")]
        {
            log::debug!(
                "[search_addresses_with_outputs] storing account {} with new synced data",
                self.alias().await
            );
            self.save(None).await?;
        }

        Ok(latest_outputs_count)
    }

    /// During search_addresses_with_outputs we created new addresses that don't have funds, so we remove them again.
    // `old_highest_public_address_index` is not optional, because we need to have at least one public address in the
    // account
    async fn clean_account_after_recovery(
        &self,
        old_highest_public_address_index: u32,
        old_highest_internal_address_index: Option<u32>,
    ) {
        let mut account_details = self.write().await;

        let (internal_addresses_with_unspent_outputs, public_addresses_with_spent_outputs): (
            Vec<&AddressWithUnspentOutputs>,
            Vec<&AddressWithUnspentOutputs>,
        ) = account_details
            .addresses_with_unspent_outputs()
            .iter()
            .partition(|address| address.internal);

        let highest_public_index_with_outputs = public_addresses_with_spent_outputs
            .iter()
            .map(|a| a.key_index)
            .max()
            // We want to have at least one public address
            .unwrap_or(0);

        let highest_internal_index_with_outputs = internal_addresses_with_unspent_outputs
            .iter()
            .map(|a| a.key_index)
            .max();

        // The new highest index should be either the old one before we searched for funds or if we found addresses with
        // funds the highest index from an address with outputs
        let new_latest_public_index = cmp::max(highest_public_index_with_outputs, old_highest_public_address_index);
        account_details.public_addresses = account_details
            .public_addresses
            .clone()
            .into_iter()
            .filter(|a| a.key_index <= new_latest_public_index)
            .collect();

        account_details.internal_addresses =
            if old_highest_internal_address_index.is_none() && highest_internal_index_with_outputs.is_none() {
                // For internal addresses we don't leave an empty address, that's only required for the public address
                Vec::new()
            } else {
                let new_latest_internal_index = cmp::max(
                    highest_internal_index_with_outputs.unwrap_or(0),
                    old_highest_internal_address_index.unwrap_or(0),
                );
                account_details
                    .internal_addresses
                    .clone()
                    .into_iter()
                    .filter(|a| a.key_index <= new_latest_internal_index)
                    .collect()
            };
    }
}<|MERGE_RESOLUTION|>--- conflicted
+++ resolved
@@ -3,16 +3,9 @@
 
 use std::cmp;
 
-<<<<<<< HEAD
 use crate::{
     client::secret::GenerateAddressOptions,
-    wallet::account::{handle::AccountHandle, operations::syncing::SyncOptions, types::AddressWithUnspentOutputs},
-=======
-use crate::wallet::account::{
-    operations::{address_generation::AddressGenerationOptions, syncing::SyncOptions},
-    types::AddressWithUnspentOutputs,
-    Account,
->>>>>>> dd221c36
+    wallet::account::{operations::syncing::SyncOptions, types::AddressWithUnspentOutputs, Account},
 };
 
 impl Account {
