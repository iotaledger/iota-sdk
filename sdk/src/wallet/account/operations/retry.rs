// Copyright 2022 IOTA Stiftung
// SPDX-License-Identifier: Apache-2.0

use crate::{
    client::{secret::SecretManage, Error as ClientError},
    types::{
        api::core::response::LedgerInclusionState,
        block::{
            core::Block,
            payload::{transaction::TransactionId, Payload},
            BlockId,
        },
    },
    wallet::{
        account::{types::InclusionState, Account},
        Error,
    },
};

const DEFAULT_RETRY_UNTIL_INCLUDED_INTERVAL: u64 = 1;
const DEFAULT_RETRY_UNTIL_INCLUDED_MAX_AMOUNT: u64 = 40;

impl<S: 'static + SecretManage> Account<S>
where
    Error: From<S::Error>,
    crate::client::Error: From<S::Error>,
{
    /// Retries (promotes or reattaches) a block for provided block id until it's included (referenced by a
    /// milestone). This function is re-exported from the client library and default interval is as defined there.
    /// Returns the included block at first position and additional reattached blocks
    pub async fn retry_until_included(
        &self,
        block_id: &BlockId,
        interval: Option<u64>,
        max_attempts: Option<u64>,
    ) -> crate::wallet::Result<Vec<(BlockId, Block)>> {
        Ok(self
            .client()
            .retry_until_included(
                block_id,
                interval,
                max_attempts,
                self.wallet.coin_type(),
                &*self.get_secret_manager().read().await,
            )
            .await?)
    }

    /// Retries (promotes or reattaches) a transaction sent from the account for a provided transaction id until it's
    /// included (referenced by a milestone). Returns the included block id.
    pub async fn retry_transaction_until_included(
        &self,
        transaction_id: &TransactionId,
        interval: Option<u64>,
        max_attempts: Option<u64>,
    ) -> crate::wallet::Result<BlockId> {
        log::debug!("[retry_transaction_until_included]");

        let protocol_params = self.client().get_protocol_parameters().await?;

        let transaction = self.details().await.transactions.get(transaction_id).cloned();

        if let Some(transaction) = transaction {
            if transaction.inclusion_state == InclusionState::Confirmed {
                return transaction.block_id.ok_or(Error::MissingParameter("block id"));
            }

            if transaction.inclusion_state == InclusionState::Conflicting
                || transaction.inclusion_state == InclusionState::UnknownPruned
            {
                return Err(ClientError::TangleInclusion(format!(
                    "transaction id: {} inclusion state: {:?}",
                    transaction_id, transaction.inclusion_state
                ))
                .into());
            }

            let block_id = match transaction.block_id {
                Some(block_id) => block_id,
                None => self
                    .client()
                    .finish_basic_block_builder(
                        todo!("issuer id"),
                        todo!("issuing time"),
                        None,
                        Some(Payload::Transaction(Box::new(transaction.payload.clone()))),
                        self.wallet.coin_type(),
                        &*self.get_secret_manager().read().await,
                    )
                    .await?
                    .id(&protocol_params),
            };

            // Attachments of the Block to check inclusion state
            let mut block_ids = vec![block_id];
            for _ in 0..max_attempts.unwrap_or(DEFAULT_RETRY_UNTIL_INCLUDED_MAX_AMOUNT) {
                let duration =
                    std::time::Duration::from_secs(interval.unwrap_or(DEFAULT_RETRY_UNTIL_INCLUDED_INTERVAL));

                #[cfg(target_family = "wasm")]
                gloo_timers::future::TimeoutFuture::new(duration.as_millis() as u32).await;

                #[cfg(not(target_family = "wasm"))]
                tokio::time::sleep(duration).await;

                // Check inclusion state for each attachment
                let block_ids_len = block_ids.len();
                let mut conflicting = false;
                for (index, block_id_) in block_ids.clone().iter().enumerate() {
                    let block_metadata = self.client().get_block_metadata(block_id_).await?;
                    if let Some(inclusion_state) = block_metadata.ledger_inclusion_state {
                        match inclusion_state {
                            LedgerInclusionState::Included | LedgerInclusionState::NoTransaction => {
                                return Ok(*block_id_);
                            }
                            // only set it as conflicting here and don't return, because another reattached block could
                            // have the included transaction
                            LedgerInclusionState::Conflicting => conflicting = true,
                        };
                    }
                    // Only reattach latest attachment of the block
                    if index == block_ids_len - 1 {
<<<<<<< HEAD
                        if block_metadata.should_promote.unwrap_or(false) {
                            // Safe to unwrap since we iterate over it
                            self.client()
                                .promote_unchecked(
                                    block_ids.last().unwrap(),
                                    self.wallet.coin_type(),
                                    &*self.get_secret_manager().read().await,
                                )
                                .await?;
                        } else if block_metadata.should_reattach.unwrap_or(false) {
=======
                        if block_metadata.should_reattach.unwrap_or(false) {
>>>>>>> 837ec0e4
                            let reattached_block = self
                                .client()
                                .finish_basic_block_builder(
                                    todo!("issuer id"),
                                    todo!("issuing time"),
                                    None,
                                    Some(Payload::Transaction(Box::new(transaction.payload.clone()))),
                                    self.wallet.coin_type(),
                                    &*self.get_secret_manager().read().await,
                                )
                                .await?;
                            block_ids.push(reattached_block.id(&protocol_params));
                        }
                    }
                }
                // After we checked all our reattached blocks, check if the transaction got reattached in another block
                // and confirmed
                if conflicting {
                    let included_block = self.client().get_included_block(transaction_id).await.map_err(|e| {
                        if matches!(e, ClientError::Node(crate::client::node_api::error::Error::NotFound(_))) {
                            // If no block was found with this transaction id, then it can't get included
                            ClientError::TangleInclusion(block_id.to_string())
                        } else {
                            e
                        }
                    })?;
                    return Ok(included_block.id(&protocol_params));
                }
            }
            Err(ClientError::TangleInclusion(block_id.to_string()).into())
        } else {
            Err(Error::TransactionNotFound(*transaction_id))
        }
    }
}<|MERGE_RESOLUTION|>--- conflicted
+++ resolved
@@ -120,20 +120,7 @@
                     }
                     // Only reattach latest attachment of the block
                     if index == block_ids_len - 1 {
-<<<<<<< HEAD
-                        if block_metadata.should_promote.unwrap_or(false) {
-                            // Safe to unwrap since we iterate over it
-                            self.client()
-                                .promote_unchecked(
-                                    block_ids.last().unwrap(),
-                                    self.wallet.coin_type(),
-                                    &*self.get_secret_manager().read().await,
-                                )
-                                .await?;
-                        } else if block_metadata.should_reattach.unwrap_or(false) {
-=======
                         if block_metadata.should_reattach.unwrap_or(false) {
->>>>>>> 837ec0e4
                             let reattached_block = self
                                 .client()
                                 .finish_basic_block_builder(
