// Copyright 2021 IOTA Stiftung
// SPDX-License-Identifier: Apache-2.0

/// The module with the AccountBuilder.
pub(crate) mod builder;
/// Constants used for the account and account operations.
pub(crate) mod constants;
/// The account operations like address generation, syncing and creating transactions.
pub(crate) mod operations;
/// Types used in an account and returned from methods.
pub mod types;
/// Methods to update the account state.
pub(crate) mod update;

use std::{
    collections::{HashMap, HashSet},
    ops::Deref,
    str::FromStr,
    sync::Arc,
};

use getset::{Getters, Setters};
use serde::{de, Deserialize, Deserializer, Serialize};
use tokio::sync::{Mutex, RwLock};

#[cfg(feature = "participation")]
pub use self::operations::participation::{AccountParticipationOverview, ParticipationEventWithNodes};
use self::types::{
    address::{AccountAddress, AddressWithUnspentOutputs},
    AccountBalance, OutputData, Transaction,
};
pub use self::{
    operations::{
        output_claiming::OutputsToClaim,
        syncing::{
            options::{AccountSyncOptions, AliasSyncOptions, NftSyncOptions},
            SyncOptions,
        },
        transaction::{
            high_level::{
                create_alias::{CreateAliasParams, CreateAliasParamsDto},
                minting::{
                    mint_native_token::{MintNativeTokenParams, MintNativeTokenParamsDto, MintTokenTransactionDto},
                    mint_nfts::{MintNftParams, MintNftParamsDto},
                },
            },
            prepare_output::{
                Assets, Features, OutputParams, OutputParamsDto, ReturnStrategy, StorageDeposit, Unlocks,
            },
            RemainderValueStrategy, TransactionOptions, TransactionOptionsDto,
        },
    },
    types::OutputDataDto,
};
use super::wallet::WalletInner;
use crate::{
    client::Client,
    types::{
        api::core::response::OutputWithMetadataResponse,
        block::{
            output::{AliasId, FoundryId, FoundryOutput, NftId, Output, OutputId, TokenId},
            payload::{
                transaction::{TransactionEssence, TransactionId},
                TransactionPayload,
            },
            BlockId,
        },
    },
    wallet::{account::types::InclusionState, Result},
};

/// Options to filter outputs
#[derive(Debug, Default, Clone, Serialize, Deserialize, Eq, PartialEq)]
#[serde(rename_all = "camelCase")]
pub struct FilterOptions {
    /// Filter all outputs where the booked milestone index is below the specified timestamp
    pub lower_bound_booked_timestamp: Option<u32>,
    /// Filter all outputs where the booked milestone index is above the specified timestamp
    pub upper_bound_booked_timestamp: Option<u32>,
    /// Filter all outputs for the provided types (Basic = 3, Alias = 4, Foundry = 5, NFT = 6).
    pub output_types: Option<Vec<u8>>,
    /// Return all alias outputs matching these IDs.
    pub alias_ids: Option<HashSet<AliasId>>,
    /// Return all foundry outputs matching these IDs.
    pub foundry_ids: Option<HashSet<FoundryId>>,
    /// Return all nft outputs matching these IDs.
    pub nft_ids: Option<HashSet<NftId>>,
}

/// Details of an account.
#[derive(Clone, Debug, Eq, PartialEq, Getters, Setters, Serialize, Deserialize)]
#[getset(get = "pub")]
#[serde(rename_all = "camelCase")]
pub struct AccountDetails {
    /// The account index
    index: u32,
    /// The coin type
    coin_type: u32,
    /// The account alias.
    alias: String,
    /// Public addresses
    pub(crate) public_addresses: Vec<AccountAddress>,
    /// Internal addresses
    pub(crate) internal_addresses: Vec<AccountAddress>,
    /// Addresses with unspent outputs
    // used to improve performance for syncing and get balance because it's in most cases only a subset of all
    // addresses
    addresses_with_unspent_outputs: Vec<AddressWithUnspentOutputs>,
    /// Outputs
    // stored separated from the account for performance?
    outputs: HashMap<OutputId, OutputData>,
    /// Unspent outputs that are currently used as input for transactions
    // outputs used in transactions should be locked here so they don't get used again, which would result in a
    // conflicting transaction
    pub(crate) locked_outputs: HashSet<OutputId>,
    /// Unspent outputs
    // have unspent outputs in a separated hashmap so we don't need to iterate over all outputs we have
    unspent_outputs: HashMap<OutputId, OutputData>,
    /// Sent transactions
    // stored separated from the account for performance and only the transaction id here? where to add the network id?
    // transactions: HashSet<TransactionId>,
    transactions: HashMap<TransactionId, types::Transaction>,
    /// Pending transactions
    // Maybe pending transactions even additionally separated?
    pending_transactions: HashSet<TransactionId>,
    /// Transaction payloads for received outputs with inputs when not pruned before syncing, can be used to determine
    /// the sender address/es
    #[serde(deserialize_with = "deserialize_or_convert")]
    incoming_transactions: HashMap<TransactionId, Transaction>,
    /// Some incoming transactions can be pruned by the node before we requested them, then this node can never return
    /// it. To avoid useless requests, these transaction ids are stored here and cleared when new client options are
    /// set, because another node might still have them.
    #[serde(default)]
    inaccessible_incoming_transactions: HashSet<TransactionId>,
    /// Foundries for native tokens in outputs
    #[serde(default)]
    native_token_foundries: HashMap<FoundryId, FoundryOutput>,
}

/// A thread guard over an account, so we can lock the account during operations.
#[derive(Debug, Clone)]
pub struct Account {
    inner: Arc<AccountInner>,
<<<<<<< HEAD
=======
    pub(crate) client: Client,
>>>>>>> 7fd6d37d
    pub(crate) wallet: Arc<WalletInner>,
}

#[derive(Debug)]
pub struct AccountInner {
    details: RwLock<AccountDetails>,
    // mutex to prevent multiple sync calls at the same or almost the same time, the u128 is a timestamp
    // if the last synced time was < `MIN_SYNC_INTERVAL` second ago, we don't sync, but only calculate the balance
    // again, because sending transactions can change that
    pub(crate) last_synced: Mutex<u128>,
    pub(crate) default_sync_options: Mutex<SyncOptions>,
}

// impl Deref so we can use `account.details()` instead of `account.details.read()`
impl Deref for Account {
    type Target = AccountInner;

    fn deref(&self) -> &Self::Target {
        &self.inner
    }
}

impl Account {
    /// Create a new Account with an AccountDetails
<<<<<<< HEAD
    pub(crate) async fn new(details: AccountDetails, wallet: Arc<WalletInner>) -> Result<Self> {
=======
    pub(crate) async fn new(details: AccountDetails, client: Client, wallet: Arc<WalletInner>) -> Result<Self> {
>>>>>>> 7fd6d37d
        #[cfg(feature = "storage")]
        let default_sync_options = wallet
            .storage_manager
            .lock()
            .await
            .get_default_sync_options(*details.index())
            .await?
            .unwrap_or_default();
        #[cfg(not(feature = "storage"))]
        let default_sync_options = Default::default();

        Ok(Self {
<<<<<<< HEAD
=======
            client,
>>>>>>> 7fd6d37d
            wallet,
            inner: Arc::new(AccountInner {
                details: RwLock::new(details),
                last_synced: Default::default(),
                default_sync_options: Mutex::new(default_sync_options),
            }),
        })
    }

    // Get the Client
    pub fn client(&self) -> &Client {
<<<<<<< HEAD
        &self.wallet.client
=======
        &self.client
>>>>>>> 7fd6d37d
    }

    /// Get the [`Output`] that minted a native token by the token ID. First try to get it
    /// from the account, if it isn't in the account try to get it from the node
    pub async fn get_foundry_output(&self, native_token_id: TokenId) -> Result<Output> {
        let foundry_id = FoundryId::from(native_token_id);

        for output_data in self.details().await.outputs().values() {
            if let Output::Foundry(foundry_output) = &output_data.output {
                if foundry_output.id() == foundry_id {
                    return Ok(output_data.output.clone());
                }
            }
        }

        // Foundry was not found in the account, try to get it from the node
        let foundry_output_id = self.client().foundry_output_id(foundry_id).await?;
        let output_response = self.client().get_output(&foundry_output_id).await?;

        Ok(output_response.output().to_owned())
    }

    /// Save the account to the database, accepts the updated_account as option so we don't need to drop it before
    /// saving
    #[cfg(feature = "storage")]
    pub(crate) async fn save(&self, updated_account: Option<&AccountDetails>) -> Result<()> {
        log::debug!("[save] saving account to database");
        match updated_account {
            Some(account) => {
                let mut storage_manager = self.wallet.storage_manager.lock().await;
                storage_manager.save_account(account).await?;
                drop(storage_manager);
            }
            None => {
                let account_details = self.details().await;
                let mut storage_manager = self.wallet.storage_manager.lock().await;
                storage_manager.save_account(&account_details).await?;
                drop(storage_manager);
                drop(account_details);
            }
        }
        Ok(())
    }

    #[cfg(feature = "events")]
    pub(crate) async fn emit(&self, account_index: u32, wallet_event: super::events::types::WalletEvent) {
        self.wallet.emit(account_index, wallet_event).await
    }
}

impl AccountInner {
    pub async fn details(&self) -> tokio::sync::RwLockReadGuard<'_, AccountDetails> {
        self.details.read().await
    }

    pub async fn details_mut(&self) -> tokio::sync::RwLockWriteGuard<'_, AccountDetails> {
        self.details.write().await
    }

    pub async fn alias(&self) -> String {
        self.details().await.alias.clone()
    }

    /// Get the [`OutputData`] of an output stored in the account
    pub async fn get_output(&self, output_id: &OutputId) -> Option<OutputData> {
        self.details().await.outputs().get(output_id).cloned()
    }

    /// Get the [`Transaction`] of a transaction stored in the account
    pub async fn get_transaction(&self, transaction_id: &TransactionId) -> Option<Transaction> {
        self.details().await.transactions().get(transaction_id).cloned()
    }

    /// Get the transaction with inputs of an incoming transaction stored in the account
    /// List might not be complete, if the node pruned the data already
    pub async fn get_incoming_transaction_data(&self, transaction_id: &TransactionId) -> Option<Transaction> {
        self.details()
            .await
            .incoming_transactions()
            .get(transaction_id)
            .cloned()
    }

    /// Returns all addresses of the account
    pub async fn addresses(&self) -> Result<Vec<AccountAddress>> {
        let account_details = self.details().await;
        let mut all_addresses = account_details.public_addresses().clone();
        all_addresses.extend(account_details.internal_addresses().clone());
        Ok(all_addresses.to_vec())
    }

    /// Returns all public addresses of the account
    pub(crate) async fn public_addresses(&self) -> Vec<AccountAddress> {
        self.details().await.public_addresses().to_vec()
    }

    /// Returns only addresses of the account with balance
    pub async fn addresses_with_unspent_outputs(&self) -> Result<Vec<AddressWithUnspentOutputs>> {
        Ok(self.details().await.addresses_with_unspent_outputs().to_vec())
    }

    fn filter_outputs<'a>(
        &self,
        outputs: impl Iterator<Item = &'a OutputData>,
        filter: impl Into<Option<FilterOptions>>,
    ) -> Result<Vec<OutputData>> {
        let filter = filter.into();

        if let Some(filter) = filter {
            let mut filtered_outputs = Vec::new();

            for output in outputs {
                match &output.output {
                    Output::Alias(alias) => {
                        if let Some(alias_ids) = &filter.alias_ids {
                            let alias_id = alias.alias_id_non_null(&output.output_id);
                            if alias_ids.contains(&alias_id) {
                                filtered_outputs.push(output.clone());
                                continue;
                            }
                        }
                    }
                    Output::Foundry(foundry) => {
                        if let Some(foundry_ids) = &filter.foundry_ids {
                            let foundry_id = foundry.id();
                            if foundry_ids.contains(&foundry_id) {
                                filtered_outputs.push(output.clone());
                                continue;
                            }
                        }
                    }
                    Output::Nft(nft) => {
                        if let Some(nft_ids) = &filter.nft_ids {
                            let nft_id = nft.nft_id_non_null(&output.output_id);
                            if nft_ids.contains(&nft_id) {
                                filtered_outputs.push(output.clone());
                                continue;
                            }
                        }
                    }
                    _ => {}
                }

                if let Some(lower_bound_booked_timestamp) = filter.lower_bound_booked_timestamp {
                    if output.metadata.milestone_timestamp_booked() < lower_bound_booked_timestamp {
                        continue;
                    }
                }
                if let Some(upper_bound_booked_timestamp) = filter.upper_bound_booked_timestamp {
                    if output.metadata.milestone_timestamp_booked() > upper_bound_booked_timestamp {
                        continue;
                    }
                }

                if let Some(output_types) = &filter.output_types {
                    if !output_types.contains(&output.output.kind()) {
                        continue;
                    }
                }

                filtered_outputs.push(output.clone());
            }

            Ok(filtered_outputs)
        } else {
            Ok(outputs.cloned().collect())
        }
    }

    /// Returns outputs of the account
    pub async fn outputs(&self, filter: impl Into<Option<FilterOptions>> + Send) -> Result<Vec<OutputData>> {
        self.filter_outputs(self.details().await.outputs.values(), filter)
    }

    /// Returns unspent outputs of the account
    pub async fn unspent_outputs(&self, filter: impl Into<Option<FilterOptions>> + Send) -> Result<Vec<OutputData>> {
        self.filter_outputs(self.details().await.unspent_outputs.values(), filter)
    }

    /// Gets the unspent alias output matching the given ID.
    pub async fn unspent_alias_output(&self, alias_id: &AliasId) -> Result<Option<OutputData>> {
        self.unspent_outputs(FilterOptions {
            alias_ids: Some([*alias_id].into()),
            ..Default::default()
        })
        .await
        .map(|res| res.get(0).cloned())
    }

    /// Gets the unspent foundry output matching the given ID.
    pub async fn unspent_foundry_output(&self, foundry_id: &FoundryId) -> Result<Option<OutputData>> {
        self.unspent_outputs(FilterOptions {
            foundry_ids: Some([*foundry_id].into()),
            ..Default::default()
        })
        .await
        .map(|res| res.get(0).cloned())
    }

    /// Gets the unspent nft output matching the given ID.
    pub async fn unspent_nft_output(&self, nft_id: &NftId) -> Result<Option<OutputData>> {
        self.unspent_outputs(FilterOptions {
            nft_ids: Some([*nft_id].into()),
            ..Default::default()
        })
        .await
        .map(|res| res.get(0).cloned())
    }

    /// Returns all incoming transactions of the account
    pub async fn incoming_transactions(&self) -> Result<HashMap<TransactionId, Transaction>> {
        Ok(self.details().await.incoming_transactions.clone())
    }

    /// Returns all transactions of the account
    pub async fn transactions(&self) -> Result<Vec<Transaction>> {
        Ok(self.details().await.transactions.values().cloned().collect())
    }

    /// Returns all pending transactions of the account
    pub async fn pending_transactions(&self) -> Result<Vec<Transaction>> {
        let mut transactions = Vec::new();
        let account_details = self.details().await;

        for transaction_id in &account_details.pending_transactions {
            if let Some(transaction) = account_details.transactions.get(transaction_id) {
                transactions.push(transaction.clone());
            }
        }

        Ok(transactions)
    }
}

// Custom deserialization to stay backwards compatible
fn deserialize_or_convert<'de, D>(deserializer: D) -> std::result::Result<HashMap<TransactionId, Transaction>, D::Error>
where
    D: Deserializer<'de>,
{
    let value = serde_json::Value::deserialize(deserializer)?;

    type NewType = HashMap<TransactionId, Transaction>;
    type OldType = HashMap<TransactionId, (TransactionPayload, Vec<OutputWithMetadataResponse>)>;

    Ok(match serde_json::from_value::<NewType>(value.clone()) {
        Ok(r) => r,
        Err(_) => {
            let v = serde_json::from_value::<OldType>(value).map_err(de::Error::custom)?;
            let mut new = HashMap::new();
            for (tx_id, (tx_payload, inputs)) in v {
                new.insert(
                    tx_id,
                    build_transaction_from_payload_and_inputs(tx_id, tx_payload, inputs).map_err(de::Error::custom)?,
                );
            }
            new
        }
    })
}

pub(crate) fn build_transaction_from_payload_and_inputs(
    tx_id: TransactionId,
    tx_payload: TransactionPayload,
    inputs: Vec<OutputWithMetadataResponse>,
) -> crate::wallet::Result<Transaction> {
    let TransactionEssence::Regular(tx_essence) = &tx_payload.essence();
    Ok(Transaction {
        payload: tx_payload.clone(),
        block_id: inputs
            .first()
            .and_then(|i| BlockId::from_str(&i.metadata.block_id).ok()),
        inclusion_state: InclusionState::Confirmed,
        timestamp: inputs
            .first()
            .and_then(|i| i.metadata.milestone_timestamp_spent.map(|t| t as u128 * 1000))
            .unwrap_or_else(|| crate::utils::unix_timestamp_now().as_millis()),
        transaction_id: tx_id,
        network_id: tx_essence.network_id(),
        incoming: true,
        note: None,
        inputs,
    })
}

#[test]
fn serialize() {
    use crate::types::block::{
        address::{Address, Ed25519Address},
        input::{Input, UtxoInput},
        output::{unlock_condition::AddressUnlockCondition, BasicOutput, InputsCommitment, Output},
        payload::{
            transaction::{RegularTransactionEssence, TransactionEssence, TransactionId},
            TransactionPayload,
        },
        protocol::ProtocolParameters,
        signature::{Ed25519Signature, Signature},
        unlock::{ReferenceUnlock, SignatureUnlock, Unlock, Unlocks},
    };

    const TRANSACTION_ID: &str = "0x24a1f46bdb6b2bf38f1c59f73cdd4ae5b418804bb231d76d06fbf246498d5883";
    const ED25519_ADDRESS: &str = "0xe594f9a895c0e0a6760dd12cffc2c3d1e1cbf7269b328091f96ce3d0dd550b75";
    const ED25519_PUBLIC_KEY: &str = "0x1da5ddd11ba3f961acab68fafee3177d039875eaa94ac5fdbff8b53f0c50bfb9";
    const ED25519_SIGNATURE: &str = "0xc6a40edf9a089f42c18f4ebccb35fe4b578d93b879e99b87f63573324a710d3456b03fb6d1fcc027e6401cbd9581f790ee3ed7a3f68e9c225fcb9f1cd7b7110d";

    let protocol_parameters = ProtocolParameters::new(
        2,
        String::from("testnet"),
        String::from("rms"),
        1500,
        15,
        crate::types::block::output::RentStructure::new(500, 10, 1),
        1_813_620_509_061_365,
    )
    .unwrap();

    let transaction_id = TransactionId::new(prefix_hex::decode(TRANSACTION_ID).unwrap());
    let input1 = Input::Utxo(UtxoInput::new(transaction_id, 0).unwrap());
    let input2 = Input::Utxo(UtxoInput::new(transaction_id, 1).unwrap());
    let bytes: [u8; 32] = prefix_hex::decode(ED25519_ADDRESS).unwrap();
    let address = Address::from(Ed25519Address::new(bytes));
    let amount = 1_000_000;
    let output = Output::Basic(
        BasicOutput::build_with_amount(amount)
            .add_unlock_condition(AddressUnlockCondition::new(address))
            .finish(protocol_parameters.token_supply())
            .unwrap(),
    );
    let essence = TransactionEssence::Regular(
        RegularTransactionEssence::builder(protocol_parameters.network_id(), InputsCommitment::from([0u8; 32]))
            .with_inputs(vec![input1, input2])
            .add_output(output)
            .finish(&protocol_parameters)
            .unwrap(),
    );

    let pub_key_bytes: [u8; 32] = prefix_hex::decode(ED25519_PUBLIC_KEY).unwrap();
    let sig_bytes: [u8; 64] = prefix_hex::decode(ED25519_SIGNATURE).unwrap();
    let signature = Ed25519Signature::new(pub_key_bytes, sig_bytes);
    let sig_unlock = Unlock::Signature(SignatureUnlock::from(Signature::Ed25519(signature)));
    let ref_unlock = Unlock::Reference(ReferenceUnlock::new(0).unwrap());
    let unlocks = Unlocks::new(vec![sig_unlock, ref_unlock]).unwrap();

    let tx_payload = TransactionPayload::new(essence, unlocks).unwrap();

    let incoming_transaction = Transaction {
        transaction_id: TransactionId::from_str("0x131fc4cb8f315ae36ae3bf6a4e4b3486d5f17581288f1217410da3e0700d195a")
            .unwrap(),
        payload: tx_payload,
        block_id: None,
        network_id: 0,
        timestamp: 0,
        inclusion_state: InclusionState::Pending,
        incoming: false,
        note: None,
        inputs: Vec::new(),
    };

    let mut incoming_transactions = HashMap::new();
    incoming_transactions.insert(
        TransactionId::from_str("0x131fc4cb8f315ae36ae3bf6a4e4b3486d5f17581288f1217410da3e0700d195a").unwrap(),
        incoming_transaction,
    );

    let account = AccountDetails {
        index: 0,
        coin_type: 4218,
        alias: "0".to_string(),
        public_addresses: Vec::new(),
        internal_addresses: Vec::new(),
        addresses_with_unspent_outputs: Vec::new(),
        outputs: HashMap::new(),
        locked_outputs: HashSet::new(),
        unspent_outputs: HashMap::new(),
        transactions: HashMap::new(),
        pending_transactions: HashSet::new(),
        incoming_transactions,
        inaccessible_incoming_transactions: HashSet::new(),
        native_token_foundries: HashMap::new(),
    };

    serde_json::from_str::<AccountDetails>(&serde_json::to_string(&account).unwrap()).unwrap();
}<|MERGE_RESOLUTION|>--- conflicted
+++ resolved
@@ -141,10 +141,6 @@
 #[derive(Debug, Clone)]
 pub struct Account {
     inner: Arc<AccountInner>,
-<<<<<<< HEAD
-=======
-    pub(crate) client: Client,
->>>>>>> 7fd6d37d
     pub(crate) wallet: Arc<WalletInner>,
 }
 
@@ -169,11 +165,7 @@
 
 impl Account {
     /// Create a new Account with an AccountDetails
-<<<<<<< HEAD
     pub(crate) async fn new(details: AccountDetails, wallet: Arc<WalletInner>) -> Result<Self> {
-=======
-    pub(crate) async fn new(details: AccountDetails, client: Client, wallet: Arc<WalletInner>) -> Result<Self> {
->>>>>>> 7fd6d37d
         #[cfg(feature = "storage")]
         let default_sync_options = wallet
             .storage_manager
@@ -186,10 +178,6 @@
         let default_sync_options = Default::default();
 
         Ok(Self {
-<<<<<<< HEAD
-=======
-            client,
->>>>>>> 7fd6d37d
             wallet,
             inner: Arc::new(AccountInner {
                 details: RwLock::new(details),
@@ -201,11 +189,7 @@
 
     // Get the Client
     pub fn client(&self) -> &Client {
-<<<<<<< HEAD
         &self.wallet.client
-=======
-        &self.client
->>>>>>> 7fd6d37d
     }
 
     /// Get the [`Output`] that minted a native token by the token ID. First try to get it
