// Copyright 2021 IOTA Stiftung
// SPDX-License-Identifier: Apache-2.0

/// The module with the AccountBuilder.
pub(crate) mod builder;
/// Constants used for the account and account operations.
pub(crate) mod constants;
/// The account operations like address generation, syncing and creating transactions.
pub(crate) mod operations;
/// Types used in an account and returned from methods.
pub mod types;
/// Methods to update the account state.
pub(crate) mod update;

use std::{
    collections::{HashMap, HashSet},
    ops::Deref,
    str::FromStr,
    sync::Arc,
};

use getset::{Getters, Setters};
use serde::{de, Deserialize, Deserializer, Serialize};
use tokio::sync::{Mutex, RwLock};

#[cfg(feature = "participation")]
pub use self::operations::participation::{AccountParticipationOverview, ParticipationEventWithNodes};
use self::types::{
    address::{AccountAddress, AddressWithUnspentOutputs},
    AccountBalance, OutputData, Transaction,
};
pub use self::{
    operations::{
        output_claiming::OutputsToClaim,
        syncing::{
            options::{AccountSyncOptions, AliasSyncOptions, NftSyncOptions},
            SyncOptions,
        },
        transaction::{
            high_level::{
                create_alias::{CreateAliasParams, CreateAliasParamsDto},
                minting::{
                    mint_native_token::{MintNativeTokenParams, MintNativeTokenParamsDto, MintTokenTransactionDto},
                    mint_nfts::{MintNftParams, MintNftParamsDto},
                },
            },
            prepare_output::{
                Assets, Features, OutputParams, OutputParamsDto, ReturnStrategy, StorageDeposit, Unlocks,
            },
            RemainderValueStrategy, TransactionOptions, TransactionOptionsDto,
        },
    },
    types::OutputDataDto,
};
use super::wallet::WalletInner;
use crate::{
    client::Client,
    types::{
        api::core::response::OutputWithMetadataResponse,
        block::{
            output::{AliasId, FoundryId, FoundryOutput, NftId, Output, OutputId, TokenId},
            payload::{
                transaction::{TransactionEssence, TransactionId},
                TransactionPayload,
            },
            BlockId,
        },
    },
    wallet::{account::types::InclusionState, Result},
};

/// Options to filter outputs
#[derive(Debug, Default, Clone, Serialize, Deserialize, Eq, PartialEq)]
#[serde(rename_all = "camelCase")]
pub struct FilterOptions {
    /// Filter all outputs where the booked milestone index is below the specified timestamp
    pub lower_bound_booked_timestamp: Option<u32>,
    /// Filter all outputs where the booked milestone index is above the specified timestamp
    pub upper_bound_booked_timestamp: Option<u32>,
    /// Filter all outputs for the provided types (Basic = 3, Alias = 4, Foundry = 5, NFT = 6).
    pub output_types: Option<Vec<u8>>,
    /// Return all alias outputs matching these IDs.
    pub alias_ids: Option<HashSet<AliasId>>,
    /// Return all foundry outputs matching these IDs.
    pub foundry_ids: Option<HashSet<FoundryId>>,
    /// Return all nft outputs matching these IDs.
    pub nft_ids: Option<HashSet<NftId>>,
}

/// Details of an account.
#[derive(Clone, Debug, Eq, PartialEq, Getters, Setters, Serialize, Deserialize)]
#[getset(get = "pub")]
#[serde(rename_all = "camelCase")]
pub struct AccountDetails {
    /// The account index
    index: u32,
    /// The coin type
    coin_type: u32,
    /// The account alias.
    alias: String,
    /// Public addresses
    pub(crate) public_addresses: Vec<AccountAddress>,
    /// Internal addresses
    pub(crate) internal_addresses: Vec<AccountAddress>,
    /// Addresses with unspent outputs
    // used to improve performance for syncing and get balance because it's in most cases only a subset of all
    // addresses
    addresses_with_unspent_outputs: Vec<AddressWithUnspentOutputs>,
    /// Outputs
    // stored separated from the account for performance?
    outputs: HashMap<OutputId, OutputData>,
    /// Unspent outputs that are currently used as input for transactions
    // outputs used in transactions should be locked here so they don't get used again, which would result in a
    // conflicting transaction
    pub(crate) locked_outputs: HashSet<OutputId>,
    /// Unspent outputs
    // have unspent outputs in a separated hashmap so we don't need to iterate over all outputs we have
    unspent_outputs: HashMap<OutputId, OutputData>,
    /// Sent transactions
    // stored separated from the account for performance and only the transaction id here? where to add the network id?
    // transactions: HashSet<TransactionId>,
    transactions: HashMap<TransactionId, types::Transaction>,
    /// Pending transactions
    // Maybe pending transactions even additionally separated?
    pending_transactions: HashSet<TransactionId>,
    /// Transaction payloads for received outputs with inputs when not pruned before syncing, can be used to determine
    /// the sender address/es
    #[serde(deserialize_with = "deserialize_or_convert")]
    incoming_transactions: HashMap<TransactionId, Transaction>,
    /// Some incoming transactions can be pruned by the node before we requested them, then this node can never return
    /// it. To avoid useless requests, these transaction ids are stored here and cleared when new client options are
    /// set, because another node might still have them.
    #[serde(default)]
    inaccessible_incoming_transactions: HashSet<TransactionId>,
    /// Foundries for native tokens in outputs
    #[serde(default)]
    native_token_foundries: HashMap<FoundryId, FoundryOutput>,
}

/// A thread guard over an account, so we can lock the account during operations.
#[derive(Debug, Clone)]
pub struct Account {
    inner: Arc<AccountInner>,
    pub(crate) client: Client,
    pub(crate) wallet: Arc<WalletInner>,
}

#[derive(Debug)]
pub struct AccountInner {
    details: RwLock<AccountDetails>,
    // mutex to prevent multiple sync calls at the same or almost the same time, the u128 is a timestamp
    // if the last synced time was < `MIN_SYNC_INTERVAL` second ago, we don't sync, but only calculate the balance
    // again, because sending transactions can change that
<<<<<<< HEAD
    pub(crate) last_synced: Arc<Mutex<u128>>,
    pub(crate) default_sync_options: Arc<Mutex<SyncOptions>>,
    #[cfg(feature = "events")]
    pub(crate) event_emitter: Arc<Mutex<EventEmitter>>,
    #[cfg(feature = "storage")]
    pub(crate) storage_manager: Arc<RwLock<StorageManager>>,
=======
    pub(crate) last_synced: Mutex<u128>,
    pub(crate) default_sync_options: Mutex<SyncOptions>,
>>>>>>> 39955e4f
}

// impl Deref so we can use `account.details()` instead of `account.details.read()`
impl Deref for Account {
    type Target = AccountInner;

    fn deref(&self) -> &Self::Target {
        &self.inner
    }
}

impl Account {
    /// Create a new Account with an AccountDetails
<<<<<<< HEAD
    pub(crate) async fn new(
        details: AccountDetails,
        client: Client,
        secret_manager: Arc<RwLock<SecretManager>>,
        #[cfg(feature = "events")] event_emitter: Arc<Mutex<EventEmitter>>,
        #[cfg(feature = "storage")] storage_manager: Arc<RwLock<StorageManager>>,
    ) -> Result<Self> {
        #[cfg(feature = "storage")]
        let default_sync_options = storage_manager
            .read()
=======
    pub(crate) async fn new(details: AccountDetails, client: Client, wallet: Arc<WalletInner>) -> Result<Self> {
        #[cfg(feature = "storage")]
        let default_sync_options = wallet
            .storage_manager
            .lock()
>>>>>>> 39955e4f
            .await
            .get_default_sync_options(*details.index())
            .await?
            .unwrap_or_default();
        #[cfg(not(feature = "storage"))]
        let default_sync_options = Default::default();

        Ok(Self {
            client,
            wallet,
            inner: Arc::new(AccountInner {
                details: RwLock::new(details),
                last_synced: Default::default(),
                default_sync_options: Mutex::new(default_sync_options),
            }),
        })
    }

    // Get the Client
    pub fn client(&self) -> &Client {
        &self.client
    }

    /// Get the [`Output`] that minted a native token by the token ID. First try to get it
    /// from the account, if it isn't in the account try to get it from the node
    pub async fn get_foundry_output(&self, native_token_id: TokenId) -> Result<Output> {
        let foundry_id = FoundryId::from(native_token_id);

        for output_data in self.details().await.outputs().values() {
            if let Output::Foundry(foundry_output) = &output_data.output {
                if foundry_output.id() == foundry_id {
                    return Ok(output_data.output.clone());
                }
            }
        }

        // Foundry was not found in the account, try to get it from the node
        let foundry_output_id = self.client.foundry_output_id(foundry_id).await?;
        let output_response = self.client.get_output(&foundry_output_id).await?;

        Ok(output_response.output().to_owned())
    }

    /// Save the account to the database, accepts the updated_account as option so we don't need to drop it before
    /// saving
    #[cfg(feature = "storage")]
    pub(crate) async fn save(&self, updated_account: Option<&AccountDetails>) -> Result<()> {
        log::debug!("[save] saving account to database");
        match updated_account {
            Some(account) => {
                let mut storage_manager = self.wallet.storage_manager.lock().await;
                storage_manager.save_account(account).await?;
                drop(storage_manager);
            }
            None => {
                let account_details = self.details().await;
                let mut storage_manager = self.wallet.storage_manager.lock().await;
                storage_manager.save_account(&account_details).await?;
                drop(storage_manager);
                drop(account_details);
            }
        }
        Ok(())
    }

    #[cfg(feature = "events")]
    pub(crate) async fn emit(&self, account_index: u32, wallet_event: super::events::types::WalletEvent) {
        self.wallet.emit(account_index, wallet_event).await
    }
}

impl AccountInner {
    pub async fn details(&self) -> tokio::sync::RwLockReadGuard<'_, AccountDetails> {
        self.details.read().await
    }

    pub async fn details_mut(&self) -> tokio::sync::RwLockWriteGuard<'_, AccountDetails> {
        self.details.write().await
    }

    pub async fn alias(&self) -> String {
        self.details().await.alias.clone()
    }

    /// Get the [`OutputData`] of an output stored in the account
    pub async fn get_output(&self, output_id: &OutputId) -> Option<OutputData> {
        self.details().await.outputs().get(output_id).cloned()
    }

    /// Get the [`Transaction`] of a transaction stored in the account
    pub async fn get_transaction(&self, transaction_id: &TransactionId) -> Option<Transaction> {
        self.details().await.transactions().get(transaction_id).cloned()
    }

    /// Get the transaction with inputs of an incoming transaction stored in the account
    /// List might not be complete, if the node pruned the data already
    pub async fn get_incoming_transaction_data(&self, transaction_id: &TransactionId) -> Option<Transaction> {
        self.details()
            .await
            .incoming_transactions()
            .get(transaction_id)
            .cloned()
    }

    /// Returns all addresses of the account
    pub async fn addresses(&self) -> Result<Vec<AccountAddress>> {
        let account_details = self.details().await;
        let mut all_addresses = account_details.public_addresses().clone();
        all_addresses.extend(account_details.internal_addresses().clone());
        Ok(all_addresses.to_vec())
    }

    /// Returns all public addresses of the account
    pub(crate) async fn public_addresses(&self) -> Vec<AccountAddress> {
        self.details().await.public_addresses().to_vec()
    }

    /// Returns only addresses of the account with balance
    pub async fn addresses_with_unspent_outputs(&self) -> Result<Vec<AddressWithUnspentOutputs>> {
        Ok(self.details().await.addresses_with_unspent_outputs().to_vec())
    }

    fn filter_outputs<'a>(
        &self,
        outputs: impl Iterator<Item = &'a OutputData>,
        filter: impl Into<Option<FilterOptions>>,
    ) -> Result<Vec<OutputData>> {
        let filter = filter.into();

        if let Some(filter) = filter {
            let mut filtered_outputs = Vec::new();

            for output in outputs {
                match &output.output {
                    Output::Alias(alias) => {
                        if let Some(alias_ids) = &filter.alias_ids {
                            let alias_id = alias.alias_id_non_null(&output.output_id);
                            if alias_ids.contains(&alias_id) {
                                filtered_outputs.push(output.clone());
                                continue;
                            }
                        }
                    }
                    Output::Foundry(foundry) => {
                        if let Some(foundry_ids) = &filter.foundry_ids {
                            let foundry_id = foundry.id();
                            if foundry_ids.contains(&foundry_id) {
                                filtered_outputs.push(output.clone());
                                continue;
                            }
                        }
                    }
                    Output::Nft(nft) => {
                        if let Some(nft_ids) = &filter.nft_ids {
                            let nft_id = nft.nft_id_non_null(&output.output_id);
                            if nft_ids.contains(&nft_id) {
                                filtered_outputs.push(output.clone());
                                continue;
                            }
                        }
                    }
                    _ => {}
                }

                if let Some(lower_bound_booked_timestamp) = filter.lower_bound_booked_timestamp {
                    if output.metadata.milestone_timestamp_booked() < lower_bound_booked_timestamp {
                        continue;
                    }
                }
                if let Some(upper_bound_booked_timestamp) = filter.upper_bound_booked_timestamp {
                    if output.metadata.milestone_timestamp_booked() > upper_bound_booked_timestamp {
                        continue;
                    }
                }

                if let Some(output_types) = &filter.output_types {
                    if !output_types.contains(&output.output.kind()) {
                        continue;
                    }
                }

                filtered_outputs.push(output.clone());
            }

            Ok(filtered_outputs)
        } else {
            Ok(outputs.cloned().collect())
        }
    }

    /// Returns outputs of the account
    pub async fn outputs(&self, filter: impl Into<Option<FilterOptions>> + Send) -> Result<Vec<OutputData>> {
        self.filter_outputs(self.details().await.outputs.values(), filter)
    }

    /// Returns unspent outputs of the account
    pub async fn unspent_outputs(&self, filter: impl Into<Option<FilterOptions>> + Send) -> Result<Vec<OutputData>> {
        self.filter_outputs(self.details().await.unspent_outputs.values(), filter)
    }

    /// Gets the unspent alias output matching the given ID.
    pub async fn unspent_alias_output(&self, alias_id: &AliasId) -> Result<Option<OutputData>> {
        self.unspent_outputs(FilterOptions {
            alias_ids: Some([*alias_id].into()),
            ..Default::default()
        })
        .await
        .map(|res| res.get(0).cloned())
    }

    /// Gets the unspent foundry output matching the given ID.
    pub async fn unspent_foundry_output(&self, foundry_id: &FoundryId) -> Result<Option<OutputData>> {
        self.unspent_outputs(FilterOptions {
            foundry_ids: Some([*foundry_id].into()),
            ..Default::default()
        })
        .await
        .map(|res| res.get(0).cloned())
    }

    /// Gets the unspent nft output matching the given ID.
    pub async fn unspent_nft_output(&self, nft_id: &NftId) -> Result<Option<OutputData>> {
        self.unspent_outputs(FilterOptions {
            nft_ids: Some([*nft_id].into()),
            ..Default::default()
        })
        .await
        .map(|res| res.get(0).cloned())
    }

    /// Returns all incoming transactions of the account
    pub async fn incoming_transactions(&self) -> Result<HashMap<TransactionId, Transaction>> {
        Ok(self.details().await.incoming_transactions.clone())
    }

    /// Returns all transactions of the account
    pub async fn transactions(&self) -> Result<Vec<Transaction>> {
        Ok(self.details().await.transactions.values().cloned().collect())
    }

    /// Returns all pending transactions of the account
    pub async fn pending_transactions(&self) -> Result<Vec<Transaction>> {
        let mut transactions = Vec::new();
        let account_details = self.details().await;

        for transaction_id in &account_details.pending_transactions {
            if let Some(transaction) = account_details.transactions.get(transaction_id) {
                transactions.push(transaction.clone());
            }
        }

        Ok(transactions)
    }
<<<<<<< HEAD

    /// Save the account to the database, accepts the updated_account as option so we don't need to drop it before
    /// saving
    #[cfg(feature = "storage")]
    pub(crate) async fn save(&self, updated_account: Option<&AccountDetails>) -> Result<()> {
        log::debug!("[save] saving account to database");
        match updated_account {
            Some(account) => {
                let mut storage_manager = self.storage_manager.write().await;
                storage_manager.save_account(account).await?;
                drop(storage_manager);
            }
            None => {
                let account_details = self.read().await;
                let mut storage_manager = self.storage_manager.write().await;
                storage_manager.save_account(&account_details).await?;
                drop(storage_manager);
                drop(account_details);
            }
        }
        Ok(())
    }
=======
>>>>>>> 39955e4f
}

// Custom deserialization to stay backwards compatible
fn deserialize_or_convert<'de, D>(deserializer: D) -> std::result::Result<HashMap<TransactionId, Transaction>, D::Error>
where
    D: Deserializer<'de>,
{
    let value = serde_json::Value::deserialize(deserializer)?;

    type NewType = HashMap<TransactionId, Transaction>;
    type OldType = HashMap<TransactionId, (TransactionPayload, Vec<OutputWithMetadataResponse>)>;

    Ok(match serde_json::from_value::<NewType>(value.clone()) {
        Ok(r) => r,
        Err(_) => {
            let v = serde_json::from_value::<OldType>(value).map_err(de::Error::custom)?;
            let mut new = HashMap::new();
            for (tx_id, (tx_payload, inputs)) in v {
                new.insert(
                    tx_id,
                    build_transaction_from_payload_and_inputs(tx_id, tx_payload, inputs).map_err(de::Error::custom)?,
                );
            }
            new
        }
    })
}

pub(crate) fn build_transaction_from_payload_and_inputs(
    tx_id: TransactionId,
    tx_payload: TransactionPayload,
    inputs: Vec<OutputWithMetadataResponse>,
) -> crate::wallet::Result<Transaction> {
    let TransactionEssence::Regular(tx_essence) = &tx_payload.essence();
    Ok(Transaction {
        payload: tx_payload.clone(),
        block_id: inputs
            .first()
            .and_then(|i| BlockId::from_str(&i.metadata.block_id).ok()),
        inclusion_state: InclusionState::Confirmed,
        timestamp: inputs
            .first()
            .and_then(|i| i.metadata.milestone_timestamp_spent.map(|t| t as u128 * 1000))
            .unwrap_or_else(|| crate::utils::unix_timestamp_now().as_millis()),
        transaction_id: tx_id,
        network_id: tx_essence.network_id(),
        incoming: true,
        note: None,
        inputs,
    })
}

#[test]
fn serialize() {
    use crate::types::block::{
        address::{Address, Ed25519Address},
        input::{Input, UtxoInput},
        output::{unlock_condition::AddressUnlockCondition, BasicOutput, InputsCommitment, Output},
        payload::{
            transaction::{RegularTransactionEssence, TransactionEssence, TransactionId},
            TransactionPayload,
        },
        protocol::ProtocolParameters,
        signature::{Ed25519Signature, Signature},
        unlock::{ReferenceUnlock, SignatureUnlock, Unlock, Unlocks},
    };

    const TRANSACTION_ID: &str = "0x24a1f46bdb6b2bf38f1c59f73cdd4ae5b418804bb231d76d06fbf246498d5883";
    const ED25519_ADDRESS: &str = "0xe594f9a895c0e0a6760dd12cffc2c3d1e1cbf7269b328091f96ce3d0dd550b75";
    const ED25519_PUBLIC_KEY: &str = "0x1da5ddd11ba3f961acab68fafee3177d039875eaa94ac5fdbff8b53f0c50bfb9";
    const ED25519_SIGNATURE: &str = "0xc6a40edf9a089f42c18f4ebccb35fe4b578d93b879e99b87f63573324a710d3456b03fb6d1fcc027e6401cbd9581f790ee3ed7a3f68e9c225fcb9f1cd7b7110d";

    let protocol_parameters = ProtocolParameters::new(
        2,
        String::from("testnet"),
        String::from("rms"),
        1500,
        15,
        crate::types::block::output::RentStructure::new(500, 10, 1),
        1_813_620_509_061_365,
    )
    .unwrap();

    let transaction_id = TransactionId::new(prefix_hex::decode(TRANSACTION_ID).unwrap());
    let input1 = Input::Utxo(UtxoInput::new(transaction_id, 0).unwrap());
    let input2 = Input::Utxo(UtxoInput::new(transaction_id, 1).unwrap());
    let bytes: [u8; 32] = prefix_hex::decode(ED25519_ADDRESS).unwrap();
    let address = Address::from(Ed25519Address::new(bytes));
    let amount = 1_000_000;
    let output = Output::Basic(
        BasicOutput::build_with_amount(amount)
            .add_unlock_condition(AddressUnlockCondition::new(address))
            .finish(protocol_parameters.token_supply())
            .unwrap(),
    );
    let essence = TransactionEssence::Regular(
        RegularTransactionEssence::builder(protocol_parameters.network_id(), InputsCommitment::from([0u8; 32]))
            .with_inputs(vec![input1, input2])
            .add_output(output)
            .finish(&protocol_parameters)
            .unwrap(),
    );

    let pub_key_bytes: [u8; 32] = prefix_hex::decode(ED25519_PUBLIC_KEY).unwrap();
    let sig_bytes: [u8; 64] = prefix_hex::decode(ED25519_SIGNATURE).unwrap();
    let signature = Ed25519Signature::new(pub_key_bytes, sig_bytes);
    let sig_unlock = Unlock::Signature(SignatureUnlock::from(Signature::Ed25519(signature)));
    let ref_unlock = Unlock::Reference(ReferenceUnlock::new(0).unwrap());
    let unlocks = Unlocks::new(vec![sig_unlock, ref_unlock]).unwrap();

    let tx_payload = TransactionPayload::new(essence, unlocks).unwrap();

    let incoming_transaction = Transaction {
        transaction_id: TransactionId::from_str("0x131fc4cb8f315ae36ae3bf6a4e4b3486d5f17581288f1217410da3e0700d195a")
            .unwrap(),
        payload: tx_payload,
        block_id: None,
        network_id: 0,
        timestamp: 0,
        inclusion_state: InclusionState::Pending,
        incoming: false,
        note: None,
        inputs: Vec::new(),
    };

    let mut incoming_transactions = HashMap::new();
    incoming_transactions.insert(
        TransactionId::from_str("0x131fc4cb8f315ae36ae3bf6a4e4b3486d5f17581288f1217410da3e0700d195a").unwrap(),
        incoming_transaction,
    );

    let account = AccountDetails {
        index: 0,
        coin_type: 4218,
        alias: "0".to_string(),
        public_addresses: Vec::new(),
        internal_addresses: Vec::new(),
        addresses_with_unspent_outputs: Vec::new(),
        outputs: HashMap::new(),
        locked_outputs: HashSet::new(),
        unspent_outputs: HashMap::new(),
        transactions: HashMap::new(),
        pending_transactions: HashSet::new(),
        incoming_transactions,
        inaccessible_incoming_transactions: HashSet::new(),
        native_token_foundries: HashMap::new(),
    };

    serde_json::from_str::<AccountDetails>(&serde_json::to_string(&account).unwrap()).unwrap();
}<|MERGE_RESOLUTION|>--- conflicted
+++ resolved
@@ -151,17 +151,8 @@
     // mutex to prevent multiple sync calls at the same or almost the same time, the u128 is a timestamp
     // if the last synced time was < `MIN_SYNC_INTERVAL` second ago, we don't sync, but only calculate the balance
     // again, because sending transactions can change that
-<<<<<<< HEAD
-    pub(crate) last_synced: Arc<Mutex<u128>>,
-    pub(crate) default_sync_options: Arc<Mutex<SyncOptions>>,
-    #[cfg(feature = "events")]
-    pub(crate) event_emitter: Arc<Mutex<EventEmitter>>,
-    #[cfg(feature = "storage")]
-    pub(crate) storage_manager: Arc<RwLock<StorageManager>>,
-=======
     pub(crate) last_synced: Mutex<u128>,
     pub(crate) default_sync_options: Mutex<SyncOptions>,
->>>>>>> 39955e4f
 }
 
 // impl Deref so we can use `account.details()` instead of `account.details.read()`
@@ -175,24 +166,11 @@
 
 impl Account {
     /// Create a new Account with an AccountDetails
-<<<<<<< HEAD
-    pub(crate) async fn new(
-        details: AccountDetails,
-        client: Client,
-        secret_manager: Arc<RwLock<SecretManager>>,
-        #[cfg(feature = "events")] event_emitter: Arc<Mutex<EventEmitter>>,
-        #[cfg(feature = "storage")] storage_manager: Arc<RwLock<StorageManager>>,
-    ) -> Result<Self> {
-        #[cfg(feature = "storage")]
-        let default_sync_options = storage_manager
-            .read()
-=======
     pub(crate) async fn new(details: AccountDetails, client: Client, wallet: Arc<WalletInner>) -> Result<Self> {
         #[cfg(feature = "storage")]
         let default_sync_options = wallet
             .storage_manager
-            .lock()
->>>>>>> 39955e4f
+            .read()
             .await
             .get_default_sync_options(*details.index())
             .await?
@@ -243,13 +221,13 @@
         log::debug!("[save] saving account to database");
         match updated_account {
             Some(account) => {
-                let mut storage_manager = self.wallet.storage_manager.lock().await;
+                let mut storage_manager = self.wallet.storage_manager.write().await;
                 storage_manager.save_account(account).await?;
                 drop(storage_manager);
             }
             None => {
                 let account_details = self.details().await;
-                let mut storage_manager = self.wallet.storage_manager.lock().await;
+                let mut storage_manager = self.wallet.storage_manager.write().await;
                 storage_manager.save_account(&account_details).await?;
                 drop(storage_manager);
                 drop(account_details);
@@ -446,31 +424,6 @@
 
         Ok(transactions)
     }
-<<<<<<< HEAD
-
-    /// Save the account to the database, accepts the updated_account as option so we don't need to drop it before
-    /// saving
-    #[cfg(feature = "storage")]
-    pub(crate) async fn save(&self, updated_account: Option<&AccountDetails>) -> Result<()> {
-        log::debug!("[save] saving account to database");
-        match updated_account {
-            Some(account) => {
-                let mut storage_manager = self.storage_manager.write().await;
-                storage_manager.save_account(account).await?;
-                drop(storage_manager);
-            }
-            None => {
-                let account_details = self.read().await;
-                let mut storage_manager = self.storage_manager.write().await;
-                storage_manager.save_account(&account_details).await?;
-                drop(storage_manager);
-                drop(account_details);
-            }
-        }
-        Ok(())
-    }
-=======
->>>>>>> 39955e4f
 }
 
 // Custom deserialization to stay backwards compatible
