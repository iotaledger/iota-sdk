--- conflicted
+++ resolved
@@ -604,13 +604,8 @@
     use crate::types::block::{
         address::{Address, Ed25519Address},
         input::{Input, UtxoInput},
-<<<<<<< HEAD
         output::{AddressUnlockCondition, BasicOutput, Output},
         payload::signed_transaction::{SignedTransactionPayload, Transaction, TransactionId},
-=======
-        output::{AddressUnlockCondition, BasicOutput, InputsCommitment, Output},
-        payload::transaction::{RegularTransactionEssence, TransactionId, TransactionPayload},
->>>>>>> 100b62af
         protocol::ProtocolParameters,
         rand::mana::rand_mana_allotment,
         signature::{Ed25519Signature, Signature},
