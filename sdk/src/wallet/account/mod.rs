// Copyright 2021 IOTA Stiftung
// SPDX-License-Identifier: Apache-2.0

/// The module with the AccountBuilder.
pub(crate) mod builder;
/// Constants used for the account and account operations.
pub(crate) mod constants;
/// The account operations like address generation, syncing and creating transactions.
pub(crate) mod operations;
/// Types used in an account and returned from methods.
pub mod types;
/// Methods to update the account state.
pub(crate) mod update;

use std::{
    collections::{HashMap, HashSet},
    ops::Deref,
    str::FromStr,
    sync::Arc,
};

use getset::{Getters, Setters};
use serde::{de, Deserialize, Deserializer, Serialize};
use tokio::sync::{Mutex, RwLock};

#[cfg(feature = "participation")]
pub use self::operations::participation::{AccountParticipationOverview, ParticipationEventWithNodes};
use self::types::{
    address::{AccountAddress, AddressWithUnspentOutputs},
    AccountBalance, OutputData, Transaction,
};
pub use self::{
    operations::{
        output_claiming::OutputsToClaim,
        syncing::{
            options::{AccountSyncOptions, AliasSyncOptions, NftSyncOptions},
            SyncOptions,
        },
        transaction::{
            high_level::{
                create_alias::{AliasOutputOptions, AliasOutputOptionsDto},
                minting::{
                    increase_native_token_supply::{
                        IncreaseNativeTokenSupplyOptions, IncreaseNativeTokenSupplyOptionsDto,
                    },
                    mint_native_token::{MintTokenTransactionDto, NativeTokenOptions, NativeTokenOptionsDto},
                    mint_nfts::{NftOptions, NftOptionsDto},
                },
            },
            prepare_output::{
                Assets, Features, OutputOptions, OutputOptionsDto, ReturnStrategy, StorageDeposit, Unlocks,
            },
            RemainderValueStrategy, TransactionOptions, TransactionOptionsDto,
        },
    },
    types::OutputDataDto,
};
#[cfg(feature = "events")]
use crate::wallet::events::EventEmitter;
#[cfg(feature = "storage")]
use crate::wallet::storage::manager::StorageManager;
use crate::{
    client::{secret::SecretManager, Client},
    types::{
        api::core::response::OutputWithMetadataResponse,
        block::{
            output::{AliasId, FoundryId, FoundryOutput, NftId, Output, OutputId, TokenId},
            payload::{
                transaction::{TransactionEssence, TransactionId},
                TransactionPayload,
            },
            BlockId,
        },
    },
    wallet::{account::types::InclusionState, Result},
};

/// Options to filter outputs
#[derive(Debug, Default, Clone, Serialize, Deserialize, Eq, PartialEq)]
#[serde(rename_all = "camelCase")]
pub struct FilterOptions {
    /// Filter all outputs where the booked milestone index is below the specified timestamp
    pub lower_bound_booked_timestamp: Option<u32>,
    /// Filter all outputs where the booked milestone index is above the specified timestamp
    pub upper_bound_booked_timestamp: Option<u32>,
    /// Filter all outputs for the provided types (Basic = 3, Alias = 4, Foundry = 5, NFT = 6).
    pub output_types: Option<Vec<u8>>,
    /// Return all alias outputs matching these IDs.
    pub alias_ids: Option<HashSet<AliasId>>,
    /// Return all foundry outputs matching these IDs.
    pub foundry_ids: Option<HashSet<FoundryId>>,
    /// Return all nft outputs matching these IDs.
    pub nft_ids: Option<HashSet<NftId>>,
}

/// Details of an account.
#[derive(Clone, Debug, Eq, PartialEq, Getters, Setters, Serialize, Deserialize)]
#[getset(get = "pub")]
#[serde(rename_all = "camelCase")]
pub struct AccountDetails {
    /// The account index
    index: u32,
    /// The coin type
    coin_type: u32,
    /// The account alias.
    alias: String,
    /// Public addresses
    pub(crate) public_addresses: Vec<AccountAddress>,
    /// Internal addresses
    pub(crate) internal_addresses: Vec<AccountAddress>,
    /// Addresses with unspent outputs
    // used to improve performance for syncing and get balance because it's in most cases only a subset of all
    // addresses
    addresses_with_unspent_outputs: Vec<AddressWithUnspentOutputs>,
    /// Outputs
    // stored separated from the account for performance?
    outputs: HashMap<OutputId, OutputData>,
    /// Unspent outputs that are currently used as input for transactions
    // outputs used in transactions should be locked here so they don't get used again, which would result in a
    // conflicting transaction
    pub(crate) locked_outputs: HashSet<OutputId>,
    /// Unspent outputs
    // have unspent outputs in a separated hashmap so we don't need to iterate over all outputs we have
    unspent_outputs: HashMap<OutputId, OutputData>,
    /// Sent transactions
    // stored separated from the account for performance and only the transaction id here? where to add the network id?
    // transactions: HashSet<TransactionId>,
    transactions: HashMap<TransactionId, types::Transaction>,
    /// Pending transactions
    // Maybe pending transactions even additionally separated?
    pending_transactions: HashSet<TransactionId>,
    /// Transaction payloads for received outputs with inputs when not pruned before syncing, can be used to determine
    /// the sender address/es
    #[serde(deserialize_with = "deserialize_or_convert")]
    incoming_transactions: HashMap<TransactionId, Transaction>,
    /// Some incoming transactions can be pruned by the node before we requested them, then this node can never return
    /// it. To avoid useless requests, these transaction ids are stored here and cleared when new client options are
    /// set, because another node might still have them.
    #[serde(default)]
    inaccessible_incoming_transactions: HashSet<TransactionId>,
    /// Foundries for native tokens in outputs
    #[serde(default)]
    native_token_foundries: HashMap<FoundryId, FoundryOutput>,
}

/// A thread guard over an account, so we can lock the account during operations.
#[derive(Debug, Clone)]
pub struct Account {
    details: Arc<RwLock<AccountDetails>>,
    pub(crate) client: Client,
    pub(crate) secret_manager: Arc<RwLock<SecretManager>>,
    // mutex to prevent multiple sync calls at the same or almost the same time, the u128 is a timestamp
    // if the last synced time was < `MIN_SYNC_INTERVAL` second ago, we don't sync, but only calculate the balance
    // again, because sending transactions can change that
    pub(crate) last_synced: Arc<Mutex<u128>>,
    pub(crate) default_sync_options: Arc<Mutex<SyncOptions>>,
    #[cfg(feature = "events")]
    pub(crate) event_emitter: Arc<Mutex<EventEmitter>>,
    #[cfg(feature = "storage")]
    pub(crate) storage_manager: Arc<Mutex<StorageManager>>,
}

// impl Deref so we can use `account.read()` instead of `account.details.read()`
impl Deref for Account {
    type Target = RwLock<AccountDetails>;

    fn deref(&self) -> &Self::Target {
        self.details.deref()
    }
}

impl Account {
    /// Create a new Account with an AccountDetails
    pub(crate) async fn new(
        details: AccountDetails,
        client: Client,
        secret_manager: Arc<RwLock<SecretManager>>,
        #[cfg(feature = "events")] event_emitter: Arc<Mutex<EventEmitter>>,
        #[cfg(feature = "storage")] storage_manager: Arc<Mutex<StorageManager>>,
    ) -> Result<Self> {
        #[cfg(feature = "storage")]
        let default_sync_options = storage_manager
            .lock()
            .await
            .get_default_sync_options(*details.index())
            .await?
            .unwrap_or_default();
        #[cfg(not(feature = "storage"))]
        let default_sync_options = Default::default();

        Ok(Self {
            details: Arc::new(RwLock::new(details)),
            client,
            secret_manager,
            last_synced: Default::default(),
            default_sync_options: Arc::new(Mutex::new(default_sync_options)),
            #[cfg(feature = "events")]
            event_emitter,
            #[cfg(feature = "storage")]
            storage_manager,
        })
    }

    pub async fn alias(&self) -> String {
        self.read().await.alias.clone()
    }

    // Get the Client
    pub fn client(&self) -> &Client {
        &self.client
    }

    /// Get the [`OutputData`] of an output stored in the account
    pub async fn get_output(&self, output_id: &OutputId) -> Option<OutputData> {
        self.read().await.outputs().get(output_id).cloned()
    }

    /// Get the [`Output`] that minted a native token by the token ID. First try to get it
    /// from the account, if it isn't in the account try to get it from the node
    pub async fn get_foundry_output(&self, native_token_id: TokenId) -> Result<Output> {
        let foundry_id = FoundryId::from(native_token_id);

        for output_data in self.read().await.outputs().values() {
            if let Output::Foundry(foundry_output) = &output_data.output {
                if foundry_output.id() == foundry_id {
                    return Ok(output_data.output.clone());
                }
            }
        }

        // Foundry was not found in the account, try to get it from the node
        let foundry_output_id = self.client.foundry_output_id(foundry_id).await?;
        let output_response = self.client.get_output(&foundry_output_id).await?;

        Ok(Output::try_from_dto(
            &output_response.output,
            self.client.get_token_supply().await?,
        )?)
    }

    /// Get the [`Transaction`] of a transaction stored in the account
    pub async fn get_transaction(&self, transaction_id: &TransactionId) -> Option<Transaction> {
        self.read().await.transactions().get(transaction_id).cloned()
    }

    /// Get the transaction with inputs of an incoming transaction stored in the account
    /// List might not be complete, if the node pruned the data already
    pub async fn get_incoming_transaction_data(&self, transaction_id: &TransactionId) -> Option<Transaction> {
        self.read().await.incoming_transactions().get(transaction_id).cloned()
    }

    /// Returns all addresses of the account
    pub async fn addresses(&self) -> Result<Vec<AccountAddress>> {
        let account_details = self.read().await;
        let mut all_addresses = account_details.public_addresses().clone();
        all_addresses.extend(account_details.internal_addresses().clone());
        Ok(all_addresses.to_vec())
    }

    /// Returns all public addresses of the account
    pub(crate) async fn public_addresses(&self) -> Vec<AccountAddress> {
        self.read().await.public_addresses().to_vec()
    }

    /// Returns only addresses of the account with balance
    pub async fn addresses_with_unspent_outputs(&self) -> Result<Vec<AddressWithUnspentOutputs>> {
        Ok(self.read().await.addresses_with_unspent_outputs().to_vec())
    }

    fn filter_outputs<'a>(
        &self,
        outputs: impl Iterator<Item = &'a OutputData>,
        filter: impl Into<Option<FilterOptions>>,
    ) -> Result<Vec<OutputData>> {
        let filter = filter.into();

        if let Some(filter) = filter {
            let mut filtered_outputs = Vec::new();

            for output in outputs {
                match &output.output {
                    Output::Alias(alias) => {
                        if let Some(alias_ids) = &filter.alias_ids {
                            let alias_id = alias.alias_id_non_null(&output.output_id);
                            if alias_ids.contains(&alias_id) {
                                filtered_outputs.push(output.clone());
                                continue;
                            }
                        }
                    }
                    Output::Foundry(foundry) => {
                        if let Some(foundry_ids) = &filter.foundry_ids {
                            let foundry_id = foundry.id();
                            if foundry_ids.contains(&foundry_id) {
                                filtered_outputs.push(output.clone());
                                continue;
                            }
                        }
                    }
                    Output::Nft(nft) => {
                        if let Some(nft_ids) = &filter.nft_ids {
                            let nft_id = nft.nft_id_non_null(&output.output_id);
                            if nft_ids.contains(&nft_id) {
                                filtered_outputs.push(output.clone());
                                continue;
                            }
                        }
                    }
                    _ => {}
                }

<<<<<<< HEAD
        for output in outputs {
            if let Some(filter_options) = &filter {
                if let Some(lower_bound_booked_timestamp) = filter_options.lower_bound_booked_timestamp {
                    if output.metadata.milestone_timestamp_booked() < lower_bound_booked_timestamp {
                        continue;
                    }
                }
                if let Some(upper_bound_booked_timestamp) = filter_options.upper_bound_booked_timestamp {
                    if output.metadata.milestone_timestamp_booked() > upper_bound_booked_timestamp {
=======
                if let Some(lower_bound_booked_timestamp) = filter.lower_bound_booked_timestamp {
                    if output.metadata.milestone_timestamp_booked < lower_bound_booked_timestamp {
                        continue;
                    }
                }
                if let Some(upper_bound_booked_timestamp) = filter.upper_bound_booked_timestamp {
                    if output.metadata.milestone_timestamp_booked > upper_bound_booked_timestamp {
>>>>>>> 9f668f2c
                        continue;
                    }
                }

                if let Some(output_types) = &filter.output_types {
                    if !output_types.contains(&output.output.kind()) {
                        continue;
                    }
                }

                filtered_outputs.push(output.clone());
            }

            Ok(filtered_outputs)
        } else {
            Ok(outputs.cloned().collect())
        }
    }

    /// Returns outputs of the account
    pub async fn outputs(&self, filter: impl Into<Option<FilterOptions>> + Send) -> Result<Vec<OutputData>> {
        self.filter_outputs(self.read().await.outputs.values(), filter)
    }

    /// Returns unspent outputs of the account
    pub async fn unspent_outputs(&self, filter: impl Into<Option<FilterOptions>> + Send) -> Result<Vec<OutputData>> {
        self.filter_outputs(self.read().await.unspent_outputs.values(), filter)
    }

    /// Gets the unspent alias output matching the given ID.
    pub async fn unspent_alias_output(&self, alias_id: &AliasId) -> Result<Option<OutputData>> {
        self.unspent_outputs(FilterOptions {
            alias_ids: Some([*alias_id].into()),
            ..Default::default()
        })
        .await
        .map(|res| res.get(0).cloned())
    }

    /// Gets the unspent foundry output matching the given ID.
    pub async fn unspent_foundry_output(&self, foundry_id: &FoundryId) -> Result<Option<OutputData>> {
        self.unspent_outputs(FilterOptions {
            foundry_ids: Some([*foundry_id].into()),
            ..Default::default()
        })
        .await
        .map(|res| res.get(0).cloned())
    }

    /// Gets the unspent nft output matching the given ID.
    pub async fn unspent_nft_output(&self, nft_id: &NftId) -> Result<Option<OutputData>> {
        self.unspent_outputs(FilterOptions {
            nft_ids: Some([*nft_id].into()),
            ..Default::default()
        })
        .await
        .map(|res| res.get(0).cloned())
    }

    /// Returns all incoming transactions of the account
    pub async fn incoming_transactions(&self) -> Result<HashMap<TransactionId, Transaction>> {
        Ok(self.read().await.incoming_transactions.clone())
    }

    /// Returns all transactions of the account
    pub async fn transactions(&self) -> Result<Vec<Transaction>> {
        Ok(self.read().await.transactions.values().cloned().collect())
    }

    /// Returns all pending transactions of the account
    pub async fn pending_transactions(&self) -> Result<Vec<Transaction>> {
        let mut transactions = Vec::new();
        let account_details = self.read().await;

        for transaction_id in &account_details.pending_transactions {
            if let Some(transaction) = account_details.transactions.get(transaction_id) {
                transactions.push(transaction.clone());
            }
        }

        Ok(transactions)
    }

    /// Save the account to the database, accepts the updated_account as option so we don't need to drop it before
    /// saving
    #[cfg(feature = "storage")]
    pub(crate) async fn save(&self, updated_account: Option<&AccountDetails>) -> Result<()> {
        log::debug!("[save] saving account to database");
        match updated_account {
            Some(account) => {
                let mut storage_manager = self.storage_manager.lock().await;
                storage_manager.save_account(account).await?;
                drop(storage_manager);
            }
            None => {
                let account_details = self.read().await;
                let mut storage_manager = self.storage_manager.lock().await;
                storage_manager.save_account(&account_details).await?;
                drop(storage_manager);
                drop(account_details);
            }
        }
        Ok(())
    }
}

// Custom deserialization to stay backwards compatible
fn deserialize_or_convert<'de, D>(deserializer: D) -> std::result::Result<HashMap<TransactionId, Transaction>, D::Error>
where
    D: Deserializer<'de>,
{
    let value = serde_json::Value::deserialize(deserializer)?;

    type NewType = HashMap<TransactionId, Transaction>;
    type OldType = HashMap<TransactionId, (TransactionPayload, Vec<OutputWithMetadataResponse>)>;

    Ok(match serde_json::from_value::<NewType>(value.clone()) {
        Ok(r) => r,
        Err(_) => {
            let v = serde_json::from_value::<OldType>(value).map_err(de::Error::custom)?;
            let mut new = HashMap::new();
            for (tx_id, (tx_payload, inputs)) in v {
                new.insert(
                    tx_id,
                    build_transaction_from_payload_and_inputs(tx_id, tx_payload, inputs).map_err(de::Error::custom)?,
                );
            }
            new
        }
    })
}

pub(crate) fn build_transaction_from_payload_and_inputs(
    tx_id: TransactionId,
    tx_payload: TransactionPayload,
    inputs: Vec<OutputWithMetadataResponse>,
) -> crate::wallet::Result<Transaction> {
    let TransactionEssence::Regular(tx_essence) = &tx_payload.essence();
    Ok(Transaction {
        payload: tx_payload.clone(),
        block_id: inputs
            .first()
            .and_then(|i| BlockId::from_str(&i.metadata.block_id).ok()),
        inclusion_state: InclusionState::Confirmed,
        timestamp: inputs
            .first()
            .and_then(|i| i.metadata.milestone_timestamp_spent.map(|t| t as u128 * 1000))
            .unwrap_or_else(|| crate::utils::unix_timestamp_now().as_millis()),
        transaction_id: tx_id,
        network_id: tx_essence.network_id(),
        incoming: true,
        note: None,
        inputs,
    })
}

#[test]
fn serialize() {
    use crate::types::block::{
        address::{Address, Ed25519Address},
        input::{Input, UtxoInput},
        output::{unlock_condition::AddressUnlockCondition, BasicOutput, InputsCommitment, Output},
        payload::{
            transaction::{RegularTransactionEssence, TransactionEssence, TransactionId},
            TransactionPayload,
        },
        protocol::ProtocolParameters,
        signature::{Ed25519Signature, Signature},
        unlock::{ReferenceUnlock, SignatureUnlock, Unlock, Unlocks},
    };

    const TRANSACTION_ID: &str = "0x24a1f46bdb6b2bf38f1c59f73cdd4ae5b418804bb231d76d06fbf246498d5883";
    const ED25519_ADDRESS: &str = "0xe594f9a895c0e0a6760dd12cffc2c3d1e1cbf7269b328091f96ce3d0dd550b75";
    const ED25519_PUBLIC_KEY: &str = "0x1da5ddd11ba3f961acab68fafee3177d039875eaa94ac5fdbff8b53f0c50bfb9";
    const ED25519_SIGNATURE: &str = "0xc6a40edf9a089f42c18f4ebccb35fe4b578d93b879e99b87f63573324a710d3456b03fb6d1fcc027e6401cbd9581f790ee3ed7a3f68e9c225fcb9f1cd7b7110d";

    let protocol_parameters = ProtocolParameters::new(
        2,
        String::from("testnet"),
        String::from("rms"),
        1500,
        15,
        crate::types::block::output::RentStructure::new(500, 10, 1),
        1_813_620_509_061_365,
    )
    .unwrap();

    let transaction_id = TransactionId::new(prefix_hex::decode(TRANSACTION_ID).unwrap());
    let input1 = Input::Utxo(UtxoInput::new(transaction_id, 0).unwrap());
    let input2 = Input::Utxo(UtxoInput::new(transaction_id, 1).unwrap());
    let bytes: [u8; 32] = prefix_hex::decode(ED25519_ADDRESS).unwrap();
    let address = Address::from(Ed25519Address::new(bytes));
    let amount = 1_000_000;
    let output = Output::Basic(
        BasicOutput::build_with_amount(amount)
            .add_unlock_condition(AddressUnlockCondition::new(address))
            .finish(protocol_parameters.token_supply())
            .unwrap(),
    );
    let essence = TransactionEssence::Regular(
        RegularTransactionEssence::builder(protocol_parameters.network_id(), InputsCommitment::from([0u8; 32]))
            .with_inputs(vec![input1, input2])
            .add_output(output)
            .finish(&protocol_parameters)
            .unwrap(),
    );

    let pub_key_bytes: [u8; 32] = prefix_hex::decode(ED25519_PUBLIC_KEY).unwrap();
    let sig_bytes: [u8; 64] = prefix_hex::decode(ED25519_SIGNATURE).unwrap();
    let signature = Ed25519Signature::new(pub_key_bytes, sig_bytes);
    let sig_unlock = Unlock::Signature(SignatureUnlock::from(Signature::Ed25519(signature)));
    let ref_unlock = Unlock::Reference(ReferenceUnlock::new(0).unwrap());
    let unlocks = Unlocks::new(vec![sig_unlock, ref_unlock]).unwrap();

    let tx_payload = TransactionPayload::new(essence, unlocks).unwrap();

    let incoming_transaction = Transaction {
        transaction_id: TransactionId::from_str("0x131fc4cb8f315ae36ae3bf6a4e4b3486d5f17581288f1217410da3e0700d195a")
            .unwrap(),
        payload: tx_payload,
        block_id: None,
        network_id: 0,
        timestamp: 0,
        inclusion_state: InclusionState::Pending,
        incoming: false,
        note: None,
        inputs: Vec::new(),
    };

    let mut incoming_transactions = HashMap::new();
    incoming_transactions.insert(
        TransactionId::from_str("0x131fc4cb8f315ae36ae3bf6a4e4b3486d5f17581288f1217410da3e0700d195a").unwrap(),
        incoming_transaction,
    );

    let account = AccountDetails {
        index: 0,
        coin_type: 4218,
        alias: "0".to_string(),
        public_addresses: Vec::new(),
        internal_addresses: Vec::new(),
        addresses_with_unspent_outputs: Vec::new(),
        outputs: HashMap::new(),
        locked_outputs: HashSet::new(),
        unspent_outputs: HashMap::new(),
        transactions: HashMap::new(),
        pending_transactions: HashSet::new(),
        incoming_transactions,
        inaccessible_incoming_transactions: HashSet::new(),
        native_token_foundries: HashMap::new(),
    };

    serde_json::from_str::<AccountDetails>(&serde_json::to_string(&account).unwrap()).unwrap();
}<|MERGE_RESOLUTION|>--- conflicted
+++ resolved
@@ -309,25 +309,13 @@
                     _ => {}
                 }
 
-<<<<<<< HEAD
-        for output in outputs {
-            if let Some(filter_options) = &filter {
-                if let Some(lower_bound_booked_timestamp) = filter_options.lower_bound_booked_timestamp {
+                if let Some(lower_bound_booked_timestamp) = filter.lower_bound_booked_timestamp {
                     if output.metadata.milestone_timestamp_booked() < lower_bound_booked_timestamp {
                         continue;
                     }
                 }
-                if let Some(upper_bound_booked_timestamp) = filter_options.upper_bound_booked_timestamp {
+                if let Some(upper_bound_booked_timestamp) = filter.upper_bound_booked_timestamp {
                     if output.metadata.milestone_timestamp_booked() > upper_bound_booked_timestamp {
-=======
-                if let Some(lower_bound_booked_timestamp) = filter.lower_bound_booked_timestamp {
-                    if output.metadata.milestone_timestamp_booked < lower_bound_booked_timestamp {
-                        continue;
-                    }
-                }
-                if let Some(upper_bound_booked_timestamp) = filter.upper_bound_booked_timestamp {
-                    if output.metadata.milestone_timestamp_booked > upper_bound_booked_timestamp {
->>>>>>> 9f668f2c
                         continue;
                     }
                 }
