// Copyright 2023 IOTA Stiftung
// SPDX-License-Identifier: Apache-2.0

#[cfg(feature = "storage")]
mod storage_stub {
    use async_trait::async_trait;

    use crate::{
        client::{
            secret::{DynSecretManagerConfig, SecretManagerConfig},
            storage::StorageAdapter,
        },
        wallet::{
            core::builder::dto::WalletBuilderDto,
            storage::constants::{SECRET_MANAGER_KEY, WALLET_BUILDER_KEY},
            WalletBuilder,
        },
    };

    #[async_trait]
    pub trait SaveLoadWallet {
        async fn save(&self, storage: &impl StorageAdapter<Error = crate::wallet::Error>) -> crate::wallet::Result<()>;

        async fn load<S: 'static + DynSecretManagerConfig + SecretManagerConfig>(
            storage: &impl StorageAdapter<Error = crate::wallet::Error>,
        ) -> crate::wallet::Result<Option<Self>>
        where
            crate::client::Error: From<S::Error>,
            Self: Sized;
    }

    #[async_trait]
    impl SaveLoadWallet for WalletBuilder {
        async fn save(&self, storage: &impl StorageAdapter<Error = crate::wallet::Error>) -> crate::wallet::Result<()> {
            log::debug!("[save] wallet builder");
            storage.set(WALLET_BUILDER_KEY, self).await?;

            if let Some(secret_manager) = &self.secret_manager {
                let secret_manager = secret_manager.read().await;
<<<<<<< HEAD
                if let Some(config) = secret_manager.dyn_to_config() {
                    log::debug!("save_secret_manager: {config:?}");
=======
                if let Some(config) = secret_manager.to_config() {
                    log::debug!("[save] secret manager: {config:?}");
>>>>>>> cdde4cbd
                    storage.set(SECRET_MANAGER_KEY, &config).await?;
                }
            }
            Ok(())
        }

        async fn load<S: 'static + DynSecretManagerConfig + SecretManagerConfig>(
            storage: &impl StorageAdapter<Error = crate::wallet::Error>,
<<<<<<< HEAD
        ) -> crate::wallet::Result<Option<Self>>
        where
            crate::client::Error: From<S::Error>,
        {
            log::debug!("get_wallet_data");
            if let Some(data) = storage.get::<WalletBuilderDto>(WALLET_INDEXATION_KEY).await? {
                log::debug!("get_wallet_data {data:?}");
=======
        ) -> crate::wallet::Result<Option<Self>> {
            log::debug!("[load] wallet builder");
            if let Some(wallet_builder_dto) = storage.get::<WalletBuilderDto>(WALLET_BUILDER_KEY).await? {
                log::debug!("[load] wallet builder dto: {wallet_builder_dto:?}");
>>>>>>> cdde4cbd

                let secret_manager_dto = storage.get(SECRET_MANAGER_KEY).await?;
                log::debug!("[load] secret manager dto: {secret_manager_dto:?}");

<<<<<<< HEAD
                Ok(Some(
                    Self::from(data).with_secret_manager::<S>(
                        secret_manager_dto
                            .map(|dto| S::from_config(&dto))
                            .transpose()
                            .map_err(crate::client::Error::from)?,
                    ),
                ))
=======
                Ok(Some(Self::from(wallet_builder_dto).with_secret_manager(
                    secret_manager_dto.map(|dto| S::from_config(&dto)).transpose()?,
                )))
>>>>>>> cdde4cbd
            } else {
                Ok(None)
            }
        }
    }
<<<<<<< HEAD
=======

    #[async_trait]
    impl SaveLoadWallet for WalletBuilder<MnemonicSecretManager> {
        async fn save(&self, storage: &impl StorageAdapter<Error = crate::wallet::Error>) -> crate::wallet::Result<()> {
            log::debug!("[save] wallet builder");
            storage.set(WALLET_BUILDER_KEY, self).await?;
            Ok(())
        }

        async fn load(
            storage: &impl StorageAdapter<Error = crate::wallet::Error>,
        ) -> crate::wallet::Result<Option<Self>> {
            log::debug!("[load] wallet builder");
            let res = storage.get::<WalletBuilderDto>(WALLET_BUILDER_KEY).await?;
            log::debug!("[load] wallet builder: {res:?}");
            Ok(res.map(Into::into))
        }
    }
>>>>>>> cdde4cbd
}
#[cfg(not(feature = "storage"))]
mod storage_stub {
    pub trait SaveLoadWallet {}
    impl<T> SaveLoadWallet for T {}
}
pub(crate) use storage_stub::*;<|MERGE_RESOLUTION|>--- conflicted
+++ resolved
@@ -1,119 +1,28 @@
 // Copyright 2023 IOTA Stiftung
 // SPDX-License-Identifier: Apache-2.0
 
-#[cfg(feature = "storage")]
-mod storage_stub {
-    use async_trait::async_trait;
+use crate::{
+    client::storage::StorageAdapter,
+    wallet::{core::builder::dto::WalletBuilderDto, storage::constants::WALLET_BUILDER_KEY, WalletBuilder},
+};
 
-    use crate::{
-        client::{
-            secret::{DynSecretManagerConfig, SecretManagerConfig},
-            storage::StorageAdapter,
-        },
-        wallet::{
-            core::builder::dto::WalletBuilderDto,
-            storage::constants::{SECRET_MANAGER_KEY, WALLET_BUILDER_KEY},
-            WalletBuilder,
-        },
-    };
-
-    #[async_trait]
-    pub trait SaveLoadWallet {
-        async fn save(&self, storage: &impl StorageAdapter<Error = crate::wallet::Error>) -> crate::wallet::Result<()>;
-
-        async fn load<S: 'static + DynSecretManagerConfig + SecretManagerConfig>(
-            storage: &impl StorageAdapter<Error = crate::wallet::Error>,
-        ) -> crate::wallet::Result<Option<Self>>
-        where
-            crate::client::Error: From<S::Error>,
-            Self: Sized;
+impl WalletBuilder {
+    pub async fn save(&self, storage: &impl StorageAdapter<Error = crate::wallet::Error>) -> crate::wallet::Result<()> {
+        log::debug!("[save] wallet builder");
+        storage.set(WALLET_BUILDER_KEY, self).await?;
+        Ok(())
     }
 
-    #[async_trait]
-    impl SaveLoadWallet for WalletBuilder {
-        async fn save(&self, storage: &impl StorageAdapter<Error = crate::wallet::Error>) -> crate::wallet::Result<()> {
-            log::debug!("[save] wallet builder");
-            storage.set(WALLET_BUILDER_KEY, self).await?;
+    pub async fn load(
+        storage: &impl StorageAdapter<Error = crate::wallet::Error>,
+    ) -> crate::wallet::Result<Option<Self>> {
+        log::debug!("[load] wallet builder");
+        if let Some(wallet_builder_dto) = storage.get::<WalletBuilderDto>(WALLET_BUILDER_KEY).await? {
+            log::debug!("[load] wallet builder dto: {wallet_builder_dto:?}");
 
-            if let Some(secret_manager) = &self.secret_manager {
-                let secret_manager = secret_manager.read().await;
-<<<<<<< HEAD
-                if let Some(config) = secret_manager.dyn_to_config() {
-                    log::debug!("save_secret_manager: {config:?}");
-=======
-                if let Some(config) = secret_manager.to_config() {
-                    log::debug!("[save] secret manager: {config:?}");
->>>>>>> cdde4cbd
-                    storage.set(SECRET_MANAGER_KEY, &config).await?;
-                }
-            }
-            Ok(())
-        }
-
-        async fn load<S: 'static + DynSecretManagerConfig + SecretManagerConfig>(
-            storage: &impl StorageAdapter<Error = crate::wallet::Error>,
-<<<<<<< HEAD
-        ) -> crate::wallet::Result<Option<Self>>
-        where
-            crate::client::Error: From<S::Error>,
-        {
-            log::debug!("get_wallet_data");
-            if let Some(data) = storage.get::<WalletBuilderDto>(WALLET_INDEXATION_KEY).await? {
-                log::debug!("get_wallet_data {data:?}");
-=======
-        ) -> crate::wallet::Result<Option<Self>> {
-            log::debug!("[load] wallet builder");
-            if let Some(wallet_builder_dto) = storage.get::<WalletBuilderDto>(WALLET_BUILDER_KEY).await? {
-                log::debug!("[load] wallet builder dto: {wallet_builder_dto:?}");
->>>>>>> cdde4cbd
-
-                let secret_manager_dto = storage.get(SECRET_MANAGER_KEY).await?;
-                log::debug!("[load] secret manager dto: {secret_manager_dto:?}");
-
-<<<<<<< HEAD
-                Ok(Some(
-                    Self::from(data).with_secret_manager::<S>(
-                        secret_manager_dto
-                            .map(|dto| S::from_config(&dto))
-                            .transpose()
-                            .map_err(crate::client::Error::from)?,
-                    ),
-                ))
-=======
-                Ok(Some(Self::from(wallet_builder_dto).with_secret_manager(
-                    secret_manager_dto.map(|dto| S::from_config(&dto)).transpose()?,
-                )))
->>>>>>> cdde4cbd
-            } else {
-                Ok(None)
-            }
+            Ok(Some(wallet_builder_dto.into()))
+        } else {
+            Ok(None)
         }
     }
-<<<<<<< HEAD
-=======
-
-    #[async_trait]
-    impl SaveLoadWallet for WalletBuilder<MnemonicSecretManager> {
-        async fn save(&self, storage: &impl StorageAdapter<Error = crate::wallet::Error>) -> crate::wallet::Result<()> {
-            log::debug!("[save] wallet builder");
-            storage.set(WALLET_BUILDER_KEY, self).await?;
-            Ok(())
-        }
-
-        async fn load(
-            storage: &impl StorageAdapter<Error = crate::wallet::Error>,
-        ) -> crate::wallet::Result<Option<Self>> {
-            log::debug!("[load] wallet builder");
-            let res = storage.get::<WalletBuilderDto>(WALLET_BUILDER_KEY).await?;
-            log::debug!("[load] wallet builder: {res:?}");
-            Ok(res.map(Into::into))
-        }
-    }
->>>>>>> cdde4cbd
-}
-#[cfg(not(feature = "storage"))]
-mod storage_stub {
-    pub trait SaveLoadWallet {}
-    impl<T> SaveLoadWallet for T {}
-}
-pub(crate) use storage_stub::*;+}