// Copyright 2022 IOTA Stiftung
// SPDX-License-Identifier: Apache-2.0

pub(crate) mod stronghold_snapshot;

use std::{fs, path::PathBuf};

use self::stronghold_snapshot::restore_wallet_from_stronghold_snapshot;
#[cfg(feature = "storage")]
use crate::wallet::WalletBuilder;
use crate::{
    client::{
        secret::{stronghold::StrongholdSecretManager, SecretManager, SecretManagerConfig, SecretManagerDto},
        utils::Password,
    },
    types::block::address::Hrp,
    wallet::{
<<<<<<< HEAD
        core::{builder::AddressProvider, WalletLedgerDto},
=======
        core::{builder::dto::WalletBuilderDto, WalletLedgerDto},
>>>>>>> df7dc529
        Wallet,
    },
};

impl Wallet {
    /// Backup the wallet in a Stronghold snapshot file.
    ///
    /// `stronghold_password` must be the current one when Stronghold is used as SecretManager.
    pub async fn backup_to_stronghold(
        &self,
        backup_path: PathBuf,
        stronghold_password: impl Into<Password> + Send,
    ) -> crate::wallet::Result<()> {
        let stronghold_password = stronghold_password.into();

        log::debug!("[backup] creating a stronghold backup");
        let secret_manager = self.secret_manager.read().await;

        match &*secret_manager {
            // Backup with existing stronghold
            SecretManager::Stronghold(stronghold) => {
                stronghold.set_password(stronghold_password).await?;
                self.backup_wallet_to_stronghold_snapshot(stronghold).await?;
                // Write snapshot to backup path
                stronghold.write_stronghold_snapshot(Some(&backup_path)).await?;
            }
            // Backup with new stronghold
            _ => {
                // If the SecretManager is not Stronghold we'll create a new one for the backup
                let backup_stronghold = StrongholdSecretManager::builder()
                    .password(stronghold_password)
                    .build(backup_path)?;

                self.backup_wallet_to_stronghold_snapshot(&backup_stronghold).await?;

                // Write snapshot to backup path
                backup_stronghold.write_stronghold_snapshot(None).await?;
            }
        }

        Ok(())
    }

    /// Restore a backup from a Stronghold snapshot file.
    ///
    /// Replaces client_options, bip_path, secret_manager and wallet. Returns an error if the wallet was already
    /// created If Stronghold is used as secret_manager, the existing Stronghold file will be overwritten. If a
    /// mnemonic was stored, it will be gone.
    /// if ignore_if_bip_path_mismatch.is_some(), client options will not be restored
    /// if ignore_if_bip_path_mismatch == Some(true), client options coin type and wallet will not be restored if the
    /// coin type doesn't match
    /// If a bech32 hrp is provided to ignore_if_bech32_hrp_mismatch, that doesn't match the one of the current address,
    /// the wallet will not be restored.
    pub async fn restore_from_stronghold_backup(
<<<<<<< HEAD
        &mut self,
=======
        &self,
>>>>>>> df7dc529
        backup_path: PathBuf,
        stronghold_password: impl Into<Password> + Send,
        ignore_if_bip_path_mismatch: Option<bool>,
        ignore_if_bech32_hrp_mismatch: Option<Hrp>,
    ) -> crate::wallet::Result<()> {
        let stronghold_password = stronghold_password.into();

        log::debug!("[restore_backup] loading stronghold backup");

        if !backup_path.is_file() {
            return Err(crate::wallet::Error::Backup("backup path doesn't exist"));
        }

        let wallet_ledger = self.ledger().await;

        // We don't want to overwrite a possible existing wallet
        if !wallet_ledger.outputs.is_empty() {
            return Err(crate::wallet::Error::Backup(
                "can't restore backup when there is already a wallet",
            ));
        }

<<<<<<< HEAD
        let curr_bip_path = self.bip_path();
=======
        let curr_bip_path = self.bip_path().await;
>>>>>>> df7dc529

        // Explicitly drop the data to avoid contention
        drop(wallet_ledger);

        // We'll create a new stronghold to load the backup
        let new_stronghold = StrongholdSecretManager::builder()
            .password(stronghold_password.clone())
            .build(backup_path.clone())?;

        let (read_address, read_bip_path, read_alias, read_client_options, read_secret_manager, read_wallet_ledger) =
            restore_wallet_from_stronghold_snapshot::<SecretManager>(&new_stronghold).await?;

        // If the bip path is not matching the current one, we may ignore the backup
        let ignore_backup_values = ignore_if_bip_path_mismatch.map_or(false, |ignore| {
            if ignore {
                // TODO: is it okay that if both are none we always load the backup values?
                curr_bip_path != read_bip_path
            } else {
                false
            }
        });

        if !ignore_backup_values {
<<<<<<< HEAD
            self.bip_path = read_bip_path;
=======
            *self.bip_path_mut().await = read_bip_path;
>>>>>>> df7dc529
        }

        // Get the current snapshot path if set
        let new_snapshot_path = if let SecretManager::Stronghold(stronghold) = &*self.secret_manager.read().await {
            stronghold.snapshot_path.clone()
        } else {
            PathBuf::from("wallet.stronghold")
        };

        if let Some(mut read_secret_manager) = read_secret_manager {
            // We have to replace the snapshot path with the current one, when building stronghold
            if let SecretManagerDto::Stronghold(stronghold_dto) = &mut read_secret_manager {
                stronghold_dto.snapshot_path = new_snapshot_path.display().to_string();
            }

            let restored_secret_manager = SecretManager::from_config(&read_secret_manager)
                .map_err(|_| crate::wallet::Error::Backup("invalid secret_manager"))?;

            // Copy Stronghold file so the seed is available in the new location
            fs::copy(backup_path, new_snapshot_path)?;

            if let SecretManager::Stronghold(stronghold) = &restored_secret_manager {
                // Set password to restored secret manager
                stronghold.set_password(stronghold_password).await?;
            }
            *self.secret_manager.write().await = restored_secret_manager;
        } else {
            // If no secret manager data was in the backup, just copy the Stronghold file so the seed is available in
            // the new location.
            fs::copy(backup_path, new_snapshot_path)?;
        }

        if ignore_if_bip_path_mismatch.is_none() {
            if let Some(read_client_options) = read_client_options {
                self.set_client_options(read_client_options).await?;
            }
        }

        if !ignore_backup_values {
            if let Some(read_wallet_ledger) = read_wallet_ledger {
                let restore_wallet = ignore_if_bech32_hrp_mismatch.map_or(true, |expected_bech32_hrp| {
                    // Only restore if bech32 hrps match
                    read_address.hrp() == &expected_bech32_hrp
                });

                if restore_wallet {
<<<<<<< HEAD
                    self.address = read_address;
                    self.bip_path = read_bip_path;
                    self.alias = read_alias;
=======
                    *self.address_mut().await = read_address;
                    *self.bip_path_mut().await = read_bip_path;
                    *self.alias_mut().await = read_alias;
>>>>>>> df7dc529
                    *self.ledger_mut().await = read_wallet_ledger;
                }
            }
        }

        // store new data
        #[cfg(feature = "storage")]
        {
            use crate::wallet::core::operations::storage::SaveLoadWallet;
            let wallet_builder = WalletBuilder::new()
                .with_secret_manager_arc(self.secret_manager.clone())
                .with_storage_path(
                    &self
                        .storage_options
                        .path
                        .clone()
                        .into_os_string()
                        .into_string()
                        .expect("can't convert os string"),
                )
                .with_client_options(self.client_options().await)
<<<<<<< HEAD
                // TODO: expect
                .with_address_provider(self.bip_path().expect("todo"));

            wallet_builder.save(self.storage_manager()).await?;

            // also save wallet to db
            self.storage_manager()
                .save_wallet(
                    self.address(),
                    self.bip_path.as_ref(),
                    self.alias.as_ref(),
                    &WalletLedgerDto::from(&*self.ledger().await),
                )
=======
                .with_address(self.address().await)
                .with_bip_path(self.bip_path().await)
                .with_alias(self.alias().await);

            wallet_builder.save(self.storage_manager()).await?;

            // also save wallet ledger to db
            self.storage_manager()
                .save_wallet_ledger(&WalletLedgerDto::from(&*self.ledger().await))
>>>>>>> df7dc529
                .await?;
        }

        Ok(())
    }
}

impl Wallet<StrongholdSecretManager> {
    /// Backup the wallet in a Stronghold snapshot file.
    ///
    /// `stronghold_password` must be the current one when Stronghold is used as SecretManager.
    pub async fn backup_to_stronghold_snapshot(
        &self,
        backup_path: PathBuf,
        stronghold_password: impl Into<Password> + Send,
    ) -> crate::wallet::Result<()> {
        log::debug!("[backup] creating a stronghold backup");
        let secret_manager = self.secret_manager.read().await;

        secret_manager.set_password(stronghold_password).await?;

        self.backup_wallet_to_stronghold_snapshot(&secret_manager).await?;

        // Write snapshot to backup path
        secret_manager.write_stronghold_snapshot(Some(&backup_path)).await?;

        Ok(())
    }

    /// Restore a backup from a Stronghold file.
    ///
    /// Replaces client_options, bip path, secret_manager and wallet. Returns an error if the wallet was already
    /// created If Stronghold is used as secret_manager, the existing Stronghold file will be overwritten. If a
    /// mnemonic was stored, it will be gone.
    /// if ignore_if_bip_path_mismatch.is_some(), client options will not be restored
    /// if ignore_if_bip_path_mismatch == Some(true), client options bip path and wallet will not be restored if the
    /// bip path doesn't match
    /// If a bech32 hrp is provided to ignore_if_bech32_hrp_mismatch, that doesn't match the one of the current address,
    /// the wallet will not be restored.
    pub async fn restore_from_stronghold_backup(
<<<<<<< HEAD
        &mut self,
=======
        &self,
>>>>>>> df7dc529
        backup_path: PathBuf,
        stronghold_password: impl Into<Password> + Send,
        ignore_if_bip_path_mismatch: Option<bool>,
        ignore_if_bech32_hrp_mismatch: Option<Hrp>,
    ) -> crate::wallet::Result<()> {
        let stronghold_password = stronghold_password.into();

        log::debug!("[restore_backup] loading stronghold backup");

        if !backup_path.is_file() {
            return Err(crate::wallet::Error::Backup("backup path doesn't exist"));
        }

        let wallet_ledger = self.ledger().await;

        // We don't want to overwrite a possible existing wallet
        if !wallet_ledger.outputs.is_empty() {
            return Err(crate::wallet::Error::Backup(
                "can't restore backup when there is already a wallet",
            ));
        }

<<<<<<< HEAD
        let curr_bip_path = self.bip_path;
=======
        let curr_bip_path = self.bip_path().await;
>>>>>>> df7dc529

        // Explicitly drop the data to avoid contention
        drop(wallet_ledger);

        // We'll create a new stronghold to load the backup
        let new_stronghold = StrongholdSecretManager::builder()
            .password(stronghold_password.clone())
            .build(backup_path.clone())?;

        let (read_address, read_bip_path, read_alias, read_client_options, read_secret_manager, read_wallet_ledger) =
            restore_wallet_from_stronghold_snapshot::<StrongholdSecretManager>(&new_stronghold).await?;

        // If the bip path is not matching the current one, we may ignore the backup
        let ignore_backup_values = ignore_if_bip_path_mismatch.map_or(false, |ignore| {
            if ignore {
                // TODO: is it okay that if both are none we always load the backup values?
                curr_bip_path != read_bip_path
            } else {
                false
            }
        });

        if !ignore_backup_values {
<<<<<<< HEAD
            self.bip_path = read_bip_path;
=======
            *self.bip_path_mut().await = read_bip_path;
>>>>>>> df7dc529
        }

        if let Some(mut read_secret_manager) = read_secret_manager {
            // Get the current snapshot path if set
            let new_snapshot_path = self.secret_manager.read().await.snapshot_path.clone();

            read_secret_manager.snapshot_path = new_snapshot_path.to_string_lossy().into_owned();

            let restored_secret_manager = StrongholdSecretManager::from_config(&read_secret_manager)
                .map_err(|_| crate::wallet::Error::Backup("invalid secret_manager"))?;

            // Copy Stronghold file so the seed is available in the new location
            fs::copy(backup_path, new_snapshot_path)?;

            // Set password to restored secret manager
            restored_secret_manager.set_password(stronghold_password).await?;
            *self.secret_manager.write().await = restored_secret_manager;
        }

        // Update Wallet with read data
        if ignore_if_bip_path_mismatch.is_none() {
            if let Some(read_client_options) = read_client_options {
                // If the nodes are from the same network as the current client options, then extend it
                self.set_client_options(read_client_options).await?;
            }
        }

        if !ignore_backup_values {
            if let Some(read_wallet_ledger) = read_wallet_ledger {
                let restore_wallet = ignore_if_bech32_hrp_mismatch.map_or(true, |expected_bech32_hrp| {
                    // Only restore if bech32 hrps match
                    read_address.hrp() == &expected_bech32_hrp
                });

                if restore_wallet {
<<<<<<< HEAD
                    self.address = read_address;
                    self.bip_path = read_bip_path;
                    self.alias = read_alias;
=======
                    *self.address_mut().await = read_address;
                    *self.bip_path_mut().await = read_bip_path;
                    *self.alias_mut().await = read_alias;
>>>>>>> df7dc529
                    *self.ledger_mut().await = read_wallet_ledger;
                }
            }
        }

        // store new data
        #[cfg(feature = "storage")]
        {
            use crate::wallet::core::operations::storage::SaveLoadWallet;
            let wallet_builder = WalletBuilder::new()
                .with_secret_manager_arc(self.secret_manager.clone())
                .with_storage_path(
                    &self
                        .storage_options
                        .path
                        .clone()
                        .into_os_string()
                        .into_string()
                        .expect("can't convert os string"),
                )
                .with_client_options(self.client_options().await)
<<<<<<< HEAD
                // TODO: expect
                .with_address_provider(self.bip_path().expect("todo"));

            wallet_builder.save(self.storage_manager()).await?;

            // also save wallet to db
            self.storage_manager()
                .save_wallet(
                    &self.address,
                    self.bip_path.as_ref(),
                    self.alias.as_ref(),
                    &WalletLedgerDto::from(&*self.ledger().await),
                )
=======
                .with_address(self.address().await)
                .with_bip_path(self.bip_path().await)
                .with_alias(self.alias().await);

            wallet_builder.save(self.storage_manager()).await?;

            // also save wallet ledger to db
            self.storage_manager()
                .save_wallet_ledger(&WalletLedgerDto::from(&*self.ledger().await))
>>>>>>> df7dc529
                .await?;
        }

        Ok(())
    }
}<|MERGE_RESOLUTION|>--- conflicted
+++ resolved
@@ -15,11 +15,10 @@
     },
     types::block::address::Hrp,
     wallet::{
-<<<<<<< HEAD
-        core::{builder::AddressProvider, WalletLedgerDto},
-=======
-        core::{builder::dto::WalletBuilderDto, WalletLedgerDto},
->>>>>>> df7dc529
+        core::{
+            builder::{dto::WalletBuilderDto, AddressProvider},
+            WalletLedgerDto,
+        },
         Wallet,
     },
 };
@@ -74,11 +73,7 @@
     /// If a bech32 hrp is provided to ignore_if_bech32_hrp_mismatch, that doesn't match the one of the current address,
     /// the wallet will not be restored.
     pub async fn restore_from_stronghold_backup(
-<<<<<<< HEAD
-        &mut self,
-=======
         &self,
->>>>>>> df7dc529
         backup_path: PathBuf,
         stronghold_password: impl Into<Password> + Send,
         ignore_if_bip_path_mismatch: Option<bool>,
@@ -101,11 +96,7 @@
             ));
         }
 
-<<<<<<< HEAD
-        let curr_bip_path = self.bip_path();
-=======
         let curr_bip_path = self.bip_path().await;
->>>>>>> df7dc529
 
         // Explicitly drop the data to avoid contention
         drop(wallet_ledger);
@@ -129,11 +120,7 @@
         });
 
         if !ignore_backup_values {
-<<<<<<< HEAD
-            self.bip_path = read_bip_path;
-=======
             *self.bip_path_mut().await = read_bip_path;
->>>>>>> df7dc529
         }
 
         // Get the current snapshot path if set
@@ -180,15 +167,9 @@
                 });
 
                 if restore_wallet {
-<<<<<<< HEAD
-                    self.address = read_address;
-                    self.bip_path = read_bip_path;
-                    self.alias = read_alias;
-=======
                     *self.address_mut().await = read_address;
                     *self.bip_path_mut().await = read_bip_path;
                     *self.alias_mut().await = read_alias;
->>>>>>> df7dc529
                     *self.ledger_mut().await = read_wallet_ledger;
                 }
             }
@@ -210,23 +191,7 @@
                         .expect("can't convert os string"),
                 )
                 .with_client_options(self.client_options().await)
-<<<<<<< HEAD
-                // TODO: expect
-                .with_address_provider(self.bip_path().expect("todo"));
-
-            wallet_builder.save(self.storage_manager()).await?;
-
-            // also save wallet to db
-            self.storage_manager()
-                .save_wallet(
-                    self.address(),
-                    self.bip_path.as_ref(),
-                    self.alias.as_ref(),
-                    &WalletLedgerDto::from(&*self.ledger().await),
-                )
-=======
-                .with_address(self.address().await)
-                .with_bip_path(self.bip_path().await)
+                .with_address((self.address().await, self.bip_path().await))
                 .with_alias(self.alias().await);
 
             wallet_builder.save(self.storage_manager()).await?;
@@ -234,7 +199,6 @@
             // also save wallet ledger to db
             self.storage_manager()
                 .save_wallet_ledger(&WalletLedgerDto::from(&*self.ledger().await))
->>>>>>> df7dc529
                 .await?;
         }
 
@@ -275,11 +239,7 @@
     /// If a bech32 hrp is provided to ignore_if_bech32_hrp_mismatch, that doesn't match the one of the current address,
     /// the wallet will not be restored.
     pub async fn restore_from_stronghold_backup(
-<<<<<<< HEAD
-        &mut self,
-=======
         &self,
->>>>>>> df7dc529
         backup_path: PathBuf,
         stronghold_password: impl Into<Password> + Send,
         ignore_if_bip_path_mismatch: Option<bool>,
@@ -302,11 +262,7 @@
             ));
         }
 
-<<<<<<< HEAD
-        let curr_bip_path = self.bip_path;
-=======
         let curr_bip_path = self.bip_path().await;
->>>>>>> df7dc529
 
         // Explicitly drop the data to avoid contention
         drop(wallet_ledger);
@@ -330,11 +286,7 @@
         });
 
         if !ignore_backup_values {
-<<<<<<< HEAD
-            self.bip_path = read_bip_path;
-=======
             *self.bip_path_mut().await = read_bip_path;
->>>>>>> df7dc529
         }
 
         if let Some(mut read_secret_manager) = read_secret_manager {
@@ -370,15 +322,9 @@
                 });
 
                 if restore_wallet {
-<<<<<<< HEAD
-                    self.address = read_address;
-                    self.bip_path = read_bip_path;
-                    self.alias = read_alias;
-=======
                     *self.address_mut().await = read_address;
                     *self.bip_path_mut().await = read_bip_path;
                     *self.alias_mut().await = read_alias;
->>>>>>> df7dc529
                     *self.ledger_mut().await = read_wallet_ledger;
                 }
             }
@@ -400,23 +346,7 @@
                         .expect("can't convert os string"),
                 )
                 .with_client_options(self.client_options().await)
-<<<<<<< HEAD
-                // TODO: expect
-                .with_address_provider(self.bip_path().expect("todo"));
-
-            wallet_builder.save(self.storage_manager()).await?;
-
-            // also save wallet to db
-            self.storage_manager()
-                .save_wallet(
-                    &self.address,
-                    self.bip_path.as_ref(),
-                    self.alias.as_ref(),
-                    &WalletLedgerDto::from(&*self.ledger().await),
-                )
-=======
-                .with_address(self.address().await)
-                .with_bip_path(self.bip_path().await)
+                .with_address((self.address().await, self.bip_path().await))
                 .with_alias(self.alias().await);
 
             wallet_builder.save(self.storage_manager()).await?;
@@ -424,7 +354,6 @@
             // also save wallet ledger to db
             self.storage_manager()
                 .save_wallet_ledger(&WalletLedgerDto::from(&*self.ledger().await))
->>>>>>> df7dc529
                 .await?;
         }
 
