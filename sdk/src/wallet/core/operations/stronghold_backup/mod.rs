--- conflicted
+++ resolved
@@ -185,12 +185,14 @@
                         .expect("can't convert os string"),
                 )
                 .with_client_options(self.client_options().await)
-<<<<<<< HEAD
+                // TODO #1941: think about this again as it introduces some inconvenience,
+                // and we can only really deal with the different scenarios in the `finish`
+                // method.
+                // So eventually we might want to have it separeted again:
+                // .with_address(self.address().await)
+                // .with_bip_path(self.bip_path().await)
+                //
                 .with_address((self.address().await, self.bip_path().await))
-=======
-                .with_address(self.address().await)
-                .with_bip_path(self.bip_path().await)
->>>>>>> e7d17548
                 .with_alias(self.alias().await);
 
             wallet_builder.save(self.storage_manager()).await?;
@@ -345,12 +347,11 @@
                         .expect("can't convert os string"),
                 )
                 .with_client_options(self.client_options().await)
-<<<<<<< HEAD
+                // TODO #1941: See comment above. It might make sense to keep the builder
+                // as it is.
+                // .with_address(self.address().await)
+                // .with_bip_path(self.bip_path().await)
                 .with_address((self.address().await, self.bip_path().await))
-=======
-                .with_address(self.address().await)
-                .with_bip_path(self.bip_path().await)
->>>>>>> e7d17548
                 .with_alias(self.alias().await);
 
             wallet_builder.save(self.storage_manager()).await?;
