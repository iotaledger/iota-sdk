--- conflicted
+++ resolved
@@ -60,25 +60,18 @@
         }
 
         if change_in_node_manager {
-<<<<<<< HEAD
-            // Update the protocol of the network_info to not have the default data, which can be wrong
-            // Ignore errors, because there might be no node at all and then it should still not error
             if let Ok(node_info) = self.client.get_node_info().await {
-                network_info.protocol_parameters = node_info.info.latest_protocol_parameters().parameters.clone();
-=======
-            if let Ok(info) = self.client.get_info().await {
-                let params = &info.node_info.latest_protocol_parameters().parameters;
+                let params = &node_info.info.latest_protocol_parameters().parameters;
 
                 *self.client.network_info.write().await = NetworkInfo {
                     protocol_parameters: params.clone(),
-                    tangle_time: info.node_info.status.relative_accepted_tangle_time,
+                    tangle_time: node_info.info.status.relative_accepted_tangle_time,
                 };
             } else if let Some(protocol_parameters) = protocol_parameters {
                 *self.client.network_info.write().await = NetworkInfo {
                     protocol_parameters,
                     tangle_time: None,
                 };
->>>>>>> 23623631
             }
 
             self.update_address_hrp().await?;
