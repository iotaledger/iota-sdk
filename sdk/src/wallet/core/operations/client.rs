--- conflicted
+++ resolved
@@ -39,30 +39,16 @@
             broker_options,
             network_info,
             api_timeout,
-<<<<<<< HEAD
-=======
-            remote_pow_timeout,
-            #[cfg(not(target_family = "wasm"))]
-            pow_worker_count,
             #[cfg(not(target_family = "wasm"))]
             max_parallel_api_requests,
->>>>>>> 75e919b8
         } = client_options;
         self.client
             .update_node_manager(node_manager_builder.build(HashMap::new()))
             .await?;
         *self.client.network_info.write().await = network_info;
         *self.client.api_timeout.write().await = api_timeout;
-<<<<<<< HEAD
-=======
-        *self.client.remote_pow_timeout.write().await = remote_pow_timeout;
         #[cfg(not(target_family = "wasm"))]
         self.client.request_pool.resize(max_parallel_api_requests).await;
-        #[cfg(not(target_family = "wasm"))]
-        {
-            *self.client.pow_worker_count.write().await = pow_worker_count;
-        }
->>>>>>> 75e919b8
         #[cfg(feature = "mqtt")]
         {
             *self.client.mqtt.broker_options.write().await = broker_options;
