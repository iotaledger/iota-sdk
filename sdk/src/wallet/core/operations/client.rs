--- conflicted
+++ resolved
@@ -67,11 +67,7 @@
             }
             *self.client.network_info.write().await = network_info;
 
-<<<<<<< HEAD
-            self.update_wallet_address_hrp().await?;
-=======
             self.update_address_hrp().await?;
->>>>>>> 0d8514a4
         }
 
         #[cfg(feature = "storage")]
@@ -143,11 +139,7 @@
             .update_node_manager(node_manager_builder.build(HashSet::new()))
             .await?;
 
-<<<<<<< HEAD
-        self.update_wallet_address_hrp().await?;
-=======
         self.update_address_hrp().await?;
->>>>>>> 0d8514a4
 
         Ok(())
     }
