// Copyright 2022 IOTA Stiftung
// SPDX-License-Identifier: Apache-2.0

<<<<<<< HEAD
use std::sync::atomic::Ordering;

#[cfg(feature = "ledger_nano")]
use crate::client::secret::DowncastSecretManager;
use crate::{
    client::secret::{GenerateAddressOptions, SecretManage},
    types::block::address::{Ed25519Address, Hrp},
    wallet::Wallet,
=======
use crate::{
    client::secret::{GenerateAddressOptions, SecretManage, SecretManager},
    types::block::address::Ed25519Address,
    wallet::{Error, Wallet},
>>>>>>> cdde4cbd
};
#[cfg(all(feature = "events", feature = "ledger_nano"))]
use crate::{
    types::block::address::ToBech32Ext,
    wallet::events::types::{AddressData, WalletEvent},
};

impl Wallet {
    /// Generate an address without storing it
    /// ```ignore
    /// let public_addresses = wallet
    ///     .generate_ed25519_address(None)
    ///     .await?;
    /// ```
    pub async fn generate_ed25519_address(
        &self,
        account_index: u32,
        address_index: u32,
        options: impl Into<Option<GenerateAddressOptions>> + Send,
    ) -> crate::wallet::Result<Ed25519Address> {
<<<<<<< HEAD
        let secret_manager = self.secret_manager.read().await;
        let options = options.into();
        #[cfg(feature = "ledger_nano")]
        {
            if let Ok(ledger_nano) = secret_manager.as_ledger_nano() {
=======
        // TODO #1279: not sure yet whether we also should allow this method to generate addresses for different bip
        // paths.
        let coin_type = self.bip_path().await.ok_or(Error::MissingBipPath)?.coin_type;

        let address = match &*self.secret_manager.read().await {
            #[cfg(feature = "ledger_nano")]
            SecretManager::LedgerNano(ledger_nano) => {
>>>>>>> cdde4cbd
                // If we don't sync, then we want to display the prompt on the ledger with the address. But the user
                // needs to have it visible on the computer first, so we need to generate it without the
                // prompt first
                if options.as_ref().map_or(false, |o| o.ledger_nano_prompt) {
                    #[cfg(feature = "events")]
                    {
                        let changed_options = options.map(|mut options| {
                            // Change options so ledger will not show the prompt the first time
                            options.ledger_nano_prompt = false;
                            options
                        });
                        // Generate without prompt to be able to display it
                        let address = ledger_nano
                            .generate_ed25519_addresses(
                                coin_type,
                                account_index,
                                address_index..address_index + 1,
                                changed_options,
                            )
                            .await?;

                        let bech32_hrp = self.bech32_hrp().await;

                        self.emit(WalletEvent::LedgerAddressGeneration(AddressData {
                            address: address[0].to_bech32(bech32_hrp),
                        }))
                        .await;
                    }

                    // Generate with prompt so the user can verify
<<<<<<< HEAD
                    let addresses = ledger_nano
                        .generate_ed25519_addresses(
                            self.coin_type.load(Ordering::Relaxed),
                            account_index,
                            address_index..address_index + 1,
                            options,
                        )
                        .await?;
                    return Ok(*addresses
                        .first()
                        .ok_or(crate::wallet::Error::MissingParameter("address"))?);
                }
            }
        }
        let addresses = secret_manager
            .generate_ed25519_addresses(
                self.coin_type.load(Ordering::Relaxed),
                account_index,
                address_index..address_index + 1,
                options,
            )
            .await?;
=======
                    ledger_nano
                        .generate_ed25519_addresses(coin_type, account_index, address_index..address_index + 1, options)
                        .await?
                } else {
                    ledger_nano
                        .generate_ed25519_addresses(coin_type, account_index, address_index..address_index + 1, options)
                        .await?
                }
            }
            #[cfg(feature = "stronghold")]
            SecretManager::Stronghold(stronghold) => {
                stronghold
                    .generate_ed25519_addresses(coin_type, account_index, address_index..address_index + 1, options)
                    .await?
            }
            SecretManager::Mnemonic(mnemonic) => {
                mnemonic
                    .generate_ed25519_addresses(coin_type, account_index, address_index..address_index + 1, options)
                    .await?
            }
            #[cfg(feature = "private_key_secret_manager")]
            SecretManager::PrivateKey(private_key) => {
                private_key
                    .generate_ed25519_addresses(coin_type, account_index, address_index..address_index + 1, options)
                    .await?
            }
            SecretManager::Placeholder => return Err(crate::client::Error::PlaceholderSecretManager.into()),
        };
>>>>>>> cdde4cbd

        Ok(*addresses
            .first()
            .ok_or(crate::wallet::Error::MissingParameter("address"))?)
    }
<<<<<<< HEAD
}

impl Wallet {
    /// Get the bech32 hrp from the first account address or if not existent, from the client
    pub async fn get_bech32_hrp(&self) -> crate::wallet::Result<Hrp> {
        Ok(match self.get_accounts().await?.first() {
            Some(account) => {
                account
                    .public_addresses()
                    .await
                    .first()
                    .expect("missing first public address")
                    .address
                    .hrp
            }
            None => self.client().get_bech32_hrp().await?,
        })
    }
=======
>>>>>>> cdde4cbd
}<|MERGE_RESOLUTION|>--- conflicted
+++ resolved
@@ -1,21 +1,13 @@
 // Copyright 2022 IOTA Stiftung
 // SPDX-License-Identifier: Apache-2.0
 
-<<<<<<< HEAD
-use std::sync::atomic::Ordering;
-
-#[cfg(feature = "ledger_nano")]
-use crate::client::secret::DowncastSecretManager;
 use crate::{
-    client::secret::{GenerateAddressOptions, SecretManage},
-    types::block::address::{Ed25519Address, Hrp},
+    client::{
+        constants::IOTA_COIN_TYPE,
+        secret::{DowncastSecretManager, GenerateAddressOptions, SecretManage},
+    },
+    types::block::address::Ed25519Address,
     wallet::Wallet,
-=======
-use crate::{
-    client::secret::{GenerateAddressOptions, SecretManage, SecretManager},
-    types::block::address::Ed25519Address,
-    wallet::{Error, Wallet},
->>>>>>> cdde4cbd
 };
 #[cfg(all(feature = "events", feature = "ledger_nano"))]
 use crate::{
@@ -30,27 +22,20 @@
     ///     .generate_ed25519_address(None)
     ///     .await?;
     /// ```
-    pub async fn generate_ed25519_address(
+    pub async fn generate_ed25519_address<S: 'static + SecretManage>(
         &self,
+        secret_manager: &S,
         account_index: u32,
         address_index: u32,
         options: impl Into<Option<GenerateAddressOptions>> + Send,
-    ) -> crate::wallet::Result<Ed25519Address> {
-<<<<<<< HEAD
-        let secret_manager = self.secret_manager.read().await;
+    ) -> crate::wallet::Result<Ed25519Address>
+    where
+        crate::client::Error: From<S::Error>,
+    {
         let options = options.into();
         #[cfg(feature = "ledger_nano")]
         {
             if let Ok(ledger_nano) = secret_manager.as_ledger_nano() {
-=======
-        // TODO #1279: not sure yet whether we also should allow this method to generate addresses for different bip
-        // paths.
-        let coin_type = self.bip_path().await.ok_or(Error::MissingBipPath)?.coin_type;
-
-        let address = match &*self.secret_manager.read().await {
-            #[cfg(feature = "ledger_nano")]
-            SecretManager::LedgerNano(ledger_nano) => {
->>>>>>> cdde4cbd
                 // If we don't sync, then we want to display the prompt on the ledger with the address. But the user
                 // needs to have it visible on the computer first, so we need to generate it without the
                 // prompt first
@@ -65,7 +50,7 @@
                         // Generate without prompt to be able to display it
                         let address = ledger_nano
                             .generate_ed25519_addresses(
-                                coin_type,
+                                self.bip_path().await.map(|b| b.coin_type).unwrap_or(IOTA_COIN_TYPE),
                                 account_index,
                                 address_index..address_index + 1,
                                 changed_options,
@@ -81,10 +66,9 @@
                     }
 
                     // Generate with prompt so the user can verify
-<<<<<<< HEAD
                     let addresses = ledger_nano
                         .generate_ed25519_addresses(
-                            self.coin_type.load(Ordering::Relaxed),
+                            self.bip_path().await.map(|b| b.coin_type).unwrap_or(IOTA_COIN_TYPE),
                             account_index,
                             address_index..address_index + 1,
                             options,
@@ -98,66 +82,16 @@
         }
         let addresses = secret_manager
             .generate_ed25519_addresses(
-                self.coin_type.load(Ordering::Relaxed),
+                self.bip_path().await.map(|b| b.coin_type).unwrap_or(IOTA_COIN_TYPE),
                 account_index,
                 address_index..address_index + 1,
                 options,
             )
-            .await?;
-=======
-                    ledger_nano
-                        .generate_ed25519_addresses(coin_type, account_index, address_index..address_index + 1, options)
-                        .await?
-                } else {
-                    ledger_nano
-                        .generate_ed25519_addresses(coin_type, account_index, address_index..address_index + 1, options)
-                        .await?
-                }
-            }
-            #[cfg(feature = "stronghold")]
-            SecretManager::Stronghold(stronghold) => {
-                stronghold
-                    .generate_ed25519_addresses(coin_type, account_index, address_index..address_index + 1, options)
-                    .await?
-            }
-            SecretManager::Mnemonic(mnemonic) => {
-                mnemonic
-                    .generate_ed25519_addresses(coin_type, account_index, address_index..address_index + 1, options)
-                    .await?
-            }
-            #[cfg(feature = "private_key_secret_manager")]
-            SecretManager::PrivateKey(private_key) => {
-                private_key
-                    .generate_ed25519_addresses(coin_type, account_index, address_index..address_index + 1, options)
-                    .await?
-            }
-            SecretManager::Placeholder => return Err(crate::client::Error::PlaceholderSecretManager.into()),
-        };
->>>>>>> cdde4cbd
+            .await
+            .map_err(crate::client::Error::from)?;
 
         Ok(*addresses
             .first()
             .ok_or(crate::wallet::Error::MissingParameter("address"))?)
     }
-<<<<<<< HEAD
-}
-
-impl Wallet {
-    /// Get the bech32 hrp from the first account address or if not existent, from the client
-    pub async fn get_bech32_hrp(&self) -> crate::wallet::Result<Hrp> {
-        Ok(match self.get_accounts().await?.first() {
-            Some(account) => {
-                account
-                    .public_addresses()
-                    .await
-                    .first()
-                    .expect("missing first public address")
-                    .address
-                    .hrp
-            }
-            None => self.client().get_bech32_hrp().await?,
-        })
-    }
-=======
->>>>>>> cdde4cbd
 }