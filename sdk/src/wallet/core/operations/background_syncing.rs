--- conflicted
+++ resolved
@@ -15,11 +15,7 @@
 
 #[derive(Clone, PartialEq, Debug)]
 pub(crate) enum BackgroundSyncStatus {
-<<<<<<< HEAD
-    NotRunning,
-=======
     Stopped,
->>>>>>> 4374ef02
     Running,
     Stopping,
 }
@@ -53,28 +49,17 @@
         tx_background_sync.send(BackgroundSyncStatus::Running).ok();
 
         let wallet = self.clone();
-<<<<<<< HEAD
-
-        task::spawn(async move {
-            'outer: loop {
-=======
         let interval_seconds = interval.unwrap_or(DEFAULT_BACKGROUNDSYNCING_INTERVAL);
 
         task::spawn(async move {
             loop {
->>>>>>> 4374ef02
                 log::debug!("[background_syncing]: syncing wallet");
 
                 if let Err(err) = wallet.sync(options.clone()).await {
                     log::debug!("[background_syncing] error: {}", err)
                 }
 
-<<<<<<< HEAD
-                let seconds = interval.unwrap_or(DEFAULT_BACKGROUNDSYNCING_INTERVAL);
-                let res = timeout(seconds, async {
-=======
                 let res = timeout(interval_seconds, async {
->>>>>>> 4374ef02
                     rx_background_sync
                         .wait_for(|status| *status == BackgroundSyncStatus::Stopping)
                         .await
@@ -85,17 +70,10 @@
                 // If true it means rx_background_sync changed to BackgroundSyncStatus::Stopping
                 if Ok(true) == res {
                     log::debug!("[background_syncing]: stopping");
-<<<<<<< HEAD
-                    break 'outer;
-                }
-            }
-            tx_background_sync.send(BackgroundSyncStatus::NotRunning).ok();
-=======
                     break;
                 }
             }
             tx_background_sync.send(BackgroundSyncStatus::Stopped).ok();
->>>>>>> 4374ef02
             log::debug!("[background_syncing]: stopped");
         });
         Ok(())
@@ -116,28 +94,17 @@
 
         let mut rx_background_sync = self.background_syncing_status.1.clone();
 
-<<<<<<< HEAD
-        // immediately return if not running
-        if *rx_background_sync.borrow() == BackgroundSyncStatus::NotRunning {
-=======
         // immediately return if is stopped
         if *rx_background_sync.borrow() == BackgroundSyncStatus::Stopped {
->>>>>>> 4374ef02
             return Ok(());
         }
 
         // send stop request
         self.request_stop_background_syncing();
 
-<<<<<<< HEAD
-        // wait until it stopped
-        rx_background_sync
-            .wait_for(|status| *status == BackgroundSyncStatus::NotRunning)
-=======
         // wait until it has stopped
         rx_background_sync
             .wait_for(|status| *status == BackgroundSyncStatus::Stopped)
->>>>>>> 4374ef02
             .await
             .ok();
 
