// Copyright 2021 IOTA Stiftung
// SPDX-License-Identifier: Apache-2.0

use std::time::Duration;

use tokio::time::interval;

use crate::{
    client::secret::SecretManage,
    wallet::{operations::syncing::SyncOptions, Wallet, task},
};

/// The default interval for background syncing
pub(crate) const DEFAULT_BACKGROUNDSYNCING_INTERVAL: Duration = Duration::from_secs(7);

#[derive(Clone, PartialEq)]
pub(crate) enum BackgroundSyncStatus {
    NotRunning,
    Running,
    Stopping
}

impl<S: 'static + SecretManage> Wallet<S>
where
    crate::wallet::Error: From<S::Error>,
    crate::client::Error: From<S::Error>,
{
    /// Start the background syncing process for the wallet, default interval is 7 seconds
    pub async fn start_background_syncing(
        &mut self,
        options: Option<SyncOptions>,
        requested_interval: Option<Duration>,
    ) -> crate::wallet::Result<()> {
        log::debug!("[start_background_syncing]");

        let (notify_background_sync, mut receive_bakground_sync) = (self.background_syncing_status.0.clone(), self.background_syncing_status.1.resubscribe());
       
        // stop existing process if running
        if receive_bakground_sync.try_recv() == Ok(BackgroundSyncStatus::Running) {
            notify_background_sync.send(BackgroundSyncStatus::Stopping).ok();
        }
        while receive_bakground_sync.recv().await == Ok(BackgroundSyncStatus::Stopping) {
            log::debug!("[background_syncing]: waiting for the old process to stop");
        }

        notify_background_sync.send(BackgroundSyncStatus::Running).ok();

        let wallet = self.clone();
     
        task::spawn(async move {
            'outer: loop {
                log::debug!("[background_syncing]: syncing wallet");

                if let Err(err) = wallet.sync(options.clone()).await {
                    log::debug!("[background_syncing] error: {}", err)
                }

                // split interval syncing to seconds so stopping the process doesn't have to wait long
                let seconds = requested_interval.unwrap_or(DEFAULT_BACKGROUNDSYNCING_INTERVAL).as_secs();
                let mut interval = interval(Duration::from_secs(1));
                for _ in 0..seconds {
                    if receive_bakground_sync.try_recv() == Ok(BackgroundSyncStatus::Stopping)  {
                        log::debug!("[background_syncing]: stopping");
                        break 'outer;
                    }
                    interval.tick().await;
                }
            }
            notify_background_sync.send(BackgroundSyncStatus::NotRunning).ok();
            log::debug!("[background_syncing]: stopped");
        });
        Ok(())
    }

    /// Request to stop the background syncing of the wallet
    pub fn request_stop_background_syncing(&self) {
        log::debug!("[request_stop_background_syncing]");
        self.background_syncing_status.store(2, Ordering::Relaxed);
    }

    /// Stop the background syncing of the wallet
    pub async fn stop_background_syncing(&self) -> crate::wallet::Result<()> {
        log::debug!("[stop_background_syncing]");

        let (notify_background_sync, mut receive_bakground_sync) = (self.background_syncing_status.0.clone(), self.background_syncing_status.1.resubscribe());

        // immediately return if not running
        if receive_bakground_sync.try_recv() == Ok(BackgroundSyncStatus::NotRunning) {
            return Ok(());
        }
        // send stop request
<<<<<<< HEAD
        notify_background_sync.send(BackgroundSyncStatus::Stopping).ok();

=======
        self.request_stop_background_syncing();
>>>>>>> 62e2f2f9
        // wait until it stopped
        while receive_bakground_sync.recv().await != Ok(BackgroundSyncStatus::Stopping) { }
        Ok(())
    }
}<|MERGE_RESOLUTION|>--- conflicted
+++ resolved
@@ -75,26 +75,21 @@
     /// Request to stop the background syncing of the wallet
     pub fn request_stop_background_syncing(&self) {
         log::debug!("[request_stop_background_syncing]");
-        self.background_syncing_status.store(2, Ordering::Relaxed);
+        self.background_syncing_status.0.send(BackgroundSyncStatus::Stopping).ok();
     }
 
     /// Stop the background syncing of the wallet
     pub async fn stop_background_syncing(&self) -> crate::wallet::Result<()> {
         log::debug!("[stop_background_syncing]");
 
-        let (notify_background_sync, mut receive_bakground_sync) = (self.background_syncing_status.0.clone(), self.background_syncing_status.1.resubscribe());
+        let mut receive_bakground_sync = self.background_syncing_status.1.resubscribe();
 
         // immediately return if not running
         if receive_bakground_sync.try_recv() == Ok(BackgroundSyncStatus::NotRunning) {
             return Ok(());
         }
         // send stop request
-<<<<<<< HEAD
-        notify_background_sync.send(BackgroundSyncStatus::Stopping).ok();
-
-=======
         self.request_stop_background_syncing();
->>>>>>> 62e2f2f9
         // wait until it stopped
         while receive_bakground_sync.recv().await != Ok(BackgroundSyncStatus::Stopping) { }
         Ok(())
