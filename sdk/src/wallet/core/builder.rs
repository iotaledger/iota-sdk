// Copyright 2021 IOTA Stiftung
// SPDX-License-Identifier: Apache-2.0

#[cfg(feature = "storage")]
use std::collections::HashSet;
use std::sync::{atomic::AtomicUsize, Arc};

use serde::Serialize;
use tokio::sync::{Mutex, RwLock};

use super::operations::storage::SaveLoadWallet;
#[cfg(feature = "events")]
use crate::wallet::events::EventEmitter;
#[cfg(all(feature = "storage", not(feature = "rocksdb")))]
use crate::wallet::storage::adapter::memory::Memory;
<<<<<<< HEAD
use crate::{
    client::secret::DynSecretManagerConfig,
    wallet::{core::WalletInner, Account, ClientOptions, Wallet},
=======
#[cfg(feature = "storage")]
use crate::wallet::storage::{StorageManager, StorageOptions};
use crate::{
    client::secret::{GenerateAddressOptions, SecretManage, SecretManager},
    types::block::address::{Address, Bech32Address},
    wallet::{
        core::{Bip44, WalletData, WalletInner},
        operations::syncing::SyncOptions,
        ClientOptions, Wallet,
    },
>>>>>>> cdde4cbd
};
#[cfg(feature = "storage")]
use crate::{
    client::secret::SecretManagerConfig,
    wallet::{
        account::AccountDetails,
        storage::{StorageManager, StorageOptions},
    },
};

/// Builder for the wallet.
#[derive(Debug, Serialize)]
#[serde(rename_all = "camelCase")]
<<<<<<< HEAD
pub struct WalletBuilder {
=======
pub struct WalletBuilder<S: SecretManage = SecretManager> {
    pub(crate) bip_path: Option<Bip44>,
    pub(crate) address: Option<Bech32Address>,
    pub(crate) alias: Option<String>,
>>>>>>> cdde4cbd
    pub(crate) client_options: Option<ClientOptions>,
    #[cfg(feature = "storage")]
    pub(crate) storage_options: Option<StorageOptions>,
    #[serde(skip)]
    pub(crate) secret_manager: Option<Arc<RwLock<Box<dyn DynSecretManagerConfig>>>>,
}

impl Default for WalletBuilder {
    fn default() -> Self {
        Self {
            bip_path: Default::default(),
            address: Default::default(),
            alias: Default::default(),
            client_options: Default::default(),
            #[cfg(feature = "storage")]
            storage_options: Default::default(),
            secret_manager: Default::default(),
        }
    }
}

impl WalletBuilder {
    /// Initialises a new instance of the wallet builder with the default storage adapter.
    pub fn new() -> Self {
        Self {
            secret_manager: None,
            ..Default::default()
        }
    }

    /// Set the BIP44 path of the wallet.
    pub fn with_bip_path(mut self, bip_path: impl Into<Option<Bip44>>) -> Self {
        self.bip_path = bip_path.into();
        self
    }

    /// Set the wallet address.
    pub fn with_address(mut self, address: impl Into<Option<Bech32Address>>) -> Self {
        self.address = address.into();
        self
    }

    /// Set the alias of the wallet.
    pub fn with_alias(mut self, alias: impl Into<Option<String>>) -> Self {
        self.alias = alias.into();
        self
    }

    /// Set the client options for the core nodes.
    pub fn with_client_options(mut self, client_options: impl Into<Option<ClientOptions>>) -> Self {
        self.client_options = client_options.into();
        self
    }

    /// Set the storage options to be used.
    #[cfg(feature = "storage")]
    #[cfg_attr(docsrs, doc(cfg(feature = "storage")))]
    pub fn with_storage_options(mut self, storage_options: impl Into<Option<StorageOptions>>) -> Self {
        self.storage_options = storage_options.into();
        self
    }

    /// Set the secret_manager to be used.
    pub fn with_secret_manager<S: 'static + DynSecretManagerConfig + Send>(
        mut self,
        secret_manager: impl Into<Option<S>>,
    ) -> Self {
        self.secret_manager = secret_manager.into().map(|sm| Arc::new(RwLock::new(Box::new(sm) as _)));
        self
    }

    /// Set the secret_manager to be used wrapped in an Arc<RwLock<>> so it can be cloned and mutated also outside of
    /// the Wallet.
    pub fn with_secret_manager_arc(
        mut self,
        secret_manager: impl Into<Option<Arc<RwLock<Box<dyn DynSecretManagerConfig>>>>>,
    ) -> Self {
        self.secret_manager = secret_manager.into();
        self
    }

    /// Set the storage path to be used.
    #[cfg(feature = "storage")]
    #[cfg_attr(docsrs, doc(cfg(feature = "storage")))]
    pub fn with_storage_path(mut self, path: &str) -> Self {
        self.storage_options = Some(StorageOptions {
            path: path.into(),
            ..Default::default()
        });
        self
    }
}

impl WalletBuilder
where
<<<<<<< HEAD
    Self: SaveLoadWallet,
{
    /// Loads the wallet from storage
    #[cfg(feature = "storage")]
    pub async fn load_storage<S: 'static + SecretManagerConfig + std::fmt::Debug>(
        mut self,
        storage_options: impl Into<StorageOptions>,
    ) -> crate::wallet::Result<Self>
    where
        crate::client::Error: From<S::Error>,
        S::Config: 'static,
    {
        log::debug!("[WalletBuilder::load]");
        let storage_options = storage_options.into();

        #[cfg(feature = "rocksdb")]
        let storage =
            crate::wallet::storage::adapter::rocksdb::RocksdbStorageAdapter::new(storage_options.path.clone())?;
        #[cfg(not(feature = "rocksdb"))]
        let storage = Memory::default();

        let storage_manager = StorageManager::new(storage, storage_options.encryption_key.clone()).await?;
        self.storage_options.replace(storage_options);

        let read_manager_builder = Self::load::<S>(&storage_manager).await?;

        if let Some(builder) = read_manager_builder {
            if let Some(client_options) = builder.client_options {
                self.client_options.replace(client_options);
            }

            if let Some(secret_manager) = builder.secret_manager {
                self.secret_manager.replace(secret_manager);
            }

            if let Some(coin_type) = builder.coin_type {
                self.coin_type.replace(coin_type);
            }
        }

        Ok(self)
    }

    /// Builds the wallet
    pub async fn finish(self) -> crate::wallet::Result<Wallet> {
=======
    crate::wallet::Error: From<S::Error>,
    crate::client::Error: From<S::Error>,
    Self: SaveLoadWallet,
{
    /// Builds the wallet.
    pub async fn finish(mut self) -> crate::wallet::Result<Wallet<S>> {
>>>>>>> cdde4cbd
        log::debug!("[WalletBuilder]");

        #[cfg(feature = "storage")]
        let storage_options = self.storage_options.clone().unwrap_or_default();

        // Check if the db exists and if not, return an error if one parameter is missing, because otherwise the db
        // would be created with an empty parameter which just leads to errors later
        #[cfg(feature = "storage")]
        if !storage_options.path.is_dir() && self.client_options.is_none() {
            return Err(crate::wallet::Error::MissingParameter("client_options"));
        }

        #[cfg(all(feature = "rocksdb", feature = "storage"))]
        let storage =
            crate::wallet::storage::adapter::rocksdb::RocksdbStorageAdapter::new(storage_options.path.clone())?;
        #[cfg(all(not(feature = "rocksdb"), feature = "storage"))]
        let storage = Memory::default();

        // Check if the db exists and if not, return an error if one parameter is missing, because otherwise the db
        // would be created with an empty parameter which just leads to errors later
        #[cfg(feature = "storage")]
        if !storage_options.path.is_dir() {
            if self.client_options.is_none() {
                return Err(crate::wallet::Error::MissingParameter("client_options"));
            }
            if self.coin_type.is_none() {
                return Err(crate::wallet::Error::MissingParameter("coin_type"));
            }
            if self.secret_manager.is_none() {
                return Err(crate::wallet::Error::MissingParameter("secret_manager"));
            }
        }

        #[cfg(feature = "storage")]
<<<<<<< HEAD
        let mut storage_manager = StorageManager::new(storage, storage_options.encryption_key.clone()).await?;

        let coin_type = self.coin_type.ok_or(crate::wallet::Error::MissingParameter(
            "coin_type (IOTA: 4218, Shimmer: 4219)",
        ))?;
=======
        let loaded_wallet_builder = Self::load(&storage_manager).await?;
        #[cfg(not(feature = "storage"))]
        let loaded_wallet_builder: Option<Self> = None;

        // May use a previously stored client options if those weren't provided
        let provided_client_options = if self.client_options.is_none() {
            let loaded_client_options = loaded_wallet_builder
                .as_ref()
                .and_then(|data| data.client_options.clone())
                .ok_or(crate::wallet::Error::MissingParameter("client_options"))?;

            // Update self so it gets used and stored again
            self.client_options = Some(loaded_client_options);
            false
        } else {
            true
        };

        // May use a previously stored secret manager if it wasn't provided
        if self.secret_manager.is_none() {
            let secret_manager = loaded_wallet_builder
                .as_ref()
                .and_then(|builder| builder.secret_manager.clone());

            self.secret_manager = secret_manager;
        }

        // May use a previously stored BIP path if it wasn't provided
        if self.bip_path.is_none() {
            self.bip_path = loaded_wallet_builder.as_ref().and_then(|builder| builder.bip_path);
        }

        // May use a previously stored wallet alias if it wasn't provided
        if self.alias.is_none() {
            self.alias = loaded_wallet_builder.as_ref().and_then(|builder| builder.alias.clone());
        }

        // May use a previously stored wallet address if it wasn't provided
        if self.address.is_none() {
            self.address = loaded_wallet_builder
                .as_ref()
                .and_then(|builder| builder.address.clone());
        }

        // May create a default Ed25519 wallet address if there's a secret manager.
        if self.address.is_none() {
            if self.secret_manager.is_some() {
                let address = self.create_default_wallet_address().await?;
                self.address = Some(address);
            } else {
                return Err(crate::wallet::Error::MissingParameter("address"));
            }
        }
        // Panic: can be safely unwrapped now
        let address = self.address.as_ref().unwrap().clone();
>>>>>>> cdde4cbd

        #[cfg(feature = "storage")]
        let mut wallet_data = storage_manager.load_wallet_data().await?;

        // The bip path must not change.
        #[cfg(feature = "storage")]
        if let Some(wallet_data) = &wallet_data {
            let new_bip_path = self.bip_path;
            let old_bip_path = wallet_data.bip_path;
            if new_bip_path != old_bip_path {
                return Err(crate::wallet::Error::BipPathMismatch {
                    new_bip_path,
                    old_bip_path,
                });
            }
        }

        // Store the wallet builder (for convenience reasons)
        #[cfg(feature = "storage")]
        self.save(&storage_manager).await?;

        #[cfg(feature = "events")]
        let event_emitter = tokio::sync::RwLock::new(EventEmitter::new());

        // It happened that inputs got locked, the transaction failed, but they weren't unlocked again, so we do this
        // here
        #[cfg(feature = "storage")]
        if let Some(wallet_data) = &mut wallet_data {
            unlock_unused_inputs(wallet_data)?;
        }

        // Create the node client.
        let client = self
            .client_options
            .clone()
            .ok_or(crate::wallet::Error::MissingParameter("client_options"))?
            .finish()
            .await?;

        // Build the wallet.
        let wallet_inner = WalletInner {
            default_sync_options: Mutex::new(SyncOptions::default()),
            last_synced: Mutex::new(0),
            background_syncing_status: AtomicUsize::new(0),
            client,
            secret_manager: self.secret_manager.expect("make WalletInner::secret_manager optional?"),
            #[cfg(feature = "events")]
            event_emitter,
            #[cfg(feature = "storage")]
            storage_options,
            #[cfg(feature = "storage")]
            storage_manager: tokio::sync::RwLock::new(storage_manager),
<<<<<<< HEAD
        });

        let mut accounts: Vec<Account> = try_join_all(
            accounts
                .into_iter()
                .map(|a| Account::new(a, wallet_inner.clone()).boxed()),
        )
        .await?;

        for account in accounts.iter_mut() {
            // Safe to unwrap because we create the client if accounts aren't empty
            account.update_account_bech32_hrp().await?;
=======
        };
        let wallet_data = WalletData::new(self.bip_path, address, self.alias.clone());
        let wallet = Wallet {
            inner: Arc::new(wallet_inner),
            data: Arc::new(RwLock::new(wallet_data)),
        };

        // If the wallet builder is not set, it means the user provided it and we need to update the addresses.
        // In the other case it was loaded from the database and addresses are up to date.
        if provided_client_options {
            wallet.update_bech32_hrp().await?;
>>>>>>> cdde4cbd
        }

        Ok(wallet)
    }

    /// Generate the wallet address.
    pub(crate) async fn create_default_wallet_address(&self) -> crate::wallet::Result<Bech32Address> {
        let bech32_hrp = self
            .client_options
            .as_ref()
            .unwrap()
            .network_info
            .protocol_parameters
            .bech32_hrp;
        let bip_path = self.bip_path.as_ref().unwrap();

        Ok(Bech32Address::new(
            bech32_hrp,
            Address::Ed25519(
                self.secret_manager
                    .as_ref()
                    .unwrap()
                    .read()
                    .await
                    .generate_ed25519_addresses(
                        bip_path.coin_type,
                        bip_path.account,
                        bip_path.address_index..bip_path.address_index + 1,
                        GenerateAddressOptions {
                            internal: bip_path.change != 0,
                            ledger_nano_prompt: false,
                        },
                    )
                    .await?[0],
            ),
        ))
    }

    #[cfg(feature = "storage")]
    pub(crate) async fn from_wallet(wallet: &Wallet) -> Self {
        Self {
            bip_path: wallet.bip_path().await,
            address: Some(wallet.address().await),
            alias: wallet.alias().await,
            client_options: Some(wallet.client_options().await),
            storage_options: Some(wallet.storage_options.clone()),
            secret_manager: Some(wallet.secret_manager.clone()),
        }
    }
}

// Check if any of the locked inputs is not used in a transaction and unlock them, so they get available for new
// transactions
#[cfg(feature = "storage")]
fn unlock_unused_inputs(wallet_data: &mut WalletData) -> crate::wallet::Result<()> {
    log::debug!("[unlock_unused_inputs]");
    let mut used_inputs = HashSet::new();
    for transaction_id in &wallet_data.pending_transactions {
        if let Some(tx) = wallet_data.transactions.get(transaction_id) {
            for input in &tx.inputs {
                used_inputs.insert(*input.metadata.output_id());
            }
        }
    }
    wallet_data.locked_outputs.retain(|input| {
        let used = used_inputs.contains(input);
        if !used {
            log::debug!("unlocking unused input {input}");
        }
        used
    });
    Ok(())
}

#[cfg(feature = "serde")]
pub(crate) mod dto {
    use serde::Deserialize;

    use super::*;
    #[cfg(feature = "storage")]
    use crate::wallet::storage::StorageOptions;

    #[derive(Debug, Deserialize)]
    #[serde(rename_all = "camelCase")]
    pub struct WalletBuilderDto {
        #[serde(default, skip_serializing_if = "Option::is_none")]
        pub(crate) bip_path: Option<Bip44>,
        #[serde(default, skip_serializing_if = "Option::is_none")]
        pub(crate) address: Option<Bech32Address>,
        #[serde(default, skip_serializing_if = "Option::is_none")]
        pub(crate) alias: Option<String>,
        #[serde(default, skip_serializing_if = "Option::is_none")]
        pub(crate) client_options: Option<ClientOptions>,
        #[cfg(feature = "storage")]
        #[serde(default, skip_serializing_if = "Option::is_none")]
        pub(crate) storage_options: Option<StorageOptions>,
    }

    impl From<WalletBuilderDto> for WalletBuilder {
        fn from(value: WalletBuilderDto) -> Self {
            Self {
                bip_path: value.bip_path,
                address: value.address,
                alias: value.alias,
                client_options: value.client_options,
                #[cfg(feature = "storage")]
                storage_options: value.storage_options,
                secret_manager: None,
            }
        }
    }

    impl<'de> Deserialize<'de> for WalletBuilder {
        fn deserialize<D>(d: D) -> Result<Self, D::Error>
        where
            D: serde::Deserializer<'de>,
        {
            WalletBuilderDto::deserialize(d).map(Into::into)
        }
    }
}<|MERGE_RESOLUTION|>--- conflicted
+++ resolved
@@ -8,53 +8,32 @@
 use serde::Serialize;
 use tokio::sync::{Mutex, RwLock};
 
-use super::operations::storage::SaveLoadWallet;
 #[cfg(feature = "events")]
 use crate::wallet::events::EventEmitter;
 #[cfg(all(feature = "storage", not(feature = "rocksdb")))]
 use crate::wallet::storage::adapter::memory::Memory;
-<<<<<<< HEAD
-use crate::{
-    client::secret::DynSecretManagerConfig,
-    wallet::{core::WalletInner, Account, ClientOptions, Wallet},
-=======
 #[cfg(feature = "storage")]
 use crate::wallet::storage::{StorageManager, StorageOptions};
 use crate::{
-    client::secret::{GenerateAddressOptions, SecretManage, SecretManager},
+    client::secret::{GenerateAddressOptions, SecretManage},
     types::block::address::{Address, Bech32Address},
     wallet::{
         core::{Bip44, WalletData, WalletInner},
         operations::syncing::SyncOptions,
         ClientOptions, Wallet,
     },
->>>>>>> cdde4cbd
-};
-#[cfg(feature = "storage")]
-use crate::{
-    client::secret::SecretManagerConfig,
-    wallet::{
-        account::AccountDetails,
-        storage::{StorageManager, StorageOptions},
-    },
 };
 
 /// Builder for the wallet.
 #[derive(Debug, Serialize)]
 #[serde(rename_all = "camelCase")]
-<<<<<<< HEAD
 pub struct WalletBuilder {
-=======
-pub struct WalletBuilder<S: SecretManage = SecretManager> {
     pub(crate) bip_path: Option<Bip44>,
     pub(crate) address: Option<Bech32Address>,
     pub(crate) alias: Option<String>,
->>>>>>> cdde4cbd
     pub(crate) client_options: Option<ClientOptions>,
     #[cfg(feature = "storage")]
     pub(crate) storage_options: Option<StorageOptions>,
-    #[serde(skip)]
-    pub(crate) secret_manager: Option<Arc<RwLock<Box<dyn DynSecretManagerConfig>>>>,
 }
 
 impl Default for WalletBuilder {
@@ -66,7 +45,6 @@
             client_options: Default::default(),
             #[cfg(feature = "storage")]
             storage_options: Default::default(),
-            secret_manager: Default::default(),
         }
     }
 }
@@ -74,10 +52,7 @@
 impl WalletBuilder {
     /// Initialises a new instance of the wallet builder with the default storage adapter.
     pub fn new() -> Self {
-        Self {
-            secret_manager: None,
-            ..Default::default()
-        }
+        Self::default()
     }
 
     /// Set the BIP44 path of the wallet.
@@ -109,25 +84,6 @@
     #[cfg_attr(docsrs, doc(cfg(feature = "storage")))]
     pub fn with_storage_options(mut self, storage_options: impl Into<Option<StorageOptions>>) -> Self {
         self.storage_options = storage_options.into();
-        self
-    }
-
-    /// Set the secret_manager to be used.
-    pub fn with_secret_manager<S: 'static + DynSecretManagerConfig + Send>(
-        mut self,
-        secret_manager: impl Into<Option<S>>,
-    ) -> Self {
-        self.secret_manager = secret_manager.into().map(|sm| Arc::new(RwLock::new(Box::new(sm) as _)));
-        self
-    }
-
-    /// Set the secret_manager to be used wrapped in an Arc<RwLock<>> so it can be cloned and mutated also outside of
-    /// the Wallet.
-    pub fn with_secret_manager_arc(
-        mut self,
-        secret_manager: impl Into<Option<Arc<RwLock<Box<dyn DynSecretManagerConfig>>>>>,
-    ) -> Self {
-        self.secret_manager = secret_manager.into();
         self
     }
 
@@ -143,62 +99,12 @@
     }
 }
 
-impl WalletBuilder
-where
-<<<<<<< HEAD
-    Self: SaveLoadWallet,
-{
-    /// Loads the wallet from storage
-    #[cfg(feature = "storage")]
-    pub async fn load_storage<S: 'static + SecretManagerConfig + std::fmt::Debug>(
-        mut self,
-        storage_options: impl Into<StorageOptions>,
-    ) -> crate::wallet::Result<Self>
+impl WalletBuilder {
+    /// Builds the wallet.
+    pub async fn finish<S: SecretManage>(mut self, secret_manager: &S) -> crate::wallet::Result<Wallet>
     where
         crate::client::Error: From<S::Error>,
-        S::Config: 'static,
     {
-        log::debug!("[WalletBuilder::load]");
-        let storage_options = storage_options.into();
-
-        #[cfg(feature = "rocksdb")]
-        let storage =
-            crate::wallet::storage::adapter::rocksdb::RocksdbStorageAdapter::new(storage_options.path.clone())?;
-        #[cfg(not(feature = "rocksdb"))]
-        let storage = Memory::default();
-
-        let storage_manager = StorageManager::new(storage, storage_options.encryption_key.clone()).await?;
-        self.storage_options.replace(storage_options);
-
-        let read_manager_builder = Self::load::<S>(&storage_manager).await?;
-
-        if let Some(builder) = read_manager_builder {
-            if let Some(client_options) = builder.client_options {
-                self.client_options.replace(client_options);
-            }
-
-            if let Some(secret_manager) = builder.secret_manager {
-                self.secret_manager.replace(secret_manager);
-            }
-
-            if let Some(coin_type) = builder.coin_type {
-                self.coin_type.replace(coin_type);
-            }
-        }
-
-        Ok(self)
-    }
-
-    /// Builds the wallet
-    pub async fn finish(self) -> crate::wallet::Result<Wallet> {
-=======
-    crate::wallet::Error: From<S::Error>,
-    crate::client::Error: From<S::Error>,
-    Self: SaveLoadWallet,
-{
-    /// Builds the wallet.
-    pub async fn finish(mut self) -> crate::wallet::Result<Wallet<S>> {
->>>>>>> cdde4cbd
         log::debug!("[WalletBuilder]");
 
         #[cfg(feature = "storage")]
@@ -224,22 +130,12 @@
             if self.client_options.is_none() {
                 return Err(crate::wallet::Error::MissingParameter("client_options"));
             }
-            if self.coin_type.is_none() {
-                return Err(crate::wallet::Error::MissingParameter("coin_type"));
-            }
-            if self.secret_manager.is_none() {
-                return Err(crate::wallet::Error::MissingParameter("secret_manager"));
-            }
-        }
-
-        #[cfg(feature = "storage")]
-<<<<<<< HEAD
+        }
+
+        #[cfg(feature = "storage")]
         let mut storage_manager = StorageManager::new(storage, storage_options.encryption_key.clone()).await?;
 
-        let coin_type = self.coin_type.ok_or(crate::wallet::Error::MissingParameter(
-            "coin_type (IOTA: 4218, Shimmer: 4219)",
-        ))?;
-=======
+        #[cfg(feature = "storage")]
         let loaded_wallet_builder = Self::load(&storage_manager).await?;
         #[cfg(not(feature = "storage"))]
         let loaded_wallet_builder: Option<Self> = None;
@@ -258,15 +154,6 @@
             true
         };
 
-        // May use a previously stored secret manager if it wasn't provided
-        if self.secret_manager.is_none() {
-            let secret_manager = loaded_wallet_builder
-                .as_ref()
-                .and_then(|builder| builder.secret_manager.clone());
-
-            self.secret_manager = secret_manager;
-        }
-
         // May use a previously stored BIP path if it wasn't provided
         if self.bip_path.is_none() {
             self.bip_path = loaded_wallet_builder.as_ref().and_then(|builder| builder.bip_path);
@@ -286,16 +173,11 @@
 
         // May create a default Ed25519 wallet address if there's a secret manager.
         if self.address.is_none() {
-            if self.secret_manager.is_some() {
-                let address = self.create_default_wallet_address().await?;
-                self.address = Some(address);
-            } else {
-                return Err(crate::wallet::Error::MissingParameter("address"));
-            }
+            let address = self.create_default_wallet_address(secret_manager).await?;
+            self.address = Some(address);
         }
         // Panic: can be safely unwrapped now
         let address = self.address.as_ref().unwrap().clone();
->>>>>>> cdde4cbd
 
         #[cfg(feature = "storage")]
         let mut wallet_data = storage_manager.load_wallet_data().await?;
@@ -341,27 +223,12 @@
             last_synced: Mutex::new(0),
             background_syncing_status: AtomicUsize::new(0),
             client,
-            secret_manager: self.secret_manager.expect("make WalletInner::secret_manager optional?"),
             #[cfg(feature = "events")]
             event_emitter,
             #[cfg(feature = "storage")]
             storage_options,
             #[cfg(feature = "storage")]
             storage_manager: tokio::sync::RwLock::new(storage_manager),
-<<<<<<< HEAD
-        });
-
-        let mut accounts: Vec<Account> = try_join_all(
-            accounts
-                .into_iter()
-                .map(|a| Account::new(a, wallet_inner.clone()).boxed()),
-        )
-        .await?;
-
-        for account in accounts.iter_mut() {
-            // Safe to unwrap because we create the client if accounts aren't empty
-            account.update_account_bech32_hrp().await?;
-=======
         };
         let wallet_data = WalletData::new(self.bip_path, address, self.alias.clone());
         let wallet = Wallet {
@@ -373,14 +240,19 @@
         // In the other case it was loaded from the database and addresses are up to date.
         if provided_client_options {
             wallet.update_bech32_hrp().await?;
->>>>>>> cdde4cbd
         }
 
         Ok(wallet)
     }
 
     /// Generate the wallet address.
-    pub(crate) async fn create_default_wallet_address(&self) -> crate::wallet::Result<Bech32Address> {
+    pub(crate) async fn create_default_wallet_address<S: SecretManage>(
+        &self,
+        secret_manager: &S,
+    ) -> crate::wallet::Result<Bech32Address>
+    where
+        crate::client::Error: From<S::Error>,
+    {
         let bech32_hrp = self
             .client_options
             .as_ref()
@@ -393,11 +265,7 @@
         Ok(Bech32Address::new(
             bech32_hrp,
             Address::Ed25519(
-                self.secret_manager
-                    .as_ref()
-                    .unwrap()
-                    .read()
-                    .await
+                secret_manager
                     .generate_ed25519_addresses(
                         bip_path.coin_type,
                         bip_path.account,
@@ -407,7 +275,8 @@
                             ledger_nano_prompt: false,
                         },
                     )
-                    .await?[0],
+                    .await
+                    .map_err(crate::client::Error::from)?[0],
             ),
         ))
     }
@@ -420,7 +289,6 @@
             alias: wallet.alias().await,
             client_options: Some(wallet.client_options().await),
             storage_options: Some(wallet.storage_options.clone()),
-            secret_manager: Some(wallet.secret_manager.clone()),
         }
     }
 }
@@ -481,7 +349,6 @@
                 client_options: value.client_options,
                 #[cfg(feature = "storage")]
                 storage_options: value.storage_options,
-                secret_manager: None,
             }
         }
     }
