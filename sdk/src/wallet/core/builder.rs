// Copyright 2021 IOTA Stiftung
// SPDX-License-Identifier: Apache-2.0

#[cfg(feature = "storage")]
use std::collections::HashSet;
use std::sync::Arc;

use serde::{Deserialize, Serialize};
use tokio::sync::{Mutex, RwLock};

use super::operations::storage::SaveLoadWallet;
#[cfg(feature = "events")]
use crate::wallet::events::EventEmitter;
#[cfg(all(feature = "storage", not(feature = "rocksdb")))]
use crate::wallet::storage::adapter::memory::Memory;
#[cfg(feature = "storage")]
use crate::wallet::storage::{StorageManager, StorageOptions};
use crate::{
    client::secret::{SecretManage, SecretManager},
    types::block::address::{Bech32Address, Ed25519Address},
    wallet::{
        core::{operations::background_syncing::BackgroundSyncStatus, Bip44, WalletInner, WalletLedger},
        operations::syncing::SyncOptions,
        ClientOptions, Wallet,
    },
};

/// An address provider for the wallet builder.
#[derive(Clone, Debug, PartialEq, Eq, Serialize, Deserialize)]
pub enum AddressProvider {
    /// The address will be provided manually. If `bip_path` is set, then address must be an Ed25519 address. If
    /// `address` is anything other than an Ed25519 address, `bip_path` must be `None`.
    Manual {
        address: Bech32Address,
        bip_path: Option<Bip44>,
    },
    /// The address will be generated using a configured secret manager.
    Chain(Bip44),
}

impl From<Bech32Address> for AddressProvider {
    fn from(value: Bech32Address) -> Self {
        Self::Manual {
            address: value,
            bip_path: None,
        }
    }
}

impl From<Bip44> for AddressProvider {
    fn from(value: Bip44) -> Self {
        Self::Chain(value)
    }
}

impl From<(Bech32Address, Option<Bip44>)> for AddressProvider {
    fn from(value: (Bech32Address, Option<Bip44>)) -> Self {
        Self::Manual {
            address: value.0,
            bip_path: value.1,
        }
    }
}

/// Builder for the wallet.
#[derive(Debug, Serialize)]
#[serde(rename_all = "camelCase")]
pub struct WalletBuilder<S: SecretManage = SecretManager> {
    pub(crate) address: Option<Bech32Address>,
    pub(crate) bip_path: Option<Bip44>,
    pub(crate) alias: Option<String>,
    pub(crate) client_options: Option<ClientOptions>,
    #[cfg(feature = "storage")]
    pub(crate) storage_options: Option<StorageOptions>,
    #[serde(skip)]
    pub(crate) secret_manager: Option<Arc<RwLock<S>>>,
}

impl<S: SecretManage> Default for WalletBuilder<S> {
    fn default() -> Self {
        Self {
            address: Default::default(),
            bip_path: Default::default(),
            alias: Default::default(),
            client_options: Default::default(),
            #[cfg(feature = "storage")]
            storage_options: Default::default(),
            secret_manager: Default::default(),
        }
    }
}

impl<S: 'static + SecretManage> WalletBuilder<S>
where
    crate::wallet::Error: From<S::Error>,
{
    /// Initialises a new instance of the wallet builder with the default storage adapter.
    pub fn new() -> Self {
        Self::default()
    }

    /// Set the address provider of the wallet.
    pub fn with_address(mut self, provider: impl Into<AddressProvider>) -> Self {
        match provider.into() {
            AddressProvider::Manual { address, bip_path } => {
                self.address = Some(address);
                self.bip_path = bip_path;
            }
            AddressProvider::Chain(bip_path) => self.bip_path = Some(bip_path),
        }
        self
    }

    /// Set the alias of the wallet.
    pub fn with_alias(mut self, alias: impl Into<Option<String>>) -> Self {
        self.alias = alias.into();
        self
    }

    /// Set the client options for the core nodes.
    pub fn with_client_options(mut self, client_options: impl Into<Option<ClientOptions>>) -> Self {
        self.client_options = client_options.into();
        self
    }

    /// Set the storage options to be used.
    #[cfg(feature = "storage")]
    #[cfg_attr(docsrs, doc(cfg(feature = "storage")))]
    pub fn with_storage_options(mut self, storage_options: impl Into<Option<StorageOptions>>) -> Self {
        self.storage_options = storage_options.into();
        self
    }

    /// Set the secret_manager to be used.
    pub fn with_secret_manager(mut self, secret_manager: impl Into<Option<S>>) -> Self {
        self.secret_manager = secret_manager.into().map(|sm| Arc::new(RwLock::new(sm)));
        self
    }

    /// Set the secret_manager to be used wrapped in an Arc<RwLock<>> so it can be cloned and mutated also outside of
    /// the Wallet.
    pub fn with_secret_manager_arc(mut self, secret_manager: impl Into<Option<Arc<RwLock<S>>>>) -> Self {
        self.secret_manager = secret_manager.into();
        self
    }

    /// Set the storage path to be used.
    #[cfg(feature = "storage")]
    #[cfg_attr(docsrs, doc(cfg(feature = "storage")))]
    pub fn with_storage_path(mut self, path: impl Into<std::path::PathBuf>) -> Self {
        self.storage_options = Some(StorageOptions {
            path: path.into(),
            ..Default::default()
        });
        self
    }
}

impl<S: 'static + SecretManage> WalletBuilder<S>
where
    crate::wallet::Error: From<S::Error>,
    crate::client::Error: From<S::Error>,
    Self: SaveLoadWallet,
{
    /// Builds the wallet.
    pub async fn finish(mut self) -> crate::wallet::Result<Wallet<S>> {
        log::debug!("[WalletBuilder]");

        #[cfg(feature = "storage")]
        let storage_options = self.storage_options.clone().unwrap_or_default();
        // Check if the db exists and if not, return an error if one parameter is missing, because otherwise the db
        // would be created with an empty parameter which just leads to errors later
        #[cfg(feature = "storage")]
        if !storage_options.path.is_dir() && self.client_options.is_none() {
            return Err(crate::wallet::Error::MissingParameter("client_options"));
        }

        #[cfg(all(feature = "rocksdb", feature = "storage"))]
        let storage =
            crate::wallet::storage::adapter::rocksdb::RocksdbStorageAdapter::new(storage_options.path.clone())?;
        #[cfg(all(not(feature = "rocksdb"), feature = "storage"))]
        let storage = Memory::default();

        #[cfg(feature = "storage")]
        let storage_manager = StorageManager::new(storage, storage_options.encryption_key.clone()).await?;

        #[cfg(feature = "storage")]
        let loaded_wallet_builder = Self::load(&storage_manager).await?;
        #[cfg(not(feature = "storage"))]
        let loaded_wallet_builder: Option<Self> = None;

        // May use a previously stored client options if those weren't provided
        let provided_client_options = if self.client_options.is_none() {
            let loaded_client_options = loaded_wallet_builder
                .as_ref()
                .and_then(|data| data.client_options.clone())
                .ok_or(crate::wallet::Error::MissingParameter("client_options"))?;

            // Update self so it gets used and stored again
            self.client_options = Some(loaded_client_options);
            false
        } else {
            true
        };

        // May use a previously stored secret manager if it wasn't provided
        if self.secret_manager.is_none() {
            let secret_manager = loaded_wallet_builder
                .as_ref()
                .and_then(|builder| builder.secret_manager.clone());

            self.secret_manager = secret_manager;
        }

<<<<<<< HEAD
        // TODO if address and/or bip path were provided we should check whether they might
        // conflict with stored data in the wallet db.

        // Create the node client.
        let client = self
            .client_options
            .clone()
            .ok_or(crate::wallet::Error::MissingParameter("client_options"))?
            .finish()
            .await?;

        let (wallet_address, wallet_bip_path) = match (self.address.as_ref(), self.bip_path.as_ref()) {
            (Some(address), Some(bip_path)) => {
                // we need to verify that the address is derived from the provided bip path.
                if let Some(backing_ed25519_address) = address.inner.backing_ed25519() {
                    self.verify_ed25519_address(backing_ed25519_address, bip_path).await?;
                    (address.clone(), Some(*bip_path))
                } else {
                    return Err(crate::wallet::Error::InvalidParameter("address/bip path mismatch"));
                }
            }
            (Some(address), None) => {
                if let Some(restored_bip_path) = loaded_wallet_builder.as_ref().and_then(|builder| builder.bip_path) {
                    // we need to verify that the address is derived from the provided bip path.
                    if let Some(backing_ed25519_address) = address.inner.backing_ed25519() {
                        self.verify_ed25519_address(backing_ed25519_address, &restored_bip_path)
                            .await?;
                        (address.clone(), Some(restored_bip_path))
                    } else {
                        return Err(crate::wallet::Error::InvalidParameter("address/bip path mismatch"));
                    }
                } else {
                    // the wallet only provides a view into that address, but it cannot be used for signing.
                    (address.clone(), None)
                }
            }
            (None, Some(bip_path)) => {
                // see if we can load an address
                if let Some(restored_address) = loaded_wallet_builder
                    .as_ref()
                    .and_then(|builder| builder.address.clone())
                {
                    // we need to verify that the address is derived from the provided bip path.
                    if let Some(backing_ed25519_address) = restored_address.inner.backing_ed25519() {
                        self.verify_ed25519_address(backing_ed25519_address, bip_path).await?;
                        (restored_address, Some(*bip_path))
                    } else {
                        return Err(crate::wallet::Error::InvalidParameter("address/bip path mismatch"));
                    }
                } else {
                    if let Some(ref secret_manager) = self.secret_manager {
                        let secret_manager = &*secret_manager.read().await;
                        let generated_ed25519_address = secret_manager
                            .generate_ed25519_addresses(
                                bip_path.coin_type,
                                bip_path.account,
                                bip_path.address_index..bip_path.address_index + 1,
                                None,
                            )
                            .await?[0];

                        (
                            Bech32Address::new(client.get_bech32_hrp().await?, generated_ed25519_address),
                            Some(*bip_path),
                        )
                    } else {
                        return Err(crate::wallet::Error::MissingParameter("secret manager"));
                    }
                }
            }
            (None, None) => {
                if let Some(restored_address) = loaded_wallet_builder
                    .as_ref()
                    .and_then(|builder| builder.address.clone())
                {
                    // We can assume that if both, address and bip path are restored, they are not conflicting,
                    // so we don't do verification in this case.
                    let bip_path = loaded_wallet_builder.as_ref().and_then(|builder| builder.bip_path);
                    (restored_address, bip_path)
                } else {
                    return Err(crate::wallet::Error::MissingParameter("no address"));
                }
            }
        };

        self.address = Some(wallet_address);
        self.bip_path = wallet_bip_path;
=======
        let restored_bip_path = loaded_wallet_builder.as_ref().and_then(|builder| builder.bip_path);

        // May use a previously stored BIP path if it wasn't provided
        if let Some(bip_path) = self.bip_path {
            if let Some(restored_bip_path) = restored_bip_path {
                if bip_path != restored_bip_path {
                    return Err(crate::wallet::Error::BipPathMismatch {
                        new_bip_path: Some(bip_path),
                        old_bip_path: Some(restored_bip_path),
                    });
                }
            }
        } else {
            self.bip_path = restored_bip_path;
        }
>>>>>>> 0d8514a4

        // May use a previously stored wallet alias if it wasn't provided
        if self.alias.is_none() {
            self.alias = loaded_wallet_builder.as_ref().and_then(|builder| builder.alias.clone());
        }

<<<<<<< HEAD
=======
        // May use a previously stored wallet address if it wasn't provided
        if self.address.is_none() {
            self.address = loaded_wallet_builder
                .as_ref()
                .and_then(|builder| builder.address.clone());
        }

        // May create a default Ed25519 wallet address if there's a secret manager.
        if self.address.is_none() {
            if self.secret_manager.is_some() {
                let address = self.create_default_wallet_address().await?;
                self.address = Some(address);
            } else {
                return Err(crate::wallet::Error::MissingParameter("address"));
            }
        }
        // Panic: can be safely unwrapped now
        let wallet_address = self.address.as_ref().unwrap().clone();

>>>>>>> 0d8514a4
        #[cfg(feature = "storage")]
        let mut wallet_ledger = storage_manager.load_wallet_ledger().await?;

        // Store the wallet builder (for convenience reasons)
        #[cfg(feature = "storage")]
        self.save(&storage_manager).await?;

        // It happened that inputs got locked, the transaction failed, but they weren't unlocked again, so we do this
        // here
        #[cfg(feature = "storage")]
        if let Some(wallet_ledger) = &mut wallet_ledger {
            unlock_unused_inputs(wallet_ledger)?;
        }

        let background_syncing_status = tokio::sync::watch::channel(BackgroundSyncStatus::Stopped);
        let background_syncing_status = (Arc::new(background_syncing_status.0), background_syncing_status.1);

        // Build the wallet.
        let wallet_inner = WalletInner {
            default_sync_options: Mutex::new(SyncOptions::default()),
            last_synced: Mutex::new(0),
            background_syncing_status,
            client,
            secret_manager: self.secret_manager.expect("make WalletInner::secret_manager optional?"),
            #[cfg(feature = "events")]
            event_emitter: tokio::sync::RwLock::new(EventEmitter::new()),
            #[cfg(feature = "storage")]
            storage_options,
            #[cfg(feature = "storage")]
            storage_manager,
        };
        #[cfg(feature = "storage")]
        let wallet_ledger = wallet_ledger.unwrap_or_default();
        #[cfg(not(feature = "storage"))]
        let wallet_ledger = WalletLedger::default();

        let wallet = Wallet {
<<<<<<< HEAD
            // Panic: it's invalid to build a wallet without an address.
            address: Arc::new(RwLock::new(self.address.unwrap())),
=======
            address: Arc::new(RwLock::new(wallet_address)),
>>>>>>> 0d8514a4
            bip_path: Arc::new(RwLock::new(self.bip_path)),
            alias: Arc::new(RwLock::new(self.alias)),
            inner: Arc::new(wallet_inner),
            ledger: Arc::new(RwLock::new(wallet_ledger)),
        };

        // If the wallet builder is not set, it means the user provided it and we need to update the addresses.
        // In the other case it was loaded from the database and addresses are up to date.
        if provided_client_options {
<<<<<<< HEAD
            wallet.update_wallet_address_hrp().await?;
=======
            wallet.update_address_hrp().await?;
>>>>>>> 0d8514a4
        }

        Ok(wallet)
    }

<<<<<<< HEAD
    async fn verify_ed25519_address(
        &self,
        ed25519_address: &Ed25519Address,
        bip_path: &Bip44,
    ) -> crate::wallet::Result<()> {
        if let Some(ref secret_manager) = self.secret_manager {
            let secret_manager = &*secret_manager.read().await;
            let generated_ed25519_address = secret_manager
                .generate_ed25519_addresses(
                    bip_path.coin_type,
                    bip_path.account,
                    bip_path.address_index..bip_path.address_index + 1,
                    None,
                )
                .await?[0];
            if ed25519_address == &generated_ed25519_address {
                Ok(())
            } else {
                Err(crate::wallet::Error::InvalidParameter("address/bip-path mismatch"))
            }
        } else {
            Err(crate::wallet::Error::MissingParameter("secret manager"))
        }
=======
    /// Generate the wallet address.
    ///
    /// Note: make sure to only call it after `self.secret_manager` and `self.bip_path` has been set.
    pub(crate) async fn create_default_wallet_address(&self) -> crate::wallet::Result<Bech32Address> {
        let bech32_hrp = self
            .client_options
            .as_ref()
            .unwrap()
            .network_info
            .protocol_parameters
            .bech32_hrp;
        let bip_path = self.bip_path.as_ref().unwrap();

        Ok(Bech32Address::new(
            bech32_hrp,
            Address::Ed25519(
                self.secret_manager
                    .as_ref()
                    .unwrap()
                    .read()
                    .await
                    .generate_ed25519_addresses(
                        bip_path.coin_type,
                        bip_path.account,
                        bip_path.address_index..bip_path.address_index + 1,
                        GenerateAddressOptions {
                            internal: bip_path.change != 0,
                            ledger_nano_prompt: false,
                        },
                    )
                    .await?[0],
            ),
        ))
>>>>>>> 0d8514a4
    }

    // TODO #1941: remove!
    // /// Generate the wallet address.
    // pub(crate) async fn create_default_wallet_address(&self) -> crate::wallet::Result<Bech32Address> {
    //     let bech32_hrp = self
    //         .client_options
    //         .as_ref()
    //         .unwrap()
    //         .network_info
    //         .protocol_parameters
    //         .bech32_hrp;
    //     let bip_path = self.bip_path.as_ref().unwrap();
    //
    //     Ok(Bech32Address::new(
    //         bech32_hrp,
    //         Address::Ed25519(
    //             self.secret_manager
    //                 .as_ref()
    //                 .unwrap()
    //                 .read()
    //                 .await
    //                 .generate_ed25519_addresses(
    //                     bip_path.coin_type,
    //                     bip_path.account,
    //                     bip_path.address_index..bip_path.address_index + 1,
    //                     GenerateAddressOptions {
    //                         internal: bip_path.change != 0,
    //                         ledger_nano_prompt: false,
    //                     },
    //                 )
    //                 .await?[0],
    //         ),
    //     ))
    // }

    #[cfg(feature = "storage")]
    pub(crate) async fn from_wallet(wallet: &Wallet<S>) -> Self {
        Self {
            address: Some(wallet.address().await),
            bip_path: wallet.bip_path().await,
            alias: wallet.alias().await,
            client_options: Some(wallet.client_options().await),
            storage_options: Some(wallet.storage_options.clone()),
            secret_manager: Some(wallet.secret_manager.clone()),
        }
    }
}

// Check if any of the locked inputs is not used in a transaction and unlock them, so they get available for new
// transactions
#[cfg(feature = "storage")]
fn unlock_unused_inputs(wallet_ledger: &mut WalletLedger) -> crate::wallet::Result<()> {
    log::debug!("[unlock_unused_inputs]");
    let mut used_inputs = HashSet::new();
    for transaction_id in &wallet_ledger.pending_transactions {
        if let Some(tx) = wallet_ledger.transactions.get(transaction_id) {
            for input in &tx.inputs {
                used_inputs.insert(*input.metadata.output_id());
            }
        }
    }
    wallet_ledger.locked_outputs.retain(|input| {
        let used = used_inputs.contains(input);
        if !used {
            log::debug!("unlocking unused input {input}");
        }
        used
    });
    Ok(())
}

#[cfg(feature = "serde")]
pub(crate) mod dto {
    use super::*;
    #[cfg(feature = "storage")]
    use crate::{client::secret::SecretManage, wallet::storage::StorageOptions};

    #[derive(Debug, Deserialize)]
    #[serde(rename_all = "camelCase")]
    pub struct WalletBuilderDto {
        #[serde(default, skip_serializing_if = "Option::is_none")]
        pub(crate) address: Option<Bech32Address>,
        #[serde(default, skip_serializing_if = "Option::is_none")]
        pub(crate) bip_path: Option<Bip44>,
        #[serde(default, skip_serializing_if = "Option::is_none")]
        pub(crate) alias: Option<String>,
        #[serde(default, skip_serializing_if = "Option::is_none")]
        pub(crate) client_options: Option<ClientOptions>,
        #[cfg(feature = "storage")]
        #[serde(default, skip_serializing_if = "Option::is_none")]
        pub(crate) storage_options: Option<StorageOptions>,
    }

    impl<S: SecretManage> From<WalletBuilderDto> for WalletBuilder<S> {
        fn from(value: WalletBuilderDto) -> Self {
            Self {
                address: value.address,
                bip_path: value.bip_path,
                alias: value.alias,
                client_options: value.client_options,
                #[cfg(feature = "storage")]
                storage_options: value.storage_options,
                secret_manager: None,
            }
        }
    }

    impl<'de, S: SecretManage> Deserialize<'de> for WalletBuilder<S> {
        fn deserialize<D>(d: D) -> Result<Self, D::Error>
        where
            D: serde::Deserializer<'de>,
        {
            WalletBuilderDto::deserialize(d).map(Into::into)
        }
    }
}<|MERGE_RESOLUTION|>--- conflicted
+++ resolved
@@ -212,9 +212,23 @@
             self.secret_manager = secret_manager;
         }
 
-<<<<<<< HEAD
-        // TODO if address and/or bip path were provided we should check whether they might
+        // TODO: if address and/or bip path were provided we should check whether they might
         // conflict with stored data in the wallet db.
+        // You might want uncomment below lines when addressing: https://github.com/iotaledger/iota-sdk/issues/2016
+        // let restored_bip_path = loaded_wallet_builder.as_ref().and_then(|builder| builder.bip_path);
+        // // May use a previously stored BIP path if it wasn't provided
+        // if let Some(bip_path) = self.bip_path {
+        //     if let Some(restored_bip_path) = restored_bip_path {
+        //         if bip_path != restored_bip_path {
+        //             return Err(crate::wallet::Error::BipPathMismatch {
+        //                 new_bip_path: Some(bip_path),
+        //                 old_bip_path: Some(restored_bip_path),
+        //             });
+        //         }
+        //     }
+        // } else {
+        //     self.bip_path = restored_bip_path;
+        // }
 
         // Create the node client.
         let client = self
@@ -300,51 +314,12 @@
 
         self.address = Some(wallet_address);
         self.bip_path = wallet_bip_path;
-=======
-        let restored_bip_path = loaded_wallet_builder.as_ref().and_then(|builder| builder.bip_path);
-
-        // May use a previously stored BIP path if it wasn't provided
-        if let Some(bip_path) = self.bip_path {
-            if let Some(restored_bip_path) = restored_bip_path {
-                if bip_path != restored_bip_path {
-                    return Err(crate::wallet::Error::BipPathMismatch {
-                        new_bip_path: Some(bip_path),
-                        old_bip_path: Some(restored_bip_path),
-                    });
-                }
-            }
-        } else {
-            self.bip_path = restored_bip_path;
-        }
->>>>>>> 0d8514a4
 
         // May use a previously stored wallet alias if it wasn't provided
         if self.alias.is_none() {
             self.alias = loaded_wallet_builder.as_ref().and_then(|builder| builder.alias.clone());
         }
 
-<<<<<<< HEAD
-=======
-        // May use a previously stored wallet address if it wasn't provided
-        if self.address.is_none() {
-            self.address = loaded_wallet_builder
-                .as_ref()
-                .and_then(|builder| builder.address.clone());
-        }
-
-        // May create a default Ed25519 wallet address if there's a secret manager.
-        if self.address.is_none() {
-            if self.secret_manager.is_some() {
-                let address = self.create_default_wallet_address().await?;
-                self.address = Some(address);
-            } else {
-                return Err(crate::wallet::Error::MissingParameter("address"));
-            }
-        }
-        // Panic: can be safely unwrapped now
-        let wallet_address = self.address.as_ref().unwrap().clone();
-
->>>>>>> 0d8514a4
         #[cfg(feature = "storage")]
         let mut wallet_ledger = storage_manager.load_wallet_ledger().await?;
 
@@ -382,12 +357,8 @@
         let wallet_ledger = WalletLedger::default();
 
         let wallet = Wallet {
-<<<<<<< HEAD
             // Panic: it's invalid to build a wallet without an address.
             address: Arc::new(RwLock::new(self.address.unwrap())),
-=======
-            address: Arc::new(RwLock::new(wallet_address)),
->>>>>>> 0d8514a4
             bip_path: Arc::new(RwLock::new(self.bip_path)),
             alias: Arc::new(RwLock::new(self.alias)),
             inner: Arc::new(wallet_inner),
@@ -397,17 +368,12 @@
         // If the wallet builder is not set, it means the user provided it and we need to update the addresses.
         // In the other case it was loaded from the database and addresses are up to date.
         if provided_client_options {
-<<<<<<< HEAD
-            wallet.update_wallet_address_hrp().await?;
-=======
             wallet.update_address_hrp().await?;
->>>>>>> 0d8514a4
         }
 
         Ok(wallet)
     }
 
-<<<<<<< HEAD
     async fn verify_ed25519_address(
         &self,
         ed25519_address: &Ed25519Address,
@@ -431,41 +397,6 @@
         } else {
             Err(crate::wallet::Error::MissingParameter("secret manager"))
         }
-=======
-    /// Generate the wallet address.
-    ///
-    /// Note: make sure to only call it after `self.secret_manager` and `self.bip_path` has been set.
-    pub(crate) async fn create_default_wallet_address(&self) -> crate::wallet::Result<Bech32Address> {
-        let bech32_hrp = self
-            .client_options
-            .as_ref()
-            .unwrap()
-            .network_info
-            .protocol_parameters
-            .bech32_hrp;
-        let bip_path = self.bip_path.as_ref().unwrap();
-
-        Ok(Bech32Address::new(
-            bech32_hrp,
-            Address::Ed25519(
-                self.secret_manager
-                    .as_ref()
-                    .unwrap()
-                    .read()
-                    .await
-                    .generate_ed25519_addresses(
-                        bip_path.coin_type,
-                        bip_path.account,
-                        bip_path.address_index..bip_path.address_index + 1,
-                        GenerateAddressOptions {
-                            internal: bip_path.change != 0,
-                            ledger_nano_prompt: false,
-                        },
-                    )
-                    .await?[0],
-            ),
-        ))
->>>>>>> 0d8514a4
     }
 
     // TODO #1941: remove!
