--- conflicted
+++ resolved
@@ -17,11 +17,7 @@
 use crate::wallet::storage::{StorageManager, StorageOptions};
 use crate::{
     client::secret::{GenerateAddressOptions, SecretManage, SecretManager},
-<<<<<<< HEAD
-    types::block::address::{Address, Bech32Address, Hrp},
-=======
-    types::block::address::{Bech32Address, Ed25519Address},
->>>>>>> 6b3e64f2
+    types::block::address::{Address, Bech32Address, Ed25519Address, Hrp},
     wallet::{
         core::{operations::background_syncing::BackgroundSyncStatus, Bip44, WalletInner, WalletLedger},
         operations::syncing::SyncOptions,
@@ -251,7 +247,6 @@
             self.alias = loaded_wallet_builder.as_ref().and_then(|builder| builder.alias.clone());
         }
 
-<<<<<<< HEAD
         // May use a previously stored wallet address if it wasn't provided
         if self.address.is_none() {
             self.address = loaded_wallet_builder
@@ -268,20 +263,14 @@
             .await?;
 
         // May create a default Ed25519 wallet address if there's a secret manager.
-        if self.address.is_none() {
-            if self.secret_manager.is_some() {
-                let bech32_hrp = client.network_info.read().await.protocol_parameters.bech32_hrp();
-                let address = self.create_default_wallet_address(bech32_hrp).await?;
-                self.address = Some(address);
-            } else {
-                return Err(crate::wallet::Error::MissingParameter("address"));
-            }
-        }
-        // Panic: can be safely unwrapped now
-        let wallet_address = self.address.as_ref().unwrap().clone();
-
-=======
->>>>>>> 6b3e64f2
+        let wallet_address = if self.address.is_none() && self.secret_manager.is_some() {
+            let bech32_hrp = client.network_info.read().await.protocol_parameters.bech32_hrp();
+            let address = self.create_default_wallet_address(bech32_hrp).await?;
+            address
+        } else {
+            return Err(crate::wallet::Error::MissingParameter("address"));
+        };
+
         #[cfg(feature = "storage")]
         let mut wallet_ledger = storage_manager.load_wallet_ledger().await?;
 
@@ -319,8 +308,7 @@
         let wallet_ledger = WalletLedger::default();
 
         let wallet = Wallet {
-            // Panic: it's invalid to build a wallet without an address.
-            address: Arc::new(RwLock::new(self.address.unwrap())),
+            address: Arc::new(RwLock::new(wallet_address)),
             bip_path: Arc::new(RwLock::new(self.bip_path)),
             alias: Arc::new(RwLock::new(self.alias)),
             inner: Arc::new(wallet_inner),
@@ -336,7 +324,6 @@
         Ok(wallet)
     }
 
-<<<<<<< HEAD
     /// Generate the wallet address.
     pub(crate) async fn create_default_wallet_address(&self, bech32_hrp: Hrp) -> crate::wallet::Result<Bech32Address> {
         let bip_path = self.bip_path.as_ref().unwrap();
@@ -363,8 +350,6 @@
         ))
     }
 
-=======
->>>>>>> 6b3e64f2
     #[cfg(feature = "storage")]
     pub(crate) async fn from_wallet(wallet: &Wallet<S>) -> Self {
         Self {
