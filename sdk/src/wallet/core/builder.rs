// Copyright 2021 IOTA Stiftung
// SPDX-License-Identifier: Apache-2.0

#[cfg(feature = "storage")]
use std::collections::HashSet;
use std::sync::Arc;

use serde::{Deserialize, Serialize};
use tokio::sync::{Mutex, RwLock};

use super::operations::storage::SaveLoadWallet;
#[cfg(feature = "events")]
use crate::wallet::events::EventEmitter;
#[cfg(all(feature = "storage", not(feature = "rocksdb")))]
use crate::wallet::storage::adapter::memory::Memory;
#[cfg(feature = "storage")]
use crate::wallet::storage::{StorageManager, StorageOptions};
use crate::{
    client::secret::{SecretManage, SecretManager},
    types::block::address::{Bech32Address, Ed25519Address},
    wallet::{
        core::{operations::background_syncing::BackgroundSyncStatus, Bip44, WalletInner, WalletLedger},
        operations::syncing::SyncOptions,
        ClientOptions, Wallet,
    },
};

/// An address provider for the wallet builder.
#[derive(Clone, Debug, PartialEq, Eq, Serialize, Deserialize)]
pub enum AddressProvider {
    /// The address will be provided manually. If `bip_path` is set, then address must be an Ed25519 address. If
    /// `address` is anything other than an Ed25519 address, `bip_path` must be `None`.
    Manual {
        address: Bech32Address,
        bip_path: Option<Bip44>,
    },
    /// The address will be generated using a configured secret manager.
    Chain(Bip44),
}

impl From<Bech32Address> for AddressProvider {
    fn from(value: Bech32Address) -> Self {
        Self::Manual {
            address: value,
            bip_path: None,
        }
    }
}

impl From<Bip44> for AddressProvider {
    fn from(value: Bip44) -> Self {
        Self::Chain(value)
    }
}

impl From<(Bech32Address, Option<Bip44>)> for AddressProvider {
    fn from(value: (Bech32Address, Option<Bip44>)) -> Self {
        Self::Manual {
            address: value.0,
            bip_path: value.1,
        }
    }
}

/// Builder for the wallet.
#[derive(Debug, Serialize)]
#[serde(rename_all = "camelCase")]
pub struct WalletBuilder<S: SecretManage = SecretManager> {
    pub(crate) address: Option<Bech32Address>,
    pub(crate) bip_path: Option<Bip44>,
    pub(crate) alias: Option<String>,
    pub(crate) client_options: Option<ClientOptions>,
    #[cfg(feature = "storage")]
    pub(crate) storage_options: Option<StorageOptions>,
    #[serde(skip)]
    pub(crate) secret_manager: Option<Arc<RwLock<S>>>,
}

impl<S: SecretManage> Default for WalletBuilder<S> {
    fn default() -> Self {
        Self {
            address: Default::default(),
            bip_path: Default::default(),
            alias: Default::default(),
            client_options: Default::default(),
            #[cfg(feature = "storage")]
            storage_options: Default::default(),
            secret_manager: Default::default(),
        }
    }
}

impl<S: 'static + SecretManage> WalletBuilder<S>
where
    crate::wallet::Error: From<S::Error>,
{
    /// Initialises a new instance of the wallet builder with the default storage adapter.
    pub fn new() -> Self {
        Self::default()
    }

    /// Set the address provider of the wallet.
    pub fn with_address(mut self, provider: impl Into<AddressProvider>) -> Self {
        match provider.into() {
            AddressProvider::Manual { address, bip_path } => {
                self.address = Some(address);
                self.bip_path = bip_path;
            }
            AddressProvider::Chain(bip_path) => self.bip_path = Some(bip_path),
        }
        self
    }

    /// Set the alias of the wallet.
    pub fn with_alias(mut self, alias: impl Into<Option<String>>) -> Self {
        self.alias = alias.into();
        self
    }

    /// Set the client options for the core nodes.
    pub fn with_client_options(mut self, client_options: impl Into<Option<ClientOptions>>) -> Self {
        self.client_options = client_options.into();
        self
    }

    /// Set the storage options to be used.
    #[cfg(feature = "storage")]
    #[cfg_attr(docsrs, doc(cfg(feature = "storage")))]
    pub fn with_storage_options(mut self, storage_options: impl Into<Option<StorageOptions>>) -> Self {
        self.storage_options = storage_options.into();
        self
    }

    /// Set the secret_manager to be used.
    pub fn with_secret_manager(mut self, secret_manager: impl Into<Option<S>>) -> Self {
        self.secret_manager = secret_manager.into().map(|sm| Arc::new(RwLock::new(sm)));
        self
    }

    /// Set the secret_manager to be used wrapped in an Arc<RwLock<>> so it can be cloned and mutated also outside of
    /// the Wallet.
    pub fn with_secret_manager_arc(mut self, secret_manager: impl Into<Option<Arc<RwLock<S>>>>) -> Self {
        self.secret_manager = secret_manager.into();
        self
    }

    /// Set the storage path to be used.
    #[cfg(feature = "storage")]
    #[cfg_attr(docsrs, doc(cfg(feature = "storage")))]
    pub fn with_storage_path(mut self, path: impl Into<std::path::PathBuf>) -> Self {
        self.storage_options = Some(StorageOptions {
            path: path.into(),
            ..Default::default()
        });
        self
    }
}

impl<S: 'static + SecretManage> WalletBuilder<S>
where
    crate::wallet::Error: From<S::Error>,
    crate::client::Error: From<S::Error>,
    Self: SaveLoadWallet,
{
    /// Builds the wallet.
    pub async fn finish(mut self) -> crate::wallet::Result<Wallet<S>> {
        log::debug!("[WalletBuilder]");

        #[cfg(feature = "storage")]
        let storage_options = self.storage_options.clone().unwrap_or_default();
        // Check if the db exists and if not, return an error if one parameter is missing, because otherwise the db
        // would be created with an empty parameter which just leads to errors later
        #[cfg(feature = "storage")]
        if !storage_options.path.is_dir() && self.client_options.is_none() {
            return Err(crate::wallet::Error::MissingParameter("client_options"));
        }

        #[cfg(all(feature = "rocksdb", feature = "storage"))]
        let storage =
            crate::wallet::storage::adapter::rocksdb::RocksdbStorageAdapter::new(storage_options.path.clone())?;
        #[cfg(all(not(feature = "rocksdb"), feature = "storage"))]
        let storage = Memory::default();

        #[cfg(feature = "storage")]
        let storage_manager = StorageManager::new(storage, storage_options.encryption_key.clone()).await?;

        #[cfg(feature = "storage")]
        let loaded_wallet_builder = Self::load(&storage_manager).await?;
        #[cfg(not(feature = "storage"))]
        let loaded_wallet_builder: Option<Self> = None;

        // May use a previously stored client options if those weren't provided
        let provided_client_options = if self.client_options.is_none() {
            let loaded_client_options = loaded_wallet_builder
                .as_ref()
                .and_then(|data| data.client_options.clone())
                .ok_or(crate::wallet::Error::MissingParameter("client_options"))?;

            // Update self so it gets used and stored again
            self.client_options = Some(loaded_client_options);
            false
        } else {
            true
        };

        // May use a previously stored secret manager if it wasn't provided
        if self.secret_manager.is_none() {
            let secret_manager = loaded_wallet_builder
                .as_ref()
                .and_then(|builder| builder.secret_manager.clone());

            self.secret_manager = secret_manager;
        }

<<<<<<< HEAD
        // TODO: if address and/or bip path were provided we should check whether they might
        // conflict with stored data in the wallet db.
        // You might want uncomment below lines when addressing: https://github.com/iotaledger/iota-sdk/issues/2016
        // let restored_bip_path = loaded_wallet_builder.as_ref().and_then(|builder| builder.bip_path);
        // // May use a previously stored BIP path if it wasn't provided
        // if let Some(bip_path) = self.bip_path {
        //     if let Some(restored_bip_path) = restored_bip_path {
        //         if bip_path != restored_bip_path {
        //             return Err(crate::wallet::Error::BipPathMismatch {
        //                 new_bip_path: Some(bip_path),
        //                 old_bip_path: Some(restored_bip_path),
        //             });
        //         }
        //     }
        // } else {
        //     self.bip_path = restored_bip_path;
        // }

        // Create the node client.
        let client = self
            .client_options
            .clone()
            .ok_or(crate::wallet::Error::MissingParameter("client_options"))?
            .finish()
            .await?;

        let (wallet_address, wallet_bip_path) = match (self.address.as_ref(), self.bip_path.as_ref()) {
            (Some(address), Some(bip_path)) => {
                // we need to verify that the address is derived from the provided bip path.
                if let Some(backing_ed25519_address) = address.inner.backing_ed25519() {
                    self.verify_ed25519_address(backing_ed25519_address, bip_path).await?;
                    (address.clone(), Some(*bip_path))
                } else {
                    return Err(crate::wallet::Error::InvalidParameter("address/bip path mismatch"));
                }
            }
            (Some(address), None) => {
                if let Some(restored_bip_path) = loaded_wallet_builder.as_ref().and_then(|builder| builder.bip_path) {
                    // we need to verify that the address is derived from the provided bip path.
                    if let Some(backing_ed25519_address) = address.inner.backing_ed25519() {
                        self.verify_ed25519_address(backing_ed25519_address, &restored_bip_path)
                            .await?;
                        (address.clone(), Some(restored_bip_path))
                    } else {
                        return Err(crate::wallet::Error::InvalidParameter("address/bip path mismatch"));
                    }
                } else {
                    // the wallet only provides a view into that address, but it cannot be used for signing.
                    (address.clone(), None)
                }
            }
            (None, Some(bip_path)) => {
                // see if we can load an address
                if let Some(restored_address) = loaded_wallet_builder
                    .as_ref()
                    .and_then(|builder| builder.address.clone())
                {
                    // we need to verify that the address is derived from the provided bip path.
                    if let Some(backing_ed25519_address) = restored_address.inner.backing_ed25519() {
                        self.verify_ed25519_address(backing_ed25519_address, bip_path).await?;
                        (restored_address, Some(*bip_path))
                    } else {
                        return Err(crate::wallet::Error::InvalidParameter("address/bip path mismatch"));
                    }
                } else {
                    if let Some(ref secret_manager) = self.secret_manager {
                        let secret_manager = &*secret_manager.read().await;
                        let generated_ed25519_address = secret_manager
                            .generate_ed25519_addresses(
                                bip_path.coin_type,
                                bip_path.account,
                                bip_path.address_index..bip_path.address_index + 1,
                                None,
                            )
                            .await?[0];

                        (
                            Bech32Address::new(client.get_bech32_hrp().await?, generated_ed25519_address),
                            Some(*bip_path),
                        )
                    } else {
                        return Err(crate::wallet::Error::MissingParameter("secret manager"));
                    }
                }
            }
            (None, None) => {
                if let Some(restored_address) = loaded_wallet_builder
                    .as_ref()
                    .and_then(|builder| builder.address.clone())
                {
                    // We can assume that if both, address and bip path are restored, they are not conflicting,
                    // so we don't do verification in this case.
                    let bip_path = loaded_wallet_builder.as_ref().and_then(|builder| builder.bip_path);
                    (restored_address, bip_path)
                } else {
                    return Err(crate::wallet::Error::MissingParameter("no address"));
                }
            }
        };

        self.address = Some(wallet_address);
        self.bip_path = wallet_bip_path;
=======
        let restored_bip_path = loaded_wallet_builder.as_ref().and_then(|builder| builder.bip_path);

        // May use a previously stored BIP path if it wasn't provided
        if let Some(bip_path) = self.bip_path {
            if let Some(restored_bip_path) = restored_bip_path {
                if bip_path != restored_bip_path {
                    return Err(crate::wallet::Error::BipPathMismatch {
                        new_bip_path: Some(bip_path),
                        old_bip_path: Some(restored_bip_path),
                    });
                }
            }
        } else {
            self.bip_path = restored_bip_path;
        }
>>>>>>> e7d17548

        // May use a previously stored wallet alias if it wasn't provided
        if self.alias.is_none() {
            self.alias = loaded_wallet_builder.as_ref().and_then(|builder| builder.alias.clone());
        }

<<<<<<< HEAD
=======
        // May use a previously stored wallet address if it wasn't provided
        if self.address.is_none() {
            self.address = loaded_wallet_builder
                .as_ref()
                .and_then(|builder| builder.address.clone());
        }

        // May create a default Ed25519 wallet address if there's a secret manager.
        if self.address.is_none() {
            if self.secret_manager.is_some() {
                let address = self.create_default_wallet_address().await?;
                self.address = Some(address);
            } else {
                return Err(crate::wallet::Error::MissingParameter("address"));
            }
        }
        // Panic: can be safely unwrapped now
        let wallet_address = self.address.as_ref().unwrap().clone();

>>>>>>> e7d17548
        #[cfg(feature = "storage")]
        let mut wallet_ledger = storage_manager.load_wallet_ledger().await?;

        // Store the wallet builder (for convenience reasons)
        #[cfg(feature = "storage")]
        self.save(&storage_manager).await?;

        // It happened that inputs got locked, the transaction failed, but they weren't unlocked again, so we do this
        // here
        #[cfg(feature = "storage")]
        if let Some(wallet_ledger) = &mut wallet_ledger {
            unlock_unused_inputs(wallet_ledger)?;
        }

        let background_syncing_status = tokio::sync::watch::channel(BackgroundSyncStatus::Stopped);
        let background_syncing_status = (Arc::new(background_syncing_status.0), background_syncing_status.1);

        // Build the wallet.
        let wallet_inner = WalletInner {
            default_sync_options: Mutex::new(SyncOptions::default()),
            last_synced: Mutex::new(0),
            background_syncing_status,
            client,
            secret_manager: self.secret_manager.expect("make WalletInner::secret_manager optional?"),
            #[cfg(feature = "events")]
            event_emitter: tokio::sync::RwLock::new(EventEmitter::new()),
            #[cfg(feature = "storage")]
            storage_options,
            #[cfg(feature = "storage")]
            storage_manager,
        };
        #[cfg(feature = "storage")]
        let wallet_ledger = wallet_ledger.unwrap_or_default();
        #[cfg(not(feature = "storage"))]
        let wallet_ledger = WalletLedger::default();

        let wallet = Wallet {
<<<<<<< HEAD
            // Panic: it's invalid to build a wallet without an address.
            address: Arc::new(RwLock::new(self.address.unwrap())),
=======
            address: Arc::new(RwLock::new(wallet_address)),
>>>>>>> e7d17548
            bip_path: Arc::new(RwLock::new(self.bip_path)),
            alias: Arc::new(RwLock::new(self.alias)),
            inner: Arc::new(wallet_inner),
            ledger: Arc::new(RwLock::new(wallet_ledger)),
        };

        // If the wallet builder is not set, it means the user provided it and we need to update the addresses.
        // In the other case it was loaded from the database and addresses are up to date.
        if provided_client_options {
            wallet.update_address_hrp().await?;
        }

        Ok(wallet)
    }

<<<<<<< HEAD
    async fn verify_ed25519_address(
        &self,
        ed25519_address: &Ed25519Address,
        bip_path: &Bip44,
    ) -> crate::wallet::Result<()> {
        if let Some(ref secret_manager) = self.secret_manager {
            let secret_manager = &*secret_manager.read().await;
            let generated_ed25519_address = secret_manager
                .generate_ed25519_addresses(
                    bip_path.coin_type,
                    bip_path.account,
                    bip_path.address_index..bip_path.address_index + 1,
                    None,
                )
                .await?[0];
            if ed25519_address == &generated_ed25519_address {
                Ok(())
            } else {
                Err(crate::wallet::Error::InvalidParameter("address/bip-path mismatch"))
            }
        } else {
            Err(crate::wallet::Error::MissingParameter("secret manager"))
        }
=======
    /// Generate the wallet address.
    ///
    /// Note: make sure to only call it after `self.secret_manager` and `self.bip_path` has been set.
    pub(crate) async fn create_default_wallet_address(&self) -> crate::wallet::Result<Bech32Address> {
        let bech32_hrp = self
            .client_options
            .as_ref()
            .unwrap()
            .network_info
            .protocol_parameters
            .bech32_hrp;
        let bip_path = self.bip_path.as_ref().unwrap();

        Ok(Bech32Address::new(
            bech32_hrp,
            Address::Ed25519(
                self.secret_manager
                    .as_ref()
                    .unwrap()
                    .read()
                    .await
                    .generate_ed25519_addresses(
                        bip_path.coin_type,
                        bip_path.account,
                        bip_path.address_index..bip_path.address_index + 1,
                        GenerateAddressOptions {
                            internal: bip_path.change != 0,
                            ledger_nano_prompt: false,
                        },
                    )
                    .await?[0],
            ),
        ))
>>>>>>> e7d17548
    }

    // TODO #1941: remove!
    // /// Generate the wallet address.
    // pub(crate) async fn create_default_wallet_address(&self) -> crate::wallet::Result<Bech32Address> {
    //     let bech32_hrp = self
    //         .client_options
    //         .as_ref()
    //         .unwrap()
    //         .network_info
    //         .protocol_parameters
    //         .bech32_hrp;
    //     let bip_path = self.bip_path.as_ref().unwrap();
    //
    //     Ok(Bech32Address::new(
    //         bech32_hrp,
    //         Address::Ed25519(
    //             self.secret_manager
    //                 .as_ref()
    //                 .unwrap()
    //                 .read()
    //                 .await
    //                 .generate_ed25519_addresses(
    //                     bip_path.coin_type,
    //                     bip_path.account,
    //                     bip_path.address_index..bip_path.address_index + 1,
    //                     GenerateAddressOptions {
    //                         internal: bip_path.change != 0,
    //                         ledger_nano_prompt: false,
    //                     },
    //                 )
    //                 .await?[0],
    //         ),
    //     ))
    // }

    #[cfg(feature = "storage")]
    pub(crate) async fn from_wallet(wallet: &Wallet<S>) -> Self {
        Self {
            address: Some(wallet.address().await),
            bip_path: wallet.bip_path().await,
            alias: wallet.alias().await,
            client_options: Some(wallet.client_options().await),
            storage_options: Some(wallet.storage_options.clone()),
            secret_manager: Some(wallet.secret_manager.clone()),
        }
    }
}

// Check if any of the locked inputs is not used in a transaction and unlock them, so they get available for new
// transactions
#[cfg(feature = "storage")]
fn unlock_unused_inputs(wallet_ledger: &mut WalletLedger) -> crate::wallet::Result<()> {
    log::debug!("[unlock_unused_inputs]");
    let mut used_inputs = HashSet::new();
    for transaction_id in &wallet_ledger.pending_transactions {
        if let Some(tx) = wallet_ledger.transactions.get(transaction_id) {
            for input in &tx.inputs {
                used_inputs.insert(*input.metadata.output_id());
            }
        }
    }
    wallet_ledger.locked_outputs.retain(|input| {
        let used = used_inputs.contains(input);
        if !used {
            log::debug!("unlocking unused input {input}");
        }
        used
    });
    Ok(())
}

#[cfg(feature = "serde")]
pub(crate) mod dto {
    use super::*;
    #[cfg(feature = "storage")]
    use crate::{client::secret::SecretManage, wallet::storage::StorageOptions};

    #[derive(Debug, Deserialize)]
    #[serde(rename_all = "camelCase")]
    pub struct WalletBuilderDto {
        #[serde(default, skip_serializing_if = "Option::is_none")]
        pub(crate) address: Option<Bech32Address>,
        #[serde(default, skip_serializing_if = "Option::is_none")]
        pub(crate) bip_path: Option<Bip44>,
        #[serde(default, skip_serializing_if = "Option::is_none")]
        pub(crate) alias: Option<String>,
        #[serde(default, skip_serializing_if = "Option::is_none")]
        pub(crate) client_options: Option<ClientOptions>,
        #[cfg(feature = "storage")]
        #[serde(default, skip_serializing_if = "Option::is_none")]
        pub(crate) storage_options: Option<StorageOptions>,
    }

    impl<S: SecretManage> From<WalletBuilderDto> for WalletBuilder<S> {
        fn from(value: WalletBuilderDto) -> Self {
            Self {
                address: value.address,
                bip_path: value.bip_path,
                alias: value.alias,
                client_options: value.client_options,
                #[cfg(feature = "storage")]
                storage_options: value.storage_options,
                secret_manager: None,
            }
        }
    }

    impl<'de, S: SecretManage> Deserialize<'de> for WalletBuilder<S> {
        fn deserialize<D>(d: D) -> Result<Self, D::Error>
        where
            D: serde::Deserializer<'de>,
        {
            WalletBuilderDto::deserialize(d).map(Into::into)
        }
    }
}<|MERGE_RESOLUTION|>--- conflicted
+++ resolved
@@ -16,7 +16,7 @@
 #[cfg(feature = "storage")]
 use crate::wallet::storage::{StorageManager, StorageOptions};
 use crate::{
-    client::secret::{SecretManage, SecretManager},
+    client::secret::{GenerateAddressOptions, SecretManage, SecretManager},
     types::block::address::{Bech32Address, Ed25519Address},
     wallet::{
         core::{operations::background_syncing::BackgroundSyncStatus, Bip44, WalletInner, WalletLedger},
@@ -212,8 +212,7 @@
             self.secret_manager = secret_manager;
         }
 
-<<<<<<< HEAD
-        // TODO: if address and/or bip path were provided we should check whether they might
+        // TODO #2016: if address and/or bip path were provided we should check whether they might
         // conflict with stored data in the wallet db.
         // You might want uncomment below lines when addressing: https://github.com/iotaledger/iota-sdk/issues/2016
         // let restored_bip_path = loaded_wallet_builder.as_ref().and_then(|builder| builder.bip_path);
@@ -285,7 +284,10 @@
                                 bip_path.coin_type,
                                 bip_path.account,
                                 bip_path.address_index..bip_path.address_index + 1,
-                                None,
+                                GenerateAddressOptions {
+                                    internal: bip_path.change != 0,
+                                    ledger_nano_prompt: false,
+                                },
                             )
                             .await?[0];
 
@@ -315,51 +317,12 @@
 
         self.address = Some(wallet_address);
         self.bip_path = wallet_bip_path;
-=======
-        let restored_bip_path = loaded_wallet_builder.as_ref().and_then(|builder| builder.bip_path);
-
-        // May use a previously stored BIP path if it wasn't provided
-        if let Some(bip_path) = self.bip_path {
-            if let Some(restored_bip_path) = restored_bip_path {
-                if bip_path != restored_bip_path {
-                    return Err(crate::wallet::Error::BipPathMismatch {
-                        new_bip_path: Some(bip_path),
-                        old_bip_path: Some(restored_bip_path),
-                    });
-                }
-            }
-        } else {
-            self.bip_path = restored_bip_path;
-        }
->>>>>>> e7d17548
 
         // May use a previously stored wallet alias if it wasn't provided
         if self.alias.is_none() {
             self.alias = loaded_wallet_builder.as_ref().and_then(|builder| builder.alias.clone());
         }
 
-<<<<<<< HEAD
-=======
-        // May use a previously stored wallet address if it wasn't provided
-        if self.address.is_none() {
-            self.address = loaded_wallet_builder
-                .as_ref()
-                .and_then(|builder| builder.address.clone());
-        }
-
-        // May create a default Ed25519 wallet address if there's a secret manager.
-        if self.address.is_none() {
-            if self.secret_manager.is_some() {
-                let address = self.create_default_wallet_address().await?;
-                self.address = Some(address);
-            } else {
-                return Err(crate::wallet::Error::MissingParameter("address"));
-            }
-        }
-        // Panic: can be safely unwrapped now
-        let wallet_address = self.address.as_ref().unwrap().clone();
-
->>>>>>> e7d17548
         #[cfg(feature = "storage")]
         let mut wallet_ledger = storage_manager.load_wallet_ledger().await?;
 
@@ -397,12 +360,8 @@
         let wallet_ledger = WalletLedger::default();
 
         let wallet = Wallet {
-<<<<<<< HEAD
             // Panic: it's invalid to build a wallet without an address.
             address: Arc::new(RwLock::new(self.address.unwrap())),
-=======
-            address: Arc::new(RwLock::new(wallet_address)),
->>>>>>> e7d17548
             bip_path: Arc::new(RwLock::new(self.bip_path)),
             alias: Arc::new(RwLock::new(self.alias)),
             inner: Arc::new(wallet_inner),
@@ -418,7 +377,6 @@
         Ok(wallet)
     }
 
-<<<<<<< HEAD
     async fn verify_ed25519_address(
         &self,
         ed25519_address: &Ed25519Address,
@@ -442,76 +400,7 @@
         } else {
             Err(crate::wallet::Error::MissingParameter("secret manager"))
         }
-=======
-    /// Generate the wallet address.
-    ///
-    /// Note: make sure to only call it after `self.secret_manager` and `self.bip_path` has been set.
-    pub(crate) async fn create_default_wallet_address(&self) -> crate::wallet::Result<Bech32Address> {
-        let bech32_hrp = self
-            .client_options
-            .as_ref()
-            .unwrap()
-            .network_info
-            .protocol_parameters
-            .bech32_hrp;
-        let bip_path = self.bip_path.as_ref().unwrap();
-
-        Ok(Bech32Address::new(
-            bech32_hrp,
-            Address::Ed25519(
-                self.secret_manager
-                    .as_ref()
-                    .unwrap()
-                    .read()
-                    .await
-                    .generate_ed25519_addresses(
-                        bip_path.coin_type,
-                        bip_path.account,
-                        bip_path.address_index..bip_path.address_index + 1,
-                        GenerateAddressOptions {
-                            internal: bip_path.change != 0,
-                            ledger_nano_prompt: false,
-                        },
-                    )
-                    .await?[0],
-            ),
-        ))
->>>>>>> e7d17548
-    }
-
-    // TODO #1941: remove!
-    // /// Generate the wallet address.
-    // pub(crate) async fn create_default_wallet_address(&self) -> crate::wallet::Result<Bech32Address> {
-    //     let bech32_hrp = self
-    //         .client_options
-    //         .as_ref()
-    //         .unwrap()
-    //         .network_info
-    //         .protocol_parameters
-    //         .bech32_hrp;
-    //     let bip_path = self.bip_path.as_ref().unwrap();
-    //
-    //     Ok(Bech32Address::new(
-    //         bech32_hrp,
-    //         Address::Ed25519(
-    //             self.secret_manager
-    //                 .as_ref()
-    //                 .unwrap()
-    //                 .read()
-    //                 .await
-    //                 .generate_ed25519_addresses(
-    //                     bip_path.coin_type,
-    //                     bip_path.account,
-    //                     bip_path.address_index..bip_path.address_index + 1,
-    //                     GenerateAddressOptions {
-    //                         internal: bip_path.change != 0,
-    //                         ledger_nano_prompt: false,
-    //                     },
-    //                 )
-    //                 .await?[0],
-    //         ),
-    //     ))
-    // }
+    }
 
     #[cfg(feature = "storage")]
     pub(crate) async fn from_wallet(wallet: &Wallet<S>) -> Self {
