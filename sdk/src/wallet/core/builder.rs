--- conflicted
+++ resolved
@@ -288,14 +288,8 @@
     use serde::Deserialize;
 
     use super::*;
-<<<<<<< HEAD
     #[cfg(feature = "storage")]
     use crate::{client::secret::SecretManage, wallet::storage::StorageOptions};
-=======
-    use crate::client::secret::SecretManage;
-    #[cfg(feature = "storage")]
-    use crate::wallet::storage::StorageOptions;
->>>>>>> 70b66988
 
     #[derive(Debug, Deserialize)]
     #[serde(rename_all = "camelCase")]
