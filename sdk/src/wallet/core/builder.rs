--- conflicted
+++ resolved
@@ -18,11 +18,7 @@
     client::secret::{SecretManage, SecretManagerConfig},
     types::block::address::{Bech32Address, Ed25519Address, ToBech32Ext},
     wallet::{
-<<<<<<< HEAD
-        core::{SecretData, WalletData, WalletInner},
-=======
-        core::{operations::background_syncing::BackgroundSyncStatus, Bip44, WalletData, WalletInner},
->>>>>>> 4374ef02
+        core::{operations::background_syncing::BackgroundSyncStatus, SecretData, WalletData, WalletInner},
         operations::syncing::SyncOptions,
         ClientOptions, Wallet,
     },
@@ -243,9 +239,6 @@
         #[cfg(feature = "storage")]
         self.save(&storage_manager).await?;
 
-        #[cfg(feature = "events")]
-        let event_emitter = tokio::sync::RwLock::new(EventEmitter::new());
-
         // It happened that inputs got locked, the transaction failed, but they weren't unlocked again, so we do this
         // here
         #[cfg(feature = "storage")]
@@ -261,14 +254,17 @@
             .finish()
             .await?;
 
+        let background_syncing_status = tokio::sync::watch::channel(BackgroundSyncStatus::Stopped);
+        let background_syncing_status = (Arc::new(background_syncing_status.0), background_syncing_status.1);
+
         // Build the wallet.
         let wallet_inner = WalletInner {
             default_sync_options: Mutex::new(SyncOptions::default()),
             last_synced: Mutex::new(0),
-            background_syncing_status: AtomicUsize::new(0),
+            background_syncing_status,
             client,
             #[cfg(feature = "events")]
-            event_emitter,
+            event_emitter: tokio::sync::RwLock::new(EventEmitter::new()),
             #[cfg(feature = "storage")]
             storage_options,
             #[cfg(feature = "storage")]
@@ -408,6 +404,9 @@
         #[cfg(feature = "storage")]
         self.save(&storage_manager).await?;
 
+        #[cfg(feature = "events")]
+        let event_emitter = tokio::sync::RwLock::new(EventEmitter::new());
+
         // It happened that inputs got locked, the transaction failed, but they weren't unlocked again, so we do this
         // here
         #[cfg(feature = "storage")]
@@ -433,7 +432,7 @@
             background_syncing_status,
             client,
             #[cfg(feature = "events")]
-            event_emitter: tokio::sync::RwLock::new(EventEmitter::new()),
+            event_emitter,
             #[cfg(feature = "storage")]
             storage_options,
             #[cfg(feature = "storage")]
