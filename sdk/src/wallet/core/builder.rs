--- conflicted
+++ resolved
@@ -17,11 +17,7 @@
 use crate::wallet::storage::{StorageManager, StorageOptions};
 use crate::{
     client::secret::{GenerateAddressOptions, SecretManage, SecretManager},
-<<<<<<< HEAD
-    types::block::address::Bech32Address,
-=======
     types::block::address::{Bech32Address, Ed25519Address},
->>>>>>> 4077c17f
     wallet::{
         core::{operations::background_syncing::BackgroundSyncStatus, Bip44, WalletInner, WalletLedger},
         operations::syncing::SyncOptions,
@@ -183,12 +179,6 @@
             }
         }
 
-<<<<<<< HEAD
-        // Panic: a secret manager must exist at this point
-        let secret_manager = self.secret_manager.as_ref().unwrap();
-
-        let restored_bip_path = loaded_wallet_builder.as_ref().and_then(|builder| builder.bip_path);
-=======
         let mut verify_address = false;
         let loaded_address = loaded_wallet_builder
             .as_ref()
@@ -208,7 +198,6 @@
         }
 
         let loaded_bip_path = loaded_wallet_builder.as_ref().and_then(|builder| builder.bip_path);
->>>>>>> 4077c17f
 
         // May use a previously stored BIP path if it wasn't provided
         if let Some(bip_path) = self.bip_path {
@@ -264,32 +253,6 @@
             self.alias = loaded_wallet_builder.as_ref().and_then(|builder| builder.alias.clone());
         }
 
-<<<<<<< HEAD
-        let provided_address = self.address;
-        let restored_address = loaded_wallet_builder
-            .as_ref()
-            .and_then(|builder| builder.address.clone());
-
-        self.address = Some(match (provided_address, restored_address) {
-            (Some(provided), Some(restored)) => {
-                // error early if they conflict
-                if provided != restored {
-                    // TODO: change to appropriate error, e.g. Error::ConflictingWalletAddress or smth.
-                    return Err(crate::wallet::Error::MissingParameter("address"));
-                } else {
-                    restored
-                }
-            }
-            (Some(provided), None) => provided,
-            (None, Some(restored)) => restored,
-            (None, None) => Self::generate_wallet_address(client_options, bip_path, secret_manager).await?,
-        });
-
-        // Panic: can be safely unwrapped now
-        let wallet_address = self.address.as_ref().unwrap().clone();
-
-=======
->>>>>>> 4077c17f
         #[cfg(feature = "storage")]
         let mut wallet_ledger = storage_manager.load_wallet_ledger().await?;
 
@@ -357,34 +320,6 @@
         }
     }
 
-<<<<<<< HEAD
-    async fn generate_wallet_address(
-        client_options: &ClientOptions,
-        bip_path: &Bip44,
-        secret_manager: &Arc<RwLock<S>>,
-    ) -> crate::wallet::Result<Bech32Address> {
-        let hrp = client_options.network_info.protocol_parameters.bech32_hrp;
-
-        let ed25519_address = secret_manager
-            .read()
-            .await
-            .generate_ed25519_addresses(
-                bip_path.coin_type,
-                bip_path.account,
-                bip_path.address_index..bip_path.address_index + 1,
-                Some(GenerateAddressOptions {
-                    internal: bip_path.change != 0,
-                    ledger_nano_prompt: false,
-                }),
-            )
-            // Panic: there must be at least one address
-            .await?[0];
-
-        Ok(Bech32Address {
-            hrp,
-            inner: ed25519_address.into(),
-        })
-=======
     #[inline(always)]
     async fn verify_ed25519_address(
         &self,
@@ -414,7 +349,6 @@
         } else {
             Err(crate::wallet::Error::MissingParameter("secret_manager"))
         }
->>>>>>> 4077c17f
     }
 }
 
