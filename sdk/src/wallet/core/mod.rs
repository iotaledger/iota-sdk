// Copyright 2021 IOTA Stiftung
// SPDX-License-Identifier: Apache-2.0

pub(crate) mod builder;
pub(crate) mod operations;

use std::{
    collections::{HashMap, HashSet},
    sync::{atomic::AtomicUsize, Arc},
};

use crypto::keys::{
    bip39::{Mnemonic, MnemonicRef},
    bip44::Bip44,
};
use serde::{Deserialize, Serialize};
use tokio::sync::{Mutex, RwLock};

pub use self::builder::WalletBuilder;
use super::types::{TransactionWithMetadata, TransactionWithMetadataDto};
#[cfg(feature = "events")]
use crate::wallet::events::{
    types::{WalletEvent, WalletEventType},
    EventEmitter,
};
#[cfg(feature = "storage")]
use crate::wallet::storage::{StorageManager, StorageOptions};
use crate::{
    client::{
        secret::{SecretManage, SecretManager},
        verify_mnemonic, Client,
    },
    types::{
        block::{
            address::{Address, Bech32Address, Hrp, ImplicitAccountCreationAddress},
            output::{
                dto::FoundryOutputDto, AccountId, AnchorId, DelegationId, FoundryId, FoundryOutput, NftId, Output,
                OutputId, TokenId,
            },
            payload::signed_transaction::TransactionId,
        },
        TryFromDto,
    },
    wallet::{
        operations::syncing::SyncOptions,
        types::{OutputData, OutputDataDto},
        Error, FilterOptions, Result,
    },
};

/// The stateful wallet used to interact with an IOTA network.
#[derive(Debug)]
pub struct Wallet<S: SecretManage = SecretManager> {
    pub(crate) inner: Arc<WalletInner<S>>,
    pub(crate) data: Arc<RwLock<WalletData>>,
}

impl<S: SecretManage> Clone for Wallet<S> {
    fn clone(&self) -> Self {
        Self {
            inner: self.inner.clone(),
            data: self.data.clone(),
        }
    }
}

impl<S: SecretManage> core::ops::Deref for Wallet<S> {
    type Target = WalletInner<S>;

    fn deref(&self) -> &Self::Target {
        &self.inner
    }
}

impl<S: 'static + SecretManage> Wallet<S>
where
    crate::wallet::Error: From<S::Error>,
{
    /// Initialises the wallet builder.
    pub fn builder() -> WalletBuilder<S> {
        WalletBuilder::<S>::new()
    }
}

/// Wallet inner.
#[derive(Debug)]
pub struct WalletInner<S: SecretManage = SecretManager> {
    // mutex to prevent multiple sync calls at the same or almost the same time, the u128 is a timestamp
    // if the last synced time was < `MIN_SYNC_INTERVAL` second ago, we don't sync, but only calculate the balance
    // again, because sending transactions can change that
    pub(crate) last_synced: Mutex<u128>,
    pub(crate) default_sync_options: Mutex<SyncOptions>,
    // 0 = not running, 1 = running, 2 = stopping
    pub(crate) background_syncing_status: AtomicUsize,
    pub(crate) client: Client,
    // TODO: make this optional?
    pub(crate) secret_manager: Arc<RwLock<S>>,
    #[cfg(feature = "events")]
    pub(crate) event_emitter: tokio::sync::RwLock<EventEmitter>,
    #[cfg(feature = "storage")]
    pub(crate) storage_options: StorageOptions,
    #[cfg(feature = "storage")]
    pub(crate) storage_manager: tokio::sync::RwLock<StorageManager>,
}

/// Wallet data.
#[derive(Clone, Debug, Eq, PartialEq)]
pub struct WalletData {
    /// The wallet BIP44 path.
    pub(crate) bip_path: Option<Bip44>,
    /// The wallet address.
    pub(crate) address: Bech32Address,
    /// The wallet alias.
    pub(crate) alias: Option<String>,
    /// Outputs
    // stored separated from the wallet for performance?
    pub(crate) outputs: HashMap<OutputId, OutputData>,
    /// Unspent outputs that are currently used as input for transactions
    // outputs used in transactions should be locked here so they don't get used again, which would result in a
    // conflicting transaction
    pub(crate) locked_outputs: HashSet<OutputId>,
    /// Unspent outputs
    // have unspent outputs in a separated hashmap so we don't need to iterate over all outputs we have
    pub(crate) unspent_outputs: HashMap<OutputId, OutputData>,
    /// Sent transactions
    // stored separated from the wallet for performance and only the transaction id here? where to add the network id?
    // transactions: HashSet<TransactionId>,
    pub(crate) transactions: HashMap<TransactionId, TransactionWithMetadata>,
    /// Pending transactions
    // Maybe pending transactions even additionally separated?
    pub(crate) pending_transactions: HashSet<TransactionId>,
    /// Transaction payloads for received outputs with inputs when not pruned before syncing, can be used to determine
    /// the sender address(es)
    pub(crate) incoming_transactions: HashMap<TransactionId, TransactionWithMetadata>,
    /// Some incoming transactions can be pruned by the node before we requested them, then this node can never return
    /// it. To avoid useless requests, these transaction ids are stored here and cleared when new client options are
    /// set, because another node might still have them.
    pub(crate) inaccessible_incoming_transactions: HashSet<TransactionId>,
    /// Foundries for native tokens in outputs
    pub(crate) native_token_foundries: HashMap<FoundryId, FoundryOutput>,
}

impl WalletData {
    pub(crate) fn new(bip_path: Option<Bip44>, address: Bech32Address, alias: Option<String>) -> Self {
        Self {
            bip_path,
            address,
            alias,
            outputs: HashMap::new(),
            locked_outputs: HashSet::new(),
            unspent_outputs: HashMap::new(),
            transactions: HashMap::new(),
            pending_transactions: HashSet::new(),
            incoming_transactions: HashMap::new(),
            inaccessible_incoming_transactions: HashSet::new(),
            native_token_foundries: HashMap::new(),
        }
    }

    fn filter_outputs<'a>(
        outputs: impl Iterator<Item = &'a OutputData>,
        filter: FilterOptions,
    ) -> impl Iterator<Item = &'a OutputData> {
        outputs.filter(move |output| {
            match &output.output {
                Output::Account(account) => {
                    if let Some(account_ids) = &filter.account_ids {
                        let account_id = account.account_id_non_null(&output.output_id);
                        if account_ids.contains(&account_id) {
                            return true;
                        }
                    }
                }
                Output::Anchor(anchor) => {
                    if let Some(anchor_ids) = &filter.anchor_ids {
                        let anchor_id = anchor.anchor_id_non_null(&output.output_id);
                        if anchor_ids.contains(&anchor_id) {
                            return true;
                        }
                    }
                }
                Output::Foundry(foundry) => {
                    if let Some(foundry_ids) = &filter.foundry_ids {
                        let foundry_id = foundry.id();
                        if foundry_ids.contains(&foundry_id) {
                            return true;
                        }
                    }
                }
                Output::Nft(nft) => {
                    if let Some(nft_ids) = &filter.nft_ids {
                        let nft_id = nft.nft_id_non_null(&output.output_id);
                        if nft_ids.contains(&nft_id) {
                            return true;
                        }
                    }
                }
                Output::Delegation(delegation) => {
                    if let Some(delegation_ids) = &filter.delegation_ids {
                        let delegation_id = delegation.delegation_id_non_null(&output.output_id);
                        if delegation_ids.contains(&delegation_id) {
                            return true;
                        }
                    }
                }
                _ => {}
            }

            // TODO filter based on slot index
            // if let Some(lower_bound_booked_timestamp) = filter.lower_bound_booked_timestamp {
            //     if output.metadata.milestone_timestamp_booked() < lower_bound_booked_timestamp {
            //         continue;
            //     }
            // }
            // if let Some(upper_bound_booked_timestamp) = filter.upper_bound_booked_timestamp {
            //     if output.metadata.milestone_timestamp_booked() > upper_bound_booked_timestamp {
            //         continue;
            //     }
            // }

            if let Some(output_types) = &filter.output_types {
                if !output_types.contains(&output.output.kind()) {
                    return false;
                }
            }

            // Include the output if we're not filtering by IDs.
            if filter.account_ids.is_none()
                && filter.anchor_ids.is_none()
                && filter.foundry_ids.is_none()
                && filter.nft_ids.is_none()
                && filter.delegation_ids.is_none()
            {
                return true;
            }
            false
        })
    }

    /// Returns outputs map of the wallet.
    pub fn outputs(&self) -> &HashMap<OutputId, OutputData> {
        &self.outputs
    }

    /// Returns unspent outputs map of the wallet.
    pub fn unspent_outputs(&self) -> &HashMap<OutputId, OutputData> {
        &self.unspent_outputs
    }

    /// Returns outputs of the wallet.
    pub fn filtered_outputs(&self, filter: FilterOptions) -> impl Iterator<Item = &OutputData> {
        Self::filter_outputs(self.outputs.values(), filter)
    }

    /// Returns unspent outputs of the wallet.
    pub fn filtered_unspent_outputs(&self, filter: FilterOptions) -> impl Iterator<Item = &OutputData> {
        Self::filter_outputs(self.unspent_outputs.values(), filter)
    }

    /// Gets the unspent account output matching the given ID.
    pub fn unspent_account_output(&self, account_id: &AccountId) -> Option<&OutputData> {
        self.filtered_unspent_outputs(FilterOptions {
            account_ids: Some([*account_id].into()),
            ..Default::default()
        })
        .next()
    }

    /// Gets the unspent anchor output matching the given ID.
    pub fn unspent_anchor_output(&self, anchor_id: &AnchorId) -> Option<&OutputData> {
        self.filtered_unspent_outputs(FilterOptions {
            anchor_ids: Some([*anchor_id].into()),
            ..Default::default()
        })
        .next()
    }

    /// Gets the unspent foundry output matching the given ID.
    pub fn unspent_foundry_output(&self, foundry_id: &FoundryId) -> Option<&OutputData> {
        self.filtered_unspent_outputs(FilterOptions {
            foundry_ids: Some([*foundry_id].into()),
            ..Default::default()
        })
        .next()
    }

    /// Gets the unspent nft output matching the given ID.
    pub fn unspent_nft_output(&self, nft_id: &NftId) -> Option<&OutputData> {
        self.filtered_unspent_outputs(FilterOptions {
            nft_ids: Some([*nft_id].into()),
            ..Default::default()
        })
        .next()
    }

    /// Gets the unspent delegation output matching the given ID.
    pub fn unspent_delegation_output(&self, delegation_id: &DelegationId) -> Option<&OutputData> {
        self.filtered_unspent_outputs(FilterOptions {
            delegation_ids: Some([*delegation_id].into()),
            ..Default::default()
        })
        .next()
    }

    /// Returns implicit accounts of the wallet.
    pub fn implicit_accounts(&self) -> impl Iterator<Item = &OutputData> {
        self.unspent_outputs
            .values()
            .filter(|output_data| output_data.output.is_implicit_account())
    }

    /// Get the [`OutputData`] of an output stored in the wallet.
    pub fn get_output(&self, output_id: &OutputId) -> Option<&OutputData> {
        self.outputs.get(output_id)
    }

    /// Get the [`TransactionWithMetadata`] of a transaction stored in the wallet.
    pub fn get_transaction(&self, transaction_id: &TransactionId) -> Option<&TransactionWithMetadata> {
        self.transactions.get(transaction_id)
    }

    /// Get the transaction with inputs of an incoming transaction stored in the wallet.
    /// List might not be complete, if the node pruned the data already
    pub fn get_incoming_transaction(&self, transaction_id: &TransactionId) -> Option<&TransactionWithMetadata> {
        self.incoming_transactions.get(transaction_id)
    }

    /// Returns all incoming transactions of the wallet
    pub fn incoming_transactions(&self) -> impl Iterator<Item = &TransactionWithMetadata> {
        self.incoming_transactions.values()
    }

    /// Returns all transactions of the wallet
    pub fn transactions(&self) -> impl Iterator<Item = &TransactionWithMetadata> {
        self.transactions.values()
    }

    /// Returns all pending transactions of the wallet
    pub fn pending_transactions(&self) -> impl Iterator<Item = &TransactionWithMetadata> {
        self.pending_transactions
            .iter()
            .filter_map(|transaction_id| self.get_transaction(transaction_id))
    }
}

impl<S: 'static + SecretManage> Wallet<S>
where
    crate::wallet::Error: From<S::Error>,
    crate::client::Error: From<S::Error>,
{
    /// Create a new wallet.
    pub(crate) async fn new(inner: Arc<WalletInner<S>>, data: WalletData) -> Result<Self> {
        #[cfg(feature = "storage")]
        let default_sync_options = inner
            .storage_manager
            .read()
            .await
            .get_default_sync_options()
            .await?
            .unwrap_or_default();
        #[cfg(not(feature = "storage"))]
        let default_sync_options = Default::default();

        // TODO: maybe move this into a `reset` fn or smth to avoid this kinda-weird block.
        {
            let mut last_synced = inner.last_synced.lock().await;
            *last_synced = Default::default();
            let mut sync_options = inner.default_sync_options.lock().await;
            *sync_options = default_sync_options;
        }

        Ok(Self {
            inner,
            data: Arc::new(RwLock::new(data)),
        })
    }

    /// Get the [`Output`] that minted a native token by the token ID. First try to get it
    /// from the wallet, if it isn't in the wallet try to get it from the node
    pub async fn get_foundry_output(&self, native_token_id: TokenId) -> Result<Output> {
        let foundry_id = FoundryId::from(native_token_id);

        for output_data in self.data.read().await.outputs.values() {
            if let Output::Foundry(foundry_output) = &output_data.output {
                if foundry_output.id() == foundry_id {
                    return Ok(output_data.output.clone());
                }
            }
        }

        // Foundry was not found in the wallet, try to get it from the node
        let foundry_output_id = self.client().foundry_output_id(foundry_id).await?;
        let output = self.client().get_output(&foundry_output_id).await?;

        Ok(output)
    }

    /// Save the wallet to the database, accepts the updated wallet data as option so we don't need to drop it before
    /// saving
    #[cfg(feature = "storage")]
    pub(crate) async fn save(&self, updated_wallet: Option<&WalletData>) -> Result<()> {
        log::debug!("[save] wallet data");
        match updated_wallet {
            Some(wallet) => {
                let mut storage_manager = self.storage_manager.write().await;
                storage_manager.save_wallet_data(wallet).await?;
                drop(storage_manager);
            }
            None => {
                let wallet_data = self.data.read().await;
                let mut storage_manager = self.storage_manager.write().await;
                storage_manager.save_wallet_data(&wallet_data).await?;
                drop(storage_manager);
                drop(wallet_data);
            }
        }
        Ok(())
    }

    #[cfg(feature = "events")]
    pub(crate) async fn emit(&self, wallet_event: super::events::types::WalletEvent) {
        self.inner.emit(wallet_event).await
    }

    pub async fn data(&self) -> tokio::sync::RwLockReadGuard<'_, WalletData> {
        self.data.read().await
    }

    pub(crate) async fn data_mut(&self) -> tokio::sync::RwLockWriteGuard<'_, WalletData> {
        self.data.write().await
    }

    /// Get the alias of the wallet if one was set.
    pub async fn alias(&self) -> Option<String> {
        self.data().await.alias.clone()
    }

    /// Get the wallet address.
    pub async fn address(&self) -> Bech32Address {
        self.data().await.address.clone()
    }

    /// Returns the implicit account creation address of the wallet if it is Ed25519 based.
    pub async fn implicit_account_creation_address(&self) -> Result<Bech32Address> {
        let bech32_address = &self.data().await.address;

        if let Address::Ed25519(address) = bech32_address.inner() {
            Ok(Bech32Address::new(
                *bech32_address.hrp(),
                ImplicitAccountCreationAddress::from(address.clone()),
            ))
        } else {
            Err(Error::NonEd25519Address)
        }
    }

    /// Get the wallet's configured Bech32 HRP.
    pub async fn bech32_hrp(&self) -> Hrp {
        self.data().await.address.hrp
    }

    /// Get the wallet's configured bip path.
    pub async fn bip_path(&self) -> Option<Bip44> {
        self.data().await.bip_path
    }
<<<<<<< HEAD
=======

    /// Get the [`OutputData`] of an output stored in the wallet.
    pub async fn get_output(&self, output_id: &OutputId) -> Option<OutputData> {
        self.data().await.outputs.get(output_id).cloned()
    }

    /// Get the [`TransactionWithMetadata`] of a transaction stored in the wallet.
    pub async fn get_transaction(&self, transaction_id: &TransactionId) -> Option<TransactionWithMetadata> {
        self.data().await.transactions.get(transaction_id).cloned()
    }

    /// Get the transaction with inputs of an incoming transaction stored in the wallet.
    /// List might not be complete, if the node pruned the data already
    pub async fn get_incoming_transaction(&self, transaction_id: &TransactionId) -> Option<TransactionWithMetadata> {
        self.data().await.incoming_transactions.get(transaction_id).cloned()
    }

    fn filter_outputs<'a>(
        &self,
        outputs: impl Iterator<Item = &'a OutputData>,
        filter: impl Into<Option<FilterOptions>>,
    ) -> Vec<OutputData> {
        let filter = filter.into();

        if let Some(filter) = filter {
            let mut filtered_outputs = Vec::new();

            for output in outputs {
                match &output.output {
                    Output::Account(account) => {
                        if let Some(account_ids) = &filter.account_ids {
                            let account_id = account.account_id_non_null(&output.output_id);
                            if account_ids.contains(&account_id) {
                                filtered_outputs.push(output.clone());
                                continue;
                            }
                        }
                    }
                    Output::Anchor(anchor) => {
                        if let Some(anchor_ids) = &filter.anchor_ids {
                            let anchor_id = anchor.anchor_id_non_null(&output.output_id);
                            if anchor_ids.contains(&anchor_id) {
                                filtered_outputs.push(output.clone());
                                continue;
                            }
                        }
                    }
                    Output::Foundry(foundry) => {
                        if let Some(foundry_ids) = &filter.foundry_ids {
                            let foundry_id = foundry.id();
                            if foundry_ids.contains(&foundry_id) {
                                filtered_outputs.push(output.clone());
                                continue;
                            }
                        }
                    }
                    Output::Nft(nft) => {
                        if let Some(nft_ids) = &filter.nft_ids {
                            let nft_id = nft.nft_id_non_null(&output.output_id);
                            if nft_ids.contains(&nft_id) {
                                filtered_outputs.push(output.clone());
                                continue;
                            }
                        }
                    }
                    Output::Delegation(delegation) => {
                        if let Some(delegation_ids) = &filter.delegation_ids {
                            let delegation_id = delegation.delegation_id_non_null(&output.output_id);
                            if delegation_ids.contains(&delegation_id) {
                                filtered_outputs.push(output.clone());
                                continue;
                            }
                        }
                    }
                    _ => {}
                }

                // TODO filter based on slot index
                // if let Some(lower_bound_booked_timestamp) = filter.lower_bound_booked_timestamp {
                //     if output.metadata.milestone_timestamp_booked() < lower_bound_booked_timestamp {
                //         continue;
                //     }
                // }
                // if let Some(upper_bound_booked_timestamp) = filter.upper_bound_booked_timestamp {
                //     if output.metadata.milestone_timestamp_booked() > upper_bound_booked_timestamp {
                //         continue;
                //     }
                // }

                if let Some(output_types) = &filter.output_types {
                    if !output_types.contains(&output.output.kind()) {
                        continue;
                    }
                }

                // Include the output if we're not filtering by IDs.
                if filter.account_ids.is_none()
                    && filter.anchor_ids.is_none()
                    && filter.foundry_ids.is_none()
                    && filter.nft_ids.is_none()
                    && filter.delegation_ids.is_none()
                {
                    filtered_outputs.push(output.clone());
                }
            }

            filtered_outputs
        } else {
            outputs.cloned().collect()
        }
    }

    /// Returns outputs of the wallet.
    pub async fn outputs(&self, filter: impl Into<Option<FilterOptions>> + Send) -> Vec<OutputData> {
        self.filter_outputs(self.data().await.outputs.values(), filter)
    }

    /// Returns unspent outputs of the wallet.
    pub async fn unspent_outputs(&self, filter: impl Into<Option<FilterOptions>> + Send) -> Vec<OutputData> {
        self.filter_outputs(self.data().await.unspent_outputs.values(), filter)
    }

    /// Gets the unspent account output matching the given ID.
    pub async fn unspent_account_output(&self, account_id: &AccountId) -> Option<OutputData> {
        self.unspent_outputs(FilterOptions {
            account_ids: Some([*account_id].into()),
            ..Default::default()
        })
        .await
        .first()
        .cloned()
    }

    /// Gets the unspent anchor output matching the given ID.
    pub async fn unspent_anchor_output(&self, anchor_id: &AnchorId) -> Option<OutputData> {
        self.unspent_outputs(FilterOptions {
            anchor_ids: Some([*anchor_id].into()),
            ..Default::default()
        })
        .await
        .first()
        .cloned()
    }

    /// Gets the unspent foundry output matching the given ID.
    pub async fn unspent_foundry_output(&self, foundry_id: &FoundryId) -> Option<OutputData> {
        self.unspent_outputs(FilterOptions {
            foundry_ids: Some([*foundry_id].into()),
            ..Default::default()
        })
        .await
        .first()
        .cloned()
    }

    /// Gets the unspent nft output matching the given ID.
    pub async fn unspent_nft_output(&self, nft_id: &NftId) -> Option<OutputData> {
        self.unspent_outputs(FilterOptions {
            nft_ids: Some([*nft_id].into()),
            ..Default::default()
        })
        .await
        .first()
        .cloned()
    }

    /// Gets the unspent delegation output matching the given ID.
    pub async fn unspent_delegation_output(&self, delegation_id: &DelegationId) -> Option<OutputData> {
        self.unspent_outputs(FilterOptions {
            delegation_ids: Some([*delegation_id].into()),
            ..Default::default()
        })
        .await
        .first()
        .cloned()
    }

    /// Returns implicit accounts of the wallet.
    pub async fn implicit_accounts(&self) -> Vec<OutputData> {
        self.data()
            .await
            .unspent_outputs
            .values()
            .filter(|output_data| output_data.output.is_implicit_account())
            .cloned()
            .collect()
    }

    /// Returns accounts of the wallet.
    pub async fn accounts(&self) -> Vec<OutputData> {
        self.data()
            .await
            .unspent_outputs
            .values()
            .filter(|output_data| output_data.output.is_account())
            .cloned()
            .collect()
    }

    /// Returns all incoming transactions of the wallet
    pub async fn incoming_transactions(&self) -> Vec<TransactionWithMetadata> {
        self.data().await.incoming_transactions.values().cloned().collect()
    }

    /// Returns all transactions of the wallet
    pub async fn transactions(&self) -> Vec<TransactionWithMetadata> {
        self.data().await.transactions.values().cloned().collect()
    }

    /// Returns all pending transactions of the wallet
    pub async fn pending_transactions(&self) -> Vec<TransactionWithMetadata> {
        let mut transactions = Vec::new();
        let wallet_data = self.data().await;

        for transaction_id in &wallet_data.pending_transactions {
            if let Some(transaction) = wallet_data.transactions.get(transaction_id) {
                transactions.push(transaction.clone());
            }
        }

        transactions
    }
>>>>>>> b0660db3
}

impl<S: SecretManage> WalletInner<S> {
    /// Get the [SecretManager]
    pub fn get_secret_manager(&self) -> &Arc<RwLock<S>> {
        &self.secret_manager
    }

    /// Listen to wallet events, empty vec will listen to all events
    #[cfg(feature = "events")]
    #[cfg_attr(docsrs, doc(cfg(feature = "events")))]
    pub async fn listen<F, I: IntoIterator<Item = WalletEventType> + Send>(&self, events: I, handler: F)
    where
        I::IntoIter: Send,
        F: Fn(&WalletEvent) + 'static + Send + Sync,
    {
        let mut emitter = self.event_emitter.write().await;
        emitter.on(events, handler);
    }

    /// Remove wallet event listeners, empty vec will remove all listeners
    #[cfg(feature = "events")]
    #[cfg_attr(docsrs, doc(cfg(feature = "events")))]
    pub async fn clear_listeners<I: IntoIterator<Item = WalletEventType> + Send>(&self, events: I)
    where
        I::IntoIter: Send,
    {
        let mut emitter = self.event_emitter.write().await;
        emitter.clear(events);
    }

    /// Generates a new random mnemonic.
    pub fn generate_mnemonic(&self) -> crate::wallet::Result<Mnemonic> {
        Ok(Client::generate_mnemonic()?)
    }

    /// Verify that a &str is a valid mnemonic.
    pub fn verify_mnemonic(&self, mnemonic: &MnemonicRef) -> crate::wallet::Result<()> {
        verify_mnemonic(mnemonic)?;
        Ok(())
    }

    #[cfg(feature = "events")]
    pub(crate) async fn emit(&self, event: crate::wallet::events::types::WalletEvent) {
        self.event_emitter.read().await.emit(event);
    }

    /// Helper function to test events.
    #[cfg(feature = "events")]
    #[cfg_attr(docsrs, doc(cfg(feature = "events")))]
    pub async fn emit_test_event(&self, event: crate::wallet::events::types::WalletEvent) {
        self.emit(event).await
    }
}

impl<S: SecretManage> Drop for Wallet<S> {
    fn drop(&mut self) {
        log::debug!("drop Wallet");
    }
}

/// Dto for the wallet data.
#[derive(Clone, Debug, PartialEq, Eq, Serialize, Deserialize)]
#[serde(rename_all = "camelCase")]
pub struct WalletDataDto {
    pub bip_path: Option<Bip44>,
    pub address: Bech32Address,
    pub alias: Option<String>,
    pub outputs: HashMap<OutputId, OutputDataDto>,
    pub locked_outputs: HashSet<OutputId>,
    pub unspent_outputs: HashMap<OutputId, OutputDataDto>,
    pub transactions: HashMap<TransactionId, TransactionWithMetadataDto>,
    pub pending_transactions: HashSet<TransactionId>,
    pub incoming_transactions: HashMap<TransactionId, TransactionWithMetadataDto>,
    #[serde(default)]
    pub native_token_foundries: HashMap<FoundryId, FoundryOutputDto>,
}

impl TryFromDto for WalletData {
    type Dto = WalletDataDto;
    type Error = crate::wallet::Error;

    fn try_from_dto_with_params_inner(
        dto: Self::Dto,
        params: crate::types::ValidationParams<'_>,
    ) -> core::result::Result<Self, Self::Error> {
        Ok(Self {
            bip_path: dto.bip_path,
            address: dto.address,
            alias: dto.alias,
            outputs: dto
                .outputs
                .into_iter()
                .map(|(id, o)| Ok((id, OutputData::try_from_dto_with_params(o, &params)?)))
                .collect::<crate::wallet::Result<_>>()?,
            locked_outputs: dto.locked_outputs,
            unspent_outputs: dto
                .unspent_outputs
                .into_iter()
                .map(|(id, o)| Ok((id, OutputData::try_from_dto_with_params(o, &params)?)))
                .collect::<crate::wallet::Result<_>>()?,
            transactions: dto
                .transactions
                .into_iter()
                .map(|(id, o)| Ok((id, TransactionWithMetadata::try_from_dto_with_params(o, &params)?)))
                .collect::<crate::wallet::Result<_>>()?,
            pending_transactions: dto.pending_transactions,
            incoming_transactions: dto
                .incoming_transactions
                .into_iter()
                .map(|(id, o)| Ok((id, TransactionWithMetadata::try_from_dto_with_params(o, &params)?)))
                .collect::<crate::wallet::Result<_>>()?,
            inaccessible_incoming_transactions: Default::default(),
            native_token_foundries: dto
                .native_token_foundries
                .into_iter()
                .map(|(id, o)| Ok((id, FoundryOutput::try_from_dto_with_params(o, &params)?)))
                .collect::<crate::wallet::Result<_>>()?,
        })
    }
}

impl From<&WalletData> for WalletDataDto {
    fn from(value: &WalletData) -> Self {
        Self {
            bip_path: value.bip_path,
            address: value.address.clone(),
            alias: value.alias.clone(),
            outputs: value
                .outputs
                .iter()
                .map(|(id, output)| (*id, OutputDataDto::from(output)))
                .collect(),
            locked_outputs: value.locked_outputs.clone(),
            unspent_outputs: value
                .unspent_outputs
                .iter()
                .map(|(id, output)| (*id, OutputDataDto::from(output)))
                .collect(),
            transactions: value
                .transactions
                .iter()
                .map(|(id, transaction)| (*id, TransactionWithMetadataDto::from(transaction)))
                .collect(),
            pending_transactions: value.pending_transactions.clone(),
            incoming_transactions: value
                .incoming_transactions
                .iter()
                .map(|(id, transaction)| (*id, TransactionWithMetadataDto::from(transaction)))
                .collect(),
            native_token_foundries: value
                .native_token_foundries
                .iter()
                .map(|(id, foundry)| (*id, FoundryOutputDto::from(foundry)))
                .collect(),
        }
    }
}

#[cfg(test)]
mod test {
    use core::str::FromStr;

    use pretty_assertions::assert_eq;

    use super::*;
    use crate::{
        types::block::{
            address::{Address, Ed25519Address},
            input::{Input, UtxoInput},
            output::{AddressUnlockCondition, BasicOutput, Output},
            payload::signed_transaction::{SignedTransactionPayload, Transaction, TransactionId},
            protocol::ProtocolParameters,
            rand::mana::rand_mana_allotment,
            signature::{Ed25519Signature, Signature},
            unlock::{ReferenceUnlock, SignatureUnlock, Unlock, Unlocks},
        },
        wallet::types::InclusionState,
    };

    const TRANSACTION_ID: &str = "0x24a1f46bdb6b2bf38f1c59f73cdd4ae5b418804bb231d76d06fbf246498d588300000000";
    const ED25519_ADDRESS: &str = "0xe594f9a895c0e0a6760dd12cffc2c3d1e1cbf7269b328091f96ce3d0dd550b75";
    const ED25519_PUBLIC_KEY: &str = "0x1da5ddd11ba3f961acab68fafee3177d039875eaa94ac5fdbff8b53f0c50bfb9";
    const ED25519_SIGNATURE: &str = "0xc6a40edf9a089f42c18f4ebccb35fe4b578d93b879e99b87f63573324a710d3456b03fb6d1fcc027e6401cbd9581f790ee3ed7a3f68e9c225fcb9f1cd7b7110d";

    #[test]
    fn serialize() {
        let protocol_parameters = ProtocolParameters::new(
            2,
            "testnet",
            "rms",
            crate::types::block::output::RentStructure::new(500, 1, 10, 1, 1, 1),
            1_813_620_509_061_365,
            1582328545,
            10,
            20,
        )
        .unwrap();

        let transaction_id = TransactionId::new(prefix_hex::decode(TRANSACTION_ID).unwrap());
        let input1 = Input::Utxo(UtxoInput::new(transaction_id, 0).unwrap());
        let input2 = Input::Utxo(UtxoInput::new(transaction_id, 1).unwrap());
        let bytes: [u8; 32] = prefix_hex::decode(ED25519_ADDRESS).unwrap();
        let address = Address::from(Ed25519Address::new(bytes));
        let amount = 1_000_000;
        let output = Output::Basic(
            BasicOutput::build_with_amount(amount)
                .add_unlock_condition(AddressUnlockCondition::new(address))
                .finish()
                .unwrap(),
        );
        let transaction = Transaction::builder(protocol_parameters.network_id())
            .with_inputs([input1, input2])
            .add_output(output)
            .add_mana_allotment(rand_mana_allotment(&protocol_parameters))
            .finish_with_params(protocol_parameters)
            .unwrap();

        let pub_key_bytes = prefix_hex::decode(ED25519_PUBLIC_KEY).unwrap();
        let sig_bytes = prefix_hex::decode(ED25519_SIGNATURE).unwrap();
        let signature = Ed25519Signature::try_from_bytes(pub_key_bytes, sig_bytes).unwrap();
        let sig_unlock = Unlock::from(SignatureUnlock::from(Signature::from(signature)));
        let ref_unlock = Unlock::from(ReferenceUnlock::new(0).unwrap());
        let unlocks = Unlocks::new([sig_unlock, ref_unlock]).unwrap();

        let tx_payload = SignedTransactionPayload::new(transaction, unlocks).unwrap();

        let incoming_transaction = TransactionWithMetadata {
            transaction_id: TransactionId::from_str(
                "0x131fc4cb8f315ae36ae3bf6a4e4b3486d5f17581288f1217410da3e0700d195a00000000",
            )
            .unwrap(),
            payload: tx_payload,
            block_id: None,
            network_id: 0,
            timestamp: 0,
            inclusion_state: InclusionState::Pending,
            incoming: false,
            note: None,
            inputs: Vec::new(),
        };

        let mut incoming_transactions = HashMap::new();
        incoming_transactions.insert(
            TransactionId::from_str("0x131fc4cb8f315ae36ae3bf6a4e4b3486d5f17581288f1217410da3e0700d195a00000000")
                .unwrap(),
            incoming_transaction,
        );

        let wallet_data = WalletData {
            bip_path: Some(Bip44::new(4218)),
            address: crate::types::block::address::Bech32Address::from_str(
                "rms1qpllaj0pyveqfkwxmnngz2c488hfdtmfrj3wfkgxtk4gtyrax0jaxzt70zy",
            )
            .unwrap(),
            alias: Some("Alice".to_string()),
            outputs: HashMap::new(),
            locked_outputs: HashSet::new(),
            unspent_outputs: HashMap::new(),
            transactions: HashMap::new(),
            pending_transactions: HashSet::new(),
            incoming_transactions,
            inaccessible_incoming_transactions: HashSet::new(),
            native_token_foundries: HashMap::new(),
        };

        let deser_wallet_data = WalletData::try_from_dto(
            serde_json::from_str::<WalletDataDto>(&serde_json::to_string(&WalletDataDto::from(&wallet_data)).unwrap())
                .unwrap(),
        )
        .unwrap();

        assert_eq!(wallet_data, deser_wallet_data);
    }

    impl WalletData {
        /// Returns a mock of this type with the following values:
        /// index: 0, coin_type: 4218, alias: "Alice", address:
        /// rms1qpllaj0pyveqfkwxmnngz2c488hfdtmfrj3wfkgxtk4gtyrax0jaxzt70zy, all other fields are set to their Rust
        /// defaults.
        #[cfg(feature = "storage")]
        pub(crate) fn mock() -> Self {
            Self {
                bip_path: Some(Bip44::new(4218)),
                address: crate::types::block::address::Bech32Address::from_str(
                    "rms1qpllaj0pyveqfkwxmnngz2c488hfdtmfrj3wfkgxtk4gtyrax0jaxzt70zy",
                )
                .unwrap(),
                alias: Some("Alice".to_string()),
                outputs: HashMap::new(),
                locked_outputs: HashSet::new(),
                unspent_outputs: HashMap::new(),
                transactions: HashMap::new(),
                pending_transactions: HashSet::new(),
                incoming_transactions: HashMap::new(),
                inaccessible_incoming_transactions: HashSet::new(),
                native_token_foundries: HashMap::new(),
            }
        }
    }
}<|MERGE_RESOLUTION|>--- conflicted
+++ resolved
@@ -309,6 +309,13 @@
             .filter(|output_data| output_data.output.is_implicit_account())
     }
 
+    /// Returns accounts of the wallet.
+    pub fn accounts(&self) -> impl Iterator<Item = &OutputData> {
+        self.unspent_outputs
+            .values()
+            .filter(|output_data| output_data.output.is_account())
+    }
+
     /// Get the [`OutputData`] of an output stored in the wallet.
     pub fn get_output(&self, output_id: &OutputId) -> Option<&OutputData> {
         self.outputs.get(output_id)
@@ -463,231 +470,6 @@
     pub async fn bip_path(&self) -> Option<Bip44> {
         self.data().await.bip_path
     }
-<<<<<<< HEAD
-=======
-
-    /// Get the [`OutputData`] of an output stored in the wallet.
-    pub async fn get_output(&self, output_id: &OutputId) -> Option<OutputData> {
-        self.data().await.outputs.get(output_id).cloned()
-    }
-
-    /// Get the [`TransactionWithMetadata`] of a transaction stored in the wallet.
-    pub async fn get_transaction(&self, transaction_id: &TransactionId) -> Option<TransactionWithMetadata> {
-        self.data().await.transactions.get(transaction_id).cloned()
-    }
-
-    /// Get the transaction with inputs of an incoming transaction stored in the wallet.
-    /// List might not be complete, if the node pruned the data already
-    pub async fn get_incoming_transaction(&self, transaction_id: &TransactionId) -> Option<TransactionWithMetadata> {
-        self.data().await.incoming_transactions.get(transaction_id).cloned()
-    }
-
-    fn filter_outputs<'a>(
-        &self,
-        outputs: impl Iterator<Item = &'a OutputData>,
-        filter: impl Into<Option<FilterOptions>>,
-    ) -> Vec<OutputData> {
-        let filter = filter.into();
-
-        if let Some(filter) = filter {
-            let mut filtered_outputs = Vec::new();
-
-            for output in outputs {
-                match &output.output {
-                    Output::Account(account) => {
-                        if let Some(account_ids) = &filter.account_ids {
-                            let account_id = account.account_id_non_null(&output.output_id);
-                            if account_ids.contains(&account_id) {
-                                filtered_outputs.push(output.clone());
-                                continue;
-                            }
-                        }
-                    }
-                    Output::Anchor(anchor) => {
-                        if let Some(anchor_ids) = &filter.anchor_ids {
-                            let anchor_id = anchor.anchor_id_non_null(&output.output_id);
-                            if anchor_ids.contains(&anchor_id) {
-                                filtered_outputs.push(output.clone());
-                                continue;
-                            }
-                        }
-                    }
-                    Output::Foundry(foundry) => {
-                        if let Some(foundry_ids) = &filter.foundry_ids {
-                            let foundry_id = foundry.id();
-                            if foundry_ids.contains(&foundry_id) {
-                                filtered_outputs.push(output.clone());
-                                continue;
-                            }
-                        }
-                    }
-                    Output::Nft(nft) => {
-                        if let Some(nft_ids) = &filter.nft_ids {
-                            let nft_id = nft.nft_id_non_null(&output.output_id);
-                            if nft_ids.contains(&nft_id) {
-                                filtered_outputs.push(output.clone());
-                                continue;
-                            }
-                        }
-                    }
-                    Output::Delegation(delegation) => {
-                        if let Some(delegation_ids) = &filter.delegation_ids {
-                            let delegation_id = delegation.delegation_id_non_null(&output.output_id);
-                            if delegation_ids.contains(&delegation_id) {
-                                filtered_outputs.push(output.clone());
-                                continue;
-                            }
-                        }
-                    }
-                    _ => {}
-                }
-
-                // TODO filter based on slot index
-                // if let Some(lower_bound_booked_timestamp) = filter.lower_bound_booked_timestamp {
-                //     if output.metadata.milestone_timestamp_booked() < lower_bound_booked_timestamp {
-                //         continue;
-                //     }
-                // }
-                // if let Some(upper_bound_booked_timestamp) = filter.upper_bound_booked_timestamp {
-                //     if output.metadata.milestone_timestamp_booked() > upper_bound_booked_timestamp {
-                //         continue;
-                //     }
-                // }
-
-                if let Some(output_types) = &filter.output_types {
-                    if !output_types.contains(&output.output.kind()) {
-                        continue;
-                    }
-                }
-
-                // Include the output if we're not filtering by IDs.
-                if filter.account_ids.is_none()
-                    && filter.anchor_ids.is_none()
-                    && filter.foundry_ids.is_none()
-                    && filter.nft_ids.is_none()
-                    && filter.delegation_ids.is_none()
-                {
-                    filtered_outputs.push(output.clone());
-                }
-            }
-
-            filtered_outputs
-        } else {
-            outputs.cloned().collect()
-        }
-    }
-
-    /// Returns outputs of the wallet.
-    pub async fn outputs(&self, filter: impl Into<Option<FilterOptions>> + Send) -> Vec<OutputData> {
-        self.filter_outputs(self.data().await.outputs.values(), filter)
-    }
-
-    /// Returns unspent outputs of the wallet.
-    pub async fn unspent_outputs(&self, filter: impl Into<Option<FilterOptions>> + Send) -> Vec<OutputData> {
-        self.filter_outputs(self.data().await.unspent_outputs.values(), filter)
-    }
-
-    /// Gets the unspent account output matching the given ID.
-    pub async fn unspent_account_output(&self, account_id: &AccountId) -> Option<OutputData> {
-        self.unspent_outputs(FilterOptions {
-            account_ids: Some([*account_id].into()),
-            ..Default::default()
-        })
-        .await
-        .first()
-        .cloned()
-    }
-
-    /// Gets the unspent anchor output matching the given ID.
-    pub async fn unspent_anchor_output(&self, anchor_id: &AnchorId) -> Option<OutputData> {
-        self.unspent_outputs(FilterOptions {
-            anchor_ids: Some([*anchor_id].into()),
-            ..Default::default()
-        })
-        .await
-        .first()
-        .cloned()
-    }
-
-    /// Gets the unspent foundry output matching the given ID.
-    pub async fn unspent_foundry_output(&self, foundry_id: &FoundryId) -> Option<OutputData> {
-        self.unspent_outputs(FilterOptions {
-            foundry_ids: Some([*foundry_id].into()),
-            ..Default::default()
-        })
-        .await
-        .first()
-        .cloned()
-    }
-
-    /// Gets the unspent nft output matching the given ID.
-    pub async fn unspent_nft_output(&self, nft_id: &NftId) -> Option<OutputData> {
-        self.unspent_outputs(FilterOptions {
-            nft_ids: Some([*nft_id].into()),
-            ..Default::default()
-        })
-        .await
-        .first()
-        .cloned()
-    }
-
-    /// Gets the unspent delegation output matching the given ID.
-    pub async fn unspent_delegation_output(&self, delegation_id: &DelegationId) -> Option<OutputData> {
-        self.unspent_outputs(FilterOptions {
-            delegation_ids: Some([*delegation_id].into()),
-            ..Default::default()
-        })
-        .await
-        .first()
-        .cloned()
-    }
-
-    /// Returns implicit accounts of the wallet.
-    pub async fn implicit_accounts(&self) -> Vec<OutputData> {
-        self.data()
-            .await
-            .unspent_outputs
-            .values()
-            .filter(|output_data| output_data.output.is_implicit_account())
-            .cloned()
-            .collect()
-    }
-
-    /// Returns accounts of the wallet.
-    pub async fn accounts(&self) -> Vec<OutputData> {
-        self.data()
-            .await
-            .unspent_outputs
-            .values()
-            .filter(|output_data| output_data.output.is_account())
-            .cloned()
-            .collect()
-    }
-
-    /// Returns all incoming transactions of the wallet
-    pub async fn incoming_transactions(&self) -> Vec<TransactionWithMetadata> {
-        self.data().await.incoming_transactions.values().cloned().collect()
-    }
-
-    /// Returns all transactions of the wallet
-    pub async fn transactions(&self) -> Vec<TransactionWithMetadata> {
-        self.data().await.transactions.values().cloned().collect()
-    }
-
-    /// Returns all pending transactions of the wallet
-    pub async fn pending_transactions(&self) -> Vec<TransactionWithMetadata> {
-        let mut transactions = Vec::new();
-        let wallet_data = self.data().await;
-
-        for transaction_id in &wallet_data.pending_transactions {
-            if let Some(transaction) = wallet_data.transactions.get(transaction_id) {
-                transactions.push(transaction.clone());
-            }
-        }
-
-        transactions
-    }
->>>>>>> b0660db3
 }
 
 impl<S: SecretManage> WalletInner<S> {
