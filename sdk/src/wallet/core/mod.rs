--- conflicted
+++ resolved
@@ -46,16 +46,10 @@
 /// The stateful wallet used to interact with an IOTA network.
 #[derive(Debug)]
 pub struct Wallet<S: SecretManage = SecretManager> {
-<<<<<<< HEAD
-    pub(crate) address: Bech32Address,
-    pub(crate) bip_path: Option<Bip44>,
-    pub(crate) alias: Option<String>,
-=======
     // TODO: should we maybe group the next 3 fields into a `WalletDetails` struct?
     pub(crate) address: Arc<RwLock<Bech32Address>>,
     pub(crate) bip_path: Arc<RwLock<Option<Bip44>>>,
     pub(crate) alias: Arc<RwLock<Option<String>>>,
->>>>>>> df7dc529
     pub(crate) inner: Arc<WalletInner<S>>,
     pub(crate) ledger: Arc<RwLock<WalletLedger>>,
 }
@@ -64,11 +58,7 @@
     fn clone(&self) -> Self {
         Self {
             address: self.address.clone(),
-<<<<<<< HEAD
-            bip_path: self.bip_path,
-=======
             bip_path: self.bip_path.clone(),
->>>>>>> df7dc529
             alias: self.alias.clone(),
             inner: self.inner.clone(),
             ledger: self.ledger.clone(),
@@ -359,13 +349,8 @@
     /// Create a new wallet.
     pub(crate) async fn new(
         address: Bech32Address,
-<<<<<<< HEAD
-        bip_path: impl Into<Option<Bip44>>,
-        alias: impl Into<Option<String>>,
-=======
         bip_path: impl Into<Option<Bip44>> + Send,
         alias: impl Into<Option<String>> + Send,
->>>>>>> df7dc529
         inner: Arc<WalletInner<S>>,
         ledger: WalletLedger,
     ) -> Result<Self> {
@@ -388,15 +373,9 @@
         }
 
         Ok(Self {
-<<<<<<< HEAD
-            address,
-            bip_path: bip_path.into(),
-            alias: alias.into(),
-=======
             address: Arc::new(RwLock::new(address)),
             bip_path: Arc::new(RwLock::new(bip_path.into())),
             alias: Arc::new(RwLock::new(alias.into())),
->>>>>>> df7dc529
             inner,
             ledger: Arc::new(RwLock::new(ledger)),
         })
@@ -427,28 +406,6 @@
         self.inner.emit(wallet_event).await
     }
 
-<<<<<<< HEAD
-    /// Get the wallet address.
-    pub fn address(&self) -> &Bech32Address {
-        &self.address
-    }
-
-    /// Get the wallet's configured Bech32 HRP.
-    pub fn bech32_hrp(&self) -> Hrp {
-        self.address.hrp
-    }
-
-    /// Get the wallet's configured bip path.
-    pub fn bip_path(&self) -> Option<Bip44> {
-        self.bip_path
-    }
-
-    /// Get the alias of the wallet if one was set.
-    pub fn alias(&self) -> Option<String> {
-        self.alias.clone()
-    }
-
-=======
     /// Get the wallet address config.
     pub async fn address(&self) -> Bech32Address {
         self.address.read().await.clone()
@@ -484,7 +441,6 @@
         self.alias.write().await
     }
 
->>>>>>> df7dc529
     pub async fn ledger(&self) -> tokio::sync::RwLockReadGuard<'_, WalletLedger> {
         self.ledger.read().await
     }
@@ -500,11 +456,7 @@
 
     /// Returns the implicit account creation address of the wallet if it is Ed25519 based.
     pub async fn implicit_account_creation_address(&self) -> Result<Bech32Address> {
-<<<<<<< HEAD
-        let bech32_address = &self.address;
-=======
         let bech32_address = &self.address().await;
->>>>>>> df7dc529
 
         if let Address::Ed25519(address) = bech32_address.inner() {
             Ok(Bech32Address::new(
@@ -736,11 +688,6 @@
             incoming_transaction,
         );
 
-<<<<<<< HEAD
-        // TODO #1934 removed the data address/bip_path/alias from `WalletLedger`, so
-        // now for this test to be meaningful we should create some outputs instead.
-=======
->>>>>>> df7dc529
         let wallet_ledger = WalletLedger {
             outputs: HashMap::new(),
             locked_outputs: HashSet::new(),
@@ -764,16 +711,9 @@
     }
 
     impl WalletLedger {
-<<<<<<< HEAD
-        // TODO #1934 removed the data address/bip_path/alias from `WalletLedger`, so
-        // now for this test to be meaningful we should create some outputs instead.
-        #[cfg(feature = "storage")]
-        pub(crate) fn non_empty_test_instance() -> Self {
-=======
         // TODO: use something non-empty
         #[cfg(feature = "storage")]
         pub(crate) fn test_instance() -> Self {
->>>>>>> df7dc529
             Self {
                 outputs: HashMap::new(),
                 locked_outputs: HashSet::new(),
