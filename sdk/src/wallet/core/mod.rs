// Copyright 2021 IOTA Stiftung
// SPDX-License-Identifier: Apache-2.0

pub(crate) mod builder;
pub(crate) mod operations;

use std::{
    collections::{HashMap, HashSet},
    sync::Arc,
};

use crypto::keys::{
    bip39::{Mnemonic, MnemonicRef},
    bip44::Bip44,
};
use serde::{Deserialize, Serialize};
use tokio::sync::{Mutex, RwLock};

pub use self::builder::{AddressProvider, WalletBuilder};
use self::operations::background_syncing::BackgroundSyncStatus;
use super::types::{TransactionWithMetadata, TransactionWithMetadataDto};
#[cfg(feature = "events")]
use crate::wallet::events::{
    types::{WalletEvent, WalletEventType},
    EventEmitter,
};
#[cfg(feature = "storage")]
use crate::wallet::storage::{StorageManager, StorageOptions};
use crate::{
    client::{
        secret::{SecretManage, SecretManager},
        verify_mnemonic, Client,
    },
    types::{
        block::{
            address::{Address, Bech32Address, Hrp, ImplicitAccountCreationAddress},
            output::{AccountId, AnchorId, DelegationId, FoundryId, FoundryOutput, NftId, Output, OutputId, TokenId},
            payload::signed_transaction::TransactionId,
            protocol::ProtocolParameters,
        },
        TryFromDto,
    },
    wallet::{operations::syncing::SyncOptions, types::OutputData, Error, FilterOptions, Result},
};

/// The stateful wallet used to interact with an IOTA network.
#[derive(Debug)]
pub struct Wallet<S: SecretManage = SecretManager> {
    pub(crate) address: Arc<RwLock<Bech32Address>>,
    pub(crate) bip_path: Arc<RwLock<Option<Bip44>>>,
    pub(crate) alias: Arc<RwLock<Option<String>>>,
    pub(crate) inner: Arc<WalletInner<S>>,
    pub(crate) ledger: Arc<RwLock<WalletLedger>>,
}

impl<S: SecretManage> Clone for Wallet<S> {
    fn clone(&self) -> Self {
        Self {
            address: self.address.clone(),
            bip_path: self.bip_path.clone(),
            alias: self.alias.clone(),
            inner: self.inner.clone(),
            ledger: self.ledger.clone(),
        }
    }
}

impl<S: SecretManage> core::ops::Deref for Wallet<S> {
    type Target = WalletInner<S>;

    fn deref(&self) -> &Self::Target {
        &self.inner
    }
}

impl<S: 'static + SecretManage> Wallet<S>
where
    crate::wallet::Error: From<S::Error>,
{
    /// Initialises the wallet builder.
    pub fn builder() -> WalletBuilder<S> {
        WalletBuilder::<S>::new()
    }
}

/// Wallet inner.
#[derive(Debug)]
pub struct WalletInner<S: SecretManage = SecretManager> {
    // mutex to prevent multiple sync calls at the same or almost the same time, the u128 is a timestamp
    // if the last synced time was < `MIN_SYNC_INTERVAL` second ago, we don't sync, but only calculate the balance
    // again, because sending transactions can change that
    pub(crate) last_synced: Mutex<u128>,
    pub(crate) default_sync_options: Mutex<SyncOptions>,
    pub(crate) background_syncing_status: (
        Arc<tokio::sync::watch::Sender<BackgroundSyncStatus>>,
        tokio::sync::watch::Receiver<BackgroundSyncStatus>,
    ),
    pub(crate) client: Client,
    // TODO: make this optional?
    pub(crate) secret_manager: Arc<RwLock<S>>,
    #[cfg(feature = "events")]
    pub(crate) event_emitter: tokio::sync::RwLock<EventEmitter>,
    #[cfg(feature = "storage")]
    pub(crate) storage_options: StorageOptions,
    #[cfg(feature = "storage")]
    pub(crate) storage_manager: StorageManager,
}

/// Wallet ledger.
#[derive(Clone, Debug, Default, Eq, PartialEq)]
pub struct WalletLedger {
    /// Outputs
    // stored separated from the wallet for performance?
    pub(crate) outputs: HashMap<OutputId, OutputData>,
    /// Unspent outputs that are currently used as input for transactions
    // outputs used in transactions should be locked here so they don't get used again, which would result in a
    // conflicting transaction
    pub(crate) locked_outputs: HashSet<OutputId>,
    /// Unspent outputs
    // have unspent outputs in a separated hashmap so we don't need to iterate over all outputs we have
    pub(crate) unspent_outputs: HashMap<OutputId, OutputData>,
    /// Sent transactions
    // stored separated from the wallet for performance and only the transaction id here? where to add the network id?
    // transactions: HashSet<TransactionId>,
    pub(crate) transactions: HashMap<TransactionId, TransactionWithMetadata>,
    /// Pending transactions
    // Maybe pending transactions even additionally separated?
    pub(crate) pending_transactions: HashSet<TransactionId>,
    /// Transaction payloads for received outputs with inputs when not pruned before syncing, can be used to determine
    /// the sender address(es)
    pub(crate) incoming_transactions: HashMap<TransactionId, TransactionWithMetadata>,
    /// Some incoming transactions can be pruned by the node before we requested them, then this node can never return
    /// it. To avoid useless requests, these transaction ids are stored here and cleared when new client options are
    /// set, because another node might still have them.
    pub(crate) inaccessible_incoming_transactions: HashSet<TransactionId>,
    /// Foundries for native tokens in outputs
    pub(crate) native_token_foundries: HashMap<FoundryId, FoundryOutput>,
}

impl WalletLedger {
    fn filter_outputs<'a>(
        outputs: impl Iterator<Item = &'a OutputData>,
        filter: FilterOptions,
    ) -> impl Iterator<Item = &'a OutputData> {
        outputs.filter(move |output| {
            match &output.output {
                Output::Account(account) => {
                    if let Some(account_ids) = &filter.account_ids {
                        let account_id = account.account_id_non_null(&output.output_id);
                        if account_ids.contains(&account_id) {
                            return true;
                        }
                    }
                }
                Output::Anchor(anchor) => {
                    if let Some(anchor_ids) = &filter.anchor_ids {
                        let anchor_id = anchor.anchor_id_non_null(&output.output_id);
                        if anchor_ids.contains(&anchor_id) {
                            return true;
                        }
                    }
                }
                Output::Foundry(foundry) => {
                    if let Some(foundry_ids) = &filter.foundry_ids {
                        let foundry_id = foundry.id();
                        if foundry_ids.contains(&foundry_id) {
                            return true;
                        }
                    }
                }
                Output::Nft(nft) => {
                    if let Some(nft_ids) = &filter.nft_ids {
                        let nft_id = nft.nft_id_non_null(&output.output_id);
                        if nft_ids.contains(&nft_id) {
                            return true;
                        }
                    }
                }
                Output::Delegation(delegation) => {
                    if let Some(delegation_ids) = &filter.delegation_ids {
                        let delegation_id = delegation.delegation_id_non_null(&output.output_id);
                        if delegation_ids.contains(&delegation_id) {
                            return true;
                        }
                    }
                }
                _ => {}
            }

            // TODO filter based on slot index
            // if let Some(lower_bound_booked_timestamp) = filter.lower_bound_booked_timestamp {
            //     if output.metadata.milestone_timestamp_booked() < lower_bound_booked_timestamp {
            //         continue;
            //     }
            // }
            // if let Some(upper_bound_booked_timestamp) = filter.upper_bound_booked_timestamp {
            //     if output.metadata.milestone_timestamp_booked() > upper_bound_booked_timestamp {
            //         continue;
            //     }
            // }

            if let Some(output_types) = &filter.output_types {
                if !output_types.contains(&output.output.kind()) {
                    return false;
                }
            }

            // Include the output if we're not filtering by IDs.
            if filter.account_ids.is_none()
                && filter.anchor_ids.is_none()
                && filter.foundry_ids.is_none()
                && filter.nft_ids.is_none()
                && filter.delegation_ids.is_none()
            {
                return true;
            }
            false
        })
    }

    /// Returns outputs map of the wallet.
    pub fn outputs(&self) -> &HashMap<OutputId, OutputData> {
        &self.outputs
    }

    /// Returns unspent outputs map of the wallet.
    pub fn unspent_outputs(&self) -> &HashMap<OutputId, OutputData> {
        &self.unspent_outputs
    }

    /// Returns outputs of the wallet.
    pub fn filtered_outputs(&self, filter: FilterOptions) -> impl Iterator<Item = &OutputData> {
        Self::filter_outputs(self.outputs.values(), filter)
    }

    /// Returns unspent outputs of the wallet.
    pub fn filtered_unspent_outputs(&self, filter: FilterOptions) -> impl Iterator<Item = &OutputData> {
        Self::filter_outputs(self.unspent_outputs.values(), filter)
    }

    /// Gets the unspent account output matching the given ID.
    pub fn unspent_account_output(&self, account_id: &AccountId) -> Option<&OutputData> {
        self.filtered_unspent_outputs(FilterOptions {
            account_ids: Some([*account_id].into()),
            ..Default::default()
        })
        .next()
    }

    /// Gets the unspent anchor output matching the given ID.
    pub fn unspent_anchor_output(&self, anchor_id: &AnchorId) -> Option<&OutputData> {
        self.filtered_unspent_outputs(FilterOptions {
            anchor_ids: Some([*anchor_id].into()),
            ..Default::default()
        })
        .next()
    }

    /// Gets the unspent foundry output matching the given ID.
    pub fn unspent_foundry_output(&self, foundry_id: &FoundryId) -> Option<&OutputData> {
        self.filtered_unspent_outputs(FilterOptions {
            foundry_ids: Some([*foundry_id].into()),
            ..Default::default()
        })
        .next()
    }

    /// Gets the unspent nft output matching the given ID.
    pub fn unspent_nft_output(&self, nft_id: &NftId) -> Option<&OutputData> {
        self.filtered_unspent_outputs(FilterOptions {
            nft_ids: Some([*nft_id].into()),
            ..Default::default()
        })
        .next()
    }

    /// Gets the unspent delegation output matching the given ID.
    pub fn unspent_delegation_output(&self, delegation_id: &DelegationId) -> Option<&OutputData> {
        self.filtered_unspent_outputs(FilterOptions {
            delegation_ids: Some([*delegation_id].into()),
            ..Default::default()
        })
        .next()
    }

    /// Returns implicit accounts of the wallet.
    pub fn implicit_accounts(&self) -> impl Iterator<Item = &OutputData> {
        self.unspent_outputs
            .values()
            .filter(|output_data| output_data.output.is_implicit_account())
    }

    /// Returns accounts of the wallet.
    pub fn accounts(&self) -> impl Iterator<Item = &OutputData> {
        self.unspent_outputs
            .values()
            .filter(|output_data| output_data.output.is_account())
    }

    // Returns the first possible Account id, which can be an implicit account.
    pub fn first_account_id(&self) -> Option<AccountId> {
        self.accounts()
            .next()
            .map(|o| o.output.as_account().account_id_non_null(&o.output_id))
            .or_else(|| self.implicit_accounts().next().map(|o| AccountId::from(&o.output_id)))
    }

    /// Get the [`OutputData`] of an output stored in the wallet.
    pub fn get_output(&self, output_id: &OutputId) -> Option<&OutputData> {
        self.outputs.get(output_id)
    }

    /// Get the [`TransactionWithMetadata`] of a transaction stored in the wallet.
    pub fn get_transaction(&self, transaction_id: &TransactionId) -> Option<&TransactionWithMetadata> {
        self.transactions.get(transaction_id)
    }

    /// Get the transaction with inputs of an incoming transaction stored in the wallet.
    /// List might not be complete, if the node pruned the data already
    pub fn get_incoming_transaction(&self, transaction_id: &TransactionId) -> Option<&TransactionWithMetadata> {
        self.incoming_transactions.get(transaction_id)
    }

    /// Returns all incoming transactions of the wallet
    pub fn incoming_transactions(&self) -> &HashMap<TransactionId, TransactionWithMetadata> {
        &self.incoming_transactions
    }

    /// Returns all transactions of the wallet
    pub fn transactions(&self) -> &HashMap<TransactionId, TransactionWithMetadata> {
        &self.transactions
    }

    /// Returns all pending transactions of the wallet
    pub fn pending_transactions(&self) -> impl Iterator<Item = &TransactionWithMetadata> {
        self.pending_transactions
            .iter()
            .filter_map(|transaction_id| self.get_transaction(transaction_id))
    }
}

impl<S: 'static + SecretManage> Wallet<S>
where
    crate::wallet::Error: From<S::Error>,
    crate::client::Error: From<S::Error>,
{
    /// Get the [`Output`] that minted a native token by the token ID. First try to get it
    /// from the wallet, if it isn't in the wallet try to get it from the node
    pub async fn get_foundry_output(&self, native_token_id: TokenId) -> Result<Output> {
        let foundry_id = FoundryId::from(native_token_id);

        for output_data in self.ledger.read().await.outputs.values() {
            if let Output::Foundry(foundry_output) = &output_data.output {
                if foundry_output.id() == foundry_id {
                    return Ok(output_data.output.clone());
                }
            }
        }

        // Foundry was not found in the wallet, try to get it from the node
        let foundry_output_id = self.client().foundry_output_id(foundry_id).await?;
        let output_response = self.client().get_output(&foundry_output_id).await?;

        Ok(output_response.output)
    }

    #[cfg(feature = "events")]
    pub(crate) async fn emit(&self, wallet_event: super::events::types::WalletEvent) {
        self.inner.emit(wallet_event).await
    }

    /// Get the wallet address.
    pub async fn address(&self) -> Bech32Address {
        self.address.read().await.clone()
    }

    pub(crate) async fn address_mut(&self) -> tokio::sync::RwLockWriteGuard<'_, Bech32Address> {
        self.address.write().await
    }

    /// Get the wallet's Bech32 HRP.
    pub async fn bech32_hrp(&self) -> Hrp {
        self.address.read().await.hrp
    }

<<<<<<< HEAD
    /// Get the wallet's configured bip path.
=======
    /// Get the wallet's bip path.
>>>>>>> e7d17548
    pub async fn bip_path(&self) -> Option<Bip44> {
        *self.bip_path.read().await
    }

    pub(crate) async fn bip_path_mut(&self) -> tokio::sync::RwLockWriteGuard<'_, Option<Bip44>> {
        self.bip_path.write().await
    }

    /// Get the alias of the wallet if one was set.
    pub async fn alias(&self) -> Option<String> {
        self.alias.read().await.clone()
    }

    pub(crate) async fn alias_mut(&self) -> tokio::sync::RwLockWriteGuard<'_, Option<String>> {
        self.alias.write().await
    }

    /// Get the wallet's ledger state.
    pub async fn ledger(&self) -> tokio::sync::RwLockReadGuard<'_, WalletLedger> {
        self.ledger.read().await
    }

    pub(crate) async fn ledger_mut(&self) -> tokio::sync::RwLockWriteGuard<'_, WalletLedger> {
        self.ledger.write().await
    }

    #[cfg(feature = "storage")]
    pub(crate) fn storage_manager(&self) -> &StorageManager {
        &self.storage_manager
    }

    /// Returns the implicit account creation address of the wallet if it is Ed25519 based.
    pub async fn implicit_account_creation_address(&self) -> Result<Bech32Address> {
        let bech32_address = &self.address().await;

        if let Address::Ed25519(address) = bech32_address.inner() {
            Ok(Bech32Address::new(
                *bech32_address.hrp(),
                ImplicitAccountCreationAddress::from(*address),
            ))
        } else {
            Err(Error::NonEd25519Address)
        }
    }
}

impl<S: SecretManage> WalletInner<S> {
    /// Get the [SecretManager]
    pub fn get_secret_manager(&self) -> &Arc<RwLock<S>> {
        &self.secret_manager
    }

    /// Listen to wallet events, empty vec will listen to all events
    #[cfg(feature = "events")]
    #[cfg_attr(docsrs, doc(cfg(feature = "events")))]
    pub async fn listen<F, I: IntoIterator<Item = WalletEventType> + Send>(&self, events: I, handler: F)
    where
        I::IntoIter: Send,
        F: Fn(&WalletEvent) + 'static + Send + Sync,
    {
        let mut emitter = self.event_emitter.write().await;
        emitter.on(events, handler);
    }

    /// Remove wallet event listeners, empty vec will remove all listeners
    #[cfg(feature = "events")]
    #[cfg_attr(docsrs, doc(cfg(feature = "events")))]
    pub async fn clear_listeners<I: IntoIterator<Item = WalletEventType> + Send>(&self, events: I)
    where
        I::IntoIter: Send,
    {
        let mut emitter = self.event_emitter.write().await;
        emitter.clear(events);
    }

    /// Generates a new random mnemonic.
    pub fn generate_mnemonic(&self) -> crate::wallet::Result<Mnemonic> {
        Ok(Client::generate_mnemonic()?)
    }

    /// Verify that a &str is a valid mnemonic.
    pub fn verify_mnemonic(&self, mnemonic: &MnemonicRef) -> crate::wallet::Result<()> {
        verify_mnemonic(mnemonic)?;
        Ok(())
    }

    #[cfg(feature = "events")]
    pub(crate) async fn emit(&self, event: crate::wallet::events::types::WalletEvent) {
        self.event_emitter.read().await.emit(event);
    }

    /// Helper function to test events.
    #[cfg(feature = "events")]
    #[cfg_attr(docsrs, doc(cfg(feature = "events")))]
    pub async fn emit_test_event(&self, event: crate::wallet::events::types::WalletEvent) {
        self.emit(event).await
    }
}

impl<S: SecretManage> Drop for Wallet<S> {
    fn drop(&mut self) {
        log::debug!("drop Wallet");
    }
}

impl<S: SecretManage> Drop for WalletInner<S> {
    fn drop(&mut self) {
        log::debug!("drop WalletInner");
    }
}

/// Dto for the wallet ledger.
#[derive(Clone, Debug, PartialEq, Eq, Serialize, Deserialize)]
#[serde(rename_all = "camelCase")]
pub struct WalletLedgerDto {
    pub outputs: HashMap<OutputId, OutputData>,
    pub locked_outputs: HashSet<OutputId>,
    pub unspent_outputs: HashMap<OutputId, OutputData>,
    pub transactions: HashMap<TransactionId, TransactionWithMetadataDto>,
    pub pending_transactions: HashSet<TransactionId>,
    pub incoming_transactions: HashMap<TransactionId, TransactionWithMetadataDto>,
    #[serde(default)]
    pub native_token_foundries: HashMap<FoundryId, FoundryOutput>,
}

impl TryFromDto<WalletLedgerDto> for WalletLedger {
    type Error = crate::wallet::Error;

    fn try_from_dto_with_params_inner(
        dto: WalletLedgerDto,
        params: Option<&ProtocolParameters>,
    ) -> core::result::Result<Self, Self::Error> {
        Ok(Self {
            outputs: dto.outputs,
            locked_outputs: dto.locked_outputs,
            unspent_outputs: dto.unspent_outputs,
            transactions: dto
                .transactions
                .into_iter()
                .map(|(id, o)| Ok((id, TransactionWithMetadata::try_from_dto_with_params_inner(o, params)?)))
                .collect::<crate::wallet::Result<_>>()?,
            pending_transactions: dto.pending_transactions,
            incoming_transactions: dto
                .incoming_transactions
                .into_iter()
                .map(|(id, o)| Ok((id, TransactionWithMetadata::try_from_dto_with_params_inner(o, params)?)))
                .collect::<crate::wallet::Result<_>>()?,
            inaccessible_incoming_transactions: Default::default(),
            native_token_foundries: dto.native_token_foundries,
        })
    }
}

impl From<&WalletLedger> for WalletLedgerDto {
    fn from(value: &WalletLedger) -> Self {
        Self {
            outputs: value.outputs.clone(),
            locked_outputs: value.locked_outputs.clone(),
            unspent_outputs: value.unspent_outputs.clone(),
            transactions: value
                .transactions
                .iter()
                .map(|(id, transaction)| (*id, TransactionWithMetadataDto::from(transaction)))
                .collect(),
            pending_transactions: value.pending_transactions.clone(),
            incoming_transactions: value
                .incoming_transactions
                .iter()
                .map(|(id, transaction)| (*id, TransactionWithMetadataDto::from(transaction)))
                .collect(),
            native_token_foundries: value.native_token_foundries.clone(),
        }
    }
}

#[cfg(test)]
mod test {
    use core::str::FromStr;

    use pretty_assertions::assert_eq;

    use super::*;
    use crate::{
        types::block::{
            address::{Address, Ed25519Address},
            input::{Input, UtxoInput},
            output::{AddressUnlockCondition, BasicOutput, Output, StorageScoreParameters},
            payload::signed_transaction::{SignedTransactionPayload, Transaction, TransactionId},
            protocol::ProtocolParameters,
            rand::mana::rand_mana_allotment,
            signature::{Ed25519Signature, Signature},
            unlock::{ReferenceUnlock, SignatureUnlock, Unlock, Unlocks},
        },
        wallet::types::InclusionState,
    };

    const TRANSACTION_ID: &str = "0x24a1f46bdb6b2bf38f1c59f73cdd4ae5b418804bb231d76d06fbf246498d588300000000";
    const ED25519_ADDRESS: &str = "0xe594f9a895c0e0a6760dd12cffc2c3d1e1cbf7269b328091f96ce3d0dd550b75";
    const ED25519_PUBLIC_KEY: &str = "0x1da5ddd11ba3f961acab68fafee3177d039875eaa94ac5fdbff8b53f0c50bfb9";
    const ED25519_SIGNATURE: &str = "0xc6a40edf9a089f42c18f4ebccb35fe4b578d93b879e99b87f63573324a710d3456b03fb6d1fcc027e6401cbd9581f790ee3ed7a3f68e9c225fcb9f1cd7b7110d";

    #[test]
    fn serialize() {
        let protocol_parameters = ProtocolParameters::new(
            2,
            "testnet",
            "rms",
            StorageScoreParameters::new(500, 1, 10, 1, 1, 1),
            1_813_620_509_061_365,
            1582328545,
            10,
            20,
        )
        .unwrap();

        let transaction_id = TransactionId::new(prefix_hex::decode(TRANSACTION_ID).unwrap());
        let input1 = Input::Utxo(UtxoInput::new(transaction_id, 0));
        let input2 = Input::Utxo(UtxoInput::new(transaction_id, 1));
        let bytes: [u8; 32] = prefix_hex::decode(ED25519_ADDRESS).unwrap();
        let address = Address::from(Ed25519Address::new(bytes));
        let amount = 1_000_000;
        let output = Output::Basic(
            BasicOutput::build_with_amount(amount)
                .add_unlock_condition(AddressUnlockCondition::new(address))
                .finish()
                .unwrap(),
        );
        let transaction = Transaction::builder(protocol_parameters.network_id())
            .with_inputs([input1, input2])
            .add_output(output)
            .add_mana_allotment(rand_mana_allotment(&protocol_parameters))
            .finish_with_params(&protocol_parameters)
            .unwrap();

        let pub_key_bytes = prefix_hex::decode(ED25519_PUBLIC_KEY).unwrap();
        let sig_bytes = prefix_hex::decode(ED25519_SIGNATURE).unwrap();
        let signature = Ed25519Signature::from_bytes(pub_key_bytes, sig_bytes);
        let sig_unlock = Unlock::from(SignatureUnlock::from(Signature::from(signature)));
        let ref_unlock = Unlock::from(ReferenceUnlock::new(0).unwrap());
        let unlocks = Unlocks::new([sig_unlock, ref_unlock]).unwrap();

        let tx_payload = SignedTransactionPayload::new(transaction, unlocks).unwrap();

        let incoming_transaction = TransactionWithMetadata {
            transaction_id: TransactionId::from_str(
                "0x131fc4cb8f315ae36ae3bf6a4e4b3486d5f17581288f1217410da3e0700d195a00000000",
            )
            .unwrap(),
            payload: tx_payload,
            block_id: None,
            network_id: 0,
            timestamp: 0,
            inclusion_state: InclusionState::Pending,
            incoming: false,
            note: None,
            inputs: Vec::new(),
        };

        let mut incoming_transactions = HashMap::new();
        incoming_transactions.insert(
            TransactionId::from_str("0x131fc4cb8f315ae36ae3bf6a4e4b3486d5f17581288f1217410da3e0700d195a00000000")
                .unwrap(),
            incoming_transaction,
        );

        let wallet_ledger = WalletLedger {
            outputs: HashMap::new(),
            locked_outputs: HashSet::new(),
            unspent_outputs: HashMap::new(),
            transactions: HashMap::new(),
            pending_transactions: HashSet::new(),
            incoming_transactions,
            inaccessible_incoming_transactions: HashSet::new(),
            native_token_foundries: HashMap::new(),
        };

        let deser_wallet_ledger = WalletLedger::try_from_dto(
            serde_json::from_str::<WalletLedgerDto>(
                &serde_json::to_string(&WalletLedgerDto::from(&wallet_ledger)).unwrap(),
            )
            .unwrap(),
        )
        .unwrap();

        assert_eq!(wallet_ledger, deser_wallet_ledger);
    }

    impl WalletLedger {
        // TODO: use something non-empty
        #[cfg(feature = "storage")]
        pub(crate) fn test_instance() -> Self {
            Self {
                outputs: HashMap::new(),
                locked_outputs: HashSet::new(),
                unspent_outputs: HashMap::new(),
                transactions: HashMap::new(),
                pending_transactions: HashSet::new(),
                incoming_transactions: HashMap::new(),
                inaccessible_incoming_transactions: HashSet::new(),
                native_token_foundries: HashMap::new(),
            }
        }
    }
}<|MERGE_RESOLUTION|>--- conflicted
+++ resolved
@@ -383,11 +383,7 @@
         self.address.read().await.hrp
     }
 
-<<<<<<< HEAD
-    /// Get the wallet's configured bip path.
-=======
     /// Get the wallet's bip path.
->>>>>>> e7d17548
     pub async fn bip_path(&self) -> Option<Bip44> {
         *self.bip_path.read().await
     }
