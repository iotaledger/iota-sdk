--- conflicted
+++ resolved
@@ -27,11 +27,7 @@
     crate::client::Error: From<S::Error>,
 {
     /// Update the wallet address with a possible new Bech32 HRP and clear the inaccessible incoming transactions.
-<<<<<<< HEAD
-    pub(crate) async fn update_wallet_address_hrp(&self) -> crate::wallet::Result<()> {
-=======
     pub(crate) async fn update_address_hrp(&self) -> crate::wallet::Result<()> {
->>>>>>> 0d8514a4
         let bech32_hrp = self.client().get_bech32_hrp().await?;
         log::debug!("updating wallet with new bech32 hrp: {}", bech32_hrp);
 
