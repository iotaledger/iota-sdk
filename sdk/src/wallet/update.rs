--- conflicted
+++ resolved
@@ -33,26 +33,6 @@
 
         self.address_mut().await.hrp = bech32_hrp;
 
-<<<<<<< HEAD
-        #[cfg(feature = "storage")]
-        {
-            let wallet_ledger = {
-                let mut wallet_ledger = self.ledger_mut().await;
-                wallet_ledger.inaccessible_incoming_transactions.clear();
-                WalletLedgerDto::from(&*wallet_ledger)
-            };
-
-            log::debug!("[save] wallet ledger with updated bech32 hrp",);
-            self.storage_manager().save_wallet_ledger(&wallet_ledger).await?;
-        }
-
-        Ok(())
-    }
-
-    /// Update the alias for the wallet.
-    pub async fn update_wallet_alias(&self, alias: &str) -> crate::wallet::Result<()> {
-        log::debug!("updating wallet with new alias: {}", alias);
-=======
         let mut wallet_ledger = self.ledger_mut().await;
         wallet_ledger.inaccessible_incoming_transactions.clear();
 
@@ -72,7 +52,6 @@
     /// Set the wallet alias.
     pub async fn set_alias(&self, alias: &str) -> crate::wallet::Result<()> {
         log::debug!("setting wallet alias to: {}", alias);
->>>>>>> e158e32a
 
         *self.alias_mut().await = Some(alias.to_string());
 
