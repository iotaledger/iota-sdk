--- conflicted
+++ resolved
@@ -16,11 +16,7 @@
         secret::GenerateAddressOptions,
     },
     types::block::{
-<<<<<<< HEAD
         address::Bech32Address,
-        dto::U256Dto,
-=======
->>>>>>> db6ff4b9
         output::{
             dto::{NativeTokenDto, OutputDto, TokenSchemeDto},
             feature::dto::FeatureDto,
