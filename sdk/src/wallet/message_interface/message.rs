// Copyright 2022 IOTA Stiftung
// SPDX-License-Identifier: Apache-2.0

use std::fmt::{Debug, Formatter, Result};
#[cfg(feature = "stronghold")]
use std::path::PathBuf;

use serde::{Deserialize, Serialize};

use super::account_method::AccountMethod;
#[cfg(feature = "events")]
use crate::wallet::events::types::{WalletEvent, WalletEventType};
use crate::{
<<<<<<< HEAD
    client::{node_manager::node::NodeAuth, secret::GenerateAddressOptions, Url},
    types::block::address::Bech32Address,
=======
    client::{node_manager::node::NodeAuth, secret::GenerateAddressOptions},
>>>>>>> 745c82ee
    wallet::{
        account::{operations::syncing::SyncOptions, types::AccountIdentifier},
        ClientOptions,
    },
    Url,
};

/// The messages that can be sent to the actor.
#[derive(Clone, Serialize, Deserialize)]
#[serde(tag = "cmd", content = "payload", rename_all = "camelCase")]
pub enum Message {
    /// Creates an account.
    /// Expected response: [`Account`](crate::wallet::message_interface::Response::Account)
    #[serde(rename_all = "camelCase")]
    CreateAccount {
        /// The account alias.
        alias: Option<String>,
        /// The bech32 HRP.
        bech32_hrp: Option<String>,
    },
    /// Read account.
    /// Expected response: [`Account`](crate::wallet::message_interface::Response::Account)
    #[serde(rename_all = "camelCase")]
    GetAccount { account_id: AccountIdentifier },
    /// Return the account indexes.
    /// Expected response: [`AccountIndexes`](crate::wallet::message_interface::Response::AccountIndexes)
    GetAccountIndexes,
    /// Read accounts.
    /// Expected response: [`Accounts`](crate::wallet::message_interface::Response::Accounts)
    GetAccounts,
    /// Consume an account method.
    /// Returns [`Response`](crate::wallet::message_interface::Response)
    #[serde(rename_all = "camelCase")]
    CallAccountMethod {
        /// The account identifier.
        account_id: AccountIdentifier,
        /// The account method to call.
        method: AccountMethod,
    },
    /// Backup storage. Password must be the current one, when Stronghold is used as SecretManager.
    /// Expected response: [`Ok`](crate::wallet::message_interface::Response::Ok)
    #[cfg(feature = "stronghold")]
    #[cfg_attr(docsrs, doc(cfg(feature = "stronghold")))]
    Backup {
        /// The backup destination.
        destination: PathBuf,
        /// Stronghold file password.
        password: String,
    },
    /// Change the Stronghold password to another one and also re-encrypt the values in the loaded snapshot with it.
    /// Expected response: [`Ok`](crate::wallet::message_interface::Response::Ok)
    #[cfg(feature = "stronghold")]
    #[cfg_attr(docsrs, doc(cfg(feature = "stronghold")))]
    #[serde(rename_all = "camelCase")]
    ChangeStrongholdPassword {
        current_password: String,
        new_password: String,
    },
    /// Clears the Stronghold password from memory.
    /// Expected response: [`Ok`](crate::wallet::message_interface::Response::Ok)
    #[cfg(feature = "stronghold")]
    #[cfg_attr(docsrs, doc(cfg(feature = "stronghold")))]
    ClearStrongholdPassword,
    /// Checks if the Stronghold password is available.
    /// Expected response:
    /// [`StrongholdPasswordIsAvailable`](crate::wallet::message_interface::Response::StrongholdPasswordIsAvailable)
    #[cfg(feature = "stronghold")]
    #[cfg_attr(docsrs, doc(cfg(feature = "stronghold")))]
    IsStrongholdPasswordAvailable,
    /// Find accounts with unspent outputs
    /// Expected response: [`Accounts`](crate::wallet::message_interface::Response::Accounts)
    #[serde(rename_all = "camelCase")]
    RecoverAccounts {
        /// The index of the first account to search for.
        account_start_index: u32,
        /// The number of accounts to search for, after the last account with unspent outputs.
        account_gap_limit: u32,
        /// The number of addresses to search for, after the last address with unspent outputs, in
        /// each account.
        address_gap_limit: u32,
        /// Optional parameter to specify the sync options. The `address_start_index` and `force_syncing`
        /// fields will be overwritten to skip existing addresses.
        sync_options: Option<SyncOptions>,
    },
    /// Restore a backup from a Stronghold file
    /// Replaces client_options, coin_type, secret_manager and accounts. Returns an error if accounts were already
    /// created If Stronghold is used as secret_manager, the existing Stronghold file will be overwritten. If a
    /// mnemonic was stored, it will be gone.
    /// if ignore_if_coin_type_mismatch.is_some(), client options will not be restored
    /// if ignore_if_coin_type_mismatch == Some(true), client options coin type and accounts will not be restored if
    /// the cointype doesn't match
    /// if ignore_if_bech32_hrp_mismatch == Some("rms"), but addresses have something different like "smr", no accounts
    /// will be restored.
    /// Expected response: [`Ok`](crate::wallet::message_interface::Response::Ok)
    #[cfg(feature = "stronghold")]
    #[cfg_attr(docsrs, doc(cfg(feature = "stronghold")))]
    #[serde(rename_all = "camelCase")]
    RestoreBackup {
        /// The path to the backed up Stronghold.
        source: PathBuf,
        /// Stronghold file password.
        password: String,
        /// If ignore_if_coin_type_mismatch.is_some(), client options will not be restored.
        /// If ignore_if_coin_type_mismatch == Some(true), client options coin type and accounts will not be restored
        /// if the cointype doesn't match.
        ignore_if_coin_type_mismatch: Option<bool>,
        /// If ignore_if_bech32_hrp_mismatch == Some("rms"), but addresses have something different like "smr", no
        /// accounts will be restored.
        ignore_if_bech32_mismatch: Option<String>,
    },
    /// Removes the latest account (account with the largest account index).
    /// Expected response: [`Ok`](crate::wallet::message_interface::Response::Ok)
    RemoveLatestAccount,
    /// Generates a new mnemonic.
    /// Expected response: [`GeneratedMnemonic`](crate::wallet::message_interface::Response::GeneratedMnemonic)
    GenerateMnemonic,
    /// Checks if the given mnemonic is valid.
    /// Expected response: [`Ok`](crate::wallet::message_interface::Response::Ok)
    VerifyMnemonic { mnemonic: String },
    /// Updates the client options for all accounts.
    /// Expected response: [`Ok`](crate::wallet::message_interface::Response::Ok)
    #[serde(rename_all = "camelCase")]
    SetClientOptions { client_options: Box<ClientOptions> },
    /// Generate an address without storing it
    /// Expected response: [`Bech32Address`](crate::wallet::message_interface::Response::Bech32Address)
    #[serde(rename_all = "camelCase")]
    GenerateAddress {
        /// Account index
        account_index: u32,
        /// Account index
        address_index: u32,
        /// Options
        options: Option<GenerateAddressOptions>,
        /// Bech32 HRP
        bech32_hrp: Option<String>,
    },
    /// Get the ledger nano status
    /// Expected response: [`LedgerNanoStatus`](crate::wallet::message_interface::Response::LedgerNanoStatus)
    #[cfg(feature = "ledger_nano")]
    #[cfg_attr(docsrs, doc(cfg(feature = "ledger_nano")))]
    GetLedgerNanoStatus,
    /// Get the node information
    /// Expected response: [`NodeInfo`](crate::wallet::message_interface::Response::NodeInfo)
    GetNodeInfo {
        /// Url
        url: Option<String>,
        /// Node authentication
        auth: Option<NodeAuth>,
    },
    /// Set the stronghold password.
    /// Expected response: [`Ok`](crate::wallet::message_interface::Response::Ok)
    #[cfg(feature = "stronghold")]
    #[cfg_attr(docsrs, doc(cfg(feature = "stronghold")))]
    SetStrongholdPassword { password: String },
    /// Set the stronghold password clear interval.
    /// Expected response: [`Ok`](crate::wallet::message_interface::Response::Ok)
    #[cfg(feature = "stronghold")]
    #[cfg_attr(docsrs, doc(cfg(feature = "stronghold")))]
    #[serde(rename_all = "camelCase")]
    SetStrongholdPasswordClearInterval { interval_in_milliseconds: Option<u64> },
    /// Store a mnemonic into the Stronghold vault.
    /// Expected response: [`Ok`](crate::wallet::message_interface::Response::Ok)
    #[cfg(feature = "stronghold")]
    #[cfg_attr(docsrs, doc(cfg(feature = "stronghold")))]
    StoreMnemonic { mnemonic: String },
    /// Start background syncing.
    /// Expected response: [`Ok`](crate::wallet::message_interface::Response::Ok)
    #[serde(rename_all = "camelCase")]
    StartBackgroundSync {
        /// Sync options
        options: Option<SyncOptions>,
        /// Interval in milliseconds
        interval_in_milliseconds: Option<u64>,
    },
    /// Stop background syncing.
    /// Expected response: [`Ok`](crate::wallet::message_interface::Response::Ok)
    StopBackgroundSync,
    /// Emits an event for testing if the event system is working
    /// Expected response: [`Ok`](crate::wallet::message_interface::Response::Ok)
    #[cfg(feature = "events")]
    #[cfg_attr(docsrs, doc(cfg(feature = "events")))]
    EmitTestEvent { event: WalletEvent },
    /// Transforms a bech32 encoded address to hex
    /// Expected response: [`HexAddress`](crate::wallet::message_interface::Response::HexAddress)
    #[serde(rename_all = "camelCase")]
    Bech32ToHex { bech32_address: Bech32Address },
    /// Transforms a hex encoded address to a bech32 encoded address
    /// Expected response: [`Bech32Address`](crate::wallet::message_interface::Response::Bech32Address)
    #[serde(rename_all = "camelCase")]
    HexToBech32 {
        /// Hex encoded bech32 address
        hex: String,
        /// Human readable part
        bech32_hrp: Option<String>,
    },
    // Remove all listeners of this type. Empty vec clears all listeners
    /// Expected response: [`Ok`](crate::wallet::message_interface::Response::Ok)
    #[cfg(feature = "events")]
    #[cfg_attr(docsrs, doc(cfg(feature = "events")))]
    #[serde(rename_all = "camelCase")]
    ClearListeners { event_types: Vec<WalletEventType> },
    /// Update the authentication for the provided node.
    /// Expected response: [`Ok`](crate::wallet::message_interface::Response::Ok)
    UpdateNodeAuth {
        /// Node url
        url: Url,
        /// Authentication options
        auth: Option<NodeAuth>,
    },
}

// Custom Debug implementation to not log secrets
impl Debug for Message {
    fn fmt(&self, f: &mut Formatter<'_>) -> Result {
        match self {
            Self::CreateAccount { alias, bech32_hrp } => {
                write!(f, "CreateAccount{{ alias: {alias:?}, bech32_hrp: {bech32_hrp:?} }}")
            }
            Self::GetAccountIndexes => write!(f, "GetAccountIndexes"),
            Self::GetAccount { account_id } => write!(f, "GetAccount{{ account_id: {account_id:?} }}"),
            Self::GetAccounts => write!(f, "GetAccounts"),
            Self::CallAccountMethod { account_id, method } => write!(
                f,
                "CallAccountMethod{{ account_id: {account_id:?}, method: {method:?} }}"
            ),
            #[cfg(feature = "stronghold")]
            Self::ChangeStrongholdPassword {
                current_password: _,
                new_password: _,
            } => write!(
                f,
                "ChangeStrongholdPassword{{ current_password: <omitted>, new_password: <omitted> }}"
            ),
            #[cfg(feature = "stronghold")]
            Self::ClearStrongholdPassword => write!(f, "ClearStrongholdPassword"),
            #[cfg(feature = "stronghold")]
            Self::IsStrongholdPasswordAvailable => write!(f, "IsStrongholdPasswordAvailable"),
            #[cfg(feature = "stronghold")]
            Self::Backup {
                destination,
                password: _,
            } => write!(f, "Backup{{ destination: {destination:?} }}"),
            Self::RecoverAccounts {
                account_start_index,
                account_gap_limit,
                address_gap_limit,
                sync_options,
            } => write!(
                f,
                "RecoverAccounts{{ account_start_index: {account_start_index:?}, account_gap_limit: {account_gap_limit:?}, address_gap_limit: {address_gap_limit:?}, sync_options: {sync_options:?} }}"
            ),
            Self::RemoveLatestAccount => write!(f, "RemoveLatestAccount"),
            #[cfg(feature = "stronghold")]
            Self::RestoreBackup {
                source,
                password: _,
                ignore_if_coin_type_mismatch,
                ignore_if_bech32_mismatch,
            } => write!(
                f,
                "RestoreBackup{{ source: {source:?}, password: <ommited>, ignore_if_coin_type_mismatch: {ignore_if_coin_type_mismatch:?}, ignore_if_bech32_mismatch: {ignore_if_bech32_mismatch:?} }}"
            ),
            Self::GenerateMnemonic => write!(f, "GenerateMnemonic"),
            Self::VerifyMnemonic { mnemonic: _ } => write!(f, "VerifyMnemonic{{ mnemonic: <omitted> }}"),
            Self::SetClientOptions { client_options } => {
                write!(f, "SetClientOptions{{ client_options: {client_options:?} }}")
            }
            #[cfg(feature = "ledger_nano")]
            Self::GetLedgerNanoStatus => write!(f, "GetLedgerNanoStatus"),
            Self::GenerateAddress {
                account_index,
                address_index,
                options,
                bech32_hrp,
            } => write!(
                f,
                "GenerateAddress{{ account_index: {account_index:?}, address_index: {address_index:?}, options: {options:?}, bech32_hrp: {bech32_hrp:?} }}"
            ),
            Self::GetNodeInfo { url, auth: _ } => write!(f, "GetNodeInfo{{ url: {url:?} }}"),
            #[cfg(feature = "stronghold")]
            Self::SetStrongholdPassword { password: _ } => {
                write!(f, "SetStrongholdPassword{{  password: <omitted> }}")
            }
            #[cfg(feature = "stronghold")]
            Self::SetStrongholdPasswordClearInterval {
                interval_in_milliseconds,
            } => {
                write!(
                    f,
                    "SetStrongholdPasswordClearInterval{{ interval_in_milliseconds: {interval_in_milliseconds:?} }}"
                )
            }
            #[cfg(feature = "stronghold")]
            Self::StoreMnemonic { mnemonic: _ } => write!(f, "StoreMnemonic{{ mnemonic: <omitted> }}"),
            Self::StartBackgroundSync {
                options,
                interval_in_milliseconds,
            } => write!(
                f,
                "StartBackgroundSync{{ options: {options:?}, interval: {interval_in_milliseconds:?} }}"
            ),
            Self::StopBackgroundSync => write!(f, "StopBackgroundSync"),
            #[cfg(feature = "events")]
            Self::EmitTestEvent { event } => write!(f, "EmitTestEvent{{ event: {event:?} }}"),
            Self::Bech32ToHex { bech32_address } => write!(f, "Bech32ToHex{{ bech32_address: {bech32_address:?} }}"),
            Self::HexToBech32 { hex, bech32_hrp } => {
                write!(f, "HexToBech32{{ hex: {hex:?}, bech32_hrp: {bech32_hrp:?} }}")
            }
            #[cfg(feature = "events")]
            Self::ClearListeners { event_types } => write!(f, "ClearListeners{{ event_types: {event_types:?} }}"),
            Self::UpdateNodeAuth { url, auth: _ } => write!(f, "UpdateNodeAuth{{ url: {url}, auth: <omitted> }}"),
        }
    }
}<|MERGE_RESOLUTION|>--- conflicted
+++ resolved
@@ -11,12 +11,8 @@
 #[cfg(feature = "events")]
 use crate::wallet::events::types::{WalletEvent, WalletEventType};
 use crate::{
-<<<<<<< HEAD
-    client::{node_manager::node::NodeAuth, secret::GenerateAddressOptions, Url},
+    client::{node_manager::node::NodeAuth, secret::GenerateAddressOptions},
     types::block::address::Bech32Address,
-=======
-    client::{node_manager::node::NodeAuth, secret::GenerateAddressOptions},
->>>>>>> 745c82ee
     wallet::{
         account::{operations::syncing::SyncOptions, types::AccountIdentifier},
         ClientOptions,
