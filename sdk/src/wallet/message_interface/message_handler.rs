--- conflicted
+++ resolved
@@ -738,11 +738,7 @@
                 convert_async_panics(|| async {
                     let output = account
                         .prepare_output(
-<<<<<<< HEAD
-                            OutputOptions::try_from(options.as_ref())?,
-=======
-                            OutputParams::try_from(&options)?,
->>>>>>> 39955e4f
+                            OutputParams::try_from(options.as_ref())?,
                             transaction_options
                                 .as_ref()
                                 .map(TransactionOptions::try_from_dto)
