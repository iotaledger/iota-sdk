// Copyright 2022 IOTA Stiftung
// SPDX-License-Identifier: Apache-2.0

#[cfg(feature = "participation")]
use std::str::FromStr;
use std::{
    any::Any,
    panic::{catch_unwind, AssertUnwindSafe},
    time::Duration,
};

use backtrace::Backtrace;
use futures::{Future, FutureExt};
use primitive_types::U256;
use zeroize::Zeroize;

#[cfg(feature = "events")]
use crate::wallet::events::types::{Event, WalletEventType};
use crate::{
    client::{
        api::{
            input_selection::Burn, PreparedTransactionData, PreparedTransactionDataDto, SignedTransactionData,
            SignedTransactionDataDto,
        },
        constants::SHIMMER_TESTNET_BECH32_HRP,
        request_funds_from_faucet, utils, Client, NodeInfoWrapper,
    },
    types::block::{
        output::{
            dto::{OutputBuilderAmountDto, OutputDto},
            AliasOutput, BasicOutput, FoundryOutput, NftOutput, Output, Rent,
        },
        Error,
    },
    wallet::{
        account::{
            operations::transaction::{
                high_level::{create_alias::CreateAliasParams, minting::mint_native_token::MintTokenTransactionDto},
                prepare_output::OutputParams,
                TransactionOptions,
            },
            types::{AccountBalanceDto, AccountIdentifier, TransactionDto},
            OutputDataDto,
        },
        message_interface::{
            account_method::AccountMethod, dtos::AccountDetailsDto, message::Message, response::Response,
            AddressWithUnspentOutputsDto,
        },
        MintNativeTokenParams, MintNftParams, Result, SendAmountParams, Wallet,
    },
};

fn panic_to_response_message(panic: Box<dyn Any>) -> Response {
    let msg = panic.downcast_ref::<String>().map_or_else(
        || {
            panic.downcast_ref::<&str>().map_or_else(
                || "Internal error".to_string(),
                |message| format!("Internal error: {message}"),
            )
        },
        |message| format!("Internal error: {message}"),
    );

    let current_backtrace = Backtrace::new();
    Response::Panic(format!("{msg}\n\n{current_backtrace:?}"))
}

fn convert_panics<F: FnOnce() -> Result<Response>>(f: F) -> Result<Response> {
    match catch_unwind(AssertUnwindSafe(f)) {
        Ok(result) => result,
        Err(panic) => Ok(panic_to_response_message(panic)),
    }
}

#[cfg(not(target_family = "wasm"))]
async fn convert_async_panics<F>(f: impl FnOnce() -> F + Send) -> Result<Response>
where
    F: Future<Output = Result<Response>> + Send,
{
    AssertUnwindSafe(f())
        .catch_unwind()
        .await
        .unwrap_or_else(|panic| Ok(panic_to_response_message(panic)))
}

#[cfg(target_family = "wasm")]
#[allow(clippy::future_not_send)]
async fn convert_async_panics<F>(f: impl FnOnce() -> F) -> Result<Response>
where
    F: Future<Output = Result<Response>>,
{
    AssertUnwindSafe(f())
        .catch_unwind()
        .await
        .unwrap_or_else(|panic| Ok(panic_to_response_message(panic)))
}

/// The Wallet message handler.
pub struct WalletMessageHandler {
    wallet: Wallet,
}

impl WalletMessageHandler {
    /// Creates a new instance of the message handler with the default wallet.
    pub async fn new() -> Result<Self> {
        let instance = Self {
            wallet: Wallet::builder().finish().await?,
        };
        Ok(instance)
    }

    /// Creates a new instance of the message handler with the specified wallet.
    pub fn with_manager(wallet: Wallet) -> Self {
        Self { wallet }
    }

    /// Listen to wallet events, empty vec will listen to all events
    #[cfg(feature = "events")]
    #[cfg_attr(docsrs, doc(cfg(feature = "events")))]
    pub async fn listen<F>(&self, events: Vec<WalletEventType>, handler: F)
    where
        F: Fn(&Event) + 'static + Clone + Send + Sync,
    {
        self.wallet.listen(events, handler).await;
    }

    /// Send a message.
    pub async fn send_message(&self, message: Message) -> Response {
        log::debug!("Message: {:?}", message);

        let response: Result<Response> = match message {
            Message::CreateAccount { alias, bech32_hrp } => {
                convert_async_panics(|| async { self.create_account(alias, bech32_hrp).await }).await
            }
            Message::GetAccount { account_id } => {
                convert_async_panics(|| async { self.get_account(&account_id).await }).await
            }
            Message::GetAccountIndexes => {
                convert_async_panics(|| async {
                    let accounts = self.wallet.get_accounts().await?;
                    let mut account_indexes = Vec::new();
                    for account in accounts.iter() {
                        account_indexes.push(*account.details().await.index());
                    }
                    Ok(Response::AccountIndexes(account_indexes))
                })
                .await
            }
            Message::GetAccounts => convert_async_panics(|| async { self.get_accounts().await }).await,
            Message::CallAccountMethod { account_id, method } => {
                convert_async_panics(|| async { self.call_account_method(&account_id, method).await }).await
            }
            #[cfg(feature = "stronghold")]
            Message::Backup { destination, password } => {
                convert_async_panics(|| async {
                    self.wallet.backup(destination.to_path_buf(), password).await?;
                    Ok(Response::Ok(()))
                })
                .await
            }
            #[cfg(feature = "stronghold")]
            Message::ChangeStrongholdPassword {
                mut current_password,
                mut new_password,
            } => {
                convert_async_panics(|| async {
                    self.wallet
                        .change_stronghold_password(&current_password, &new_password)
                        .await?;
                    current_password.zeroize();
                    new_password.zeroize();
                    Ok(Response::Ok(()))
                })
                .await
            }
            #[cfg(feature = "stronghold")]
            Message::ClearStrongholdPassword => {
                convert_async_panics(|| async {
                    self.wallet.clear_stronghold_password().await?;
                    Ok(Response::Ok(()))
                })
                .await
            }
            #[cfg(feature = "stronghold")]
            Message::IsStrongholdPasswordAvailable => {
                convert_async_panics(|| async {
                    let is_available = self.wallet.is_stronghold_password_available().await?;
                    Ok(Response::StrongholdPasswordIsAvailable(is_available))
                })
                .await
            }
            Message::RecoverAccounts {
                account_start_index,
                account_gap_limit,
                address_gap_limit,
                sync_options,
            } => {
                convert_async_panics(|| async {
                    let accounts = self
                        .wallet
                        .recover_accounts(account_start_index, account_gap_limit, address_gap_limit, sync_options)
                        .await?;
                    let mut account_dtos = Vec::new();
                    for account in accounts {
                        let account = account.details().await;
                        account_dtos.push(AccountDetailsDto::from(&*account));
                    }
                    Ok(Response::Accounts(account_dtos))
                })
                .await
            }
            Message::RemoveLatestAccount => {
                convert_async_panics(|| async {
                    self.wallet.remove_latest_account().await?;
                    Ok(Response::Ok(()))
                })
                .await
            }
            #[cfg(feature = "stronghold")]
            Message::RestoreBackup {
                source,
                password,
                ignore_if_coin_type_mismatch,
                ignore_if_bech32_mismatch,
            } => {
                convert_async_panics(|| async {
                    self.wallet
                        .restore_backup(
                            source.to_path_buf(),
                            password,
                            ignore_if_coin_type_mismatch,
                            ignore_if_bech32_mismatch.as_deref(),
                        )
                        .await?;
                    Ok(Response::Ok(()))
                })
                .await
            }
            Message::GenerateMnemonic => {
                convert_panics(|| self.wallet.generate_mnemonic().map(Response::GeneratedMnemonic))
            }
            Message::VerifyMnemonic { mut mnemonic } => convert_panics(|| {
                self.wallet.verify_mnemonic(&mnemonic)?;
                mnemonic.zeroize();
                Ok(Response::Ok(()))
            }),
            Message::SetClientOptions { client_options } => {
                convert_async_panics(|| async {
                    self.wallet.set_client_options(*client_options).await?;
                    Ok(Response::Ok(()))
                })
                .await
            }
            #[cfg(feature = "ledger_nano")]
            Message::GetLedgerNanoStatus => {
                convert_async_panics(|| async {
                    let ledger_nano_status = self.wallet.get_ledger_nano_status().await?;
                    Ok(Response::LedgerNanoStatus(ledger_nano_status))
                })
                .await
            }
            Message::GenerateAddress {
                account_index,
                address_index,
                options,
                bech32_hrp,
            } => {
                convert_async_panics(|| async {
                    let address = self
                        .wallet
                        .generate_address(account_index, address_index, options)
                        .await?;

                    let bech32_hrp = match bech32_hrp {
                        Some(bech32_hrp) => bech32_hrp,
                        None => self.wallet.get_bech32_hrp().await?,
                    };

                    Ok(Response::Bech32Address(address.to_bech32(bech32_hrp)))
                })
                .await
            }
            Message::GetNodeInfo { url, auth } => {
                convert_async_panics(|| async {
                    match url {
                        Some(url) => {
                            let node_info = Client::get_node_info(&url, auth).await?;
                            Ok(Response::NodeInfo(NodeInfoWrapper { node_info, url }))
                        }
                        None => self.wallet.get_node_info().await.map(Response::NodeInfo),
                    }
                })
                .await
            }
            #[cfg(feature = "stronghold")]
            Message::SetStrongholdPassword { mut password } => {
                convert_async_panics(|| async {
                    self.wallet.set_stronghold_password(&password).await?;
                    password.zeroize();
                    Ok(Response::Ok(()))
                })
                .await
            }
            #[cfg(feature = "stronghold")]
            Message::SetStrongholdPasswordClearInterval {
                interval_in_milliseconds,
            } => {
                convert_async_panics(|| async {
                    let duration = interval_in_milliseconds.map(Duration::from_millis);
                    self.wallet.set_stronghold_password_clear_interval(duration).await?;
                    Ok(Response::Ok(()))
                })
                .await
            }
            #[cfg(feature = "stronghold")]
            Message::StoreMnemonic { mnemonic } => {
                convert_async_panics(|| async {
                    self.wallet.store_mnemonic(mnemonic).await?;
                    Ok(Response::Ok(()))
                })
                .await
            }
            Message::StartBackgroundSync {
                options,
                interval_in_milliseconds,
            } => {
                convert_async_panics(|| async {
                    let duration = interval_in_milliseconds.map(Duration::from_millis);
                    self.wallet.start_background_syncing(options, duration).await?;
                    Ok(Response::Ok(()))
                })
                .await
            }
            Message::StopBackgroundSync => {
                convert_async_panics(|| async {
                    self.wallet.stop_background_syncing().await?;
                    Ok(Response::Ok(()))
                })
                .await
            }
            #[cfg(feature = "events")]
            Message::EmitTestEvent { event } => {
                convert_async_panics(|| async {
                    self.wallet.emit_test_event(event.clone()).await;
                    Ok(Response::Ok(()))
                })
                .await
            }
            Message::Bech32ToHex { bech32_address } => {
                convert_panics(|| Ok(Response::HexAddress(utils::bech32_to_hex(&bech32_address)?)))
            }
            Message::HexToBech32 { hex, bech32_hrp } => {
                convert_async_panics(|| async {
                    let bech32_hrp = match bech32_hrp {
                        Some(bech32_hrp) => bech32_hrp,
                        None => match self.wallet.get_node_info().await {
                            Ok(node_info_wrapper) => node_info_wrapper.node_info.protocol.bech32_hrp,
                            Err(_) => SHIMMER_TESTNET_BECH32_HRP.into(),
                        },
                    };

                    Ok(Response::Bech32Address(utils::hex_to_bech32(&hex, &bech32_hrp)?))
                })
                .await
            }
            #[cfg(feature = "events")]
            Message::ClearListeners { event_types } => {
                convert_async_panics(|| async {
                    self.wallet.clear_listeners(event_types).await;
                    Ok(Response::Ok(()))
                })
                .await
            }
            Message::UpdateNodeAuth { url, auth } => {
                convert_async_panics(|| async {
                    self.wallet.update_node_auth(url, auth).await?;
                    Ok(Response::Ok(()))
                })
                .await
            }
        };

        let response = match response {
            Ok(r) => r,
            Err(e) => Response::Error(e),
        };

        log::debug!("Response: {:?}", response);

        response
    }

    async fn call_account_method(&self, account_id: &AccountIdentifier, method: AccountMethod) -> Result<Response> {
        let account = self.wallet.get_account(account_id.clone()).await?;

        match method {
            AccountMethod::BuildAliasOutput {
                amount,
                native_tokens,
                alias_id,
                state_index,
                state_metadata,
                foundry_counter,
                unlock_conditions,
                features,
                immutable_features,
            } => {
                let output = Output::from(AliasOutput::try_from_dtos(
                    if let Some(amount) = amount {
                        OutputBuilderAmountDto::Amount(amount)
                    } else {
                        OutputBuilderAmountDto::MinimumStorageDeposit(account.client().get_rent_structure().await?)
                    },
                    native_tokens,
                    &alias_id,
                    state_index,
                    state_metadata,
                    foundry_counter,
                    unlock_conditions,
                    features,
                    immutable_features,
                    account.client().get_token_supply().await?,
                )?);

                Ok(Response::Output(OutputDto::from(&output)))
            }
            AccountMethod::BuildBasicOutput {
                amount,
                native_tokens,
                unlock_conditions,
                features,
            } => {
                let output = Output::from(BasicOutput::try_from_dtos(
                    if let Some(amount) = amount {
                        OutputBuilderAmountDto::Amount(amount)
                    } else {
                        OutputBuilderAmountDto::MinimumStorageDeposit(account.client().get_rent_structure().await?)
                    },
                    native_tokens,
                    unlock_conditions,
                    features,
                    account.client().get_token_supply().await?,
                )?);

                Ok(Response::Output(OutputDto::from(&output)))
            }
            AccountMethod::BuildFoundryOutput {
                amount,
                native_tokens,
                serial_number,
                token_scheme,
                unlock_conditions,
                features,
                immutable_features,
            } => {
                let output = Output::from(FoundryOutput::try_from_dtos(
                    if let Some(amount) = amount {
                        OutputBuilderAmountDto::Amount(amount)
                    } else {
                        OutputBuilderAmountDto::MinimumStorageDeposit(account.client().get_rent_structure().await?)
                    },
                    native_tokens,
                    serial_number,
                    &token_scheme,
                    unlock_conditions,
                    features,
                    immutable_features,
                    account.client().get_token_supply().await?,
                )?);

                Ok(Response::Output(OutputDto::from(&output)))
            }
            AccountMethod::BuildNftOutput {
                amount,
                native_tokens,
                nft_id,
                unlock_conditions,
                features,
                immutable_features,
            } => {
                let output = Output::from(NftOutput::try_from_dtos(
                    if let Some(amount) = amount {
                        OutputBuilderAmountDto::Amount(amount)
                    } else {
                        OutputBuilderAmountDto::MinimumStorageDeposit(account.client().get_rent_structure().await?)
                    },
                    native_tokens,
                    &nft_id,
                    unlock_conditions,
                    features,
                    immutable_features,
                    account.client().get_token_supply().await?,
                )?);

                Ok(Response::Output(OutputDto::from(&output)))
            }
            AccountMethod::BurnNativeToken {
                token_id,
                burn_amount,
                options,
            } => {
                convert_async_panics(|| async {
                    let transaction = account
<<<<<<< HEAD
                        .burn(
                            Burn::new().add_native_token(
                                TokenId::try_from(&token_id)?,
                                U256::try_from(&burn_amount).map_err(|_| Error::InvalidField("burn_amount"))?,
                            ),
=======
                        .burn_native_token(
                            token_id,
                            U256::try_from(&burn_amount).map_err(|_| Error::InvalidField("burn_amount"))?,
>>>>>>> ac35b682
                            options.as_ref().map(TransactionOptions::try_from_dto).transpose()?,
                        )
                        .await?;
                    Ok(Response::SentTransaction(TransactionDto::from(&transaction)))
                })
                .await
            }
            AccountMethod::BurnNft { nft_id, options } => {
                convert_async_panics(|| async {
                    let transaction = account
<<<<<<< HEAD
                        .burn(
                            Burn::new().add_nft(NftId::try_from(&nft_id)?),
=======
                        .burn_nft(
                            nft_id,
>>>>>>> ac35b682
                            options.as_ref().map(TransactionOptions::try_from_dto).transpose()?,
                        )
                        .await?;
                    Ok(Response::SentTransaction(TransactionDto::from(&transaction)))
                })
                .await
            }
            AccountMethod::ConsolidateOutputs {
                force,
                output_consolidation_threshold,
            } => {
                convert_async_panics(|| async {
                    let transaction = account
                        .consolidate_outputs(force, output_consolidation_threshold)
                        .await?;
                    Ok(Response::SentTransaction(TransactionDto::from(&transaction)))
                })
                .await
            }
            AccountMethod::CreateAliasOutput { params, options } => {
                convert_async_panics(|| async {
                    let params = params
                        .map(|options| CreateAliasParams::try_from(&options))
                        .transpose()?;

                    let transaction = account
                        .create_alias_output(
                            params,
                            options.as_ref().map(TransactionOptions::try_from_dto).transpose()?,
                        )
                        .await?;
                    Ok(Response::SentTransaction(TransactionDto::from(&transaction)))
                })
                .await
            }
            AccountMethod::DestroyAlias { alias_id, options } => {
                convert_async_panics(|| async {
                    let transaction = account
<<<<<<< HEAD
                        .burn(
                            Burn::new().add_alias(AliasId::try_from(&alias_id)?),
=======
                        .destroy_alias(
                            alias_id,
>>>>>>> ac35b682
                            options.as_ref().map(TransactionOptions::try_from_dto).transpose()?,
                        )
                        .await?;
                    Ok(Response::SentTransaction(TransactionDto::from(&transaction)))
                })
                .await
            }
            AccountMethod::DestroyFoundry { foundry_id, options } => {
                convert_async_panics(|| async {
                    let transaction = account
                        .burn(
                            Burn::new().add_foundry(foundry_id),
                            options.as_ref().map(TransactionOptions::try_from_dto).transpose()?,
                        )
                        .await?;
                    Ok(Response::SentTransaction(TransactionDto::from(&transaction)))
                })
                .await
            }
            AccountMethod::GenerateAddresses { amount, options } => {
                let address = account.generate_addresses(amount, options).await?;
                Ok(Response::GeneratedAddress(address))
            }
            AccountMethod::GetOutputsWithAdditionalUnlockConditions { outputs_to_claim } => {
                let output_ids = account
                    .get_unlockable_outputs_with_additional_unlock_conditions(outputs_to_claim)
                    .await?;
                Ok(Response::OutputIds(output_ids))
            }
            AccountMethod::GetOutput { output_id } => {
                let output_data = account.get_output(&output_id).await;
                Ok(Response::OutputData(
                    output_data.as_ref().map(OutputDataDto::from).map(Box::new),
                ))
            }
            AccountMethod::GetFoundryOutput { token_id } => {
                let output = account.get_foundry_output(token_id).await?;
                Ok(Response::Output(OutputDto::from(&output)))
            }
            AccountMethod::GetTransaction { transaction_id } => {
                let transaction = account.get_transaction(&transaction_id).await;
                Ok(Response::Transaction(
                    transaction.as_ref().map(TransactionDto::from).map(Box::new),
                ))
            }
            AccountMethod::GetIncomingTransactionData { transaction_id } => {
                let transaction = account.get_incoming_transaction_data(&transaction_id).await;

                transaction.map_or_else(
                    || Ok(Response::IncomingTransactionData(None)),
                    |transaction| {
                        Ok(Response::IncomingTransactionData(Some(Box::new((
                            transaction_id,
                            TransactionDto::from(&transaction),
                        )))))
                    },
                )
            }
            AccountMethod::Addresses => {
                let addresses = account.addresses().await?;
                Ok(Response::Addresses(addresses))
            }
            AccountMethod::AddressesWithUnspentOutputs => {
                let addresses = account.addresses_with_unspent_outputs().await?;
                Ok(Response::AddressesWithUnspentOutputs(
                    addresses.iter().map(AddressWithUnspentOutputsDto::from).collect(),
                ))
            }
            AccountMethod::Outputs { filter_options } => {
                let outputs = account.outputs(filter_options).await?;
                Ok(Response::OutputsData(outputs.iter().map(OutputDataDto::from).collect()))
            }
            AccountMethod::UnspentOutputs { filter_options } => {
                let outputs = account.unspent_outputs(filter_options).await?;
                Ok(Response::OutputsData(outputs.iter().map(OutputDataDto::from).collect()))
            }
            AccountMethod::IncomingTransactions => {
                let transactions = account.incoming_transactions().await?;
                Ok(Response::IncomingTransactionsData(
                    transactions
                        .into_iter()
                        .map(|d| (d.0, TransactionDto::from(&d.1)))
                        .collect(),
                ))
            }
            AccountMethod::Transactions => {
                let transactions = account.transactions().await?;
                Ok(Response::Transactions(
                    transactions.iter().map(TransactionDto::from).collect(),
                ))
            }
            AccountMethod::PendingTransactions => {
                let transactions = account.pending_transactions().await?;
                Ok(Response::Transactions(
                    transactions.iter().map(TransactionDto::from).collect(),
                ))
            }
            AccountMethod::DecreaseNativeTokenSupply {
                token_id,
                melt_amount,
                options,
            } => {
                convert_async_panics(|| async {
                    let transaction = account
                        .decrease_native_token_supply(
                            token_id,
                            U256::try_from(&melt_amount).map_err(|_| Error::InvalidField("melt_amount"))?,
                            options.as_ref().map(TransactionOptions::try_from_dto).transpose()?,
                        )
                        .await?;
                    Ok(Response::SentTransaction(TransactionDto::from(&transaction)))
                })
                .await
            }
            AccountMethod::IncreaseNativeTokenSupply {
                token_id,
                mint_amount,
                options,
            } => {
                convert_async_panics(|| async {
                    let transaction = account
                        .increase_native_token_supply(
                            token_id,
                            U256::try_from(&mint_amount).map_err(|_| Error::InvalidField("mint_amount"))?,
                            options.as_ref().map(TransactionOptions::try_from_dto).transpose()?,
                        )
                        .await?;
                    Ok(Response::MintTokenTransaction(MintTokenTransactionDto::from(
                        &transaction,
                    )))
                })
                .await
            }
            AccountMethod::MintNativeToken { params, options } => {
                convert_async_panics(|| async {
                    let transaction = account
                        .mint_native_token(
                            MintNativeTokenParams::try_from(&params)?,
                            options.as_ref().map(TransactionOptions::try_from_dto).transpose()?,
                        )
                        .await?;
                    Ok(Response::MintTokenTransaction(MintTokenTransactionDto::from(
                        &transaction,
                    )))
                })
                .await
            }
            AccountMethod::MinimumRequiredStorageDeposit { output } => {
                convert_async_panics(|| async {
                    let output = Output::try_from_dto(&output, account.client().get_token_supply().await?)?;
                    let rent_structure = account.client().get_rent_structure().await?;

                    let minimum_storage_deposit = output.rent_cost(&rent_structure);

                    Ok(Response::MinimumRequiredStorageDeposit(
                        minimum_storage_deposit.to_string(),
                    ))
                })
                .await
            }
            AccountMethod::MintNfts { params, options } => {
                convert_async_panics(|| async {
                    let transaction = account
                        .mint_nfts(
                            params
                                .iter()
                                .map(MintNftParams::try_from)
                                .collect::<Result<Vec<MintNftParams>>>()?,
                            options.as_ref().map(TransactionOptions::try_from_dto).transpose()?,
                        )
                        .await?;
                    Ok(Response::SentTransaction(TransactionDto::from(&transaction)))
                })
                .await
            }
            AccountMethod::GetBalance => Ok(Response::Balance(AccountBalanceDto::from(&account.balance().await?))),
            AccountMethod::PrepareOutput {
                params: options,
                transaction_options,
            } => {
                convert_async_panics(|| async {
                    let output = account
                        .prepare_output(
                            OutputParams::try_from(&options)?,
                            transaction_options
                                .as_ref()
                                .map(TransactionOptions::try_from_dto)
                                .transpose()?,
                        )
                        .await?;
                    Ok(Response::Output(OutputDto::from(&output)))
                })
                .await
            }
            AccountMethod::PrepareSendAmount { params, options } => {
                convert_async_panics(|| async {
                    let data = account
                        .prepare_send_amount(
                            params
                                .iter()
                                .map(SendAmountParams::try_from)
                                .collect::<Result<Vec<SendAmountParams>>>()?,
                            options.as_ref().map(TransactionOptions::try_from_dto).transpose()?,
                        )
                        .await?;
                    Ok(Response::PreparedTransaction(PreparedTransactionDataDto::from(&data)))
                })
                .await
            }
            AccountMethod::PrepareTransaction { outputs, options } => {
                convert_async_panics(|| async {
                    let token_supply = account.client().get_token_supply().await?;
                    let data = account
                        .prepare_transaction(
                            outputs
                                .iter()
                                .map(|o| Ok(Output::try_from_dto(o, token_supply)?))
                                .collect::<Result<Vec<Output>>>()?,
                            options.as_ref().map(TransactionOptions::try_from_dto).transpose()?,
                        )
                        .await?;
                    Ok(Response::PreparedTransaction(PreparedTransactionDataDto::from(&data)))
                })
                .await
            }
            AccountMethod::RetryTransactionUntilIncluded {
                transaction_id,
                interval,
                max_attempts,
            } => {
                convert_async_panics(|| async {
                    let block_id = account
                        .retry_transaction_until_included(&transaction_id, interval, max_attempts)
                        .await?;
                    Ok(Response::BlockId(block_id))
                })
                .await
            }
            AccountMethod::SyncAccount { options } => Ok(Response::Balance(AccountBalanceDto::from(
                &account.sync(options).await?,
            ))),
            AccountMethod::SendAmount { params, options } => {
                convert_async_panics(|| async {
                    let transaction = account
                        .send_amount(
                            params
                                .iter()
                                .map(SendAmountParams::try_from)
                                .collect::<Result<Vec<SendAmountParams>>>()?,
                            options.as_ref().map(TransactionOptions::try_from_dto).transpose()?,
                        )
                        .await?;
                    Ok(Response::SentTransaction(TransactionDto::from(&transaction)))
                })
                .await
            }
            AccountMethod::SendNativeTokens { params, options } => {
                convert_async_panics(|| async {
                    let transaction = account
                        .send_native_tokens(
                            params.clone(),
                            options.as_ref().map(TransactionOptions::try_from_dto).transpose()?,
                        )
                        .await?;
                    Ok(Response::SentTransaction(TransactionDto::from(&transaction)))
                })
                .await
            }
            AccountMethod::SendNft { params, options } => {
                convert_async_panics(|| async {
                    let transaction = account
                        .send_nft(
                            params.clone(),
                            options.as_ref().map(TransactionOptions::try_from_dto).transpose()?,
                        )
                        .await?;
                    Ok(Response::SentTransaction(TransactionDto::from(&transaction)))
                })
                .await
            }
            AccountMethod::SetAlias { alias } => {
                convert_async_panics(|| async {
                    account.set_alias(&alias).await?;
                    Ok(Response::Ok(()))
                })
                .await
            }
            AccountMethod::SetDefaultSyncOptions { options } => {
                convert_async_panics(|| async {
                    account.set_default_sync_options(options).await?;
                    Ok(Response::Ok(()))
                })
                .await
            }
            AccountMethod::SendOutputs { outputs, options } => {
                convert_async_panics(|| async {
                    let token_supply = account.client().get_token_supply().await?;
                    let transaction = account
                        .send(
                            outputs
                                .iter()
                                .map(|o| Ok(Output::try_from_dto(o, token_supply)?))
                                .collect::<crate::wallet::Result<Vec<Output>>>()?,
                            options.as_ref().map(TransactionOptions::try_from_dto).transpose()?,
                        )
                        .await?;
                    Ok(Response::SentTransaction(TransactionDto::from(&transaction)))
                })
                .await
            }
            AccountMethod::SignTransactionEssence {
                prepared_transaction_data,
            } => {
                convert_async_panics(|| async {
                    let signed_transaction_data = account
                        .sign_transaction_essence(&PreparedTransactionData::try_from_dto(
                            &prepared_transaction_data,
                            &account.client().get_protocol_parameters().await?,
                        )?)
                        .await?;
                    Ok(Response::SignedTransactionData(SignedTransactionDataDto::from(
                        &signed_transaction_data,
                    )))
                })
                .await
            }
            AccountMethod::SubmitAndStoreTransaction {
                signed_transaction_data,
            } => {
                convert_async_panics(|| async {
                    let signed_transaction_data = SignedTransactionData::try_from_dto(
                        &signed_transaction_data,
                        &account.client().get_protocol_parameters().await?,
                    )?;
                    let transaction = account.submit_and_store_transaction(signed_transaction_data).await?;
                    Ok(Response::SentTransaction(TransactionDto::from(&transaction)))
                })
                .await
            }
            AccountMethod::ClaimOutputs { output_ids_to_claim } => {
                convert_async_panics(|| async {
                    let transaction = account.claim_outputs(output_ids_to_claim.to_vec()).await?;
                    Ok(Response::SentTransaction(TransactionDto::from(&transaction)))
                })
                .await
            }
            #[cfg(feature = "participation")]
            AccountMethod::Vote { event_id, answers } => {
                convert_async_panics(|| async {
                    let transaction = account.vote(event_id, answers).await?;
                    Ok(Response::SentTransaction(TransactionDto::from(&transaction)))
                })
                .await
            }
            #[cfg(feature = "participation")]
            AccountMethod::StopParticipating { event_id } => {
                convert_async_panics(|| async {
                    let transaction = account.stop_participating(event_id).await?;
                    Ok(Response::SentTransaction(TransactionDto::from(&transaction)))
                })
                .await
            }
            #[cfg(feature = "participation")]
            AccountMethod::GetParticipationOverview { event_ids } => {
                convert_async_panics(|| async {
                    let overview = account.get_participation_overview(event_ids).await?;
                    Ok(Response::AccountParticipationOverview(overview))
                })
                .await
            }
            #[cfg(feature = "participation")]
            AccountMethod::IncreaseVotingPower { amount } => {
                convert_async_panics(|| async {
                    let transaction = account
                        .increase_voting_power(
                            u64::from_str(&amount).map_err(|_| crate::client::Error::InvalidAmount(amount.clone()))?,
                        )
                        .await?;
                    Ok(Response::SentTransaction(TransactionDto::from(&transaction)))
                })
                .await
            }
            #[cfg(feature = "participation")]
            AccountMethod::DecreaseVotingPower { amount } => {
                convert_async_panics(|| async {
                    let transaction = account
                        .decrease_voting_power(
                            u64::from_str(&amount).map_err(|_| crate::client::Error::InvalidAmount(amount.clone()))?,
                        )
                        .await?;
                    Ok(Response::SentTransaction(TransactionDto::from(&transaction)))
                })
                .await
            }
            #[cfg(feature = "participation")]
            AccountMethod::RegisterParticipationEvents { options } => {
                convert_async_panics(|| async {
                    let events = account.register_participation_events(&options).await?;
                    Ok(Response::ParticipationEvents(events))
                })
                .await
            }
            #[cfg(feature = "participation")]
            AccountMethod::DeregisterParticipationEvent { event_id } => {
                convert_async_panics(|| async {
                    account.deregister_participation_event(&event_id).await?;
                    Ok(Response::Ok(()))
                })
                .await
            }
            #[cfg(feature = "participation")]
            AccountMethod::GetParticipationEvent { event_id } => {
                convert_async_panics(|| async {
                    let event_and_nodes = account.get_participation_event(event_id).await?;
                    Ok(Response::ParticipationEvent(event_and_nodes))
                })
                .await
            }
            #[cfg(feature = "participation")]
            AccountMethod::GetParticipationEventIds { node, event_type } => {
                convert_async_panics(|| async {
                    let event_ids = account.get_participation_event_ids(&node, event_type).await?;
                    Ok(Response::ParticipationEventIds(event_ids))
                })
                .await
            }
            #[cfg(feature = "participation")]
            AccountMethod::GetParticipationEventStatus { event_id } => {
                convert_async_panics(|| async {
                    let event_status = account.get_participation_event_status(&event_id).await?;
                    Ok(Response::ParticipationEventStatus(event_status))
                })
                .await
            }
            #[cfg(feature = "participation")]
            AccountMethod::GetParticipationEvents => {
                convert_async_panics(|| async {
                    let events = account.get_participation_events().await?;
                    Ok(Response::ParticipationEvents(events))
                })
                .await
            }
            AccountMethod::RequestFundsFromFaucet { url, address } => {
                convert_async_panics(|| async {
                    Ok(Response::Faucet(request_funds_from_faucet(&url, &address).await?))
                })
                .await
            }
        }
    }

    /// The create account message handler.
    async fn create_account(&self, alias: Option<String>, bech32_hrp: Option<String>) -> Result<Response> {
        let mut builder = self.wallet.create_account();

        if let Some(alias) = alias {
            builder = builder.with_alias(alias);
        }

        if let Some(bech32_hrp) = bech32_hrp {
            builder = builder.with_bech32_hrp(bech32_hrp);
        }

        match builder.finish().await {
            Ok(account) => {
                let account = account.details().await;
                Ok(Response::Account(AccountDetailsDto::from(&*account)))
            }
            Err(e) => Err(e),
        }
    }

    async fn get_account(&self, account_id: &AccountIdentifier) -> Result<Response> {
        let account = self.wallet.get_account(account_id.clone()).await?;
        let account = account.details().await;
        Ok(Response::Account(AccountDetailsDto::from(&*account)))
    }

    async fn get_accounts(&self) -> Result<Response> {
        let accounts = self.wallet.get_accounts().await?;
        let mut account_dtos = Vec::new();
        for account in accounts {
            let account = account.details().await;
            account_dtos.push(AccountDetailsDto::from(&*account));
        }
        Ok(Response::Accounts(account_dtos))
    }
}

#[cfg(test)]
mod tests {
    use super::{convert_async_panics, Response};

    #[tokio::test]
    async fn panic_to_response() {
        match convert_async_panics(|| async { panic!("rekt") }).await.unwrap() {
            Response::Panic(msg) => {
                assert!(msg.contains("rekt"));
            }
            response_type => panic!("Unexpected response type: {response_type:?}"),
        };
    }
}<|MERGE_RESOLUTION|>--- conflicted
+++ resolved
@@ -28,7 +28,7 @@
     types::block::{
         output::{
             dto::{OutputBuilderAmountDto, OutputDto},
-            AliasOutput, BasicOutput, FoundryOutput, NftOutput, Output, Rent,
+            AliasId, AliasOutput, BasicOutput, FoundryOutput, NftId, NftOutput, Output, Rent, TokenId,
         },
         Error,
     },
@@ -501,17 +501,11 @@
             } => {
                 convert_async_panics(|| async {
                     let transaction = account
-<<<<<<< HEAD
                         .burn(
                             Burn::new().add_native_token(
                                 TokenId::try_from(&token_id)?,
                                 U256::try_from(&burn_amount).map_err(|_| Error::InvalidField("burn_amount"))?,
                             ),
-=======
-                        .burn_native_token(
-                            token_id,
-                            U256::try_from(&burn_amount).map_err(|_| Error::InvalidField("burn_amount"))?,
->>>>>>> ac35b682
                             options.as_ref().map(TransactionOptions::try_from_dto).transpose()?,
                         )
                         .await?;
@@ -522,13 +516,8 @@
             AccountMethod::BurnNft { nft_id, options } => {
                 convert_async_panics(|| async {
                     let transaction = account
-<<<<<<< HEAD
                         .burn(
                             Burn::new().add_nft(NftId::try_from(&nft_id)?),
-=======
-                        .burn_nft(
-                            nft_id,
->>>>>>> ac35b682
                             options.as_ref().map(TransactionOptions::try_from_dto).transpose()?,
                         )
                         .await?;
@@ -567,13 +556,8 @@
             AccountMethod::DestroyAlias { alias_id, options } => {
                 convert_async_panics(|| async {
                     let transaction = account
-<<<<<<< HEAD
                         .burn(
-                            Burn::new().add_alias(AliasId::try_from(&alias_id)?),
-=======
-                        .destroy_alias(
                             alias_id,
->>>>>>> ac35b682
                             options.as_ref().map(TransactionOptions::try_from_dto).transpose()?,
                         )
                         .await?;
