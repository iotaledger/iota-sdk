--- conflicted
+++ resolved
@@ -45,12 +45,7 @@
             account_method::AccountMethod, dtos::AccountDto, message::Message, response::Response,
             AddressWithUnspentOutputsDto,
         },
-<<<<<<< HEAD
-        AddressWithAmount, IncreaseNativeTokenSupplyOptions, NativeTokenOptions, NftOptions, Result,
-=======
-        AddressWithAmount, AddressWithMicroAmount, IncreaseNativeTokenSupplyOptions, NativeTokenOptions, NftOptions,
-        Result, Wallet,
->>>>>>> f5d4d22e
+        AddressWithAmount, IncreaseNativeTokenSupplyOptions, NativeTokenOptions, NftOptions, Result, Wallet,
     },
 };
 
