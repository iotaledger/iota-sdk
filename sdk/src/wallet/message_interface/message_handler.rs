--- conflicted
+++ resolved
@@ -577,7 +577,6 @@
                     .await?;
                 Ok(Response::GeneratedEvmAddresses(addresses))
             }
-<<<<<<< HEAD
             AccountMethod::VerifyEd25519Signature { signature, message } => {
                 let signature = Ed25519Signature::try_from(signature)?;
                 let message: Vec<u8> = prefix_hex::decode(message).map_err(crate::client::Error::from)?;
@@ -596,10 +595,7 @@
                 let message: Vec<u8> = prefix_hex::decode(message).map_err(crate::client::Error::from)?;
                 Ok(Response::Bool(public_key.verify(&signature, &message)))
             }
-            AccountMethod::SignEvm { message, chain } => {
-=======
             AccountMethod::SignSecp256k1Ecdsa { message, chain } => {
->>>>>>> 3c012ce6
                 let msg: Vec<u8> = prefix_hex::decode(message).map_err(crate::client::Error::from)?;
                 let (public_key, signature) = account
                     .wallet
