// Copyright 2022 IOTA Stiftung
// SPDX-License-Identifier: Apache-2.0

#[cfg(feature = "participation")]
use std::str::FromStr;
use std::{
    any::Any,
    panic::{catch_unwind, AssertUnwindSafe},
    time::Duration,
};

use backtrace::Backtrace;
use crypto::keys::slip10::Chain;
use futures::{Future, FutureExt};
use primitive_types::U256;

#[cfg(feature = "events")]
use crate::wallet::events::types::{Event, WalletEventType};
use crate::{
    client::{
        api::{PreparedTransactionData, PreparedTransactionDataDto, SignedTransactionData, SignedTransactionDataDto},
        constants::SHIMMER_TESTNET_BECH32_HRP,
        request_funds_from_faucet,
        secret::{mnemonic::Mnemonic, SecretManage},
        utils, Client, NodeInfoWrapper,
    },
    types::block::{
        address::{Hrp, ToBech32Ext},
        output::{
            dto::{OutputBuilderAmountDto, OutputDto},
            AliasOutput, BasicOutput, FoundryOutput, NativeToken, NftOutput, Output, Rent,
        },
        signature::Ed25519Signature,
        ConvertTo, Error,
    },
    wallet::{
        account::{
            operations::transaction::{
                high_level::minting::create_native_token::CreateNativeTokenTransactionDto, TransactionOptions,
            },
            types::{AccountIdentifier, TransactionDto},
            OutputDataDto,
        },
        message_interface::{
            account_method::AccountMethod, dtos::AccountDetailsDto, message::Message, response::Response,
        },
        Result, Wallet,
    },
};

fn panic_to_response_message(panic: Box<dyn Any>) -> Response {
    let msg = panic.downcast_ref::<String>().map_or_else(
        || {
            panic.downcast_ref::<&str>().map_or_else(
                || "Internal error".to_string(),
                |message| format!("Internal error: {message}"),
            )
        },
        |message| format!("Internal error: {message}"),
    );

    let current_backtrace = Backtrace::new();
    Response::Panic(format!("{msg}\n\n{current_backtrace:?}"))
}

fn convert_panics<F: FnOnce() -> Result<Response>>(f: F) -> Result<Response> {
    match catch_unwind(AssertUnwindSafe(f)) {
        Ok(result) => result,
        Err(panic) => Ok(panic_to_response_message(panic)),
    }
}

#[cfg(not(target_family = "wasm"))]
async fn convert_async_panics<F>(f: impl FnOnce() -> F + Send) -> Result<Response>
where
    F: Future<Output = Result<Response>> + Send,
{
    AssertUnwindSafe(f())
        .catch_unwind()
        .await
        .unwrap_or_else(|panic| Ok(panic_to_response_message(panic)))
}

#[cfg(target_family = "wasm")]
#[allow(clippy::future_not_send)]
async fn convert_async_panics<F>(f: impl FnOnce() -> F) -> Result<Response>
where
    F: Future<Output = Result<Response>>,
{
    AssertUnwindSafe(f())
        .catch_unwind()
        .await
        .unwrap_or_else(|panic| Ok(panic_to_response_message(panic)))
}

/// The Wallet message handler.
pub struct WalletMessageHandler {
    wallet: Wallet,
}

impl WalletMessageHandler {
    /// Creates a new instance of the message handler with the default wallet.
    pub async fn new() -> Result<Self> {
        let instance = Self {
            wallet: Wallet::builder().finish().await?,
        };
        Ok(instance)
    }

    /// Creates a new instance of the message handler with the specified wallet.
    pub fn with_manager(wallet: Wallet) -> Self {
        Self { wallet }
    }

    /// Listen to wallet events, empty vec will listen to all events
    #[cfg(feature = "events")]
    #[cfg_attr(docsrs, doc(cfg(feature = "events")))]
    pub async fn listen<F, I: IntoIterator<Item = WalletEventType> + Send>(&self, events: I, handler: F)
    where
        I::IntoIter: Send,
        F: Fn(&Event) + 'static + Clone + Send + Sync,
    {
        self.wallet.listen(events, handler).await;
    }

    /// Send a message.
    pub async fn send_message(&self, message: Message) -> Response {
        log::debug!("Message: {:?}", message);

        let response: Result<Response> = match message {
            Message::CreateAccount { alias, bech32_hrp } => {
                convert_async_panics(|| async { self.create_account(alias, bech32_hrp).await }).await
            }
            Message::GetAccount { account_id } => {
                convert_async_panics(|| async { self.get_account(&account_id).await }).await
            }
            Message::GetAccountIndexes => {
                convert_async_panics(|| async {
                    let accounts = self.wallet.get_accounts().await?;
                    let mut account_indexes = Vec::new();
                    for account in accounts.iter() {
                        account_indexes.push(*account.details().await.index());
                    }
                    Ok(Response::AccountIndexes(account_indexes))
                })
                .await
            }
            Message::GetAccounts => convert_async_panics(|| async { self.get_accounts().await }).await,
            Message::CallAccountMethod { account_id, method } => {
                convert_async_panics(|| async { self.call_account_method(&account_id, method).await }).await
            }
            #[cfg(feature = "stronghold")]
            Message::Backup { destination, password } => {
                convert_async_panics(|| async {
                    self.wallet.backup(destination.to_path_buf(), password).await?;
                    Ok(Response::Ok(()))
                })
                .await
            }
            #[cfg(feature = "stronghold")]
            Message::ChangeStrongholdPassword {
                current_password,
                new_password,
            } => {
                use zeroize::Zeroize;
                convert_async_panics(|| async {
                    self.wallet
                        .change_stronghold_password(current_password, new_password)
                        .await?;
                    Ok(Response::Ok(()))
                })
                .await
            }
            #[cfg(feature = "stronghold")]
            Message::ClearStrongholdPassword => {
                convert_async_panics(|| async {
                    self.wallet.clear_stronghold_password().await?;
                    Ok(Response::Ok(()))
                })
                .await
            }
            #[cfg(feature = "stronghold")]
            Message::IsStrongholdPasswordAvailable => {
                convert_async_panics(|| async {
                    let is_available = self.wallet.is_stronghold_password_available().await?;
                    Ok(Response::Bool(is_available))
                })
                .await
            }
            Message::RecoverAccounts {
                account_start_index,
                account_gap_limit,
                address_gap_limit,
                sync_options,
            } => {
                convert_async_panics(|| async {
                    let accounts = self
                        .wallet
                        .recover_accounts(account_start_index, account_gap_limit, address_gap_limit, sync_options)
                        .await?;
                    Ok(Response::Accounts(
                        futures::future::join_all(
                            accounts
                                .into_iter()
                                .map(|account| async move { AccountDetailsDto::from(&*account.details().await) }),
                        )
                        .await,
                    ))
                })
                .await
            }
            Message::RemoveLatestAccount => {
                convert_async_panics(|| async {
                    self.wallet.remove_latest_account().await?;
                    Ok(Response::Ok(()))
                })
                .await
            }
            #[cfg(feature = "stronghold")]
            Message::RestoreBackup {
                source,
                password,
                ignore_if_coin_type_mismatch,
                ignore_if_bech32_mismatch,
            } => {
                convert_async_panics(|| async {
                    self.wallet
                        .restore_backup(
                            source.to_path_buf(),
                            password,
                            ignore_if_coin_type_mismatch,
                            ignore_if_bech32_mismatch,
                        )
                        .await?;
                    Ok(Response::Ok(()))
                })
                .await
            }
            Message::GenerateMnemonic => convert_panics(|| {
                self.wallet
                    .generate_mnemonic()
                    .map(|m| Response::GeneratedMnemonic(m.as_str().to_owned()))
            }),
            Message::VerifyMnemonic { mnemonic } => convert_panics(|| {
                let _ = Mnemonic::try_from(mnemonic)?;
                Ok(Response::Ok(()))
            }),
            Message::SetClientOptions { client_options } => {
                convert_async_panics(|| async {
                    self.wallet.set_client_options(*client_options).await?;
                    Ok(Response::Ok(()))
                })
                .await
            }
            #[cfg(feature = "ledger_nano")]
            Message::GetLedgerNanoStatus => {
                convert_async_panics(|| async {
                    let ledger_nano_status = self.wallet.get_ledger_nano_status().await?;
                    Ok(Response::LedgerNanoStatus(ledger_nano_status))
                })
                .await
            }
            Message::GenerateEd25519Address {
                account_index,
                address_index,
                options,
                bech32_hrp,
            } => {
                convert_async_panics(|| async {
                    let address = self
                        .wallet
                        .generate_ed25519_address(account_index, address_index, options)
                        .await?;

                    let bech32_hrp = match bech32_hrp {
                        Some(bech32_hrp) => bech32_hrp,
                        None => self.wallet.get_bech32_hrp().await?,
                    };

                    Ok(Response::Bech32Address(address.to_bech32(bech32_hrp)))
                })
                .await
            }
            Message::GetNodeInfo { url, auth } => {
                convert_async_panics(|| async {
                    match url {
                        Some(url) => {
                            let node_info = Client::get_node_info(&url, auth).await?;
                            Ok(Response::NodeInfo(NodeInfoWrapper { node_info, url }))
                        }
                        None => Ok(self.wallet.client().get_info().await.map(Response::NodeInfo)?),
                    }
                })
                .await
            }
            #[cfg(feature = "stronghold")]
<<<<<<< HEAD
            Message::SetStrongholdPassword { mut password } => {
                use zeroize::Zeroize;
=======
            Message::SetStrongholdPassword { password } => {
>>>>>>> 7746abaa
                convert_async_panics(|| async {
                    self.wallet.set_stronghold_password(password).await?;
                    Ok(Response::Ok(()))
                })
                .await
            }
            #[cfg(feature = "stronghold")]
            Message::SetStrongholdPasswordClearInterval {
                interval_in_milliseconds,
            } => {
                convert_async_panics(|| async {
                    let duration = interval_in_milliseconds.map(Duration::from_millis);
                    self.wallet.set_stronghold_password_clear_interval(duration).await?;
                    Ok(Response::Ok(()))
                })
                .await
            }
            #[cfg(feature = "stronghold")]
            Message::StoreMnemonic { mnemonic } => {
                convert_async_panics(|| async {
                    self.wallet.store_mnemonic(mnemonic).await?;
                    Ok(Response::Ok(()))
                })
                .await
            }
            Message::StartBackgroundSync {
                options,
                interval_in_milliseconds,
            } => {
                convert_async_panics(|| async {
                    let duration = interval_in_milliseconds.map(Duration::from_millis);
                    self.wallet.start_background_syncing(options, duration).await?;
                    Ok(Response::Ok(()))
                })
                .await
            }
            Message::StopBackgroundSync => {
                convert_async_panics(|| async {
                    self.wallet.stop_background_syncing().await?;
                    Ok(Response::Ok(()))
                })
                .await
            }
            #[cfg(feature = "events")]
            Message::EmitTestEvent { event } => {
                convert_async_panics(|| async {
                    self.wallet.emit_test_event(event.clone()).await;
                    Ok(Response::Ok(()))
                })
                .await
            }
            Message::Bech32ToHex { bech32_address } => {
                convert_panics(|| Ok(Response::HexAddress(utils::bech32_to_hex(bech32_address)?)))
            }
            Message::HexToBech32 { hex, bech32_hrp } => {
                convert_async_panics(|| async {
                    let bech32_hrp = match bech32_hrp {
                        Some(bech32_hrp) => bech32_hrp,
                        None => self
                            .wallet
                            .client()
                            .get_bech32_hrp()
                            .await
                            .unwrap_or(SHIMMER_TESTNET_BECH32_HRP),
                    };

                    Ok(Response::Bech32Address(utils::hex_to_bech32(&hex, bech32_hrp)?))
                })
                .await
            }
            #[cfg(feature = "events")]
            Message::ClearListeners { event_types } => {
                convert_async_panics(|| async {
                    self.wallet.clear_listeners(event_types).await;
                    Ok(Response::Ok(()))
                })
                .await
            }
            Message::UpdateNodeAuth { url, auth } => {
                convert_async_panics(|| async {
                    self.wallet.update_node_auth(url, auth).await?;
                    Ok(Response::Ok(()))
                })
                .await
            }
        };

        let response = match response {
            Ok(r) => r,
            Err(e) => Response::Error(e),
        };

        log::debug!("Response: {:?}", response);

        response
    }

    async fn call_account_method(&self, account_id: &AccountIdentifier, method: AccountMethod) -> Result<Response> {
        let account = self.wallet.get_account(account_id.clone()).await?;

        match method {
            AccountMethod::BuildAliasOutput {
                amount,
                native_tokens,
                alias_id,
                state_index,
                state_metadata,
                foundry_counter,
                unlock_conditions,
                features,
                immutable_features,
            } => {
                let output = Output::from(AliasOutput::try_from_dtos(
                    if let Some(amount) = amount {
                        OutputBuilderAmountDto::Amount(amount)
                    } else {
                        OutputBuilderAmountDto::MinimumStorageDeposit(account.client().get_rent_structure().await?)
                    },
                    native_tokens,
                    &alias_id,
                    state_index,
                    state_metadata,
                    foundry_counter,
                    unlock_conditions,
                    features,
                    immutable_features,
                    account.client().get_token_supply().await?,
                )?);

                Ok(Response::Output(OutputDto::from(&output)))
            }
            AccountMethod::BuildBasicOutput {
                amount,
                native_tokens,
                unlock_conditions,
                features,
            } => {
                let output = Output::from(BasicOutput::try_from_dtos(
                    if let Some(amount) = amount {
                        OutputBuilderAmountDto::Amount(amount)
                    } else {
                        OutputBuilderAmountDto::MinimumStorageDeposit(account.client().get_rent_structure().await?)
                    },
                    native_tokens,
                    unlock_conditions,
                    features,
                    account.client().get_token_supply().await?,
                )?);

                Ok(Response::Output(OutputDto::from(&output)))
            }
            AccountMethod::BuildFoundryOutput {
                amount,
                native_tokens,
                serial_number,
                token_scheme,
                unlock_conditions,
                features,
                immutable_features,
            } => {
                let output = Output::from(FoundryOutput::try_from_dtos(
                    if let Some(amount) = amount {
                        OutputBuilderAmountDto::Amount(amount)
                    } else {
                        OutputBuilderAmountDto::MinimumStorageDeposit(account.client().get_rent_structure().await?)
                    },
                    native_tokens,
                    serial_number,
                    token_scheme,
                    unlock_conditions,
                    features,
                    immutable_features,
                    account.client().get_token_supply().await?,
                )?);

                Ok(Response::Output(OutputDto::from(&output)))
            }
            AccountMethod::BuildNftOutput {
                amount,
                native_tokens,
                nft_id,
                unlock_conditions,
                features,
                immutable_features,
            } => {
                let output = Output::from(NftOutput::try_from_dtos(
                    if let Some(amount) = amount {
                        OutputBuilderAmountDto::Amount(amount)
                    } else {
                        OutputBuilderAmountDto::MinimumStorageDeposit(account.client().get_rent_structure().await?)
                    },
                    native_tokens,
                    &nft_id,
                    unlock_conditions,
                    features,
                    immutable_features,
                    account.client().get_token_supply().await?,
                )?);

                Ok(Response::Output(OutputDto::from(&output)))
            }
            AccountMethod::BurnNativeToken {
                token_id,
                burn_amount,
                options,
            } => {
                convert_async_panics(|| async {
                    let transaction = account
                        .burn(
                            NativeToken::new(token_id, burn_amount)?,
                            options.map(TransactionOptions::try_from_dto).transpose()?,
                        )
                        .await?;
                    Ok(Response::SentTransaction(TransactionDto::from(&transaction)))
                })
                .await
            }
            AccountMethod::BurnNft { nft_id, options } => {
                convert_async_panics(|| async {
                    let transaction = account
                        .burn(nft_id, options.map(TransactionOptions::try_from_dto).transpose()?)
                        .await?;
                    Ok(Response::SentTransaction(TransactionDto::from(&transaction)))
                })
                .await
            }
            AccountMethod::ClaimableOutputs { outputs_to_claim } => {
                let output_ids = account.claimable_outputs(outputs_to_claim).await?;
                Ok(Response::OutputIds(output_ids))
            }
            AccountMethod::ConsolidateOutputs {
                force,
                output_consolidation_threshold,
            } => {
                convert_async_panics(|| async {
                    let transaction = account
                        .consolidate_outputs(force, output_consolidation_threshold)
                        .await?;
                    Ok(Response::SentTransaction(TransactionDto::from(&transaction)))
                })
                .await
            }
            AccountMethod::CreateAliasOutput { params, options } => {
                convert_async_panics(|| async {
                    let transaction = account
                        .create_alias_output(params, options.map(TransactionOptions::try_from_dto).transpose()?)
                        .await?;
                    Ok(Response::SentTransaction(TransactionDto::from(&transaction)))
                })
                .await
            }
            AccountMethod::DestroyAlias { alias_id, options } => {
                convert_async_panics(|| async {
                    let transaction = account
                        .burn(alias_id, options.map(TransactionOptions::try_from_dto).transpose()?)
                        .await?;
                    Ok(Response::SentTransaction(TransactionDto::from(&transaction)))
                })
                .await
            }
            AccountMethod::DestroyFoundry { foundry_id, options } => {
                convert_async_panics(|| async {
                    let transaction = account
                        .burn(foundry_id, options.map(TransactionOptions::try_from_dto).transpose()?)
                        .await?;
                    Ok(Response::SentTransaction(TransactionDto::from(&transaction)))
                })
                .await
            }
            AccountMethod::GenerateEd25519Addresses { amount, options } => {
                let address = account.generate_ed25519_addresses(amount, options).await?;
                Ok(Response::GeneratedEd25519Addresses(address))
            }
            AccountMethod::GenerateEvmAddresses { options } => {
                let addresses = account
                    .wallet
                    .secret_manager
                    .read()
                    .await
                    .generate_evm_addresses(options)
                    .await?;
                Ok(Response::GeneratedEvmAddresses(addresses))
            }
            AccountMethod::VerifyEd25519Signature { signature, message } => {
                let signature = Ed25519Signature::try_from(signature)?;
                let message: Vec<u8> = prefix_hex::decode(message).map_err(crate::client::Error::from)?;
                Ok(Response::Bool(signature.verify(&message)?))
            }
            AccountMethod::VerifySecp256k1EcdsaSignature {
                public_key,
                signature,
                message,
            } => {
                use crypto::signatures::secp256k1_ecdsa;
                let public_key = prefix_hex::decode(public_key).map_err(|_| Error::InvalidField("publicKey"))?;
                let public_key = secp256k1_ecdsa::PublicKey::try_from_bytes(&public_key)?;
                let signature = prefix_hex::decode(signature).map_err(|_| Error::InvalidField("signature"))?;
                let signature = secp256k1_ecdsa::Signature::try_from_bytes(&signature)?;
                let message: Vec<u8> = prefix_hex::decode(message).map_err(crate::client::Error::from)?;
                Ok(Response::Bool(public_key.verify(&signature, &message)))
            }
            AccountMethod::SignSecp256k1Ecdsa { message, chain } => {
                let msg: Vec<u8> = prefix_hex::decode(message).map_err(crate::client::Error::from)?;
                let (public_key, signature) = account
                    .wallet
                    .secret_manager
                    .read()
                    .await
                    .sign_secp256k1_ecdsa(&msg, &Chain::from_u32(chain))
                    .await?;
                Ok(Response::Secp256k1EcdsaSignature {
                    public_key: prefix_hex::encode(public_key.to_bytes()),
                    signature: prefix_hex::encode(signature.to_bytes()),
                })
            }
            AccountMethod::GetOutput { output_id } => {
                let output_data = account.get_output(&output_id).await;
                Ok(Response::OutputData(
                    output_data.as_ref().map(OutputDataDto::from).map(Box::new),
                ))
            }
            AccountMethod::GetFoundryOutput { token_id } => {
                let output = account.get_foundry_output(token_id).await?;
                Ok(Response::Output(OutputDto::from(&output)))
            }
            AccountMethod::GetTransaction { transaction_id } => {
                let transaction = account.get_transaction(&transaction_id).await;
                Ok(Response::Transaction(
                    transaction.as_ref().map(TransactionDto::from).map(Box::new),
                ))
            }
            AccountMethod::GetIncomingTransaction { transaction_id } => {
                let transaction = account.get_incoming_transaction(&transaction_id).await;

                transaction.map_or_else(
                    || Ok(Response::Transaction(None)),
                    |transaction| {
                        Ok(Response::Transaction(Some(Box::new(TransactionDto::from(
                            &transaction,
                        )))))
                    },
                )
            }
            AccountMethod::Addresses => {
                let addresses = account.addresses().await?;
                Ok(Response::Addresses(addresses))
            }
            AccountMethod::AddressesWithUnspentOutputs => {
                let addresses = account.addresses_with_unspent_outputs().await?;
                Ok(Response::AddressesWithUnspentOutputs(addresses))
            }
            AccountMethod::Outputs { filter_options } => {
                let outputs = account.outputs(filter_options).await?;
                Ok(Response::OutputsData(outputs.iter().map(OutputDataDto::from).collect()))
            }
            AccountMethod::UnspentOutputs { filter_options } => {
                let outputs = account.unspent_outputs(filter_options).await?;
                Ok(Response::OutputsData(outputs.iter().map(OutputDataDto::from).collect()))
            }
            AccountMethod::IncomingTransactions => {
                let transactions = account.incoming_transactions().await;
                Ok(Response::Transactions(
                    transactions.iter().map(TransactionDto::from).collect(),
                ))
            }
            AccountMethod::Transactions => {
                let transactions = account.transactions().await;
                Ok(Response::Transactions(
                    transactions.iter().map(TransactionDto::from).collect(),
                ))
            }
            AccountMethod::PendingTransactions => {
                let transactions = account.pending_transactions().await;
                Ok(Response::Transactions(
                    transactions.iter().map(TransactionDto::from).collect(),
                ))
            }
            AccountMethod::CreateNativeToken { params, options } => {
                convert_async_panics(|| async {
                    let transaction = account
                        .create_native_token(params, options.map(TransactionOptions::try_from_dto).transpose()?)
                        .await?;
                    Ok(Response::CreateNativeTokenTransaction(
                        CreateNativeTokenTransactionDto::from(&transaction),
                    ))
                })
                .await
            }
            AccountMethod::MeltNativeToken {
                token_id,
                melt_amount,
                options,
            } => {
                convert_async_panics(|| async {
                    let transaction = account
                        .melt_native_token(
                            token_id,
                            U256::try_from(&melt_amount).map_err(|_| Error::InvalidField("melt_amount"))?,
                            options.map(TransactionOptions::try_from_dto).transpose()?,
                        )
                        .await?;
                    Ok(Response::SentTransaction(TransactionDto::from(&transaction)))
                })
                .await
            }
            AccountMethod::MintNativeToken {
                token_id,
                mint_amount,
                options,
            } => {
                convert_async_panics(|| async {
                    let transaction = account
                        .mint_native_token(
                            token_id,
                            U256::try_from(&mint_amount).map_err(|_| Error::InvalidField("mint_amount"))?,
                            options.map(TransactionOptions::try_from_dto).transpose()?,
                        )
                        .await?;
                    Ok(Response::SentTransaction(TransactionDto::from(&transaction)))
                })
                .await
            }
            AccountMethod::MinimumRequiredStorageDeposit { output } => {
                convert_async_panics(|| async {
                    let output = Output::try_from_dto(output, account.client().get_token_supply().await?)?;
                    let rent_structure = account.client().get_rent_structure().await?;

                    let minimum_storage_deposit = output.rent_cost(&rent_structure);

                    Ok(Response::MinimumRequiredStorageDeposit(
                        minimum_storage_deposit.to_string(),
                    ))
                })
                .await
            }
            AccountMethod::MintNfts { params, options } => {
                convert_async_panics(|| async {
                    let transaction = account
                        .mint_nfts(params, options.map(TransactionOptions::try_from_dto).transpose()?)
                        .await?;
                    Ok(Response::SentTransaction(TransactionDto::from(&transaction)))
                })
                .await
            }
            AccountMethod::GetBalance => Ok(Response::Balance(account.balance().await?)),
            AccountMethod::PrepareOutput {
                params,
                transaction_options,
            } => {
                convert_async_panics(|| async {
                    let output = account
                        .prepare_output(
                            *params,
                            transaction_options.map(TransactionOptions::try_from_dto).transpose()?,
                        )
                        .await?;
                    Ok(Response::Output(OutputDto::from(&output)))
                })
                .await
            }
            AccountMethod::PrepareSendAmount { params, options } => {
                convert_async_panics(|| async {
                    let data = account
                        .prepare_send_amount(params, options.map(TransactionOptions::try_from_dto).transpose()?)
                        .await?;
                    Ok(Response::PreparedTransaction(PreparedTransactionDataDto::from(&data)))
                })
                .await
            }
            AccountMethod::PrepareTransaction { outputs, options } => {
                convert_async_panics(|| async {
                    let token_supply = account.client().get_token_supply().await?;
                    let data = account
                        .prepare_transaction(
                            outputs
                                .into_iter()
                                .map(|o| Ok(Output::try_from_dto(o, token_supply)?))
                                .collect::<Result<Vec<Output>>>()?,
                            options.map(TransactionOptions::try_from_dto).transpose()?,
                        )
                        .await?;
                    Ok(Response::PreparedTransaction(PreparedTransactionDataDto::from(&data)))
                })
                .await
            }
            AccountMethod::RetryTransactionUntilIncluded {
                transaction_id,
                interval,
                max_attempts,
            } => {
                convert_async_panics(|| async {
                    let block_id = account
                        .retry_transaction_until_included(&transaction_id, interval, max_attempts)
                        .await?;
                    Ok(Response::BlockId(block_id))
                })
                .await
            }
            AccountMethod::SyncAccount { options } => Ok(Response::Balance(account.sync(options).await?)),
            AccountMethod::SendAmount { params, options } => {
                convert_async_panics(|| async {
                    let transaction = account
                        .send_amount(params, options.map(TransactionOptions::try_from_dto).transpose()?)
                        .await?;
                    Ok(Response::SentTransaction(TransactionDto::from(&transaction)))
                })
                .await
            }
            AccountMethod::SendNativeTokens { params, options } => {
                convert_async_panics(|| async {
                    let transaction = account
                        .send_native_tokens(
                            params.clone(),
                            options.map(TransactionOptions::try_from_dto).transpose()?,
                        )
                        .await?;
                    Ok(Response::SentTransaction(TransactionDto::from(&transaction)))
                })
                .await
            }
            AccountMethod::SendNft { params, options } => {
                convert_async_panics(|| async {
                    let transaction = account
                        .send_nft(
                            params.clone(),
                            options.map(TransactionOptions::try_from_dto).transpose()?,
                        )
                        .await?;
                    Ok(Response::SentTransaction(TransactionDto::from(&transaction)))
                })
                .await
            }
            AccountMethod::SetAlias { alias } => {
                convert_async_panics(|| async {
                    account.set_alias(&alias).await?;
                    Ok(Response::Ok(()))
                })
                .await
            }
            AccountMethod::SetDefaultSyncOptions { options } => {
                convert_async_panics(|| async {
                    account.set_default_sync_options(options).await?;
                    Ok(Response::Ok(()))
                })
                .await
            }
            AccountMethod::SendOutputs { outputs, options } => {
                convert_async_panics(|| async {
                    let token_supply = account.client().get_token_supply().await?;
                    let transaction = account
                        .send(
                            outputs
                                .into_iter()
                                .map(|o| Ok(Output::try_from_dto(o, token_supply)?))
                                .collect::<crate::wallet::Result<Vec<_>>>()?,
                            options.map(TransactionOptions::try_from_dto).transpose()?,
                        )
                        .await?;
                    Ok(Response::SentTransaction(TransactionDto::from(&transaction)))
                })
                .await
            }
            AccountMethod::SignTransactionEssence {
                prepared_transaction_data,
            } => {
                convert_async_panics(|| async {
                    let signed_transaction_data = account
                        .sign_transaction_essence(&PreparedTransactionData::try_from_dto(
                            prepared_transaction_data,
                            &account.client().get_protocol_parameters().await?,
                        )?)
                        .await?;
                    Ok(Response::SignedTransactionData(SignedTransactionDataDto::from(
                        &signed_transaction_data,
                    )))
                })
                .await
            }
            AccountMethod::SubmitAndStoreTransaction {
                signed_transaction_data,
            } => {
                convert_async_panics(|| async {
                    let signed_transaction_data = SignedTransactionData::try_from_dto(
                        signed_transaction_data,
                        &account.client().get_protocol_parameters().await?,
                    )?;
                    let transaction = account
                        .submit_and_store_transaction(signed_transaction_data, None)
                        .await?;
                    Ok(Response::SentTransaction(TransactionDto::from(&transaction)))
                })
                .await
            }
            AccountMethod::ClaimOutputs { output_ids_to_claim } => {
                convert_async_panics(|| async {
                    let transaction = account.claim_outputs(output_ids_to_claim.to_vec()).await?;
                    Ok(Response::SentTransaction(TransactionDto::from(&transaction)))
                })
                .await
            }
            #[cfg(feature = "participation")]
            AccountMethod::Vote { event_id, answers } => {
                convert_async_panics(|| async {
                    let transaction = account.vote(event_id, answers).await?;
                    Ok(Response::SentTransaction(TransactionDto::from(&transaction)))
                })
                .await
            }
            #[cfg(feature = "participation")]
            AccountMethod::StopParticipating { event_id } => {
                convert_async_panics(|| async {
                    let transaction = account.stop_participating(event_id).await?;
                    Ok(Response::SentTransaction(TransactionDto::from(&transaction)))
                })
                .await
            }
            #[cfg(feature = "participation")]
            AccountMethod::GetParticipationOverview { event_ids } => {
                convert_async_panics(|| async {
                    let overview = account.get_participation_overview(event_ids).await?;
                    Ok(Response::AccountParticipationOverview(overview))
                })
                .await
            }
            #[cfg(feature = "participation")]
            AccountMethod::IncreaseVotingPower { amount } => {
                convert_async_panics(|| async {
                    let transaction = account
                        .increase_voting_power(
                            u64::from_str(&amount).map_err(|_| crate::client::Error::InvalidAmount(amount.clone()))?,
                        )
                        .await?;
                    Ok(Response::SentTransaction(TransactionDto::from(&transaction)))
                })
                .await
            }
            #[cfg(feature = "participation")]
            AccountMethod::DecreaseVotingPower { amount } => {
                convert_async_panics(|| async {
                    let transaction = account
                        .decrease_voting_power(
                            u64::from_str(&amount).map_err(|_| crate::client::Error::InvalidAmount(amount.clone()))?,
                        )
                        .await?;
                    Ok(Response::SentTransaction(TransactionDto::from(&transaction)))
                })
                .await
            }
            #[cfg(feature = "participation")]
            AccountMethod::RegisterParticipationEvents { options } => {
                convert_async_panics(|| async {
                    let events = account.register_participation_events(&options).await?;
                    Ok(Response::ParticipationEvents(events))
                })
                .await
            }
            #[cfg(feature = "participation")]
            AccountMethod::DeregisterParticipationEvent { event_id } => {
                convert_async_panics(|| async {
                    account.deregister_participation_event(&event_id).await?;
                    Ok(Response::Ok(()))
                })
                .await
            }
            #[cfg(feature = "participation")]
            AccountMethod::GetParticipationEvent { event_id } => {
                convert_async_panics(|| async {
                    let event_and_nodes = account.get_participation_event(event_id).await?;
                    Ok(Response::ParticipationEvent(event_and_nodes))
                })
                .await
            }
            #[cfg(feature = "participation")]
            AccountMethod::GetParticipationEventIds { node, event_type } => {
                convert_async_panics(|| async {
                    let event_ids = account.get_participation_event_ids(&node, event_type).await?;
                    Ok(Response::ParticipationEventIds(event_ids))
                })
                .await
            }
            #[cfg(feature = "participation")]
            AccountMethod::GetParticipationEventStatus { event_id } => {
                convert_async_panics(|| async {
                    let event_status = account.get_participation_event_status(&event_id).await?;
                    Ok(Response::ParticipationEventStatus(event_status))
                })
                .await
            }
            #[cfg(feature = "participation")]
            AccountMethod::GetParticipationEvents => {
                convert_async_panics(|| async {
                    let events = account.get_participation_events().await?;
                    Ok(Response::ParticipationEvents(events))
                })
                .await
            }
            AccountMethod::RequestFundsFromFaucet { url, address } => {
                convert_async_panics(|| async {
                    Ok(Response::Faucet(request_funds_from_faucet(&url, &address).await?))
                })
                .await
            }
        }
    }

    /// The create account message handler.
    async fn create_account(&self, alias: Option<String>, bech32_hrp: Option<impl ConvertTo<Hrp>>) -> Result<Response> {
        let mut builder = self.wallet.create_account();

        if let Some(alias) = alias {
            builder = builder.with_alias(alias);
        }

        if let Some(bech32_hrp) = bech32_hrp {
            builder = builder.with_bech32_hrp(bech32_hrp.convert()?);
        }

        match builder.finish().await {
            Ok(account) => {
                let account = account.details().await;
                Ok(Response::Account(AccountDetailsDto::from(&*account)))
            }
            Err(e) => Err(e),
        }
    }

    async fn get_account(&self, account_id: &AccountIdentifier) -> Result<Response> {
        let account = self.wallet.get_account(account_id.clone()).await?;
        let account = account.details().await;
        Ok(Response::Account(AccountDetailsDto::from(&*account)))
    }

    async fn get_accounts(&self) -> Result<Response> {
        let accounts = self.wallet.get_accounts().await?;

        Ok(Response::Accounts(
            futures::future::join_all(
                accounts
                    .into_iter()
                    .map(|account| async move { AccountDetailsDto::from(&*account.details().await) }),
            )
            .await,
        ))
    }
}

#[cfg(test)]
mod tests {
    use super::{convert_async_panics, Response};

    #[tokio::test]
    async fn panic_to_response() {
        match convert_async_panics(|| async { panic!("rekt") }).await.unwrap() {
            Response::Panic(msg) => {
                assert!(msg.contains("rekt"));
            }
            response_type => panic!("Unexpected response type: {response_type:?}"),
        };
    }
}<|MERGE_RESOLUTION|>--- conflicted
+++ resolved
@@ -162,7 +162,6 @@
                 current_password,
                 new_password,
             } => {
-                use zeroize::Zeroize;
                 convert_async_panics(|| async {
                     self.wallet
                         .change_stronghold_password(current_password, new_password)
@@ -294,12 +293,7 @@
                 .await
             }
             #[cfg(feature = "stronghold")]
-<<<<<<< HEAD
-            Message::SetStrongholdPassword { mut password } => {
-                use zeroize::Zeroize;
-=======
             Message::SetStrongholdPassword { password } => {
->>>>>>> 7746abaa
                 convert_async_panics(|| async {
                     self.wallet.set_stronghold_password(password).await?;
                     Ok(Response::Ok(()))
