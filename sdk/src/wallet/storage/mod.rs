// Copyright 2021 IOTA Stiftung
// SPDX-License-Identifier: Apache-2.0

/// Storage adapter.
pub mod adapter;
/// Storage constants.
pub mod constants;
/// Storage manager.
pub mod manager;
/// Storage functions related to participation.
#[cfg(feature = "participation")]
#[cfg_attr(docsrs, doc(cfg(feature = "participation")))]
mod participation;

use std::collections::HashMap;

use crypto::ciphers::chacha;
use serde::{Deserialize, Serialize};

use self::adapter::StorageAdapter;

#[derive(Debug)]
pub struct Storage {
    inner: Box<dyn StorageAdapter + Sync + Send>,
    encryption_key: Option<[u8; 32]>,
}

impl Storage {
    fn id(&self) -> &'static str {
        self.inner.id()
    }

    pub(crate) async fn get<T: for<'de> Deserialize<'de>>(&self, key: &str) -> crate::wallet::Result<Option<T>> {
        match self.inner.get(key).await? {
            Some(record) => {
                if let Some(encryption_key) = &self.encryption_key {
                    if let Ok(encrypted_bytes) = serde_json::from_str::<Vec<u8>>(&record) {
                        return Ok(Some(serde_json::from_str(&String::from_utf8_lossy(
                            &chacha::aead_decrypt(encryption_key, &encrypted_bytes)?,
                        ))?));
                    }
                }

                Ok(Some(serde_json::from_str(&record)?))
            }
            None => Ok(None),
        }
    }

    pub(crate) async fn set<T: Serialize + Send>(&self, key: &str, record: T) -> crate::wallet::Result<()> {
        let record = serde_json::to_string(&record)?;
        self.inner
            .set(
                key,
                if let Some(encryption_key) = &self.encryption_key {
                    let encrypted_bytes = chacha::aead_encrypt(encryption_key, record.as_bytes())?;
                    serde_json::to_string(&encrypted_bytes)?
                } else {
                    record
                },
            )
            .await
    }

    #[allow(dead_code)]
<<<<<<< HEAD
    async fn batch_set<T: Serialize + Send>(&mut self, records: HashMap<String, T>) -> crate::wallet::Result<()> {
=======
    async fn batch_set(&self, records: HashMap<String, String>) -> crate::wallet::Result<()> {
>>>>>>> df118c2c
        self.inner
            .batch_set(if let Some(key) = &self.encryption_key {
                let mut encrypted_records = HashMap::new();
                for (id, record) in records {
                    let encrypted_bytes = chacha::aead_encrypt(key, serde_json::to_string(&record)?.as_bytes())?;
                    encrypted_records.insert(id, serde_json::to_string(&encrypted_bytes)?);
                }
                encrypted_records
            } else {
                let mut plain_records = HashMap::new();
                for (id, record) in records {
                    plain_records.insert(id, serde_json::to_string(&record)?);
                }
                plain_records
            })
            .await
    }

    async fn remove(&self, key: &str) -> crate::wallet::Result<()> {
        self.inner.remove(key).await
    }
}

impl Drop for Storage {
    fn drop(&mut self) {
        log::debug!("drop Storage");
    }
}

#[cfg(test)]
mod tests {
    use super::*;
    use crate::wallet::storage::adapter::memory::{Memory, STORAGE_ID};

    #[test]
    fn id() {
        let storage = Storage {
            inner: Box::<Memory>::default(),
            encryption_key: None,
        };
        assert_eq!(storage.id(), STORAGE_ID);
    }

    #[tokio::test]
    async fn get_set_remove() {
        #[derive(Clone, Debug, Serialize, Deserialize, PartialEq, Eq)]
        struct Record {
            a: String,
            b: u32,
            c: i64,
        }

        let storage = Storage {
            inner: Box::<Memory>::default(),
            encryption_key: None,
        };

        let rec = Record {
            a: "test".to_string(),
            b: 42,
            c: -420,
        };
        storage.set("key", rec.clone()).await.unwrap();
        assert_eq!(Some(rec), storage.get::<Record>("key").await.unwrap());

        storage.remove("key").await.unwrap();
        assert_eq!(None, storage.get::<Record>("key").await.unwrap());
    }

    #[cfg(feature = "rand")]
    #[tokio::test]
    async fn batch_set() {
        #[derive(Clone, Debug, Serialize, Deserialize, PartialEq, Eq)]
        struct Record {
            a: String,
            b: u32,
            c: i64,
        }

        let storage = Storage {
            inner: Box::<Memory>::default(),
            encryption_key: None,
        };

        let records = std::iter::repeat_with(|| Record {
            a: "test".to_string(),
            b: rand::random(),
            c: rand::random(),
        })
        .enumerate()
        .map(|(key, record)| (key.to_string(), record))
        .take(10)
        .collect::<HashMap<_, _>>();

        storage.batch_set(records.clone()).await.unwrap();

        // we also check an index that doesn't exist
        for index in 0..11 {
            assert_eq!(
                records.get(&index.to_string()),
                storage.get::<Record>(&index.to_string()).await.unwrap().as_ref()
            );
        }
    }

    #[cfg(feature = "rand")]
    #[tokio::test]
    async fn get_set_encrypted() {
        #[derive(Clone, Debug, Serialize, Deserialize, PartialEq, Eq)]
        struct Record {
            a: String,
            b: u32,
            c: i64,
        }

        let encryption_key = crate::types::block::rand::bytes::rand_bytes_array::<32>();

        let storage = Storage {
            inner: Box::<Memory>::default(),
            encryption_key: Some(encryption_key),
        };

        let rec = Record {
            a: "test".to_string(),
            b: 42,
            c: -420,
        };
        storage.set("key", rec.clone()).await.unwrap();

        assert_eq!(Some(rec), storage.get::<Record>("key").await.unwrap());
    }
}<|MERGE_RESOLUTION|>--- conflicted
+++ resolved
@@ -63,21 +63,17 @@
     }
 
     #[allow(dead_code)]
-<<<<<<< HEAD
-    async fn batch_set<T: Serialize + Send>(&mut self, records: HashMap<String, T>) -> crate::wallet::Result<()> {
-=======
-    async fn batch_set(&self, records: HashMap<String, String>) -> crate::wallet::Result<()> {
->>>>>>> df118c2c
+    async fn batch_set<T: Serialize + Send>(&self, records: HashMap<String, T>) -> crate::wallet::Result<()> {
         self.inner
             .batch_set(if let Some(key) = &self.encryption_key {
-                let mut encrypted_records = HashMap::new();
+                let mut encrypted_records = HashMap::with_capacity(records.len());
                 for (id, record) in records {
                     let encrypted_bytes = chacha::aead_encrypt(key, serde_json::to_string(&record)?.as_bytes())?;
                     encrypted_records.insert(id, serde_json::to_string(&encrypted_bytes)?);
                 }
                 encrypted_records
             } else {
-                let mut plain_records = HashMap::new();
+                let mut plain_records = HashMap::with_capacity(records.len());
                 for (id, record) in records {
                     plain_records.insert(id, serde_json::to_string(&record)?);
                 }
