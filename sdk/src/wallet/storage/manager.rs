// Copyright 2021 IOTA Stiftung
// SPDX-License-Identifier: Apache-2.0

use std::sync::Arc;

use serde::{Deserialize, Serialize};
use tokio::sync::RwLock;

use crate::{
    client::secret::{SecretManager, SecretManagerDto},
    wallet::{
        account::{AccountDetails, SyncOptions},
        storage::{constants::*, Storage, StorageAdapter},
        WalletBuilder,
    },
};

/// The storage used by the manager.
#[derive(Debug, Clone, Serialize, Deserialize)]
pub(crate) enum ManagerStorage {
    /// RocksDB storage.
    #[cfg(feature = "rocksdb")]
    Rocksdb,
    /// Storage backed by a Map in memory.
    Memory,
    /// Wasm storage.
    #[cfg(target_family = "wasm")]
    Wasm,
}

impl Default for ManagerStorage {
    fn default() -> Self {
        #[cfg(feature = "rocksdb")]
        return Self::Rocksdb;
        #[cfg(target_family = "wasm")]
        return Self::Wasm;
        #[cfg(not(any(feature = "rocksdb", target_family = "wasm")))]
        Self::Memory
    }
}

/// Storage manager
#[derive(Debug)]
pub struct StorageManager {
    pub(crate) storage: Storage,
    // account indexes for accounts in the database
    account_indexes: Vec<u32>,
}

impl StorageManager {
    pub(crate) async fn new(
        storage: impl StorageAdapter + Send + Sync + 'static,
        encryption_key: impl Into<Option<[u8; 32]>> + Send,
    ) -> crate::wallet::Result<Self> {
        let mut storage = Storage {
            inner: Box::new(storage) as _,
            encryption_key: encryption_key.into(),
        };
        // Get the db version or set it
        if let Some(db_schema_version) = storage.get::<u8>(DATABASE_SCHEMA_VERSION_KEY).await? {
            if db_schema_version != DATABASE_SCHEMA_VERSION {
                return Err(crate::wallet::Error::Storage(format!(
                    "unsupported database schema version {db_schema_version}"
                )));
            }
        } else {
            storage
                .set(DATABASE_SCHEMA_VERSION_KEY, DATABASE_SCHEMA_VERSION)
                .await?;
        };

        let account_indexes = storage.get(ACCOUNTS_INDEXATION_KEY).await?.unwrap_or_default();

        let storage_manager = Self {
            storage,
            account_indexes,
        };

        Ok(storage_manager)
    }

    pub fn id(&self) -> &'static str {
        self.storage.id()
    }

    #[cfg(test)]
    pub fn is_encrypted(&self) -> bool {
        self.storage.encryption_key.is_some()
    }

    pub async fn get<T: for<'de> Deserialize<'de>>(&self, key: &str) -> crate::wallet::Result<Option<T>> {
        self.storage.get(key).await
    }

    pub async fn save_wallet_data(&mut self, wallet_builder: &WalletBuilder) -> crate::wallet::Result<()> {
        log::debug!("save_wallet_data");
        self.storage.set(WALLET_INDEXATION_KEY, wallet_builder).await?;

        if let Some(secret_manager) = &wallet_builder.secret_manager {
            let secret_manager = secret_manager.read().await;
            let secret_manager_dto = SecretManagerDto::from(&*secret_manager);
            // Only store secret_managers that aren't SecretManagerDto::Mnemonic, because there the Seed can't be
            // serialized, so we can't create the SecretManager again
            match secret_manager_dto {
                SecretManagerDto::Mnemonic(_) => {}
                _ => {
                    self.storage.set(SECRET_MANAGER_KEY, secret_manager_dto).await?;
                }
            }
        }
        Ok(())
    }

    pub async fn get_wallet_data(&self) -> crate::wallet::Result<Option<WalletBuilder>> {
        log::debug!("get_wallet_data");
        if let Some(mut builder) = self.storage.get::<WalletBuilder>(WALLET_INDEXATION_KEY).await? {
            log::debug!("get_wallet_data {builder:?}");

            if let Some(secret_manager_dto) = self.storage.get::<SecretManagerDto>(SECRET_MANAGER_KEY).await? {
                log::debug!("get_secret_manager {secret_manager_dto:?}");

                // Only secret_managers that aren't SecretManagerDto::Mnemonic can be restored, because there the Seed
                // can't be serialized, so we can't create the SecretManager again
                match secret_manager_dto {
                    SecretManagerDto::Mnemonic(_) => {}
                    _ => {
                        let secret_manager = SecretManager::try_from(&secret_manager_dto)?;
                        builder.secret_manager = Some(Arc::new(RwLock::new(secret_manager)));
                    }
                }
            }
            Ok(Some(builder))
        } else {
            Ok(None)
        }
    }

    pub async fn get_accounts(&mut self) -> crate::wallet::Result<Vec<AccountDetails>> {
        if let Some(account_indexes) = self.storage.get(ACCOUNTS_INDEXATION_KEY).await? {
            if self.account_indexes.is_empty() {
                self.account_indexes = account_indexes;
            }
        } else {
            return Ok(Vec::new());
        }

        let mut accounts = Vec::new();
        for account_index in self.account_indexes.clone() {
            // PANIC: we assume that ACCOUNTS_INDEXATION_KEY and the different indexes are set together and
            // ACCOUNTS_INDEXATION_KEY has already been checked.
            accounts.push(
                self.get(&format!("{ACCOUNT_INDEXATION_KEY}{account_index}"))
                    .await?
                    .unwrap(),
            );
        }

        Ok(accounts)
    }

    pub async fn save_account(&mut self, account: &AccountDetails) -> crate::wallet::Result<()> {
        // Only add account index if not already present
        if !self.account_indexes.contains(account.index()) {
            self.account_indexes.push(*account.index());
        }

        self.storage
            .set(ACCOUNTS_INDEXATION_KEY, self.account_indexes.clone())
            .await?;
        self.storage
            .set(&format!("{ACCOUNT_INDEXATION_KEY}{}", account.index()), account)
            .await
    }

    pub async fn remove_account(&mut self, account_index: u32) -> crate::wallet::Result<()> {
        self.storage
            .remove(&format!("{ACCOUNT_INDEXATION_KEY}{account_index}"))
            .await?;
        self.account_indexes.retain(|a| a != &account_index);
        self.storage
            .set(ACCOUNTS_INDEXATION_KEY, self.account_indexes.clone())
            .await
    }
<<<<<<< HEAD
}

#[cfg(test)]
mod tests {
    use super::*;
    use crate::wallet::storage::adapter::memory::{Memory, STORAGE_ID};

    #[tokio::test]
    async fn id() {
        let storage_manager = StorageManager::new(None, Box::<Memory>::default()).await.unwrap();
        assert_eq!(storage_manager.id(), STORAGE_ID);
        assert!(!storage_manager.is_encrypted());
    }

    #[tokio::test]
    async fn get() {
        #[derive(Clone, Debug, Serialize, Deserialize, PartialEq, Eq)]
        struct Record {
            a: String,
            b: u32,
            c: i64,
        }

        let rec = Record {
            a: "test".to_string(),
            b: 42,
            c: -420,
        };
        let mut storage = Box::<Memory>::default();
        storage.set("key", serde_json::to_string(&rec).unwrap()).await.unwrap();

        let storage_manager = StorageManager::new(None, storage).await.unwrap();
        assert_eq!(Some(rec), storage_manager.get::<Record>("key").await.unwrap());
    }

    #[tokio::test]
    async fn save_remove_account() {
        let mut storage_manager = StorageManager::new(None, Box::<Memory>::default()).await.unwrap();
        assert!(storage_manager.get_accounts().await.unwrap().is_empty());

        let account_details = AccountDetails::mock();

        storage_manager.save_account(&account_details).await.unwrap();
        let accounts = storage_manager.get_accounts().await.unwrap();
        assert_eq!(accounts.len(), 1);
        assert_eq!(accounts[0].alias(), "Alice");

        storage_manager.remove_account(0).await.unwrap();
        assert!(storage_manager.get_accounts().await.unwrap().is_empty());
    }

    #[tokio::test]
    async fn save_get_wallet_data() {
        let mut storage_manager = StorageManager::new(None, Box::<Memory>::default()).await.unwrap();
        assert!(storage_manager.get_wallet_data().await.unwrap().is_none());

        let wallet_builder = WalletBuilder::new();
        storage_manager.save_wallet_data(&wallet_builder).await.unwrap();

        assert!(storage_manager.get_wallet_data().await.unwrap().is_some());
=======

    pub async fn set_default_sync_options(
        &mut self,
        account_index: u32,
        sync_options: &SyncOptions,
    ) -> crate::wallet::Result<()> {
        let key = format!("{ACCOUNT_INDEXATION_KEY}{account_index}-{ACCOUNT_SYNC_OPTIONS}");
        self.storage.set(&key, sync_options.clone()).await
    }

    pub async fn get_default_sync_options(&self, account_index: u32) -> crate::wallet::Result<Option<SyncOptions>> {
        let key = format!("{ACCOUNT_INDEXATION_KEY}{account_index}-{ACCOUNT_SYNC_OPTIONS}");
        self.storage.get(&key).await
>>>>>>> e654876f
    }
}<|MERGE_RESOLUTION|>--- conflicted
+++ resolved
@@ -181,68 +181,6 @@
             .set(ACCOUNTS_INDEXATION_KEY, self.account_indexes.clone())
             .await
     }
-<<<<<<< HEAD
-}
-
-#[cfg(test)]
-mod tests {
-    use super::*;
-    use crate::wallet::storage::adapter::memory::{Memory, STORAGE_ID};
-
-    #[tokio::test]
-    async fn id() {
-        let storage_manager = StorageManager::new(None, Box::<Memory>::default()).await.unwrap();
-        assert_eq!(storage_manager.id(), STORAGE_ID);
-        assert!(!storage_manager.is_encrypted());
-    }
-
-    #[tokio::test]
-    async fn get() {
-        #[derive(Clone, Debug, Serialize, Deserialize, PartialEq, Eq)]
-        struct Record {
-            a: String,
-            b: u32,
-            c: i64,
-        }
-
-        let rec = Record {
-            a: "test".to_string(),
-            b: 42,
-            c: -420,
-        };
-        let mut storage = Box::<Memory>::default();
-        storage.set("key", serde_json::to_string(&rec).unwrap()).await.unwrap();
-
-        let storage_manager = StorageManager::new(None, storage).await.unwrap();
-        assert_eq!(Some(rec), storage_manager.get::<Record>("key").await.unwrap());
-    }
-
-    #[tokio::test]
-    async fn save_remove_account() {
-        let mut storage_manager = StorageManager::new(None, Box::<Memory>::default()).await.unwrap();
-        assert!(storage_manager.get_accounts().await.unwrap().is_empty());
-
-        let account_details = AccountDetails::mock();
-
-        storage_manager.save_account(&account_details).await.unwrap();
-        let accounts = storage_manager.get_accounts().await.unwrap();
-        assert_eq!(accounts.len(), 1);
-        assert_eq!(accounts[0].alias(), "Alice");
-
-        storage_manager.remove_account(0).await.unwrap();
-        assert!(storage_manager.get_accounts().await.unwrap().is_empty());
-    }
-
-    #[tokio::test]
-    async fn save_get_wallet_data() {
-        let mut storage_manager = StorageManager::new(None, Box::<Memory>::default()).await.unwrap();
-        assert!(storage_manager.get_wallet_data().await.unwrap().is_none());
-
-        let wallet_builder = WalletBuilder::new();
-        storage_manager.save_wallet_data(&wallet_builder).await.unwrap();
-
-        assert!(storage_manager.get_wallet_data().await.unwrap().is_some());
-=======
 
     pub async fn set_default_sync_options(
         &mut self,
@@ -256,6 +194,66 @@
     pub async fn get_default_sync_options(&self, account_index: u32) -> crate::wallet::Result<Option<SyncOptions>> {
         let key = format!("{ACCOUNT_INDEXATION_KEY}{account_index}-{ACCOUNT_SYNC_OPTIONS}");
         self.storage.get(&key).await
->>>>>>> e654876f
+    }
+}
+
+#[cfg(test)]
+mod tests {
+    use super::*;
+    use crate::wallet::storage::adapter::memory::{Memory, STORAGE_ID};
+
+    #[tokio::test]
+    async fn id() {
+        let storage_manager = StorageManager::new(None, Box::<Memory>::default()).await.unwrap();
+        assert_eq!(storage_manager.id(), STORAGE_ID);
+        assert!(!storage_manager.is_encrypted());
+    }
+
+    #[tokio::test]
+    async fn get() {
+        #[derive(Clone, Debug, Serialize, Deserialize, PartialEq, Eq)]
+        struct Record {
+            a: String,
+            b: u32,
+            c: i64,
+        }
+
+        let rec = Record {
+            a: "test".to_string(),
+            b: 42,
+            c: -420,
+        };
+        let mut storage = Box::<Memory>::default();
+        storage.set("key", serde_json::to_string(&rec).unwrap()).await.unwrap();
+
+        let storage_manager = StorageManager::new(None, storage).await.unwrap();
+        assert_eq!(Some(rec), storage_manager.get::<Record>("key").await.unwrap());
+    }
+
+    #[tokio::test]
+    async fn save_remove_account() {
+        let mut storage_manager = StorageManager::new(None, Box::<Memory>::default()).await.unwrap();
+        assert!(storage_manager.get_accounts().await.unwrap().is_empty());
+
+        let account_details = AccountDetails::mock();
+
+        storage_manager.save_account(&account_details).await.unwrap();
+        let accounts = storage_manager.get_accounts().await.unwrap();
+        assert_eq!(accounts.len(), 1);
+        assert_eq!(accounts[0].alias(), "Alice");
+
+        storage_manager.remove_account(0).await.unwrap();
+        assert!(storage_manager.get_accounts().await.unwrap().is_empty());
+    }
+
+    #[tokio::test]
+    async fn save_get_wallet_data() {
+        let mut storage_manager = StorageManager::new(None, Box::<Memory>::default()).await.unwrap();
+        assert!(storage_manager.get_wallet_data().await.unwrap().is_none());
+
+        let wallet_builder = WalletBuilder::new();
+        storage_manager.save_wallet_data(&wallet_builder).await.unwrap();
+
+        assert!(storage_manager.get_wallet_data().await.unwrap().is_some());
     }
 }