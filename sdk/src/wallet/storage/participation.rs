// Copyright 2022 IOTA Stiftung
// SPDX-License-Identifier: Apache-2.0

use std::collections::HashMap;

use super::manager::StorageManager;
use crate::{
    client::storage::StorageAdapter,
    types::{
        api::plugins::participation::{responses::OutputStatusResponse, types::ParticipationEventId},
        block::output::OutputId,
    },
    wallet::{
        account::operations::participation::ParticipationEventWithNodes,
        storage::constants::{PARTICIPATION_CACHED_OUTPUTS, PARTICIPATION_EVENTS},
    },
};

impl StorageManager {
    pub(crate) async fn insert_participation_event(
        &self,
        account_index: u32,
        event_with_nodes: ParticipationEventWithNodes,
    ) -> crate::wallet::Result<()> {
        log::debug!("insert_participation_event {}", event_with_nodes.id);

        let mut events = self
            .storage
            .get::<HashMap<ParticipationEventId, ParticipationEventWithNodes>>(&format!(
                "{PARTICIPATION_EVENTS}{account_index}"
            ))
            .await?
            .unwrap_or_default();

        events.insert(event_with_nodes.id, event_with_nodes);

        self.storage
            .set(&format!("{PARTICIPATION_EVENTS}{account_index}"), &events)
            .await?;

        Ok(())
    }

    pub(crate) async fn remove_participation_event(
        &self,
        account_index: u32,
        id: &ParticipationEventId,
    ) -> crate::wallet::Result<()> {
        log::debug!("remove_participation_event {id}");

        let mut events = match self
            .storage
            .get::<HashMap<ParticipationEventId, ParticipationEventWithNodes>>(&format!(
                "{PARTICIPATION_EVENTS}{account_index}"
            ))
            .await?
        {
            Some(events) => events,
            None => return Ok(()),
        };

        events.remove(id);

        self.storage
            .set(&format!("{PARTICIPATION_EVENTS}{account_index}"), &events)
            .await?;

        Ok(())
    }

    pub(crate) async fn get_participation_events(
        &self,
        account_index: u32,
    ) -> crate::wallet::Result<HashMap<ParticipationEventId, ParticipationEventWithNodes>> {
        log::debug!("get_participation_events");

        Ok(self
            .storage
            .get(&format!("{PARTICIPATION_EVENTS}{account_index}"))
            .await?
            .unwrap_or_default())
    }

    pub(crate) async fn set_cached_participation_output_status(
        &self,
        account_index: u32,
        outputs_participation: &HashMap<OutputId, OutputStatusResponse>,
    ) -> crate::wallet::Result<()> {
        log::debug!("set_cached_participation");

        self.storage
            .set(
                &format!("{PARTICIPATION_CACHED_OUTPUTS}{account_index}"),
                outputs_participation,
            )
            .await?;

        Ok(())
    }

    pub(crate) async fn get_cached_participation_output_status(
        &self,
        account_index: u32,
    ) -> crate::wallet::Result<HashMap<OutputId, OutputStatusResponse>> {
        log::debug!("get_cached_participation");

        Ok(self
            .storage
            .get(&format!("{PARTICIPATION_CACHED_OUTPUTS}{account_index}"))
            .await?
            .unwrap_or_default())
    }
}

#[cfg(test)]
mod tests {
    use pretty_assertions::assert_eq;

    use super::*;
<<<<<<< HEAD
    use crate::{types::block::payload::signed_transaction::TransactionId, wallet::storage::adapter::memory::Memory};
=======
    use crate::{types::block::payload::transaction::TransactionHash, wallet::storage::adapter::memory::Memory};
>>>>>>> 100b62af

    #[tokio::test]
    async fn insert_get_remove_participation_event() {
        let storage_manager = StorageManager::new(Memory::default(), None).await.unwrap();
        assert!(storage_manager.get_participation_events(0).await.unwrap().is_empty());

        let event_with_nodes = ParticipationEventWithNodes::mock();
        let event_with_nodes_id = event_with_nodes.id;

        storage_manager
            .insert_participation_event(0, event_with_nodes.clone())
            .await
            .unwrap();
        let participation_events = storage_manager.get_participation_events(0).await.unwrap();

        let mut expected = HashMap::new();
        expected.insert(event_with_nodes_id, event_with_nodes);

        assert_eq!(participation_events, expected);

        storage_manager
            .remove_participation_event(0, &event_with_nodes_id)
            .await
            .unwrap();
        assert!(storage_manager.get_participation_events(0).await.unwrap().is_empty());
    }

    #[tokio::test]
    async fn set_get_cached_participation_output_status() {
        let storage_manager = StorageManager::new(Memory::default(), None).await.unwrap();
        assert!(
            storage_manager
                .get_cached_participation_output_status(0)
                .await
                .unwrap()
                .is_empty()
        );

        let outputs_participation = std::iter::once((
            TransactionHash::new([3; 32])
                .into_transaction_id(0)
                .into_output_id(0)
                .unwrap(),
            OutputStatusResponse::mock(),
        ))
        .collect::<HashMap<_, _>>();

        storage_manager
            .set_cached_participation_output_status(0, &outputs_participation)
            .await
            .unwrap();

        assert_eq!(
            storage_manager.get_cached_participation_output_status(0).await.unwrap(),
            outputs_participation
        );
    }
}<|MERGE_RESOLUTION|>--- conflicted
+++ resolved
@@ -117,11 +117,7 @@
     use pretty_assertions::assert_eq;
 
     use super::*;
-<<<<<<< HEAD
-    use crate::{types::block::payload::signed_transaction::TransactionId, wallet::storage::adapter::memory::Memory};
-=======
-    use crate::{types::block::payload::transaction::TransactionHash, wallet::storage::adapter::memory::Memory};
->>>>>>> 100b62af
+    use crate::{types::block::payload::signed_transaction::TransactionHash, wallet::storage::adapter::memory::Memory};
 
     #[tokio::test]
     async fn insert_get_remove_participation_event() {
