// Copyright 2024 IOTA Stiftung
// SPDX-License-Identifier: Apache-2.0

use std::fmt::Debug;

use crypto::keys::bip44::Bip44;
use serde::{ser::Serializer, Serialize};

use crate::{
    types::block::{
        address::Bech32Address,
        context_input::ContextInputError,
        input::InputError,
        mana::ManaError,
        output::{
            feature::FeatureError, unlock_condition::UnlockConditionError, DelegationId, NativeTokenError, OutputError,
            TokenSchemeError,
        },
        payload::{signed_transaction::TransactionId, PayloadError},
        signature::SignatureError,
        unlock::UnlockError,
        BlockError,
    },
    utils::ConversionError,
};

/// The wallet error type.
#[derive(Debug, thiserror::Error, strum::AsRefStr)]
#[strum(serialize_all = "camelCase")]
#[non_exhaustive]
pub enum Error {
    /// Errors during backup creation or restoring
    #[error("backup failed {0}")]
    Backup(&'static str),
    /// Error from block crate.
    #[error("{0}")]
    Block(#[from] BlockError),
    /// Burning or melting failed
    #[error("burning or melting failed: {0}")]
    BurningOrMeltingFailed(String),
    /// Client error.
    #[error("`{0}`")]
    Client(#[from] crate::client::Error),
    /// BIP44 coin type mismatch
    #[error("BIP44 mismatch: {new_bip_path:?}, existing bip path is: {old_bip_path:?}")]
    BipPathMismatch {
        new_bip_path: Option<Bip44>,
        old_bip_path: Option<Bip44>,
    },
    /// Crypto.rs error
    #[error("{0}")]
    Crypto(#[from] crypto::Error),
    /// Custom input error
    #[error("custom input error {0}")]
    CustomInput(String),
    #[error("no delegation output found with id {0}")]
    MissingDelegation(DelegationId),
    /// Insufficient funds to send transaction.
    #[error("address owns insufficient funds: {required} base unit required, but {available} base unit available")]
    InsufficientFunds { available: u64, required: u64 },
    /// Insufficient block issuance credit to submit block.
    #[error("account has insufficient block issuance credit: {required} required, but {available} available")]
    InsufficientBic { available: i128, required: u64 },
    /// Invalid event type.
    #[cfg(feature = "events")]
    #[cfg_attr(docsrs, doc(cfg(feature = "events")))]
    #[error("invalid event type: {0}")]
    InvalidEventType(u8),
    /// Invalid mnemonic error
    #[error("invalid mnemonic: {0}")]
    InvalidMnemonic(String),
    /// Invalid output kind.
    #[error("invalid output kind: {0}")]
    InvalidOutputKind(String),
    /// Invalid parameter.
    #[error("invalid parameter: {0}")]
    InvalidParameter(&'static str),
    /// Invalid Voting Power
    #[cfg(feature = "participation")]
    #[cfg_attr(docsrs, doc(cfg(feature = "participation")))]
    #[error("invalid voting power")]
    InvalidVotingPower,
    /// IO error. (storage, backup, restore)
    #[error("`{0}`")]
    Io(#[from] std::io::Error),
    /// serde_json error.
    #[error("`{0}`")]
    Json(#[from] serde_json::error::Error),
    /// Error migrating storage or backup
    #[error("migration failed {0}")]
    Migration(String),
    /// Minting failed
    #[error("minting failed {0}")]
    MintingFailed(String),
    /// Missing BIP path.
    #[error("missing BIP path")]
    MissingBipPath,
    /// Missing parameter.
    #[error("missing parameter: {0}")]
    MissingParameter(&'static str),
    /// Nft not found in unspent outputs
    #[error("nft not found in unspent outputs")]
    NftNotFoundInUnspentOutputs,
    /// No outputs available for consolidating
    #[error(
        "nothing to consolidate: available outputs: {available_outputs}, consolidation threshold: {consolidation_threshold}"
    )]
    NoOutputsToConsolidate {
        /// The available outputs for consolidation.
        available_outputs: usize,
        /// The consolidation threshold.
        consolidation_threshold: usize,
    },
    /// Errors not covered by other variants.
    #[error(transparent)]
    Other(#[from] Box<dyn std::error::Error + Send + Sync>),
    /// Participation error
    #[cfg(feature = "participation")]
    #[cfg_attr(docsrs, doc(cfg(feature = "participation")))]
    #[error("participation error {0}")]
    Participation(#[from] crate::types::api::plugins::participation::error::Error),
    /// Storage access error.
    #[error("error accessing storage: {0}")]
    Storage(String),
    /// Can't use Wallet API because the storage is encrypted
    #[error("can't perform operation while storage is encrypted; use Wallet::set_storage_password to decrypt storage")]
    StorageIsEncrypted,
    /// Tokio task join error
    #[error("{0}")]
    TaskJoin(#[from] tokio::task::JoinError),
    /// Transaction not found
    #[error("transaction {0} not found")]
    TransactionNotFound(TransactionId),
    // TODO more precise error
    /// Voting error
    #[cfg(feature = "participation")]
    #[cfg_attr(docsrs, doc(cfg(feature = "participation")))]
    #[error("voting error {0}")]
    Voting(String),
    /// Address not the wallet address
    #[error("address {0} is not the wallet address")]
    WalletAddressMismatch(Bech32Address),
    /// Action requires the wallet to be Ed25519 address based
    #[error("tried to perform an action that requires the wallet to be Ed25519 address based")]
    NonEd25519Address,
    /// Implicit account not found.
    #[error("implicit account not found")]
    ImplicitAccountNotFound,
    /// Account not found.
    #[error("account not found")]
    AccountNotFound,
    #[error("staking failed: {0}")]
    StakingFailed(String),
    #[error("{0}")]
    Convert(#[from] ConversionError),
}

impl Error {
    pub fn other<E: 'static + std::error::Error + Send + Sync>(err: E) -> Self {
        Self::Other(Box::new(err) as _)
    }
}

// Serialize type with Display error
impl Serialize for Error {
    fn serialize<S>(&self, serializer: S) -> Result<S::Ok, S::Error>
    where
        S: Serializer,
    {
        #[derive(Serialize)]
        struct ErrorDto {
            #[serde(rename = "type")]
            kind: String,
            error: String,
        }

        ErrorDto {
            kind: self.as_ref().to_owned(),
            error: self.to_string(),
        }
        .serialize(serializer)
    }
}

<<<<<<< HEAD
impl From<crate::types::block::Error> for Error {
    fn from(error: crate::types::block::Error) -> Self {
        Self::Block(Box::new(error))
    }
}

impl From<crate::client::Error> for Error {
    fn from(error: crate::client::Error) -> Self {
        Self::Client(Box::new(error))
    }
}

impl From<crate::client::api::transaction_builder::Error> for Error {
    fn from(error: crate::client::api::transaction_builder::Error) -> Self {
=======
impl From<crate::client::api::input_selection::Error> for Error {
    fn from(error: crate::client::api::input_selection::Error) -> Self {
>>>>>>> 37d52aae
        // Map "same" error so it's easier to handle
        match error {
            crate::client::api::transaction_builder::Error::InsufficientAmount { found, required } => {
                Self::InsufficientFunds {
                    available: found,
                    required,
                }
            }
<<<<<<< HEAD
            _ => Self::Client(Box::new(crate::client::Error::TransactionBuilder(error))),
=======
            _ => Self::Client(crate::client::Error::InputSelection(error)),
>>>>>>> 37d52aae
        }
    }
}

crate::impl_from_error_via!(Error via BlockError:
    PayloadError,
    OutputError,
    InputError,
    NativeTokenError,
    ManaError,
    UnlockConditionError,
    FeatureError,
    TokenSchemeError,
    ContextInputError,
    UnlockError,
    SignatureError,
);

#[cfg(feature = "stronghold")]
impl From<crate::client::stronghold::Error> for Error {
    fn from(error: crate::client::stronghold::Error) -> Self {
        Self::Client(crate::client::Error::Stronghold(error))
    }
}

#[cfg(feature = "ledger_nano")]
impl From<crate::client::secret::ledger_nano::Error> for Error {
    fn from(error: crate::client::secret::ledger_nano::Error) -> Self {
        Self::Client(crate::client::Error::Ledger(error))
    }
}

#[cfg(feature = "rocksdb")]
impl From<rocksdb::Error> for Error {
    fn from(error: rocksdb::Error) -> Self {
        Self::Storage(error.to_string())
    }
}<|MERGE_RESOLUTION|>--- conflicted
+++ resolved
@@ -182,38 +182,18 @@
     }
 }
 
-<<<<<<< HEAD
-impl From<crate::types::block::Error> for Error {
-    fn from(error: crate::types::block::Error) -> Self {
-        Self::Block(Box::new(error))
-    }
-}
-
-impl From<crate::client::Error> for Error {
-    fn from(error: crate::client::Error) -> Self {
-        Self::Client(Box::new(error))
-    }
-}
-
-impl From<crate::client::api::transaction_builder::Error> for Error {
-    fn from(error: crate::client::api::transaction_builder::Error) -> Self {
-=======
-impl From<crate::client::api::input_selection::Error> for Error {
-    fn from(error: crate::client::api::input_selection::Error) -> Self {
->>>>>>> 37d52aae
+impl From<crate::client::api::transaction_builder::TransactionBuilderError> for Error {
+    fn from(error: crate::client::api::transaction_builder::TransactionBuilderError) -> Self {
         // Map "same" error so it's easier to handle
         match error {
-            crate::client::api::transaction_builder::Error::InsufficientAmount { found, required } => {
-                Self::InsufficientFunds {
-                    available: found,
-                    required,
-                }
-            }
-<<<<<<< HEAD
-            _ => Self::Client(Box::new(crate::client::Error::TransactionBuilder(error))),
-=======
-            _ => Self::Client(crate::client::Error::InputSelection(error)),
->>>>>>> 37d52aae
+            crate::client::api::transaction_builder::TransactionBuilderError::InsufficientAmount {
+                found,
+                required,
+            } => Self::InsufficientFunds {
+                available: found,
+                required,
+            },
+            _ => Self::Client(crate::client::Error::TransactionBuilder(error)),
         }
     }
 }
