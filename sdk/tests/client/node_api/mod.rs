// Copyright 2023 IOTA Stiftung
// SPDX-License-Identifier: Apache-2.0

mod core;
mod indexer;
#[cfg(feature = "mqtt")]
mod mqtt;

use crypto::keys::bip44::Bip44;
use iota_sdk::{
    client::{
        api::GetAddressesOptions,
        constants::IOTA_COIN_TYPE,
        node_api::indexer::query_parameters::QueryParameter,
        request_funds_from_faucet,
        secret::{SecretManager, SignBlockExt},
        Client,
    },
    types::block::{
        payload::{tagged_data::TaggedDataPayload, transaction::TransactionId, Payload},
        BlockId,
    },
};

use crate::client::common::{setup_client_with_node_health_ignored, FAUCET_URL};

// THIS SEED SERVES FOR TESTING PURPOSES! DON'T USE THIS SEED IN PRODUCTION!
const DEFAULT_DEVELOPMENT_SEED: &str = "0x256a818b2aac458941f7274985a410e57fb750f3a3a67969ece5bd9ae7eef5b2";

// Sends a tagged data block to the node to test against it.
async fn setup_tagged_data_block(secret_manager: &SecretManager) -> BlockId {
    let client = setup_client_with_node_health_ignored().await;

    client
        .unsigned_basic_block_builder(
            todo!("issuer id"),
            todo!("issuing time"),
            None,
            Some(Payload::TaggedData(Box::new(
                TaggedDataPayload::new(b"Hello".to_vec(), b"Tangle".to_vec()).unwrap(),
            ))),
        )
        .await
        .unwrap()
<<<<<<< HEAD
        .sign_ed25519(secret_manager, Bip44::new(IOTA_COIN_TYPE))
        .await
        .unwrap()
        .id(&protocol_parameters)
=======
        .id()
>>>>>>> d2689ba9
}

pub fn setup_secret_manager() -> SecretManager {
    SecretManager::try_from_hex_seed(DEFAULT_DEVELOPMENT_SEED.to_owned()).unwrap()
}

// Sends a transaction block to the node to test against it.
pub async fn setup_transaction_block(client: &Client) -> (BlockId, TransactionId) {
    let secret_manager = setup_secret_manager();

    let addresses = secret_manager
        .generate_ed25519_addresses(GetAddressesOptions::from_client(client).await.unwrap().with_range(0..2))
        .await
        .unwrap();
    println!(
        "{}",
        request_funds_from_faucet(FAUCET_URL, &addresses[0]).await.unwrap()
    );

    // Continue only after funds are received
    let mut round = 0;
    let output_id = loop {
        round += 1;
        if round > 30 {
            panic!("got no funds from faucet")
        }
        tokio::time::sleep(std::time::Duration::from_secs(1)).await;
        let output_ids_response = client
            .basic_output_ids([
                QueryParameter::Address(addresses[0]),
                QueryParameter::HasExpiration(false),
                QueryParameter::HasTimelock(false),
                QueryParameter::HasStorageDepositReturn(false),
            ])
            .await
            .unwrap();

        if !output_ids_response.items.is_empty() {
            break output_ids_response.items[0];
        }
    };

    let block_id = *client.get_output_metadata(&output_id).await.unwrap().block_id();

    let block = client.get_block(&block_id).await.unwrap();

    let transaction_id = match block.payload() {
        Some(Payload::Transaction(t)) => t.id(),
        _ => unreachable!(),
    };

    (block_id, transaction_id)
}

// TODO uncomment

// // helper function to get the output id for the first alias output
// fn get_alias_output_id(payload: &Payload) -> Result<OutputId> {
//     match payload {
//         Payload::Transaction(tx_payload) => {
//             for (index, output) in tx_payload.essence().as_regular().outputs().iter().enumerate() {
//                 if let Output::Alias(_alias_output) = output {
//                     return Ok(OutputId::new(tx_payload.id(), index.try_into().unwrap())?);
//                 }
//             }
//             panic!("No alias output in transaction essence")
//         }
//         _ => panic!("No tx payload"),
//     }
// }

// // helper function to get the output id for the first foundry output
// fn get_foundry_output_id(payload: &Payload) -> Result<OutputId> {
//     match payload {
//         Payload::Transaction(tx_payload) => {
//             for (index, output) in tx_payload.essence().as_regular().outputs().iter().enumerate() {
//                 if let Output::Foundry(_foundry_output) = output {
//                     return Ok(OutputId::new(tx_payload.id(), index.try_into().unwrap())?);
//                 }
//             }
//             panic!("No foundry output in transaction essence")
//         }
//         _ => panic!("No tx payload"),
//     }
// }

// // helper function to get the output id for the first NFT output
// fn get_nft_output_id(payload: &Payload) -> Result<OutputId> {
//     match payload {
//         Payload::Transaction(tx_payload) => {
//             for (index, output) in tx_payload.essence().as_regular().outputs().iter().enumerate() {
//                 if let Output::Nft(_nft_output) = output {
//                     return Ok(OutputId::new(tx_payload.id(), index.try_into().unwrap())?);
//                 }
//             }
//             panic!("No nft output in transaction essence")
//         }
//         _ => panic!("No tx payload"),
//     }
// }<|MERGE_RESOLUTION|>--- conflicted
+++ resolved
@@ -42,14 +42,10 @@
         )
         .await
         .unwrap()
-<<<<<<< HEAD
         .sign_ed25519(secret_manager, Bip44::new(IOTA_COIN_TYPE))
         .await
         .unwrap()
-        .id(&protocol_parameters)
-=======
         .id()
->>>>>>> d2689ba9
 }
 
 pub fn setup_secret_manager() -> SecretManager {
