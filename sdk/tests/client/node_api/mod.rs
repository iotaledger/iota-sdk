// Copyright 2023 IOTA Stiftung
// SPDX-License-Identifier: Apache-2.0

mod core;
mod indexer;
#[cfg(feature = "mqtt")]
mod mqtt;

use crypto::keys::bip44::Bip44;
use iota_sdk::{
    client::{
<<<<<<< HEAD
        api::GetAddressesOptions,
        constants::IOTA_COIN_TYPE,
        node_api::indexer::query_parameters::QueryParameter,
        request_funds_from_faucet,
        secret::{SecretManager, SignBlock},
        Client,
=======
        api::GetAddressesOptions, constants::IOTA_COIN_TYPE,
        node_api::indexer::query_parameters::BasicOutputQueryParameters, request_funds_from_faucet,
        secret::SecretManager, Client,
>>>>>>> 50f686c4
    },
    types::block::{
        payload::{signed_transaction::TransactionId, tagged_data::TaggedDataPayload, Payload},
        BlockId, IssuerId,
    },
};

use crate::client::common::{setup_client_with_node_health_ignored, FAUCET_URL};

// THIS SEED SERVES FOR TESTING PURPOSES! DON'T USE THIS SEED IN PRODUCTION!
const DEFAULT_DEVELOPMENT_SEED: &str = "0x256a818b2aac458941f7274985a410e57fb750f3a3a67969ece5bd9ae7eef5b2";

// Sends a tagged data block to the node to test against it.
async fn setup_tagged_data_block(secret_manager: &SecretManager) -> BlockId {
    let client = setup_client_with_node_health_ignored().await;

    let protocol_params = client.get_protocol_parameters().await.unwrap();

    client
        .build_basic_block(
            IssuerId::null(),
            Some(Payload::TaggedData(Box::new(
                TaggedDataPayload::new(b"Hello".to_vec(), b"Tangle".to_vec()).unwrap(),
            ))),
        )
        .await
        .unwrap()
        .sign_ed25519(secret_manager, Bip44::new(IOTA_COIN_TYPE))
        .await
        .unwrap()
        .id(&protocol_params)
}

pub fn setup_secret_manager() -> SecretManager {
    SecretManager::try_from_hex_seed(DEFAULT_DEVELOPMENT_SEED.to_owned()).unwrap()
}

// Sends a transaction block to the node to test against it.
pub async fn setup_transaction_block(client: &Client) -> (BlockId, TransactionId) {
    let secret_manager = setup_secret_manager();

    let addresses = secret_manager
        .generate_ed25519_addresses(GetAddressesOptions::from_client(client).await.unwrap().with_range(0..2))
        .await
        .unwrap();
    println!(
        "{}",
        request_funds_from_faucet(FAUCET_URL, &addresses[0]).await.unwrap()
    );

    // Continue only after funds are received
    let mut round = 0;
    let output_id = loop {
        round += 1;
        if round > 30 {
            panic!("got no funds from faucet")
        }
        tokio::time::sleep(std::time::Duration::from_secs(1)).await;
        let output_ids_response = client
            .basic_output_ids(BasicOutputQueryParameters::only_address_unlock_condition(
                addresses[0].clone(),
            ))
            .await
            .unwrap();

        if !output_ids_response.items.is_empty() {
            break output_ids_response.items[0];
        }
    };

    let block_id = *client.get_output_metadata(&output_id).await.unwrap().block_id();

    let block = client.get_block(&block_id).await.unwrap();

    let transaction_id = block
        .as_basic()
        .payload()
        .unwrap()
        .as_signed_transaction()
        .transaction()
        .id();

    (block_id, transaction_id)
}

// TODO uncomment

// // helper function to get the output id for the first alias output
// fn get_alias_output_id(payload: &Payload) -> Result<OutputId> {
//     match payload {
//         Payload::Transaction(tx_payload) => {
//             for (index, output) in tx_payload.transaction().as_regular().outputs().iter().enumerate() {
//                 if let Output::Alias(_alias_output) = output {
//                     return Ok(OutputId::new(tx_payload.id(), index.try_into().unwrap())?);
//                 }
//             }
//             panic!("No alias output in transaction")
//         }
//         _ => panic!("No tx payload"),
//     }
// }

// // helper function to get the output id for the first foundry output
// fn get_foundry_output_id(payload: &Payload) -> Result<OutputId> {
//     match payload {
//         Payload::Transaction(tx_payload) => {
//             for (index, output) in tx_payload.transaction().as_regular().outputs().iter().enumerate() {
//                 if let Output::Foundry(_foundry_output) = output {
//                     return Ok(OutputId::new(tx_payload.id(), index.try_into().unwrap())?);
//                 }
//             }
//             panic!("No foundry output in transaction")
//         }
//         _ => panic!("No tx payload"),
//     }
// }

// // helper function to get the output id for the first NFT output
// fn get_nft_output_id(payload: &Payload) -> Result<OutputId> {
//     match payload {
//         Payload::Transaction(tx_payload) => {
//             for (index, output) in tx_payload.transaction().as_regular().outputs().iter().enumerate() {
//                 if let Output::Nft(_nft_output) = output {
//                     return Ok(OutputId::new(tx_payload.id(), index.try_into().unwrap())?);
//                 }
//             }
//             panic!("No nft output in transaction")
//         }
//         _ => panic!("No tx payload"),
//     }
// }<|MERGE_RESOLUTION|>--- conflicted
+++ resolved
@@ -9,18 +9,9 @@
 use crypto::keys::bip44::Bip44;
 use iota_sdk::{
     client::{
-<<<<<<< HEAD
-        api::GetAddressesOptions,
-        constants::IOTA_COIN_TYPE,
-        node_api::indexer::query_parameters::QueryParameter,
-        request_funds_from_faucet,
-        secret::{SecretManager, SignBlock},
-        Client,
-=======
         api::GetAddressesOptions, constants::IOTA_COIN_TYPE,
         node_api::indexer::query_parameters::BasicOutputQueryParameters, request_funds_from_faucet,
-        secret::SecretManager, Client,
->>>>>>> 50f686c4
+        secret::{SecretManager, SignBlock}, Client,
     },
     types::block::{
         payload::{signed_transaction::TransactionId, tagged_data::TaggedDataPayload, Payload},
