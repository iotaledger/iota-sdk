--- conflicted
+++ resolved
@@ -30,14 +30,11 @@
 // Sends a tagged data block to the node to test against it.
 async fn setup_tagged_data_block(secret_manager: &SecretManager) -> BlockId {
     let client = setup_client_with_node_health_ignored().await;
-<<<<<<< HEAD
+
+    let protocol_params = client.get_protocol_parameters().await.unwrap();
 
     client
         .unsigned_basic_block_builder(
-=======
-    let block = client
-        .finish_basic_block_builder(
->>>>>>> 1e954c40
             todo!("issuer id"),
             todo!("issuing time"),
             None,
@@ -46,17 +43,11 @@
             ))),
         )
         .await
-<<<<<<< HEAD
         .unwrap()
         .sign_ed25519(secret_manager, Bip44::new(IOTA_COIN_TYPE))
         .await
         .unwrap()
-        .id()
-=======
-        .unwrap();
-
-    client.block_id(&block).await.unwrap()
->>>>>>> 1e954c40
+        .id(&protocol_params)
 }
 
 pub fn setup_secret_manager() -> SecretManager {
