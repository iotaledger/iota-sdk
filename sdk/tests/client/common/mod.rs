// Copyright 2023 IOTA Stiftung
// SPDX-License-Identifier: Apache-2.0

#![allow(clippy::redundant_pub_crate, dead_code)]

mod constants;

use iota_sdk::client::{
    api::GetAddressesOptions, constants::SHIMMER_COIN_TYPE, node_api::indexer::query_parameters::QueryParameter,
    request_funds_from_faucet, secret::SecretManager, Client, Result,
};

pub use self::constants::{FAUCET_URL, NODE_LOCAL};

/// Sets up a Client with node health ignored.
pub async fn setup_client_with_node_health_ignored() -> Client {
    Client::builder().with_node(NODE_LOCAL).unwrap().finish().await.unwrap()
}

/// Create a client with `DEFAULT_DEVNET_NODE_URL` and a random mnemonic, request funds from the faucet to the first
/// address and wait until they arrived.
pub async fn create_client_and_secret_manager_with_funds(mnemonic: Option<&str>) -> Result<(Client, SecretManager)> {
    let client = Client::builder().with_node(NODE_LOCAL)?.finish().await?;

    let secret_manager = SecretManager::try_from_mnemonic(mnemonic.unwrap_or(&Client::generate_mnemonic().unwrap()))?;

<<<<<<< HEAD
    let address = &secret_manager
        .get_addresses(
            GetAddressesOptions::from_client(&client)
                .await?
                .with_coin_type(SHIMMER_COIN_TYPE)
                .with_range(0..1),
        )
=======
    let address = client
        .get_addresses(&secret_manager)
        .with_coin_type(SHIMMER_COIN_TYPE)
        .with_account_index(0)
        .with_range(0..1)
        .finish()
>>>>>>> d7c485fd
        .await?[0];

    request_funds_from_faucet(FAUCET_URL, &address).await?;

    // Continue only after funds are received
    for _ in 0..30 {
        tokio::time::sleep(std::time::Duration::from_secs(2)).await;
        let output_ids_response = client
            .basic_output_ids(vec![
                QueryParameter::Address(address),
                QueryParameter::HasExpiration(false),
                QueryParameter::HasTimelock(false),
                QueryParameter::HasStorageDepositReturn(false),
            ])
            .await?;

        if !output_ids_response.is_empty() {
            return Ok((client, secret_manager));
        }
    }
    panic!("Faucet no longer wants to hand over coins");
}<|MERGE_RESOLUTION|>--- conflicted
+++ resolved
@@ -24,22 +24,13 @@
 
     let secret_manager = SecretManager::try_from_mnemonic(mnemonic.unwrap_or(&Client::generate_mnemonic().unwrap()))?;
 
-<<<<<<< HEAD
-    let address = &secret_manager
+    let address = secret_manager
         .get_addresses(
             GetAddressesOptions::from_client(&client)
                 .await?
                 .with_coin_type(SHIMMER_COIN_TYPE)
                 .with_range(0..1),
         )
-=======
-    let address = client
-        .get_addresses(&secret_manager)
-        .with_coin_type(SHIMMER_COIN_TYPE)
-        .with_account_index(0)
-        .with_range(0..1)
-        .finish()
->>>>>>> d7c485fd
         .await?[0];
 
     request_funds_from_faucet(FAUCET_URL, &address).await?;
