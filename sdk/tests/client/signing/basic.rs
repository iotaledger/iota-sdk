--- conflicted
+++ resolved
@@ -22,11 +22,7 @@
         },
         protocol::protocol_parameters,
         rand::mana::rand_mana_allotment,
-<<<<<<< HEAD
-        semantic::ConflictReason,
         slot::SlotIndex,
-=======
->>>>>>> 8c9f3ca7
         unlock::{SignatureUnlock, Unlock},
     },
 };
