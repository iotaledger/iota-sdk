// Copyright 2023 IOTA Stiftung
// SPDX-License-Identifier: Apache-2.0

use crypto::keys::bip44::Bip44;
use iota_sdk::{
    client::{
        api::{
            transaction::validate_signed_transaction_payload_length, verify_semantic, GetAddressesOptions,
            PreparedTransactionData,
        },
        constants::SHIMMER_COIN_TYPE,
        secret::{SecretManage, SecretManager},
        Client, Result,
    },
    types::block::{
        input::{Input, UtxoInput},
        payload::{signed_transaction::Transaction, SignedTransactionPayload},
        protocol::protocol_parameters,
        slot::SlotIndex,
        unlock::{SignatureUnlock, Unlock},
    },
};
use pretty_assertions::assert_eq;

use crate::client::{build_inputs, build_outputs, Build::Basic};

#[tokio::test]
async fn single_ed25519_unlock() -> Result<()> {
    let secret_manager = SecretManager::try_from_mnemonic(Client::generate_mnemonic()?)?;

    let address_0 = secret_manager
        .generate_ed25519_addresses(
            GetAddressesOptions::default()
                .with_coin_type(SHIMMER_COIN_TYPE)
                .with_range(0..1),
        )
        .await?[0]
        .clone()
        .into_inner();

    let protocol_parameters = protocol_parameters();
    let slot_index = SlotIndex::from(10);

    let inputs = build_inputs(
        [Basic(
            1_000_000,
            address_0.clone(),
            None,
            None,
            None,
            None,
            None,
            Some(Bip44::new(SHIMMER_COIN_TYPE)),
        )],
        Some(slot_index),
    );

    let outputs = build_outputs([Basic(
        1_000_000,
        address_0,
        None,
        None,
        None,
        None,
        None,
        Some(Bip44::new(SHIMMER_COIN_TYPE)),
    )]);

    let transaction = Transaction::builder(protocol_parameters.network_id())
        .with_inputs(
            inputs
                .iter()
                .map(|i| Input::Utxo(UtxoInput::from(*i.output_metadata.output_id())))
                .collect::<Vec<_>>(),
        )
        .with_outputs(outputs)
        .with_creation_slot(slot_index + 1)
        .finish_with_params(&protocol_parameters)?;

    let prepared_transaction_data = PreparedTransactionData {
        transaction,
        inputs_data: inputs,
<<<<<<< HEAD
        remainder: None,
        mana_rewards: None,
=======
        remainders: Vec::new(),
>>>>>>> 4cb2b00c
    };

    let unlocks = secret_manager
        .transaction_unlocks(&prepared_transaction_data, &protocol_parameters)
        .await?;

    assert_eq!(unlocks.len(), 1);
    assert_eq!((*unlocks).first().unwrap().kind(), SignatureUnlock::KIND);

    let tx_payload = SignedTransactionPayload::new(prepared_transaction_data.transaction.clone(), unlocks)?;

    validate_signed_transaction_payload_length(&tx_payload)?;

    let conflict = verify_semantic(
        &prepared_transaction_data.inputs_data,
        &tx_payload,
        prepared_transaction_data.mana_rewards,
        protocol_parameters,
    )?;

    if let Some(conflict) = conflict {
        panic!("{conflict:?}, with {tx_payload:#?}");
    }

    Ok(())
}

#[tokio::test]
async fn ed25519_reference_unlocks() -> Result<()> {
    let secret_manager = SecretManager::try_from_mnemonic(Client::generate_mnemonic()?)?;

    let address_0 = secret_manager
        .generate_ed25519_addresses(
            GetAddressesOptions::default()
                .with_coin_type(SHIMMER_COIN_TYPE)
                .with_range(0..1),
        )
        .await?[0]
        .clone()
        .into_inner();

    let protocol_parameters = protocol_parameters();
    let slot_index = SlotIndex::from(10);

    let inputs = build_inputs(
        [
            Basic(
                1_000_000,
                address_0.clone(),
                None,
                None,
                None,
                None,
                None,
                Some(Bip44::new(SHIMMER_COIN_TYPE)),
            ),
            Basic(
                1_000_000,
                address_0.clone(),
                None,
                None,
                None,
                None,
                None,
                Some(Bip44::new(SHIMMER_COIN_TYPE)),
            ),
            Basic(
                1_000_000,
                address_0.clone(),
                None,
                None,
                None,
                None,
                None,
                Some(Bip44::new(SHIMMER_COIN_TYPE)),
            ),
        ],
        Some(slot_index),
    );

    let outputs = build_outputs([Basic(
        3_000_000,
        address_0,
        None,
        None,
        None,
        None,
        None,
        Some(Bip44::new(SHIMMER_COIN_TYPE)),
    )]);

    let transaction = Transaction::builder(protocol_parameters.network_id())
        .with_inputs(
            inputs
                .iter()
                .map(|i| Input::Utxo(UtxoInput::from(*i.output_metadata.output_id())))
                .collect::<Vec<_>>(),
        )
        .with_outputs(outputs)
        .with_creation_slot(slot_index + 1)
        .finish_with_params(&protocol_parameters)?;

    let prepared_transaction_data = PreparedTransactionData {
        transaction,
        inputs_data: inputs,
<<<<<<< HEAD
        remainder: None,
        mana_rewards: None,
=======
        remainders: Vec::new(),
>>>>>>> 4cb2b00c
    };

    let unlocks = secret_manager
        .transaction_unlocks(&prepared_transaction_data, &protocol_parameters)
        .await?;

    assert_eq!(unlocks.len(), 3);
    assert_eq!((*unlocks).first().unwrap().kind(), SignatureUnlock::KIND);
    match (*unlocks).get(1).unwrap() {
        Unlock::Reference(r) => {
            assert_eq!(r.index(), 0);
        }
        _ => panic!("Invalid unlock"),
    }
    match (*unlocks).get(2).unwrap() {
        Unlock::Reference(r) => {
            assert_eq!(r.index(), 0);
        }
        _ => panic!("Invalid unlock"),
    }

    let tx_payload = SignedTransactionPayload::new(prepared_transaction_data.transaction.clone(), unlocks)?;

    validate_signed_transaction_payload_length(&tx_payload)?;

    let conflict = verify_semantic(
        &prepared_transaction_data.inputs_data,
        &tx_payload,
        prepared_transaction_data.mana_rewards,
        protocol_parameters,
    )?;

    if let Some(conflict) = conflict {
        panic!("{conflict:?}, with {tx_payload:#?}");
    }

    Ok(())
}

#[tokio::test]
async fn two_signature_unlocks() -> Result<()> {
    let secret_manager = SecretManager::try_from_mnemonic(Client::generate_mnemonic()?)?;

    let address_0 = secret_manager
        .generate_ed25519_addresses(
            GetAddressesOptions::default()
                .with_coin_type(SHIMMER_COIN_TYPE)
                .with_range(0..1),
        )
        .await?[0]
        .clone()
        .into_inner();
    let address_1 = secret_manager
        .generate_ed25519_addresses(
            GetAddressesOptions::default()
                .with_coin_type(SHIMMER_COIN_TYPE)
                .with_range(1..2),
        )
        .await?[0]
        .clone()
        .into_inner();

    let protocol_parameters = protocol_parameters();
    let slot_index = SlotIndex::from(10);

    let inputs = build_inputs(
        [
            Basic(
                1_000_000,
                address_0.clone(),
                None,
                None,
                None,
                None,
                None,
                Some(Bip44::new(SHIMMER_COIN_TYPE)),
            ),
            Basic(
                1_000_000,
                address_1,
                None,
                None,
                None,
                None,
                None,
                Some(Bip44::new(SHIMMER_COIN_TYPE).with_address_index(1)),
            ),
        ],
        Some(slot_index),
    );

    let outputs = build_outputs([Basic(
        2_000_000,
        address_0,
        None,
        None,
        None,
        None,
        None,
        Some(Bip44::new(SHIMMER_COIN_TYPE)),
    )]);

    let transaction = Transaction::builder(protocol_parameters.network_id())
        .with_inputs(
            inputs
                .iter()
                .map(|i| Input::Utxo(UtxoInput::from(*i.output_metadata.output_id())))
                .collect::<Vec<_>>(),
        )
        .with_outputs(outputs)
        .with_creation_slot(slot_index + 1)
        .finish_with_params(&protocol_parameters)?;

    let prepared_transaction_data = PreparedTransactionData {
        transaction,
        inputs_data: inputs,
<<<<<<< HEAD
        remainder: None,
        mana_rewards: None,
=======
        remainders: Vec::new(),
>>>>>>> 4cb2b00c
    };

    let unlocks = secret_manager
        .transaction_unlocks(&prepared_transaction_data, &protocol_parameters)
        .await?;

    assert_eq!(unlocks.len(), 2);
    assert_eq!((*unlocks).first().unwrap().kind(), SignatureUnlock::KIND);
    assert_eq!((*unlocks).get(1).unwrap().kind(), SignatureUnlock::KIND);

    let tx_payload = SignedTransactionPayload::new(prepared_transaction_data.transaction.clone(), unlocks)?;

    validate_signed_transaction_payload_length(&tx_payload)?;

    let conflict = verify_semantic(
        &prepared_transaction_data.inputs_data,
        &tx_payload,
        prepared_transaction_data.mana_rewards,
        protocol_parameters,
    )?;

    if let Some(conflict) = conflict {
        panic!("{conflict:?}, with {tx_payload:#?}");
    }

    Ok(())
}<|MERGE_RESOLUTION|>--- conflicted
+++ resolved
@@ -80,12 +80,8 @@
     let prepared_transaction_data = PreparedTransactionData {
         transaction,
         inputs_data: inputs,
-<<<<<<< HEAD
-        remainder: None,
+        remainders: Vec::new(),
         mana_rewards: None,
-=======
-        remainders: Vec::new(),
->>>>>>> 4cb2b00c
     };
 
     let unlocks = secret_manager
@@ -191,12 +187,8 @@
     let prepared_transaction_data = PreparedTransactionData {
         transaction,
         inputs_data: inputs,
-<<<<<<< HEAD
-        remainder: None,
+        remainders: Vec::new(),
         mana_rewards: None,
-=======
-        remainders: Vec::new(),
->>>>>>> 4cb2b00c
     };
 
     let unlocks = secret_manager
@@ -313,12 +305,8 @@
     let prepared_transaction_data = PreparedTransactionData {
         transaction,
         inputs_data: inputs,
-<<<<<<< HEAD
-        remainder: None,
+        remainders: Vec::new(),
         mana_rewards: None,
-=======
-        remainders: Vec::new(),
->>>>>>> 4cb2b00c
     };
 
     let unlocks = secret_manager
