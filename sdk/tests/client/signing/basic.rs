// Copyright 2023 IOTA Stiftung
// SPDX-License-Identifier: Apache-2.0

use crypto::keys::bip44::Bip44;
use iota_sdk::{
    client::{
        api::{
            transaction::validate_signed_transaction_payload_length, verify_semantic, GetAddressesOptions,
            PreparedTransactionData,
        },
        constants::{SHIMMER_COIN_TYPE, SHIMMER_TESTNET_BECH32_HRP},
        secret::{SecretManage, SecretManager},
        Client, Result,
    },
    types::block::{
        address::ToBech32Ext,
        input::{Input, UtxoInput},
        payload::{signed_transaction::Transaction, SignedTransactionPayload},
        protocol::protocol_parameters,
        rand::mana::rand_mana_allotment,
        unlock::{SignatureUnlock, Unlock},
    },
};
use pretty_assertions::assert_eq;

use crate::client::{build_inputs, build_outputs, Build::Basic};

#[tokio::test]
async fn single_ed25519_unlock() -> Result<()> {
    let secret_manager = SecretManager::try_from_mnemonic(Client::generate_mnemonic()?)?;

    let bech32_address_0 = &secret_manager
        .generate_ed25519_addresses(
            GetAddressesOptions::default()
                .with_coin_type(SHIMMER_COIN_TYPE)
                .with_range(0..1),
        )
        .await?[0]
        .clone()
        .to_bech32(SHIMMER_TESTNET_BECH32_HRP);

    let protocol_parameters = protocol_parameters();

    let inputs = build_inputs([Basic(
        1_000_000,
        &bech32_address_0.to_string(),
        None,
        None,
        None,
        None,
        None,
        Some(Bip44::new(SHIMMER_COIN_TYPE)),
    )]);

    let outputs = build_outputs([Basic(
        1_000_000,
        &bech32_address_0.to_string(),
        None,
        None,
        None,
        None,
        None,
        Some(Bip44::new(SHIMMER_COIN_TYPE)),
    )]);

    let transaction = Transaction::builder(protocol_parameters.network_id())
        .with_inputs(
            inputs
                .iter()
                .map(|i| Input::Utxo(UtxoInput::from(*i.output_metadata.output_id())))
                .collect::<Vec<_>>(),
        )
        .with_outputs(outputs)
        .add_mana_allotment(rand_mana_allotment(&protocol_parameters))
<<<<<<< HEAD
        .finish_with_params(protocol_parameters.clone())?,
    );
=======
        .finish_with_params(protocol_parameters)?;
>>>>>>> 93a1152a

    let prepared_transaction_data = PreparedTransactionData {
        transaction,
        inputs_data: inputs,
        remainder: None,
    };

<<<<<<< HEAD
    let unlocks = secret_manager
        .sign_transaction_essence(&prepared_transaction_data, &protocol_parameters)
        .await?;
=======
    let unlocks = secret_manager.transaction_unlocks(&prepared_transaction_data).await?;
>>>>>>> 93a1152a

    assert_eq!(unlocks.len(), 1);
    assert_eq!((*unlocks).get(0).unwrap().kind(), SignatureUnlock::KIND);

    let tx_payload = SignedTransactionPayload::new(prepared_transaction_data.transaction.clone(), unlocks)?;

    validate_signed_transaction_payload_length(&tx_payload)?;

    let conflict = verify_semantic(&prepared_transaction_data.inputs_data, &tx_payload, protocol_parameters)?;

    if let Some(conflict) = conflict {
        panic!("{conflict:?}, with {tx_payload:#?}");
    }

    Ok(())
}

#[tokio::test]
async fn ed25519_reference_unlocks() -> Result<()> {
    let secret_manager = SecretManager::try_from_mnemonic(Client::generate_mnemonic()?)?;

    let bech32_address_0 = &secret_manager
        .generate_ed25519_addresses(
            GetAddressesOptions::default()
                .with_coin_type(SHIMMER_COIN_TYPE)
                .with_range(0..1),
        )
        .await?[0]
        .clone()
        .to_bech32(SHIMMER_TESTNET_BECH32_HRP);

    let protocol_parameters = protocol_parameters();

    let inputs = build_inputs([
        Basic(
            1_000_000,
            &bech32_address_0.to_string(),
            None,
            None,
            None,
            None,
            None,
            Some(Bip44::new(SHIMMER_COIN_TYPE)),
        ),
        Basic(
            1_000_000,
            &bech32_address_0.to_string(),
            None,
            None,
            None,
            None,
            None,
            Some(Bip44::new(SHIMMER_COIN_TYPE)),
        ),
        Basic(
            1_000_000,
            &bech32_address_0.to_string(),
            None,
            None,
            None,
            None,
            None,
            Some(Bip44::new(SHIMMER_COIN_TYPE)),
        ),
    ]);

    let outputs = build_outputs([Basic(
        3_000_000,
        &bech32_address_0.to_string(),
        None,
        None,
        None,
        None,
        None,
        Some(Bip44::new(SHIMMER_COIN_TYPE)),
    )]);

    let transaction = Transaction::builder(protocol_parameters.network_id())
        .with_inputs(
            inputs
                .iter()
                .map(|i| Input::Utxo(UtxoInput::from(*i.output_metadata.output_id())))
                .collect::<Vec<_>>(),
        )
        .with_outputs(outputs)
        .add_mana_allotment(rand_mana_allotment(&protocol_parameters))
<<<<<<< HEAD
        .finish_with_params(protocol_parameters.clone())?,
    );
=======
        .finish_with_params(protocol_parameters)?;
>>>>>>> 93a1152a

    let prepared_transaction_data = PreparedTransactionData {
        transaction,
        inputs_data: inputs,
        remainder: None,
    };

<<<<<<< HEAD
    let unlocks = secret_manager
        .sign_transaction_essence(&prepared_transaction_data, &protocol_parameters)
        .await?;
=======
    let unlocks = secret_manager.transaction_unlocks(&prepared_transaction_data).await?;
>>>>>>> 93a1152a

    assert_eq!(unlocks.len(), 3);
    assert_eq!((*unlocks).get(0).unwrap().kind(), SignatureUnlock::KIND);
    match (*unlocks).get(1).unwrap() {
        Unlock::Reference(r) => {
            assert_eq!(r.index(), 0);
        }
        _ => panic!("Invalid unlock"),
    }
    match (*unlocks).get(2).unwrap() {
        Unlock::Reference(r) => {
            assert_eq!(r.index(), 0);
        }
        _ => panic!("Invalid unlock"),
    }

    let tx_payload = SignedTransactionPayload::new(prepared_transaction_data.transaction.clone(), unlocks)?;

    validate_signed_transaction_payload_length(&tx_payload)?;

    let conflict = verify_semantic(&prepared_transaction_data.inputs_data, &tx_payload, protocol_parameters)?;

    if let Some(conflict) = conflict {
        panic!("{conflict:?}, with {tx_payload:#?}");
    }

    Ok(())
}

#[tokio::test]
async fn two_signature_unlocks() -> Result<()> {
    let secret_manager = SecretManager::try_from_mnemonic(Client::generate_mnemonic()?)?;

    let bech32_address_0 = &secret_manager
        .generate_ed25519_addresses(
            GetAddressesOptions::default()
                .with_coin_type(SHIMMER_COIN_TYPE)
                .with_range(0..1),
        )
        .await?[0]
        .clone()
        .to_bech32(SHIMMER_TESTNET_BECH32_HRP);
    let bech32_address_1 = &secret_manager
        .generate_ed25519_addresses(
            GetAddressesOptions::default()
                .with_coin_type(SHIMMER_COIN_TYPE)
                .with_range(1..2),
        )
        .await?[0]
        .clone()
        .to_bech32(SHIMMER_TESTNET_BECH32_HRP);

    let protocol_parameters = protocol_parameters();

    let inputs = build_inputs([
        Basic(
            1_000_000,
            &bech32_address_0.to_string(),
            None,
            None,
            None,
            None,
            None,
            Some(Bip44::new(SHIMMER_COIN_TYPE)),
        ),
        Basic(
            1_000_000,
            &bech32_address_1.to_string(),
            None,
            None,
            None,
            None,
            None,
            Some(Bip44::new(SHIMMER_COIN_TYPE).with_address_index(1)),
        ),
    ]);

    let outputs = build_outputs([Basic(
        2_000_000,
        &bech32_address_0.to_string(),
        None,
        None,
        None,
        None,
        None,
        Some(Bip44::new(SHIMMER_COIN_TYPE)),
    )]);

    let transaction = Transaction::builder(protocol_parameters.network_id())
        .with_inputs(
            inputs
                .iter()
                .map(|i| Input::Utxo(UtxoInput::from(*i.output_metadata.output_id())))
                .collect::<Vec<_>>(),
        )
        .with_outputs(outputs)
        .add_mana_allotment(rand_mana_allotment(&protocol_parameters))
<<<<<<< HEAD
        .finish_with_params(protocol_parameters.clone())?,
    );
=======
        .finish_with_params(protocol_parameters)?;
>>>>>>> 93a1152a

    let prepared_transaction_data = PreparedTransactionData {
        transaction,
        inputs_data: inputs,
        remainder: None,
    };

<<<<<<< HEAD
    let unlocks = secret_manager
        .sign_transaction_essence(&prepared_transaction_data, &protocol_parameters)
        .await?;
=======
    let unlocks = secret_manager.transaction_unlocks(&prepared_transaction_data).await?;
>>>>>>> 93a1152a

    assert_eq!(unlocks.len(), 2);
    assert_eq!((*unlocks).get(0).unwrap().kind(), SignatureUnlock::KIND);
    assert_eq!((*unlocks).get(1).unwrap().kind(), SignatureUnlock::KIND);

    let tx_payload = SignedTransactionPayload::new(prepared_transaction_data.transaction.clone(), unlocks)?;

    validate_signed_transaction_payload_length(&tx_payload)?;

    let conflict = verify_semantic(&prepared_transaction_data.inputs_data, &tx_payload, protocol_parameters)?;

    if let Some(conflict) = conflict {
        panic!("{conflict:?}, with {tx_payload:#?}");
    }

    Ok(())
}<|MERGE_RESOLUTION|>--- conflicted
+++ resolved
@@ -72,12 +72,7 @@
         )
         .with_outputs(outputs)
         .add_mana_allotment(rand_mana_allotment(&protocol_parameters))
-<<<<<<< HEAD
-        .finish_with_params(protocol_parameters.clone())?,
-    );
-=======
-        .finish_with_params(protocol_parameters)?;
->>>>>>> 93a1152a
+        .finish_with_params(protocol_parameters.clone())?;
 
     let prepared_transaction_data = PreparedTransactionData {
         transaction,
@@ -85,13 +80,9 @@
         remainder: None,
     };
 
-<<<<<<< HEAD
     let unlocks = secret_manager
-        .sign_transaction_essence(&prepared_transaction_data, &protocol_parameters)
+        .transaction_unlocks(&prepared_transaction_data, &protocol_parameters)
         .await?;
-=======
-    let unlocks = secret_manager.transaction_unlocks(&prepared_transaction_data).await?;
->>>>>>> 93a1152a
 
     assert_eq!(unlocks.len(), 1);
     assert_eq!((*unlocks).get(0).unwrap().kind(), SignatureUnlock::KIND);
@@ -178,12 +169,7 @@
         )
         .with_outputs(outputs)
         .add_mana_allotment(rand_mana_allotment(&protocol_parameters))
-<<<<<<< HEAD
-        .finish_with_params(protocol_parameters.clone())?,
-    );
-=======
-        .finish_with_params(protocol_parameters)?;
->>>>>>> 93a1152a
+        .finish_with_params(protocol_parameters.clone())?;
 
     let prepared_transaction_data = PreparedTransactionData {
         transaction,
@@ -191,13 +177,9 @@
         remainder: None,
     };
 
-<<<<<<< HEAD
     let unlocks = secret_manager
-        .sign_transaction_essence(&prepared_transaction_data, &protocol_parameters)
+        .transaction_unlocks(&prepared_transaction_data, &protocol_parameters)
         .await?;
-=======
-    let unlocks = secret_manager.transaction_unlocks(&prepared_transaction_data).await?;
->>>>>>> 93a1152a
 
     assert_eq!(unlocks.len(), 3);
     assert_eq!((*unlocks).get(0).unwrap().kind(), SignatureUnlock::KIND);
@@ -295,12 +277,7 @@
         )
         .with_outputs(outputs)
         .add_mana_allotment(rand_mana_allotment(&protocol_parameters))
-<<<<<<< HEAD
-        .finish_with_params(protocol_parameters.clone())?,
-    );
-=======
-        .finish_with_params(protocol_parameters)?;
->>>>>>> 93a1152a
+        .finish_with_params(protocol_parameters.clone())?;
 
     let prepared_transaction_data = PreparedTransactionData {
         transaction,
@@ -308,13 +285,9 @@
         remainder: None,
     };
 
-<<<<<<< HEAD
     let unlocks = secret_manager
-        .sign_transaction_essence(&prepared_transaction_data, &protocol_parameters)
+        .transaction_unlocks(&prepared_transaction_data, &protocol_parameters)
         .await?;
-=======
-    let unlocks = secret_manager.transaction_unlocks(&prepared_transaction_data).await?;
->>>>>>> 93a1152a
 
     assert_eq!(unlocks.len(), 2);
     assert_eq!((*unlocks).get(0).unwrap().kind(), SignatureUnlock::KIND);
