--- conflicted
+++ resolved
@@ -30,11 +30,7 @@
 
 #[tokio::test]
 async fn single_ed25519_unlock() -> Result<()> {
-<<<<<<< HEAD
     let secret_manager = SecretManager::from(Client::generate_mnemonic()?);
-=======
-    let secret_manager = SecretManager::try_from_mnemonic(Client::generate_mnemonic()?)?;
->>>>>>> 7746abaa
 
     let bech32_address_0 = &secret_manager
         .generate_ed25519_addresses(
@@ -114,11 +110,7 @@
 
 #[tokio::test]
 async fn ed25519_reference_unlocks() -> Result<()> {
-<<<<<<< HEAD
     let secret_manager = SecretManager::from(Client::generate_mnemonic()?);
-=======
-    let secret_manager = SecretManager::try_from_mnemonic(Client::generate_mnemonic()?)?;
->>>>>>> 7746abaa
 
     let bech32_address_0 = &secret_manager
         .generate_ed25519_addresses(
@@ -232,11 +224,7 @@
 
 #[tokio::test]
 async fn two_signature_unlocks() -> Result<()> {
-<<<<<<< HEAD
     let secret_manager = SecretManager::from(Client::generate_mnemonic()?);
-=======
-    let secret_manager = SecretManager::try_from_mnemonic(Client::generate_mnemonic()?)?;
->>>>>>> 7746abaa
 
     let bech32_address_0 = &secret_manager
         .generate_ed25519_addresses(
