--- conflicted
+++ resolved
@@ -35,36 +35,12 @@
     let protocol_parameters = protocol_parameters();
     let slot_index = SlotIndex::from(10);
 
-<<<<<<< HEAD
-    let inputs = build_inputs([Basic(1_000_000, address_0.clone(), None, None, None, None, None)]);
+    let inputs = build_inputs(
+        [Basic(1_000_000, address_0.clone(), None, None, None, None, None)],
+        Some(slot_index),
+    );
 
     let outputs = build_outputs([Basic(1_000_000, address_0, None, None, None, None, None)]);
-=======
-    let inputs = build_inputs(
-        [Basic(
-            1_000_000,
-            address_0.clone(),
-            None,
-            None,
-            None,
-            None,
-            None,
-            Some(Bip44::new(SHIMMER_COIN_TYPE)),
-        )],
-        Some(slot_index),
-    );
-
-    let outputs = build_outputs([Basic(
-        1_000_000,
-        address_0,
-        None,
-        None,
-        None,
-        None,
-        None,
-        Some(Bip44::new(SHIMMER_COIN_TYPE)),
-    )]);
->>>>>>> dd055082
 
     let transaction = Transaction::builder(protocol_parameters.network_id())
         .with_inputs(
@@ -116,52 +92,16 @@
     );
 
     let protocol_parameters = protocol_parameters();
-<<<<<<< HEAD
-
-    let inputs = build_inputs([
-        Basic(1_000_000, address_0.clone(), None, None, None, None, None),
-        Basic(1_000_000, address_0.clone(), None, None, None, None, None),
-        Basic(1_000_000, address_0.clone(), None, None, None, None, None),
-    ]);
-=======
     let slot_index = SlotIndex::from(10);
 
     let inputs = build_inputs(
         [
-            Basic(
-                1_000_000,
-                address_0.clone(),
-                None,
-                None,
-                None,
-                None,
-                None,
-                Some(Bip44::new(SHIMMER_COIN_TYPE)),
-            ),
-            Basic(
-                1_000_000,
-                address_0.clone(),
-                None,
-                None,
-                None,
-                None,
-                None,
-                Some(Bip44::new(SHIMMER_COIN_TYPE)),
-            ),
-            Basic(
-                1_000_000,
-                address_0.clone(),
-                None,
-                None,
-                None,
-                None,
-                None,
-                Some(Bip44::new(SHIMMER_COIN_TYPE)),
-            ),
+            Basic(1_000_000, address_0.clone(), None, None, None, None, None),
+            Basic(1_000_000, address_0.clone(), None, None, None, None, None),
+            Basic(1_000_000, address_0.clone(), None, None, None, None, None),
         ],
         Some(slot_index),
     );
->>>>>>> dd055082
 
     let outputs = build_outputs([Basic(3_000_000, address_0, None, None, None, None, None)]);
 
@@ -232,41 +172,15 @@
     );
 
     let protocol_parameters = protocol_parameters();
-<<<<<<< HEAD
-
-    let inputs = build_inputs([
-        Basic(1_000_000, address_0.clone(), None, None, None, None, None),
-        Basic(1_000_000, address_1, None, None, None, None, None),
-    ]);
-=======
     let slot_index = SlotIndex::from(10);
 
     let inputs = build_inputs(
         [
-            Basic(
-                1_000_000,
-                address_0.clone(),
-                None,
-                None,
-                None,
-                None,
-                None,
-                Some(Bip44::new(SHIMMER_COIN_TYPE)),
-            ),
-            Basic(
-                1_000_000,
-                address_1,
-                None,
-                None,
-                None,
-                None,
-                None,
-                Some(Bip44::new(SHIMMER_COIN_TYPE).with_address_index(1)),
-            ),
+            Basic(1_000_000, address_0.clone(), None, None, None, None, None),
+            Basic(1_000_000, address_1, None, None, None, None, None),
         ],
         Some(slot_index),
     );
->>>>>>> dd055082
 
     let outputs = build_outputs([Basic(2_000_000, address_0, None, None, None, None, None)]);
 
