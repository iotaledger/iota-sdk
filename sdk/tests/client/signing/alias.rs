// Copyright 2023 IOTA Stiftung
// SPDX-License-Identifier: Apache-2.0

use std::str::FromStr;

use crypto::keys::slip10::Chain;
use iota_sdk::{
    client::{
        api::{
            transaction::validate_transaction_payload_length, verify_semantic, GetAddressesOptions,
            PreparedTransactionData,
        },
        constants::{HD_WALLET_TYPE, SHIMMER_COIN_TYPE, SHIMMER_TESTNET_BECH32_HRP},
        secret::{SecretManage, SecretManager},
        Client, Result,
    },
    types::block::{
        address::{Address, AliasAddress, ToBech32Ext},
        input::{Input, UtxoInput},
        output::{AliasId, InputsCommitment},
        payload::{
            transaction::{RegularTransactionEssence, TransactionEssence},
            TransactionPayload,
        },
        protocol::protocol_parameters,
        semantic::ConflictReason,
        unlock::{SignatureUnlock, Unlock},
    },
};

use crate::client::{
    build_inputs, build_outputs,
    Build::{Alias, Basic},
    ALIAS_ID_1,
};

#[tokio::test]
async fn sign_alias_state_transition() -> Result<()> {
<<<<<<< HEAD
    let secret_manager = SecretManager::from(Client::generate_mnemonic()?);
=======
    let secret_manager = SecretManager::try_from_mnemonic(Client::generate_mnemonic()?)?;
>>>>>>> 7746abaa

    let bech32_address_0 = &secret_manager
        .generate_ed25519_addresses(
            GetAddressesOptions::default()
                .with_coin_type(SHIMMER_COIN_TYPE)
                .with_range(0..1),
        )
        .await?[0]
        .to_bech32(SHIMMER_TESTNET_BECH32_HRP);
    let bech32_address_1 = &secret_manager
        .generate_ed25519_addresses(
            GetAddressesOptions::default()
                .with_coin_type(SHIMMER_COIN_TYPE)
                .with_range(1..2),
        )
        .await?[0]
        .to_bech32(SHIMMER_TESTNET_BECH32_HRP);

    let protocol_parameters = protocol_parameters();
    let alias_id = AliasId::from_str(ALIAS_ID_1)?;

    let inputs = build_inputs([Alias(
        1_000_000,
        alias_id,
        0,
        &bech32_address_0.to_string(),
        &bech32_address_1.to_string(),
        None,
        None,
        None,
        Some(Chain::from_u32_hardened([HD_WALLET_TYPE, SHIMMER_COIN_TYPE, 0, 0, 0])),
    )]);

    let outputs = build_outputs([Alias(
        1_000_000,
        alias_id,
        1,
        &bech32_address_0.to_string(),
        &bech32_address_1.to_string(),
        None,
        None,
        None,
        None,
    )]);

    let essence = TransactionEssence::Regular(
        RegularTransactionEssence::builder(
            protocol_parameters.network_id(),
            InputsCommitment::new(inputs.iter().map(|i| &i.output)),
        )
        .with_inputs(
            inputs
                .iter()
                .map(|i| Input::Utxo(UtxoInput::from(*i.output_metadata.output_id())))
                .collect::<Vec<_>>(),
        )
        .with_outputs(outputs)
        .finish(&protocol_parameters)?,
    );

    let prepared_transaction_data = PreparedTransactionData {
        essence,
        inputs_data: inputs,
        remainder: None,
    };

    let unlocks = secret_manager
        .sign_transaction_essence(&prepared_transaction_data, Some(0))
        .await?;

    assert_eq!(unlocks.len(), 1);
    assert_eq!((*unlocks).get(0).unwrap().kind(), SignatureUnlock::KIND);

    let tx_payload = TransactionPayload::new(prepared_transaction_data.essence.clone(), unlocks)?;

    validate_transaction_payload_length(&tx_payload)?;

    let current_time = 100;

    let conflict = verify_semantic(&prepared_transaction_data.inputs_data, &tx_payload, current_time)?;

    if conflict != ConflictReason::None {
        panic!("{conflict:?}, with {tx_payload:#?}");
    }

    Ok(())
}

#[tokio::test]
async fn sign_alias_governance_transition() -> Result<()> {
<<<<<<< HEAD
    let secret_manager = SecretManager::from(Client::generate_mnemonic()?);
=======
    let secret_manager = SecretManager::try_from_mnemonic(Client::generate_mnemonic()?)?;
>>>>>>> 7746abaa

    let bech32_address_0 = &secret_manager
        .generate_ed25519_addresses(
            GetAddressesOptions::default()
                .with_coin_type(SHIMMER_COIN_TYPE)
                .with_range(0..1),
        )
        .await?[0]
        .to_bech32(SHIMMER_TESTNET_BECH32_HRP);
    let bech32_address_1 = &secret_manager
        .generate_ed25519_addresses(
            GetAddressesOptions::default()
                .with_coin_type(SHIMMER_COIN_TYPE)
                .with_range(1..2),
        )
        .await?[0]
        .to_bech32(SHIMMER_TESTNET_BECH32_HRP);

    let protocol_parameters = protocol_parameters();
    let alias_id = AliasId::from_str(ALIAS_ID_1)?;

    let inputs = build_inputs([Alias(
        1_000_000,
        alias_id,
        0,
        &bech32_address_0.to_string(),
        &bech32_address_1.to_string(),
        None,
        None,
        None,
        Some(Chain::from_u32_hardened([HD_WALLET_TYPE, SHIMMER_COIN_TYPE, 0, 0, 1])),
    )]);

    let outputs = build_outputs([Alias(
        1_000_000,
        alias_id,
        0,
        &bech32_address_0.to_string(),
        &bech32_address_1.to_string(),
        None,
        None,
        None,
        None,
    )]);

    let essence = TransactionEssence::Regular(
        RegularTransactionEssence::builder(
            protocol_parameters.network_id(),
            InputsCommitment::new(inputs.iter().map(|i| &i.output)),
        )
        .with_inputs(
            inputs
                .iter()
                .map(|i| Input::Utxo(UtxoInput::from(*i.output_metadata.output_id())))
                .collect::<Vec<_>>(),
        )
        .with_outputs(outputs)
        .finish(&protocol_parameters)?,
    );

    let prepared_transaction_data = PreparedTransactionData {
        essence,
        inputs_data: inputs,
        remainder: None,
    };

    let unlocks = secret_manager
        .sign_transaction_essence(&prepared_transaction_data, Some(0))
        .await?;

    assert_eq!(unlocks.len(), 1);
    assert_eq!((*unlocks).get(0).unwrap().kind(), SignatureUnlock::KIND);

    let tx_payload = TransactionPayload::new(prepared_transaction_data.essence.clone(), unlocks)?;

    validate_transaction_payload_length(&tx_payload)?;

    let current_time = 100;

    let conflict = verify_semantic(&prepared_transaction_data.inputs_data, &tx_payload, current_time)?;

    if conflict != ConflictReason::None {
        panic!("{conflict:?}, with {tx_payload:#?}");
    }

    Ok(())
}

#[tokio::test]
async fn alias_reference_unlocks() -> Result<()> {
<<<<<<< HEAD
    let secret_manager = SecretManager::from(Client::generate_mnemonic()?);
=======
    let secret_manager = SecretManager::try_from_mnemonic(Client::generate_mnemonic()?)?;
>>>>>>> 7746abaa

    let bech32_address_0 = &secret_manager
        .generate_ed25519_addresses(
            GetAddressesOptions::default()
                .with_coin_type(SHIMMER_COIN_TYPE)
                .with_range(0..1),
        )
        .await?[0]
        .to_bech32(SHIMMER_TESTNET_BECH32_HRP);
    let bech32_address_1 = &secret_manager
        .generate_ed25519_addresses(
            GetAddressesOptions::default()
                .with_coin_type(SHIMMER_COIN_TYPE)
                .with_range(1..2),
        )
        .await?[0]
        .to_bech32(SHIMMER_TESTNET_BECH32_HRP);

    let protocol_parameters = protocol_parameters();
    let alias_id = AliasId::from_str(ALIAS_ID_1)?;
    let alias_bech32_address = &Address::Alias(AliasAddress::new(alias_id)).to_bech32(SHIMMER_TESTNET_BECH32_HRP);

    let inputs = build_inputs([
        Alias(
            1_000_000,
            alias_id,
            0,
            &bech32_address_0.to_string(),
            &bech32_address_1.to_string(),
            None,
            None,
            None,
            Some(Chain::from_u32_hardened([HD_WALLET_TYPE, SHIMMER_COIN_TYPE, 0, 0, 0])),
        ),
        Basic(
            1_000_000,
            &alias_bech32_address.to_string(),
            None,
            None,
            None,
            None,
            None,
            None,
        ),
        Basic(
            1_000_000,
            &alias_bech32_address.to_string(),
            None,
            None,
            None,
            None,
            None,
            None,
        ),
    ]);

    let outputs = build_outputs([
        Alias(
            1_000_000,
            alias_id,
            1,
            &bech32_address_0.to_string(),
            &bech32_address_1.to_string(),
            None,
            None,
            None,
            None,
        ),
        Basic(
            2_000_000,
            &alias_bech32_address.to_string(),
            None,
            None,
            None,
            None,
            None,
            None,
        ),
    ]);

    let essence = TransactionEssence::Regular(
        RegularTransactionEssence::builder(
            protocol_parameters.network_id(),
            InputsCommitment::new(inputs.iter().map(|i| &i.output)),
        )
        .with_inputs(
            inputs
                .iter()
                .map(|i| Input::Utxo(UtxoInput::from(*i.output_metadata.output_id())))
                .collect::<Vec<_>>(),
        )
        .with_outputs(outputs)
        .finish(&protocol_parameters)?,
    );

    let prepared_transaction_data = PreparedTransactionData {
        essence,
        inputs_data: inputs,
        remainder: None,
    };

    let unlocks = secret_manager
        .sign_transaction_essence(&prepared_transaction_data, Some(0))
        .await?;

    assert_eq!(unlocks.len(), 3);
    assert_eq!((*unlocks).get(0).unwrap().kind(), SignatureUnlock::KIND);
    match (*unlocks).get(1).unwrap() {
        Unlock::Alias(a) => {
            assert_eq!(a.index(), 0);
        }
        _ => panic!("Invalid unlock"),
    }
    match (*unlocks).get(2).unwrap() {
        Unlock::Alias(a) => {
            assert_eq!(a.index(), 0);
        }
        _ => panic!("Invalid unlock"),
    }

    let tx_payload = TransactionPayload::new(prepared_transaction_data.essence.clone(), unlocks)?;

    validate_transaction_payload_length(&tx_payload)?;

    let current_time = 100;

    let conflict = verify_semantic(&prepared_transaction_data.inputs_data, &tx_payload, current_time)?;

    if conflict != ConflictReason::None {
        panic!("{conflict:?}, with {tx_payload:#?}");
    }

    Ok(())
}<|MERGE_RESOLUTION|>--- conflicted
+++ resolved
@@ -36,11 +36,7 @@
 
 #[tokio::test]
 async fn sign_alias_state_transition() -> Result<()> {
-<<<<<<< HEAD
     let secret_manager = SecretManager::from(Client::generate_mnemonic()?);
-=======
-    let secret_manager = SecretManager::try_from_mnemonic(Client::generate_mnemonic()?)?;
->>>>>>> 7746abaa
 
     let bech32_address_0 = &secret_manager
         .generate_ed25519_addresses(
@@ -131,11 +127,7 @@
 
 #[tokio::test]
 async fn sign_alias_governance_transition() -> Result<()> {
-<<<<<<< HEAD
     let secret_manager = SecretManager::from(Client::generate_mnemonic()?);
-=======
-    let secret_manager = SecretManager::try_from_mnemonic(Client::generate_mnemonic()?)?;
->>>>>>> 7746abaa
 
     let bech32_address_0 = &secret_manager
         .generate_ed25519_addresses(
@@ -226,11 +218,7 @@
 
 #[tokio::test]
 async fn alias_reference_unlocks() -> Result<()> {
-<<<<<<< HEAD
     let secret_manager = SecretManager::from(Client::generate_mnemonic()?);
-=======
-    let secret_manager = SecretManager::try_from_mnemonic(Client::generate_mnemonic()?)?;
->>>>>>> 7746abaa
 
     let bech32_address_0 = &secret_manager
         .generate_ed25519_addresses(
