--- conflicted
+++ resolved
@@ -78,12 +78,8 @@
     let prepared_transaction_data = PreparedTransactionData {
         transaction,
         inputs_data: inputs,
-<<<<<<< HEAD
-        remainder: None,
+        remainders: Vec::new(),
         mana_rewards: None,
-=======
-        remainders: Vec::new(),
->>>>>>> 4cb2b00c
     };
 
     let unlocks = secret_manager
@@ -165,12 +161,8 @@
     let prepared_transaction_data = PreparedTransactionData {
         transaction,
         inputs_data: inputs,
-<<<<<<< HEAD
-        remainder: None,
+        remainders: Vec::new(),
         mana_rewards: None,
-=======
-        remainders: Vec::new(),
->>>>>>> 4cb2b00c
     };
 
     let unlocks = secret_manager
