--- conflicted
+++ resolved
@@ -31,7 +31,7 @@
 
 #[tokio::test]
 async fn sign_account_state_transition() -> Result<()> {
-    let secret_manager = MnemonicSecretManager::generate()?;
+    let secret_manager = MnemonicSecretManager::generate_random()?;
 
     let address = Address::from(
         secret_manager
@@ -43,23 +43,12 @@
     let account_id = AccountId::from_str(ACCOUNT_ID_1)?;
     let slot_index = SlotIndex::from(10);
 
-<<<<<<< HEAD
     let signing_options = Bip44::new(SHIMMER_COIN_TYPE);
 
-    let inputs = build_inputs([Account(1_000_000, account_id, address.clone(), None, None)]);
-=======
     let inputs = build_inputs(
-        [Account(
-            1_000_000,
-            account_id,
-            address.clone(),
-            None,
-            None,
-            Some(Bip44::new(SHIMMER_COIN_TYPE)),
-        )],
+        [Account(1_000_000, account_id, address.clone(), None, None)],
         Some(slot_index),
     );
->>>>>>> dd055082
 
     let outputs = build_outputs([Account(1_000_000, account_id, address.clone(), None, None)]);
 
@@ -102,7 +91,7 @@
 
 #[tokio::test]
 async fn account_reference_unlocks() -> Result<()> {
-    let secret_manager = MnemonicSecretManager::generate()?;
+    let secret_manager = MnemonicSecretManager::generate_random()?;
 
     let address = Address::from(
         secret_manager
@@ -113,34 +102,18 @@
     let protocol_parameters = protocol_parameters();
     let account_id = AccountId::from_str(ACCOUNT_ID_1)?;
     let account_address = Address::Account(AccountAddress::new(account_id));
-<<<<<<< HEAD
+    let slot_index = SlotIndex::from(10);
 
     let signing_options = Bip44::new(SHIMMER_COIN_TYPE);
 
-    let inputs = build_inputs([
-        Account(1_000_000, account_id, address.clone(), None, None),
-        Basic(1_000_000, account_address.clone(), None, None, None, None, None),
-        Basic(1_000_000, account_address.clone(), None, None, None, None, None),
-    ]);
-=======
-    let slot_index = SlotIndex::from(10);
-
     let inputs = build_inputs(
         [
-            Account(
-                1_000_000,
-                account_id,
-                address.clone(),
-                None,
-                None,
-                Some(Bip44::new(SHIMMER_COIN_TYPE)),
-            ),
-            Basic(1_000_000, account_address.clone(), None, None, None, None, None, None),
-            Basic(1_000_000, account_address.clone(), None, None, None, None, None, None),
+            Account(1_000_000, account_id, address.clone(), None, None),
+            Basic(1_000_000, account_address.clone(), None, None, None, None, None),
+            Basic(1_000_000, account_address.clone(), None, None, None, None, None),
         ],
         Some(slot_index),
     );
->>>>>>> dd055082
 
     let outputs = build_outputs([
         Account(1_000_000, account_id, address, None, None),
