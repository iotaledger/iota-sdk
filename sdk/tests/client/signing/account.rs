--- conflicted
+++ resolved
@@ -51,14 +51,6 @@
     let slot_index = SlotIndex::from(10);
 
     let inputs = build_inputs(
-<<<<<<< HEAD
-        [Account(
-            1_000_000,
-            account_id,
-            address,
-            None,
-            None,
-=======
         [(
             Account {
                 amount: 1_000_000,
@@ -67,15 +59,11 @@
                 sender: None,
                 issuer: None,
             },
->>>>>>> 75cfa6fb
             Some(Bip44::new(SHIMMER_COIN_TYPE)),
         )],
         Some(slot_index),
     );
 
-<<<<<<< HEAD
-    let outputs = build_outputs([Account(1_000_000, account_id, address, None, None, None)]);
-=======
     let outputs = build_outputs([Account {
         amount: 1_000_000,
         account_id: account_id,
@@ -83,7 +71,6 @@
         sender: None,
         issuer: None,
     }]);
->>>>>>> 75cfa6fb
 
     let transaction = Transaction::builder(protocol_parameters.network_id())
         .with_inputs(
@@ -149,12 +136,6 @@
 
     let inputs = build_inputs(
         [
-<<<<<<< HEAD
-            Account(
-                1_000_000,
-                account_id,
-                address,
-=======
             (
                 Account {
                     amount: 1_000_000,
@@ -175,7 +156,6 @@
                     timelock: None,
                     expiration: None,
                 },
->>>>>>> 75cfa6fb
                 None,
             ),
             (
@@ -190,11 +170,6 @@
                 },
                 None,
             ),
-<<<<<<< HEAD
-            Basic(1_000_000, account_address, None, None, None, None, None, None),
-            Basic(1_000_000, account_address, None, None, None, None, None, None),
-=======
->>>>>>> 75cfa6fb
         ],
         Some(slot_index),
     );
