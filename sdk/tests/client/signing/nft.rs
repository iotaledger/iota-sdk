--- conflicted
+++ resolved
@@ -31,7 +31,7 @@
 
 #[tokio::test]
 async fn nft_reference_unlocks() -> Result<()> {
-    let secret_manager = MnemonicSecretManager::generate()?;
+    let secret_manager = MnemonicSecretManager::generate_random()?;
 
     let address_0 = Address::from(
         secret_manager
@@ -42,34 +42,16 @@
     let protocol_parameters = protocol_parameters();
     let nft_id = NftId::from_str(NFT_ID_1)?;
     let nft_address = Address::Nft(NftAddress::new(nft_id));
-<<<<<<< HEAD
-
-    let inputs = build_inputs([
-        Nft(1_000_000, nft_id, address_0.clone(), None, None, None, None),
-        Basic(1_000_000, nft_address.clone(), None, None, None, None, None),
-        Basic(1_000_000, nft_address.clone(), None, None, None, None, None),
-    ]);
-=======
     let slot_index = SlotIndex::from(10);
 
     let inputs = build_inputs(
         [
-            Nft(
-                1_000_000,
-                nft_id,
-                address_0.clone(),
-                None,
-                None,
-                None,
-                None,
-                Some(Bip44::new(SHIMMER_COIN_TYPE)),
-            ),
-            Basic(1_000_000, nft_address.clone(), None, None, None, None, None, None),
-            Basic(1_000_000, nft_address.clone(), None, None, None, None, None, None),
+            Nft(1_000_000, nft_id, address_0.clone(), None, None, None, None),
+            Basic(1_000_000, nft_address.clone(), None, None, None, None, None),
+            Basic(1_000_000, nft_address.clone(), None, None, None, None, None),
         ],
         Some(slot_index),
     );
->>>>>>> dd055082
 
     let outputs = build_outputs([
         Nft(1_000_000, nft_id, address_0, None, None, None, None),
