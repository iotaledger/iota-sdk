--- conflicted
+++ resolved
@@ -71,15 +71,10 @@
         remainder: None,
     };
 
-<<<<<<< HEAD
     let signing_options = Bip44::new(SHIMMER_COIN_TYPE);
 
     let unlocks = secret_manager
         .transaction_unlocks(&prepared_transaction_data, &protocol_parameters, &signing_options)
-=======
-    let unlocks = secret_manager
-        .transaction_unlocks(&prepared_transaction_data, &protocol_parameters)
->>>>>>> 49c94683
         .await?;
 
     assert_eq!(unlocks.len(), 3);
