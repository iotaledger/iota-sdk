--- conflicted
+++ resolved
@@ -1139,38 +1139,20 @@
     .select()
     .unwrap();
 
-<<<<<<< HEAD
-    assert!(unsorted_eq(&selected.inputs, &inputs));
-    assert_eq!(selected.outputs.len(), 2);
+    assert!(unsorted_eq(&selected.inputs_data, &inputs));
+    assert_eq!(selected.transaction.outputs().len(), 2);
 
     assert_remainder_or_return(
-        &selected.outputs[0],
+        &selected.transaction.outputs()[0],
         nt_remainder_output_amount,
         Address::try_from_bech32(BECH32_ADDRESS_ED25519_0).unwrap(),
         Some((TOKEN_ID_1, 80)),
     );
     assert_remainder_or_return(
-        &selected.outputs[1],
+        &selected.transaction.outputs()[1],
         2_000_000 - nt_remainder_output_amount,
         Address::try_from_bech32(BECH32_ADDRESS_ED25519_0).unwrap(),
         Some((TOKEN_ID_2, 70)),
-=======
-    assert!(unsorted_eq(&selected.inputs_data, &inputs));
-    assert_eq!(selected.transaction.outputs().len(), 2);
-    let nt_remainder_output_amount = 106000;
-    assert!(
-        is_remainder_or_return(
-            &selected.transaction.outputs()[0],
-            nt_remainder_output_amount,
-            Address::try_from_bech32(BECH32_ADDRESS_ED25519_0).unwrap(),
-            Some((TOKEN_ID_1, 80))
-        ) && is_remainder_or_return(
-            &selected.transaction.outputs()[1],
-            2_000_000 - nt_remainder_output_amount,
-            Address::try_from_bech32(BECH32_ADDRESS_ED25519_0).unwrap(),
-            Some((TOKEN_ID_2, 70))
-        )
->>>>>>> 7671804f
     );
 }
 
