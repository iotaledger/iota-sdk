--- conflicted
+++ resolved
@@ -1907,493 +1907,4 @@
         // 129 because of required remainder
         iota_sdk::client::api::input_selection::Error::InvalidOutputCount(129)
     )
-<<<<<<< HEAD
-=======
-}
-
-#[test]
-fn restricted_ed25519() {
-    let protocol_parameters = protocol_parameters();
-    let address = Address::try_from_bech32(BECH32_ADDRESS_ED25519_1).unwrap();
-    let restricted = Address::from(RestrictedAddress::new(address.clone()).unwrap());
-
-    let inputs = build_inputs(
-        [
-            (
-                Basic {
-                    amount: 1_000_000,
-                    address: Address::try_from_bech32(BECH32_ADDRESS_ED25519_0).unwrap(),
-                    native_token: None,
-                    sender: None,
-                    sdruc: None,
-                    timelock: None,
-                    expiration: None,
-                },
-                None,
-            ),
-            (
-                Basic {
-                    amount: 1_000_000,
-                    address: Address::try_from_bech32(BECH32_ADDRESS_ED25519_0).unwrap(),
-                    native_token: None,
-                    sender: None,
-                    sdruc: None,
-                    timelock: None,
-                    expiration: None,
-                },
-                None,
-            ),
-            (
-                Basic {
-                    amount: 1_000_000,
-                    address: restricted,
-                    native_token: None,
-                    sender: None,
-                    sdruc: None,
-                    timelock: None,
-                    expiration: None,
-                },
-                None,
-            ),
-            (
-                Basic {
-                    amount: 1_000_000,
-                    address: Address::try_from_bech32(BECH32_ADDRESS_ED25519_0).unwrap(),
-                    native_token: None,
-                    sender: None,
-                    sdruc: None,
-                    timelock: None,
-                    expiration: None,
-                },
-                None,
-            ),
-            (
-                Basic {
-                    amount: 1_000_000,
-                    address: Address::try_from_bech32(BECH32_ADDRESS_ED25519_0).unwrap(),
-                    native_token: None,
-                    sender: None,
-                    sdruc: None,
-                    timelock: None,
-                    expiration: None,
-                },
-                None,
-            ),
-        ],
-        Some(SLOT_INDEX),
-    );
-    let outputs = build_outputs([Basic {
-        amount: 1_000_000,
-        address: Address::try_from_bech32(BECH32_ADDRESS_ED25519_0).unwrap(),
-        native_token: None,
-        sender: None,
-        sdruc: None,
-        timelock: None,
-        expiration: None,
-    }]);
-
-    let selected = InputSelection::new(
-        inputs.clone(),
-        outputs.clone(),
-        [Address::try_from_bech32(BECH32_ADDRESS_ED25519_1).unwrap()],
-        SLOT_INDEX,
-        protocol_parameters,
-    )
-    .select()
-    .unwrap();
-
-    assert_eq!(selected.inputs.len(), 1);
-    assert_eq!(selected.inputs, [inputs[2].clone()]);
-    assert!(unsorted_eq(&selected.outputs, &outputs));
-}
-
-#[test]
-fn restricted_nft() {
-    let protocol_parameters = protocol_parameters();
-    let nft_id_1 = NftId::from_str(NFT_ID_1).unwrap();
-    let nft_address = Address::from(nft_id_1);
-    let restricted = Address::from(RestrictedAddress::new(nft_address.clone()).unwrap());
-
-    let inputs = build_inputs(
-        [
-            (
-                Basic {
-                    amount: 2_000_000,
-                    address: restricted,
-                    native_token: None,
-                    sender: None,
-                    sdruc: None,
-                    timelock: None,
-                    expiration: None,
-                },
-                None,
-            ),
-            (
-                Nft {
-                    amount: 2_000_000,
-                    nft_id: nft_id_1,
-                    address: Address::try_from_bech32(BECH32_ADDRESS_ED25519_0).unwrap(),
-                    sender: None,
-                    issuer: None,
-                    sdruc: None,
-                    expiration: None,
-                },
-                None,
-            ),
-        ],
-        Some(SLOT_INDEX),
-    );
-    let outputs = build_outputs([Basic {
-        amount: 3_000_000,
-        address: Address::try_from_bech32(BECH32_ADDRESS_ED25519_0).unwrap(),
-        native_token: None,
-        sender: None,
-        sdruc: None,
-        timelock: None,
-        expiration: None,
-    }]);
-
-    let selected = InputSelection::new(
-        inputs.clone(),
-        outputs.clone(),
-        [Address::try_from_bech32(BECH32_ADDRESS_ED25519_0).unwrap()],
-        SLOT_INDEX,
-        protocol_parameters,
-    )
-    .select()
-    .unwrap();
-
-    assert!(unsorted_eq(&selected.inputs, &inputs));
-    assert_eq!(selected.outputs.len(), 2);
-    assert!(selected.outputs.contains(&outputs[0]));
-}
-
-#[test]
-fn restricted_account() {
-    let protocol_parameters = protocol_parameters();
-    let account_id_1 = AccountId::from_str(ACCOUNT_ID_1).unwrap();
-    let account_address = Address::from(account_id_1);
-    let restricted = Address::from(RestrictedAddress::new(account_address.clone()).unwrap());
-
-    let inputs = build_inputs(
-        [
-            (
-                Basic {
-                    amount: 3_000_000,
-                    address: restricted,
-                    native_token: None,
-                    sender: None,
-                    sdruc: None,
-                    timelock: None,
-                    expiration: None,
-                },
-                None,
-            ),
-            (
-                Account {
-                    amount: 2_000_000,
-                    account_id: account_id_1,
-                    address: Address::try_from_bech32(BECH32_ADDRESS_ED25519_0).unwrap(),
-                    sender: None,
-                    issuer: None,
-                },
-                None,
-            ),
-        ],
-        Some(SLOT_INDEX),
-    );
-    let outputs = build_outputs([Basic {
-        amount: 3_000_000,
-        address: Address::try_from_bech32(BECH32_ADDRESS_ED25519_0).unwrap(),
-        native_token: None,
-        sender: None,
-        sdruc: None,
-        timelock: None,
-        expiration: None,
-    }]);
-
-    let selected = InputSelection::new(
-        inputs.clone(),
-        outputs.clone(),
-        [Address::try_from_bech32(BECH32_ADDRESS_ED25519_0).unwrap()],
-        SLOT_INDEX,
-        protocol_parameters,
-    )
-    .select()
-    .unwrap();
-
-    assert!(unsorted_eq(&selected.inputs, &inputs));
-    assert_eq!(selected.outputs.len(), 2);
-    assert!(selected.outputs.contains(&outputs[0]));
-}
-
-#[test]
-fn restricted_ed25519_sender() {
-    let protocol_parameters = protocol_parameters();
-    let sender = Address::try_from_bech32(BECH32_ADDRESS_ED25519_1).unwrap();
-    let restricted_sender = Address::from(RestrictedAddress::new(sender.clone()).unwrap());
-
-    let inputs = build_inputs(
-        [
-            (
-                Basic {
-                    amount: 2_000_000,
-                    address: Address::try_from_bech32(BECH32_ADDRESS_ED25519_0).unwrap(),
-                    native_token: None,
-                    sender: None,
-                    sdruc: None,
-                    timelock: None,
-                    expiration: None,
-                },
-                None,
-            ),
-            (
-                Basic {
-                    amount: 2_000_000,
-                    address: Address::try_from_bech32(BECH32_ADDRESS_ED25519_0).unwrap(),
-                    native_token: None,
-                    sender: None,
-                    sdruc: None,
-                    timelock: None,
-                    expiration: None,
-                },
-                None,
-            ),
-            (
-                Basic {
-                    amount: 1_000_000,
-                    address: Address::try_from_bech32(BECH32_ADDRESS_ED25519_1).unwrap(),
-                    native_token: None,
-                    sender: None,
-                    sdruc: None,
-                    timelock: None,
-                    expiration: None,
-                },
-                None,
-            ),
-            (
-                Basic {
-                    amount: 2_000_000,
-                    address: Address::try_from_bech32(BECH32_ADDRESS_ED25519_0).unwrap(),
-                    native_token: None,
-                    sender: None,
-                    sdruc: None,
-                    timelock: None,
-                    expiration: None,
-                },
-                None,
-            ),
-            (
-                Basic {
-                    amount: 2_000_000,
-                    address: Address::try_from_bech32(BECH32_ADDRESS_ED25519_0).unwrap(),
-                    native_token: None,
-                    sender: None,
-                    sdruc: None,
-                    timelock: None,
-                    expiration: None,
-                },
-                None,
-            ),
-        ],
-        Some(SLOT_INDEX),
-    );
-    let outputs = build_outputs([Basic {
-        amount: 2_000_000,
-        address: Address::try_from_bech32(BECH32_ADDRESS_ED25519_0).unwrap(),
-        native_token: None,
-        sender: Some(restricted_sender),
-        sdruc: None,
-        timelock: None,
-        expiration: None,
-    }]);
-
-    let selected = InputSelection::new(
-        inputs.clone(),
-        outputs.clone(),
-        [
-            Address::try_from_bech32(BECH32_ADDRESS_ED25519_0).unwrap(),
-            Address::try_from_bech32(BECH32_ADDRESS_ED25519_1).unwrap(),
-        ],
-        SLOT_INDEX,
-        protocol_parameters,
-    )
-    .select()
-    .unwrap();
-
-    // Sender + another for amount
-    assert_eq!(selected.inputs.len(), 2);
-    assert!(
-        selected
-            .inputs
-            .iter()
-            .any(|input| *input.output.as_basic().address() == sender)
-    );
-    // Provided output + remainder
-    assert_eq!(selected.outputs.len(), 2);
-}
-
-#[test]
-fn multi_address_sender_already_fulfilled() {
-    let protocol_parameters = protocol_parameters();
-    let sender_0 = Address::try_from_bech32(BECH32_ADDRESS_ED25519_0).unwrap();
-    let sender_1 = Address::try_from_bech32(BECH32_ADDRESS_ED25519_1).unwrap();
-    let sender_2 = Address::try_from_bech32(BECH32_ADDRESS_ED25519_2).unwrap();
-    let multi = Address::from(
-        MultiAddress::new(
-            [
-                WeightedAddress::new(sender_0, 1).unwrap(),
-                WeightedAddress::new(sender_1, 1).unwrap(),
-                WeightedAddress::new(sender_2, 1).unwrap(),
-            ],
-            3,
-        )
-        .unwrap(),
-    );
-
-    let inputs = build_inputs(
-        [
-            (
-                Basic {
-                    amount: 1_000_000,
-                    address: Address::try_from_bech32(BECH32_ADDRESS_ED25519_0).unwrap(),
-                    native_token: None,
-                    sender: None,
-                    sdruc: None,
-                    timelock: None,
-                    expiration: None,
-                },
-                None,
-            ),
-            (
-                Basic {
-                    amount: 1_000_000,
-                    address: Address::try_from_bech32(BECH32_ADDRESS_ED25519_1).unwrap(),
-                    native_token: None,
-                    sender: None,
-                    sdruc: None,
-                    timelock: None,
-                    expiration: None,
-                },
-                None,
-            ),
-            (
-                Basic {
-                    amount: 1_000_000,
-                    address: Address::try_from_bech32(BECH32_ADDRESS_ED25519_2).unwrap(),
-                    native_token: None,
-                    sender: None,
-                    sdruc: None,
-                    timelock: None,
-                    expiration: None,
-                },
-                None,
-            ),
-        ],
-        Some(SLOT_INDEX),
-    );
-    let outputs = build_outputs([Basic {
-        amount: 3_000_000,
-        address: Address::try_from_bech32(BECH32_ADDRESS_ED25519_0).unwrap(),
-        native_token: None,
-        sender: Some(multi),
-        sdruc: None,
-        timelock: None,
-        expiration: None,
-    }]);
-
-    let selected = InputSelection::new(
-        inputs.clone(),
-        outputs.clone(),
-        [
-            Address::try_from_bech32(BECH32_ADDRESS_ED25519_0).unwrap(),
-            Address::try_from_bech32(BECH32_ADDRESS_ED25519_1).unwrap(),
-            Address::try_from_bech32(BECH32_ADDRESS_ED25519_2).unwrap(),
-        ],
-        SLOT_INDEX,
-        protocol_parameters,
-    )
-    .with_required_inputs([*inputs[0].output_id(), *inputs[1].output_id(), *inputs[2].output_id()])
-    .select()
-    .unwrap();
-
-    assert!(unsorted_eq(&selected.inputs, &inputs));
-    assert!(unsorted_eq(&selected.outputs, &outputs));
-}
-
-#[test]
-fn ed25519_backed_available_address() {
-    let protocol_parameters = protocol_parameters();
-    let ed25519 = Address::try_from_bech32(BECH32_ADDRESS_ED25519_0).unwrap();
-    let restricted_address = Address::from(
-        RestrictedAddress::new(ed25519.clone())
-            .unwrap()
-            .with_allowed_capabilities(AddressCapabilities::all()),
-    );
-
-    let inputs = build_inputs(
-        [
-            (
-                Basic {
-                    amount: 1_000_000,
-                    address: restricted_address.clone(),
-                    native_token: None,
-                    sender: None,
-                    sdruc: None,
-                    timelock: None,
-                    expiration: None,
-                },
-                None,
-            ),
-            (
-                Basic {
-                    amount: 1_000_000,
-                    address: ed25519.clone(),
-                    native_token: None,
-                    sender: None,
-                    sdruc: None,
-                    timelock: None,
-                    expiration: None,
-                },
-                None,
-            ),
-        ],
-        Some(SLOT_INDEX),
-    );
-    let outputs = build_outputs([
-        Basic {
-            amount: 1_000_000,
-            address: Address::try_from_bech32(BECH32_ADDRESS_ED25519_0).unwrap(),
-            native_token: None,
-            sender: None,
-            sdruc: None,
-            timelock: None,
-            expiration: None,
-        },
-        Basic {
-            amount: 1_000_000,
-            address: Address::try_from_bech32(BECH32_ADDRESS_ED25519_0).unwrap(),
-            native_token: None,
-            sender: Some(restricted_address.clone()),
-            sdruc: None,
-            timelock: None,
-            expiration: None,
-        },
-    ]);
-
-    let selected = InputSelection::new(
-        inputs.clone(),
-        outputs.clone(),
-        // Restricted address is provided, but it can also unlock the ed25519 one
-        [restricted_address],
-        SLOT_INDEX,
-        protocol_parameters,
-    )
-    .select()
-    .unwrap();
-
-    assert!(unsorted_eq(&selected.inputs, &inputs));
-    // Provided outputs
-    assert_eq!(selected.outputs, outputs);
->>>>>>> 75cfa6fb
 }