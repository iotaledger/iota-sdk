--- conflicted
+++ resolved
@@ -10,15 +10,10 @@
     },
     types::block::{
         address::{Address, AddressCapabilities, MultiAddress, RestrictedAddress, WeightedAddress},
-<<<<<<< HEAD
-        output::{AccountId, NftId},
-        protocol::iota_mainnet_protocol_parameters,
-=======
         mana::ManaAllotment,
         output::{unlock_condition::AddressUnlockCondition, AccountId, BasicOutputBuilder, NftId},
-        protocol::protocol_parameters,
+        protocol::iota_mainnet_protocol_parameters,
         rand::output::{rand_output_id_with_slot_index, rand_output_metadata_with_id},
->>>>>>> fc9f0f56
     },
 };
 use pretty_assertions::assert_eq;
@@ -2445,7 +2440,7 @@
 
 #[test]
 fn automatic_allotment_provided_in_and_output() {
-    let protocol_parameters = protocol_parameters();
+    let protocol_parameters = iota_mainnet_protocol_parameters().clone();
     let account_id_1 = AccountId::from_str(ACCOUNT_ID_1).unwrap();
 
     let inputs = [BasicOutputBuilder::new_with_amount(1_000_000)
