--- conflicted
+++ resolved
@@ -12,8 +12,7 @@
         address::{Address, ImplicitAccountCreationAddress},
         mana::ManaAllotment,
         output::{
-            feature::SenderFeature, unlock_condition::AddressUnlockCondition, AccountId, AccountOutputBuilder,
-            BasicOutputBuilder, Output,
+            unlock_condition::AddressUnlockCondition, AccountId, AccountOutputBuilder, BasicOutputBuilder, Output,
         },
         protocol::iota_mainnet_protocol_parameters,
         rand::output::{rand_output_id_with_slot_index, rand_output_metadata_with_id},
@@ -1724,11 +1723,7 @@
         SLOT_COMMITMENT_ID,
         protocol_parameters,
     )
-<<<<<<< HEAD
-    .with_min_mana_allotment(account_id_1, 500, true)
-=======
-    .with_min_mana_allotment(account_id_1, 2)
->>>>>>> b4daa530
+    .with_min_mana_allotment(account_id_1, 2, true)
     .select()
     .unwrap();
 
@@ -1752,7 +1747,7 @@
     let account_id_1 = AccountId::from_str(ACCOUNT_ID_1).unwrap();
 
     let provided_allotment = 1000;
-    let required_allotment = 7968;
+    let required_allotment = 7900;
     // The account does not have enough to cover the requirement
     let account_mana = required_allotment - 100;
     // But there is additional available mana elsewhere
@@ -1787,9 +1782,6 @@
         .add_unlock_condition(AddressUnlockCondition::new(
             Address::try_from_bech32(BECH32_ADDRESS_ED25519_0).unwrap(),
         ))
-        .add_feature(SenderFeature::new(
-            Address::try_from_bech32(BECH32_ADDRESS_ED25519_0).unwrap(),
-        ))
         .finish_output()
         .unwrap()];
 
@@ -1801,13 +1793,8 @@
         SLOT_COMMITMENT_ID,
         protocol_parameters,
     )
-<<<<<<< HEAD
-    .with_min_mana_allotment(account_id_1, 500, true)
-    .with_mana_allotments(Some((account_id_1, additional_allotment)))
-=======
-    .with_min_mana_allotment(account_id_1, 2)
+    .with_min_mana_allotment(account_id_1, 2, true)
     .with_mana_allotments(Some((account_id_1, provided_allotment)))
->>>>>>> b4daa530
     .select()
     .unwrap();
 
@@ -1826,34 +1813,32 @@
     );
 }
 
-// #[test]
-// fn min_allot_account_mana_cannot_select_additional() {
-//     let protocol_parameters = iota_mainnet_protocol_parameters().clone();
-//     let account_id_1 = AccountId::from_str(ACCOUNT_ID_1).unwrap();
-//     let account_id_2 = AccountId::from_str(ACCOUNT_ID_2).unwrap();
-
-<<<<<<< HEAD
-    let account_input = AccountOutputBuilder::new_with_amount(2_000_000, account_id_1)
-        .add_unlock_condition(AddressUnlockCondition::new(
-            Address::try_from_bech32(BECH32_ADDRESS_ED25519_0).unwrap(),
-        ))
-        .with_mana(account_mana)
-        .finish_output()
-        .unwrap();
-
-    // Must manually add account output with mana reduced for the manual allotment
-    let account_output = AccountOutputBuilder::from(account_input.as_account())
-        .with_mana(account_mana - additional_allotment)
-        .finish_output()
-        .unwrap();
+#[test]
+fn min_allot_account_mana_cannot_select_additional() {
+    let protocol_parameters = iota_mainnet_protocol_parameters().clone();
+    let account_id_1 = AccountId::from_str(ACCOUNT_ID_1).unwrap();
+    let account_id_2 = AccountId::from_str(ACCOUNT_ID_2).unwrap();
+
+    let provided_allotment = 1000;
+    let required_allotment = 7900;
+    // The account does not have enough to cover the requirement
+    let account_mana = required_allotment - 100;
+    // But there is additional available mana elsewhere
+    let additional_available_mana = 111;
 
     let inputs = [
-        account_input,
-        BasicOutputBuilder::new_with_minimum_amount(protocol_parameters.storage_score_parameters())
-            .with_mana(additional_available_mana)
+        AccountOutputBuilder::new_with_amount(2_000_000, account_id_1)
             .add_unlock_condition(AddressUnlockCondition::new(
                 Address::try_from_bech32(BECH32_ADDRESS_ED25519_0).unwrap(),
             ))
+            .with_mana(account_mana)
+            .finish_output()
+            .unwrap(),
+        BasicOutputBuilder::new_with_minimum_amount(protocol_parameters.storage_score_parameters())
+            .add_unlock_condition(AddressUnlockCondition::new(
+                Address::try_from_bech32(BECH32_ADDRESS_ED25519_0).unwrap(),
+            ))
+            .with_mana(additional_available_mana)
             .finish_output()
             .unwrap(),
     ];
@@ -1868,79 +1853,31 @@
 
     let selected = InputSelection::new(
         inputs.clone(),
-        [account_output],
-        [Address::try_from_bech32(BECH32_ADDRESS_ED25519_0).unwrap()],
-        SLOT_INDEX,
-        SLOT_COMMITMENT_ID,
-        protocol_parameters,
-    )
-    .with_min_mana_allotment(account_id_1, 500, true)
-    .with_mana_allotments(Some((account_id_2, additional_allotment)))
+        None,
+        [Address::try_from_bech32(BECH32_ADDRESS_ED25519_0).unwrap()],
+        SLOT_INDEX,
+        SLOT_COMMITMENT_ID,
+        protocol_parameters,
+    )
+    .with_min_mana_allotment(account_id_1, 2, true)
+    .with_mana_allotments(Some((account_id_2, provided_allotment)))
     .with_required_inputs([*inputs[0].output_id()])
     .disable_additional_input_selection()
     .select()
     .unwrap_err();
-=======
-//     let provided_allotment = 1000;
-//     let required_allotment = 7968;
-//     // The account does not have enough to cover the requirement
-//     let account_mana = required_allotment - 100;
-//     // But there is additional available mana elsewhere
-//     let additional_available_mana = 111;
-
-//     let inputs = [
-//         AccountOutputBuilder::new_with_amount(2_000_000, account_id_1)
-//             .add_unlock_condition(AddressUnlockCondition::new(
-//                 Address::try_from_bech32(BECH32_ADDRESS_ED25519_0).unwrap(),
-//             ))
-//             .with_mana(account_mana)
-//             .finish_output()
-//             .unwrap(),
-//         BasicOutputBuilder::new_with_minimum_amount(protocol_parameters.storage_score_parameters())
-//             .add_unlock_condition(AddressUnlockCondition::new(
-//                 Address::try_from_bech32(BECH32_ADDRESS_ED25519_0).unwrap(),
-//             ))
-//             .with_mana(additional_available_mana)
-//             .finish_output()
-//             .unwrap(),
-//     ];
-//     let inputs = inputs
-//         .into_iter()
-//         .map(|input| InputSigningData {
-//             output: input,
-//             output_metadata: rand_output_metadata_with_id(rand_output_id_with_slot_index(SLOT_INDEX)),
-//             chain: None,
-//         })
-//         .collect::<Vec<_>>();
-
-//     let selected = InputSelection::new(
-//         inputs.clone(),
-//         None,
-//         [Address::try_from_bech32(BECH32_ADDRESS_ED25519_0).unwrap()],
-//         SLOT_INDEX,
-//         SLOT_COMMITMENT_ID,
-//         protocol_parameters,
-//     )
-//     .with_min_mana_allotment(account_id_1, 2)
-//     .with_mana_allotments(Some((account_id_2, provided_allotment)))
-//     .with_required_inputs([*inputs[0].output_id()])
-//     .disable_additional_input_selection()
-//     .select()
-//     .unwrap_err();
->>>>>>> b4daa530
-
-//     assert!(
-//         matches!(selected, Error::AdditionalInputsRequired(_)),
-//         "expected AdditionalInputsRequired, found {selected:?}"
-//     );
-// }
+
+    assert!(
+        matches!(selected, Error::AdditionalInputsRequired(_)),
+        "expected AdditionalInputsRequired, found {selected:?}"
+    );
+}
 
 #[test]
 fn min_allot_account_mana_requirement_twice() {
     let protocol_parameters = iota_mainnet_protocol_parameters().clone();
     let account_id_1 = AccountId::from_str(ACCOUNT_ID_1).unwrap();
 
-    let required_allotment = 7968;
+    let required_allotment = 7900;
 
     let inputs = [
         AccountOutputBuilder::new_with_amount(2_000_000, account_id_1)
@@ -1994,11 +1931,7 @@
         selected.transaction.allotments()[0],
         ManaAllotment::new(account_id_1, required_allotment).unwrap()
     );
-<<<<<<< HEAD
-    assert_eq!(account_output.mana(), 140);
-=======
-    assert_eq!(selected.transaction.outputs()[1].as_account().mana(), 100);
->>>>>>> b4daa530
+    assert_eq!(account_output.mana(), 100);
 }
 
 #[test]
@@ -2006,14 +1939,13 @@
     let protocol_parameters = iota_mainnet_protocol_parameters().clone();
     let account_id_1 = AccountId::from_str(ACCOUNT_ID_1).unwrap();
 
-    let additional_allotment = 100;
-    let required_allotment = 7968;
+    let provided_allotment = 7900;
 
     let account_input = AccountOutputBuilder::new_with_amount(2_000_000, account_id_1)
         .add_unlock_condition(AddressUnlockCondition::new(
             Address::try_from_bech32(BECH32_ADDRESS_ED25519_0).unwrap(),
         ))
-        .with_mana(1000)
+        .with_mana(provided_allotment - 100)
         .finish_output()
         .unwrap();
 
@@ -2024,22 +1956,12 @@
         .unwrap();
 
     let inputs = [
-<<<<<<< HEAD
         account_input,
-=======
-        AccountOutputBuilder::new_with_amount(2_000_000, account_id_1)
-            .add_unlock_condition(AddressUnlockCondition::new(
-                Address::try_from_bech32(BECH32_ADDRESS_ED25519_0).unwrap(),
-            ))
-            .with_mana(required_allotment - 100)
-            .finish_output()
-            .unwrap(),
->>>>>>> b4daa530
         BasicOutputBuilder::new_with_amount(1_000_000)
             .add_unlock_condition(AddressUnlockCondition::new(
                 Address::try_from_bech32(BECH32_ADDRESS_ED25519_0).unwrap(),
             ))
-            .with_mana(additional_allotment + 100)
+            .with_mana(100)
             .finish_output()
             .unwrap(),
     ];
@@ -2056,7 +1978,7 @@
         amount: 1_000_000,
         address: Address::try_from_bech32(BECH32_ADDRESS_ED25519_0).unwrap(),
         native_token: None,
-        sender: Some(Address::try_from_bech32(BECH32_ADDRESS_ED25519_0).unwrap()),
+        sender: None,
         sdruc: None,
         timelock: None,
         expiration: None,
@@ -2071,13 +1993,8 @@
         SLOT_COMMITMENT_ID,
         protocol_parameters,
     )
-<<<<<<< HEAD
     .with_min_mana_allotment(account_id_1, 2, true)
-    .with_mana_allotments(Some((account_id_1, additional_allotment)))
-=======
-    .with_min_mana_allotment(account_id_1, 2)
-    .with_mana_allotments(Some((account_id_1, required_allotment + additional_allotment)))
->>>>>>> b4daa530
+    .with_mana_allotments(Some((account_id_1, provided_allotment)))
     .select()
     .unwrap();
 
@@ -2087,7 +2004,7 @@
     assert_eq!(selected.transaction.allotments().len(), 1);
     assert_eq!(
         selected.transaction.allotments()[0],
-        ManaAllotment::new(account_id_1, required_allotment + additional_allotment).unwrap()
+        ManaAllotment::new(account_id_1, provided_allotment).unwrap()
     );
     assert_eq!(selected.transaction.outputs()[1].as_account().mana(), 0);
 }
@@ -2097,8 +2014,7 @@
     let protocol_parameters = iota_mainnet_protocol_parameters().clone();
     let account_id_1 = AccountId::from_str(ACCOUNT_ID_1).unwrap();
 
-    let additional_allotment = 100;
-    let required_allotment = 7968;
+    let provided_allotment = 7900;
 
     let account_input = AccountOutputBuilder::new_with_amount(2_000_000, account_id_1)
         .add_unlock_condition(AddressUnlockCondition::new(
@@ -2115,22 +2031,12 @@
         .unwrap();
 
     let inputs = [
-<<<<<<< HEAD
         account_input,
-=======
-        AccountOutputBuilder::new_with_amount(2_000_000, account_id_1)
-            .add_unlock_condition(AddressUnlockCondition::new(
-                Address::try_from_bech32(BECH32_ADDRESS_ED25519_0).unwrap(),
-            ))
-            .with_mana(additional_allotment + 100)
-            .finish_output()
-            .unwrap(),
->>>>>>> b4daa530
         BasicOutputBuilder::new_with_amount(1_000_000)
             .add_unlock_condition(AddressUnlockCondition::new(
                 Address::try_from_bech32(BECH32_ADDRESS_ED25519_0).unwrap(),
             ))
-            .with_mana(required_allotment - 100)
+            .with_mana(provided_allotment - 100)
             .finish_output()
             .unwrap(),
     ];
@@ -2147,7 +2053,7 @@
         amount: 1_000_000,
         address: Address::try_from_bech32(BECH32_ADDRESS_ED25519_0).unwrap(),
         native_token: None,
-        sender: Some(Address::try_from_bech32(BECH32_ADDRESS_ED25519_0).unwrap()),
+        sender: None,
         sdruc: None,
         timelock: None,
         expiration: None,
@@ -2162,13 +2068,8 @@
         SLOT_COMMITMENT_ID,
         protocol_parameters,
     )
-<<<<<<< HEAD
     .with_min_mana_allotment(account_id_1, 2, true)
-    .with_mana_allotments(Some((account_id_1, additional_allotment)))
-=======
-    .with_min_mana_allotment(account_id_1, 2)
-    .with_mana_allotments(Some((account_id_1, required_allotment + additional_allotment)))
->>>>>>> b4daa530
+    .with_mana_allotments(Some((account_id_1, provided_allotment)))
     .select()
     .unwrap();
 
@@ -2178,7 +2079,7 @@
     assert_eq!(selected.transaction.allotments().len(), 1);
     assert_eq!(
         selected.transaction.allotments()[0],
-        ManaAllotment::new(account_id_1, required_allotment + additional_allotment).unwrap()
+        ManaAllotment::new(account_id_1, provided_allotment).unwrap()
     );
     assert_eq!(selected.transaction.outputs()[1].as_account().mana(), 0);
 }
