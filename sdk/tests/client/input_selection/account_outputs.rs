--- conflicted
+++ resolved
@@ -10,18 +10,13 @@
     },
     types::block::{
         address::Address,
-<<<<<<< HEAD
-        output::{AccountId, AccountOutputBuilder, Output},
-        protocol::iota_mainnet_protocol_parameters,
-=======
         mana::ManaAllotment,
         output::{
             feature::SenderFeature, unlock_condition::AddressUnlockCondition, AccountId, AccountOutputBuilder,
             BasicOutputBuilder, Output,
         },
-        protocol::protocol_parameters,
+        protocol::iota_mainnet_protocol_parameters,
         rand::output::{rand_output_id_with_slot_index, rand_output_metadata_with_id},
->>>>>>> 7671804f
     },
 };
 use pretty_assertions::{assert_eq, assert_ne};
@@ -118,7 +113,7 @@
 
 // #[test]
 // fn input_amount_lt_output_amount() {
-//     let protocol_parameters = protocol_parameters();
+//     let protocol_parameters = iota_mainnet_protocol_parameters().clone();
 //     let account_id_2 = AccountId::from_str(ACCOUNT_ID_2).unwrap();
 
 //     let inputs = build_inputs([Account(
@@ -163,7 +158,7 @@
 
 // #[test]
 // fn input_amount_lt_output_amount_2() {
-//     let protocol_parameters = protocol_parameters();
+//     let protocol_parameters = iota_mainnet_protocol_parameters().clone();
 //     let account_id_2 = AccountId::from_str(ACCOUNT_ID_2).unwrap();
 
 //     let inputs = build_inputs([
@@ -211,7 +206,7 @@
 
 // #[test]
 // fn basic_output_with_account_input() {
-//     let protocol_parameters = protocol_parameters();
+//     let protocol_parameters = iota_mainnet_protocol_parameters().clone();
 //     let account_id_2 = AccountId::from_str(ACCOUNT_ID_2).unwrap();
 
 //     let inputs = build_inputs([Account(
@@ -348,7 +343,7 @@
 
 // #[test]
 // fn not_enough_storage_deposit_for_remainder() {
-//     let protocol_parameters = protocol_parameters();
+//     let protocol_parameters = iota_mainnet_protocol_parameters().clone();
 //     let account_id_2 = AccountId::from_str(ACCOUNT_ID_2).unwrap();
 
 //     let inputs = build_inputs([Account(
@@ -1691,11 +1686,12 @@
 
 #[test]
 fn min_allot_account_mana() {
-    let protocol_parameters = protocol_parameters();
+    let protocol_parameters = iota_mainnet_protocol_parameters().clone();
     let account_id_1 = AccountId::from_str(ACCOUNT_ID_1).unwrap();
 
     let mut inputs = Vec::new();
     let mana_input_amount = 1_000_000;
+    let required_allotment = 7864;
 
     let account_output = AccountOutputBuilder::new_with_amount(2_000_000, account_id_1)
         .add_unlock_condition(AddressUnlockCondition::new(
@@ -1728,7 +1724,7 @@
         SLOT_COMMITMENT_ID,
         protocol_parameters,
     )
-    .with_min_mana_allotment(account_id_1, 500)
+    .with_min_mana_allotment(account_id_1, 2)
     .select()
     .unwrap();
 
@@ -1736,26 +1732,25 @@
     assert_eq!(selected.transaction.outputs().len(), 2);
     assert!(selected.transaction.outputs().contains(&outputs[0]));
     assert_eq!(selected.transaction.allotments().len(), 1);
-    let mana_cost = 230_000;
     assert_eq!(
         selected.transaction.allotments()[0],
-        ManaAllotment::new(account_id_1, mana_cost).unwrap()
+        ManaAllotment::new(account_id_1, required_allotment).unwrap()
     );
     assert_eq!(
         selected.transaction.outputs()[1].as_account().mana(),
-        mana_input_amount - mana_cost
+        mana_input_amount - required_allotment
     );
 }
 
 #[test]
 fn min_allot_account_mana_additional() {
-    let protocol_parameters = protocol_parameters();
+    let protocol_parameters = iota_mainnet_protocol_parameters().clone();
     let account_id_1 = AccountId::from_str(ACCOUNT_ID_1).unwrap();
 
-    let additional_allotment = 1000;
-    let txn_required_mana_allotment = 240_000;
+    let provided_allotment = 1000;
+    let required_allotment = 7968;
     // The account does not have enough to cover the requirement
-    let account_mana = txn_required_mana_allotment - 100;
+    let account_mana = required_allotment - 100;
     // But there is additional available mana elsewhere
     let additional_available_mana = 111;
 
@@ -1802,8 +1797,8 @@
         SLOT_COMMITMENT_ID,
         protocol_parameters,
     )
-    .with_min_mana_allotment(account_id_1, 500)
-    .with_mana_allotments(Some((account_id_1, additional_allotment)))
+    .with_min_mana_allotment(account_id_1, 2)
+    .with_mana_allotments(Some((account_id_1, provided_allotment)))
     .select()
     .unwrap();
 
@@ -1814,26 +1809,26 @@
     assert_eq!(selected.transaction.allotments().len(), 1);
     assert_eq!(
         selected.transaction.allotments()[0],
-        ManaAllotment::new(account_id_1, txn_required_mana_allotment).unwrap()
+        ManaAllotment::new(account_id_1, required_allotment).unwrap()
     );
     assert_eq!(
         selected.transaction.outputs().iter().map(|o| o.mana()).sum::<u64>(),
-        account_mana + additional_available_mana - txn_required_mana_allotment
+        account_mana + additional_available_mana - required_allotment
     );
 }
 
 #[test]
 fn min_allot_account_mana_cannot_select_additional() {
-    let protocol_parameters = protocol_parameters();
+    let protocol_parameters = iota_mainnet_protocol_parameters().clone();
     let account_id_1 = AccountId::from_str(ACCOUNT_ID_1).unwrap();
     let account_id_2 = AccountId::from_str(ACCOUNT_ID_2).unwrap();
 
-    let additional_allotment = 1000;
-    let txn_required_mana_allotment = 271_000;
+    let provided_allotment = 1000;
+    let required_allotment = 7968;
     // The account does not have enough to cover the requirement
-    let account_mana = txn_required_mana_allotment - 100;
+    let account_mana = required_allotment - 100;
     // But there is additional available mana elsewhere
-    let additional_available_mana = additional_allotment + 111;
+    let additional_available_mana = 111;
 
     let inputs = [
         AccountOutputBuilder::new_with_amount(2_000_000, account_id_1)
@@ -1844,10 +1839,10 @@
             .finish_output()
             .unwrap(),
         BasicOutputBuilder::new_with_minimum_amount(protocol_parameters.storage_score_parameters())
-            .with_mana(additional_available_mana)
             .add_unlock_condition(AddressUnlockCondition::new(
                 Address::try_from_bech32(BECH32_ADDRESS_ED25519_0).unwrap(),
             ))
+            .with_mana(additional_available_mana)
             .finish_output()
             .unwrap(),
     ];
@@ -1868,8 +1863,8 @@
         SLOT_COMMITMENT_ID,
         protocol_parameters,
     )
-    .with_min_mana_allotment(account_id_1, 500)
-    .with_mana_allotments(Some((account_id_2, additional_allotment)))
+    .with_min_mana_allotment(account_id_1, 2)
+    .with_mana_allotments(Some((account_id_2, provided_allotment)))
     .with_required_inputs([*inputs[0].output_id()])
     .disable_additional_input_selection()
     .select()
@@ -1883,15 +1878,17 @@
 
 #[test]
 fn min_allot_account_mana_requirement_twice() {
-    let protocol_parameters = protocol_parameters();
+    let protocol_parameters = iota_mainnet_protocol_parameters().clone();
     let account_id_1 = AccountId::from_str(ACCOUNT_ID_1).unwrap();
+
+    let required_allotment = 7968;
 
     let inputs = [
         AccountOutputBuilder::new_with_amount(2_000_000, account_id_1)
             .add_unlock_condition(AddressUnlockCondition::new(
                 Address::try_from_bech32(BECH32_ADDRESS_ED25519_0).unwrap(),
             ))
-            .with_mana(1000)
+            .with_mana(required_allotment)
             .finish_output()
             .unwrap(),
         BasicOutputBuilder::new_with_amount(1_000_000)
@@ -1937,34 +1934,34 @@
     assert_eq!(selected.transaction.outputs().len(), 2);
     assert!(selected.transaction.outputs().contains(&outputs[0]));
     assert_eq!(selected.transaction.allotments().len(), 1);
-    let mana_cost = 960;
     assert_eq!(
         selected.transaction.allotments()[0],
-        ManaAllotment::new(account_id_1, mana_cost).unwrap()
-    );
-    assert_eq!(selected.transaction.outputs()[1].as_account().mana(), 140);
+        ManaAllotment::new(account_id_1, required_allotment).unwrap()
+    );
+    assert_eq!(selected.transaction.outputs()[1].as_account().mana(), 100);
 }
 
 #[test]
 fn min_allot_account_mana_requirement_covered() {
-    let protocol_parameters = protocol_parameters();
+    let protocol_parameters = iota_mainnet_protocol_parameters().clone();
     let account_id_1 = AccountId::from_str(ACCOUNT_ID_1).unwrap();
 
-    let additional_allotment = 1100;
+    let additional_allotment = 100;
+    let required_allotment = 7968;
 
     let inputs = [
         AccountOutputBuilder::new_with_amount(2_000_000, account_id_1)
             .add_unlock_condition(AddressUnlockCondition::new(
                 Address::try_from_bech32(BECH32_ADDRESS_ED25519_0).unwrap(),
             ))
-            .with_mana(1000)
+            .with_mana(required_allotment - 100)
             .finish_output()
             .unwrap(),
         BasicOutputBuilder::new_with_amount(1_000_000)
             .add_unlock_condition(AddressUnlockCondition::new(
                 Address::try_from_bech32(BECH32_ADDRESS_ED25519_0).unwrap(),
             ))
-            .with_mana(100)
+            .with_mana(additional_allotment + 100)
             .finish_output()
             .unwrap(),
     ];
@@ -1996,7 +1993,7 @@
         protocol_parameters,
     )
     .with_min_mana_allotment(account_id_1, 2)
-    .with_mana_allotments(Some((account_id_1, additional_allotment)))
+    .with_mana_allotments(Some((account_id_1, required_allotment + additional_allotment)))
     .select()
     .unwrap();
 
@@ -2006,31 +2003,32 @@
     assert_eq!(selected.transaction.allotments().len(), 1);
     assert_eq!(
         selected.transaction.allotments()[0],
-        ManaAllotment::new(account_id_1, additional_allotment).unwrap()
+        ManaAllotment::new(account_id_1, required_allotment + additional_allotment).unwrap()
     );
     assert_eq!(selected.transaction.outputs()[1].as_account().mana(), 0);
 }
 
 #[test]
 fn min_allot_account_mana_requirement_covered_2() {
-    let protocol_parameters = protocol_parameters();
+    let protocol_parameters = iota_mainnet_protocol_parameters().clone();
     let account_id_1 = AccountId::from_str(ACCOUNT_ID_1).unwrap();
 
-    let additional_allotment = 1100;
+    let additional_allotment = 100;
+    let required_allotment = 7968;
 
     let inputs = [
         AccountOutputBuilder::new_with_amount(2_000_000, account_id_1)
             .add_unlock_condition(AddressUnlockCondition::new(
                 Address::try_from_bech32(BECH32_ADDRESS_ED25519_0).unwrap(),
             ))
-            .with_mana(100)
+            .with_mana(additional_allotment + 100)
             .finish_output()
             .unwrap(),
         BasicOutputBuilder::new_with_amount(1_000_000)
             .add_unlock_condition(AddressUnlockCondition::new(
                 Address::try_from_bech32(BECH32_ADDRESS_ED25519_0).unwrap(),
             ))
-            .with_mana(1000)
+            .with_mana(required_allotment - 100)
             .finish_output()
             .unwrap(),
     ];
@@ -2062,7 +2060,7 @@
         protocol_parameters,
     )
     .with_min_mana_allotment(account_id_1, 2)
-    .with_mana_allotments(Some((account_id_1, additional_allotment)))
+    .with_mana_allotments(Some((account_id_1, required_allotment + additional_allotment)))
     .select()
     .unwrap();
 
@@ -2072,7 +2070,7 @@
     assert_eq!(selected.transaction.allotments().len(), 1);
     assert_eq!(
         selected.transaction.allotments()[0],
-        ManaAllotment::new(account_id_1, additional_allotment).unwrap()
+        ManaAllotment::new(account_id_1, required_allotment + additional_allotment).unwrap()
     );
     assert_eq!(selected.transaction.outputs()[1].as_account().mana(), 0);
 }