// Copyright 2023 IOTA Stiftung
// SPDX-License-Identifier: Apache-2.0

use std::str::FromStr;

use iota_sdk::{
    client::api::input_selection::{Error, InputSelection},
    types::block::{
        address::Address,
        output::{AccountId, NftId},
<<<<<<< HEAD
        protocol::iota_mainnet_protocol_parameters,
        slot::SlotIndex,
=======
        protocol::protocol_parameters,
        slot::{SlotCommitmentHash, SlotIndex},
>>>>>>> 7671804f
    },
};
use pretty_assertions::assert_eq;

use crate::client::{
    assert_remainder_or_return, build_inputs, build_outputs, unsorted_eq,
    Build::{Account, Basic, Nft},
    ACCOUNT_ID_1, BECH32_ADDRESS_ACCOUNT_1, BECH32_ADDRESS_ED25519_0, BECH32_ADDRESS_ED25519_1,
    BECH32_ADDRESS_ED25519_2, NFT_ID_1,
};

#[test]
fn one_output_expiration_not_expired() {
    let protocol_parameters = iota_mainnet_protocol_parameters().clone();

    let inputs = build_inputs(
        [(
            Basic {
                amount: 2_000_000,
                address: Address::try_from_bech32(BECH32_ADDRESS_ED25519_1).unwrap(),
                native_token: None,
                sender: None,
                sdruc: None,
                timelock: None,
                expiration: Some((Address::try_from_bech32(BECH32_ADDRESS_ED25519_0).unwrap(), 200)),
            },
            None,
        )],
        Some(SlotIndex::from(100)),
    );
    let outputs = build_outputs([Basic {
        amount: 2_000_000,
        address: Address::try_from_bech32(BECH32_ADDRESS_ED25519_0).unwrap(),
        native_token: None,
        sender: None,
        sdruc: None,
        timelock: None,
        expiration: None,
    }]);

    let selected = InputSelection::new(
        inputs,
        outputs,
        [Address::try_from_bech32(BECH32_ADDRESS_ED25519_0).unwrap()],
        100,
        SlotCommitmentHash::null().into_slot_commitment_id(99),
        protocol_parameters,
    )
    .select();

    assert!(matches!(selected, Err(Error::NoAvailableInputsProvided)));
}

#[test]
fn expiration_equal_timestamp() {
    let protocol_parameters = iota_mainnet_protocol_parameters().clone();

    let inputs = build_inputs(
        [(
            Basic {
                amount: 2_000_000,
                address: Address::try_from_bech32(BECH32_ADDRESS_ED25519_1).unwrap(),
                native_token: None,
                sender: None,
                sdruc: None,
                timelock: None,
                expiration: Some((Address::try_from_bech32(BECH32_ADDRESS_ED25519_0).unwrap(), 200)),
            },
            None,
        )],
        Some(SlotIndex::from(200)),
    );
    let outputs = build_outputs([Basic {
        amount: 2_000_000,
        address: Address::try_from_bech32(BECH32_ADDRESS_ED25519_0).unwrap(),
        native_token: None,
        sender: None,
        sdruc: None,
        timelock: None,
        expiration: None,
    }]);

    let selected = InputSelection::new(
        inputs.clone(),
        outputs.clone(),
        [Address::try_from_bech32(BECH32_ADDRESS_ED25519_0).unwrap()],
        200,
        SlotCommitmentHash::null().into_slot_commitment_id(199),
        protocol_parameters,
    )
    .select()
    .unwrap();

    assert!(unsorted_eq(&selected.inputs_data, &inputs));
    assert!(unsorted_eq(&selected.transaction.outputs(), &outputs));
}

#[test]
fn one_output_expiration_expired() {
    let protocol_parameters = iota_mainnet_protocol_parameters().clone();

    let inputs = build_inputs(
        [(
            Basic {
                amount: 2_000_000,
                address: Address::try_from_bech32(BECH32_ADDRESS_ED25519_1).unwrap(),
                native_token: None,
                sender: None,
                sdruc: None,
                timelock: None,
                expiration: Some((Address::try_from_bech32(BECH32_ADDRESS_ED25519_0).unwrap(), 50)),
            },
            None,
        )],
        Some(SlotIndex::from(100)),
    );
    let outputs = build_outputs([Basic {
        amount: 2_000_000,
        address: Address::try_from_bech32(BECH32_ADDRESS_ED25519_0).unwrap(),
        native_token: None,
        sender: None,
        sdruc: None,
        timelock: None,
        expiration: None,
    }]);

    let selected = InputSelection::new(
        inputs.clone(),
        outputs.clone(),
        [Address::try_from_bech32(BECH32_ADDRESS_ED25519_0).unwrap()],
        100,
        SlotCommitmentHash::null().into_slot_commitment_id(99),
        protocol_parameters,
    )
    .select()
    .unwrap();

    assert!(unsorted_eq(&selected.inputs_data, &inputs));
    assert!(unsorted_eq(&selected.transaction.outputs(), &outputs));
}

#[test]
fn two_outputs_one_expiration_expired() {
    let protocol_parameters = iota_mainnet_protocol_parameters().clone();

    let inputs = build_inputs(
        [
            (
                Basic {
                    amount: 2_000_000,
                    address: Address::try_from_bech32(BECH32_ADDRESS_ED25519_1).unwrap(),
                    native_token: None,
                    sender: None,
                    sdruc: None,
                    timelock: None,
                    expiration: Some((Address::try_from_bech32(BECH32_ADDRESS_ED25519_0).unwrap(), 200)),
                },
                None,
            ),
            (
                Basic {
                    amount: 2_000_000,
                    address: Address::try_from_bech32(BECH32_ADDRESS_ED25519_1).unwrap(),
                    native_token: None,
                    sender: None,
                    sdruc: None,
                    timelock: None,
                    expiration: Some((Address::try_from_bech32(BECH32_ADDRESS_ED25519_0).unwrap(), 50)),
                },
                None,
            ),
        ],
        Some(SlotIndex::from(100)),
    );
    let outputs = build_outputs([Basic {
        amount: 2_000_000,
        address: Address::try_from_bech32(BECH32_ADDRESS_ED25519_1).unwrap(),
        native_token: None,
        sender: None,
        sdruc: None,
        timelock: None,
        expiration: None,
    }]);

    let selected = InputSelection::new(
        inputs.clone(),
        outputs.clone(),
        [Address::try_from_bech32(BECH32_ADDRESS_ED25519_0).unwrap()],
        100,
        SlotCommitmentHash::null().into_slot_commitment_id(99),
        protocol_parameters,
    )
    .select()
    .unwrap();

    assert_eq!(selected.inputs_data.len(), 1);
    assert_eq!(selected.inputs_data[0], inputs[1]);
    assert!(unsorted_eq(&selected.transaction.outputs(), &outputs));
}

#[test]
fn two_outputs_one_unexpired_one_missing() {
    let protocol_parameters = iota_mainnet_protocol_parameters().clone();

    let inputs = build_inputs(
        [
            (
                Basic {
                    amount: 2_000_000,
                    address: Address::try_from_bech32(BECH32_ADDRESS_ED25519_1).unwrap(),
                    native_token: None,
                    sender: None,
                    sdruc: None,
                    timelock: None,
                    expiration: Some((Address::try_from_bech32(BECH32_ADDRESS_ED25519_0).unwrap(), 200)),
                },
                None,
            ),
            (
                Basic {
                    amount: 2_000_000,
                    address: Address::try_from_bech32(BECH32_ADDRESS_ED25519_0).unwrap(),
                    native_token: None,
                    sender: None,
                    sdruc: None,
                    timelock: None,
                    expiration: None,
                },
                None,
            ),
        ],
        Some(SlotIndex::from(100)),
    );
    let outputs = build_outputs([Basic {
        amount: 2_000_000,
        address: Address::try_from_bech32(BECH32_ADDRESS_ED25519_1).unwrap(),
        native_token: None,
        sender: None,
        sdruc: None,
        timelock: None,
        expiration: None,
    }]);

    let selected = InputSelection::new(
        inputs.clone(),
        outputs.clone(),
        [Address::try_from_bech32(BECH32_ADDRESS_ED25519_0).unwrap()],
        100,
        SlotCommitmentHash::null().into_slot_commitment_id(99),
        protocol_parameters,
    )
    .select()
    .unwrap();

    assert_eq!(selected.inputs_data.len(), 1);
    assert_eq!(selected.inputs_data[0], inputs[1]);
    assert!(unsorted_eq(&selected.transaction.outputs(), &outputs));
}

#[test]
fn two_outputs_two_expired() {
    let protocol_parameters = iota_mainnet_protocol_parameters().clone();

    let inputs = build_inputs(
        [
            (
                Basic {
                    amount: 2_000_000,
                    address: Address::try_from_bech32(BECH32_ADDRESS_ED25519_1).unwrap(),
                    native_token: None,
                    sender: None,
                    sdruc: None,
                    timelock: None,
                    expiration: Some((Address::try_from_bech32(BECH32_ADDRESS_ED25519_0).unwrap(), 100)),
                },
                None,
            ),
            (
                Basic {
                    amount: 2_000_000,
                    address: Address::try_from_bech32(BECH32_ADDRESS_ED25519_1).unwrap(),
                    native_token: None,
                    sender: None,
                    sdruc: None,
                    timelock: None,
                    expiration: Some((Address::try_from_bech32(BECH32_ADDRESS_ED25519_2).unwrap(), 100)),
                },
                None,
            ),
            (
                Basic {
                    amount: 2_000_000,
                    address: Address::try_from_bech32(BECH32_ADDRESS_ED25519_0).unwrap(),
                    native_token: None,
                    sender: None,
                    sdruc: None,
                    timelock: None,
                    expiration: None,
                },
                None,
            ),
        ],
        Some(SlotIndex::from(200)),
    );
    let outputs = build_outputs([Basic {
        amount: 2_000_000,
        address: Address::try_from_bech32(BECH32_ADDRESS_ED25519_1).unwrap(),
        native_token: None,
        sender: None,
        sdruc: None,
        timelock: None,
        expiration: None,
    }]);

    let selected = InputSelection::new(
        inputs.clone(),
        outputs.clone(),
        [Address::try_from_bech32(BECH32_ADDRESS_ED25519_2).unwrap()],
        200,
        SlotCommitmentHash::null().into_slot_commitment_id(199),
        protocol_parameters,
    )
    .select()
    .unwrap();

    assert_eq!(selected.inputs_data.len(), 1);
    assert_eq!(selected.inputs_data[0], inputs[1]);
    assert!(unsorted_eq(&selected.transaction.outputs(), &outputs));
}

#[test]
fn two_outputs_two_expired_2() {
    let protocol_parameters = iota_mainnet_protocol_parameters().clone();

    let inputs = build_inputs(
        [
            (
                Basic {
                    amount: 2_000_000,
                    address: Address::try_from_bech32(BECH32_ADDRESS_ED25519_1).unwrap(),
                    native_token: None,
                    sender: None,
                    sdruc: None,
                    timelock: None,
                    expiration: Some((Address::try_from_bech32(BECH32_ADDRESS_ED25519_1).unwrap(), 100)),
                },
                None,
            ),
            (
                Basic {
                    amount: 2_000_000,
                    address: Address::try_from_bech32(BECH32_ADDRESS_ED25519_1).unwrap(),
                    native_token: None,
                    sender: None,
                    sdruc: None,
                    timelock: None,
                    expiration: Some((Address::try_from_bech32(BECH32_ADDRESS_ED25519_2).unwrap(), 100)),
                },
                None,
            ),
        ],
        Some(SlotIndex::from(200)),
    );
    let outputs = build_outputs([Basic {
        amount: 4_000_000,
        address: Address::try_from_bech32(BECH32_ADDRESS_ED25519_1).unwrap(),
        native_token: None,
        sender: None,
        sdruc: None,
        timelock: None,
        expiration: None,
    }]);

    let selected = InputSelection::new(
        inputs.clone(),
        outputs.clone(),
        [
            Address::try_from_bech32(BECH32_ADDRESS_ED25519_1).unwrap(),
            Address::try_from_bech32(BECH32_ADDRESS_ED25519_2).unwrap(),
        ],
        200,
        SlotCommitmentHash::null().into_slot_commitment_id(199),
        protocol_parameters,
    )
    .select()
    .unwrap();

    assert!(unsorted_eq(&selected.inputs_data, &inputs));
    assert!(unsorted_eq(&selected.transaction.outputs(), &outputs));
}

#[test]
fn expiration_expired_with_sdr() {
    let protocol_parameters = iota_mainnet_protocol_parameters().clone();

    let inputs = build_inputs(
        [(
            Basic {
                amount: 2_000_000,
                address: Address::try_from_bech32(BECH32_ADDRESS_ED25519_1).unwrap(),
                native_token: None,
                sender: None,
                sdruc: Some((Address::try_from_bech32(BECH32_ADDRESS_ED25519_1).unwrap(), 1_000_000)),
                timelock: None,
                expiration: Some((Address::try_from_bech32(BECH32_ADDRESS_ED25519_0).unwrap(), 50)),
            },
            None,
        )],
        Some(SlotIndex::from(100)),
    );
    let outputs = build_outputs([Basic {
        amount: 2_000_000,
        address: Address::try_from_bech32(BECH32_ADDRESS_ED25519_1).unwrap(),
        native_token: None,
        sender: None,
        sdruc: None,
        timelock: None,
        expiration: None,
    }]);

    let selected = InputSelection::new(
        inputs.clone(),
        outputs.clone(),
        [Address::try_from_bech32(BECH32_ADDRESS_ED25519_0).unwrap()],
        100,
        SlotCommitmentHash::null().into_slot_commitment_id(99),
        protocol_parameters,
    )
    .select()
    .unwrap();

    assert!(unsorted_eq(&selected.inputs_data, &inputs));
    assert!(unsorted_eq(&selected.transaction.outputs(), &outputs));
}

#[test]
fn expiration_expired_with_sdr_2() {
    let protocol_parameters = iota_mainnet_protocol_parameters().clone();

    let inputs = build_inputs(
        [(
            Basic {
                amount: 2_000_000,
                address: Address::try_from_bech32(BECH32_ADDRESS_ED25519_0).unwrap(),
                native_token: None,
                sender: None,
                sdruc: Some((Address::try_from_bech32(BECH32_ADDRESS_ED25519_1).unwrap(), 1_000_000)),
                timelock: None,
                expiration: Some((Address::try_from_bech32(BECH32_ADDRESS_ED25519_0).unwrap(), 50)),
            },
            None,
        )],
        Some(SlotIndex::from(100)),
    );
    let outputs = build_outputs([Basic {
        amount: 2_000_000,
        address: Address::try_from_bech32(BECH32_ADDRESS_ED25519_0).unwrap(),
        native_token: None,
        sender: None,
        sdruc: None,
        timelock: None,
        expiration: None,
    }]);

    let selected = InputSelection::new(
        inputs.clone(),
        outputs.clone(),
        [Address::try_from_bech32(BECH32_ADDRESS_ED25519_0).unwrap()],
        100,
        SlotCommitmentHash::null().into_slot_commitment_id(99),
        protocol_parameters,
    )
    .select()
    .unwrap();

    assert!(unsorted_eq(&selected.inputs_data, &inputs));
    assert!(unsorted_eq(&selected.transaction.outputs(), &outputs));
}

#[test]
fn expiration_expired_with_sdr_and_timelock() {
    let protocol_parameters = iota_mainnet_protocol_parameters().clone();

    let inputs = build_inputs(
        [(
            Basic {
                amount: 2_000_000,
                address: Address::try_from_bech32(BECH32_ADDRESS_ED25519_1).unwrap(),
                native_token: None,
                sender: None,
                sdruc: Some((Address::try_from_bech32(BECH32_ADDRESS_ED25519_0).unwrap(), 1_000_000)),
                timelock: Some(50),
                expiration: Some((Address::try_from_bech32(BECH32_ADDRESS_ED25519_0).unwrap(), 50)),
            },
            None,
        )],
        Some(SlotIndex::from(100)),
    );
    let outputs = build_outputs([Basic {
        amount: 2_000_000,
        address: Address::try_from_bech32(BECH32_ADDRESS_ED25519_1).unwrap(),
        native_token: None,
        sender: None,
        sdruc: None,
        timelock: None,
        expiration: None,
    }]);

    let selected = InputSelection::new(
        inputs.clone(),
        outputs.clone(),
        [Address::try_from_bech32(BECH32_ADDRESS_ED25519_0).unwrap()],
        100,
        SlotCommitmentHash::null().into_slot_commitment_id(99),
        protocol_parameters,
    )
    .select()
    .unwrap();

    assert!(unsorted_eq(&selected.inputs_data, &inputs));
    assert!(unsorted_eq(&selected.transaction.outputs(), &outputs));
}

#[test]
fn expiration_expired_with_sdr_and_timelock_2() {
    let protocol_parameters = iota_mainnet_protocol_parameters().clone();

    let inputs = build_inputs(
        [(
            Basic {
                amount: 2_000_000,
                address: Address::try_from_bech32(BECH32_ADDRESS_ED25519_1).unwrap(),
                native_token: None,
                sender: None,
                sdruc: Some((Address::try_from_bech32(BECH32_ADDRESS_ED25519_1).unwrap(), 1_000_000)),
                timelock: Some(50),
                expiration: Some((Address::try_from_bech32(BECH32_ADDRESS_ED25519_0).unwrap(), 50)),
            },
            None,
        )],
        Some(SlotIndex::from(100)),
    );
    let outputs = build_outputs([Basic {
        amount: 2_000_000,
        address: Address::try_from_bech32(BECH32_ADDRESS_ED25519_1).unwrap(),
        native_token: None,
        sender: None,
        sdruc: None,
        timelock: None,
        expiration: None,
    }]);

    let selected = InputSelection::new(
        inputs.clone(),
        outputs.clone(),
        [Address::try_from_bech32(BECH32_ADDRESS_ED25519_0).unwrap()],
        100,
        SlotCommitmentHash::null().into_slot_commitment_id(99),
        protocol_parameters,
    )
    .select()
    .unwrap();

    assert!(unsorted_eq(&selected.inputs_data, &inputs));
    assert!(unsorted_eq(&selected.transaction.outputs(), &outputs));
}

#[test]
fn sender_in_expiration() {
    let protocol_parameters = iota_mainnet_protocol_parameters().clone();

    let inputs = build_inputs(
        [
            (
                Basic {
                    amount: 1_000_000,
                    address: Address::try_from_bech32(BECH32_ADDRESS_ED25519_0).unwrap(),
                    native_token: None,
                    sender: None,
                    sdruc: None,
                    timelock: None,
                    expiration: None,
                },
                None,
            ),
            (
                Basic {
                    amount: 1_000_000,
                    address: Address::try_from_bech32(BECH32_ADDRESS_ED25519_0).unwrap(),
                    native_token: None,
                    sender: None,
                    sdruc: None,
                    timelock: None,
                    expiration: None,
                },
                None,
            ),
            (
                Basic {
                    amount: 1_000_000,
                    address: Address::try_from_bech32(BECH32_ADDRESS_ED25519_0).unwrap(),
                    native_token: None,
                    sender: None,
                    sdruc: None,
                    timelock: None,
                    expiration: Some((Address::try_from_bech32(BECH32_ADDRESS_ED25519_1).unwrap(), 50)),
                },
                None,
            ),
            (
                Basic {
                    amount: 1_000_000,
                    address: Address::try_from_bech32(BECH32_ADDRESS_ED25519_0).unwrap(),
                    native_token: None,
                    sender: None,
                    sdruc: None,
                    timelock: None,
                    expiration: None,
                },
                None,
            ),
            (
                Basic {
                    amount: 1_000_000,
                    address: Address::try_from_bech32(BECH32_ADDRESS_ED25519_0).unwrap(),
                    native_token: None,
                    sender: None,
                    sdruc: None,
                    timelock: None,
                    expiration: None,
                },
                None,
            ),
        ],
        Some(SlotIndex::from(100)),
    );
    let outputs = build_outputs([Basic {
        amount: 1_000_000,
        address: Address::try_from_bech32(BECH32_ADDRESS_ED25519_0).unwrap(),
        native_token: None,
        sender: Some(Address::try_from_bech32(BECH32_ADDRESS_ED25519_1).unwrap()),
        sdruc: None,
        timelock: None,
        expiration: None,
    }]);

    let selected = InputSelection::new(
        inputs.clone(),
        outputs.clone(),
        [
            Address::try_from_bech32(BECH32_ADDRESS_ED25519_0).unwrap(),
            Address::try_from_bech32(BECH32_ADDRESS_ED25519_1).unwrap(),
        ],
        100,
        SlotCommitmentHash::null().into_slot_commitment_id(99),
        protocol_parameters,
    )
    .select()
    .unwrap();

    assert_eq!(selected.inputs_data.len(), 1);
    assert!(selected.inputs_data.contains(&inputs[2]));
    assert!(unsorted_eq(&selected.transaction.outputs(), &outputs));
}

#[test]
fn sender_in_expiration_already_selected() {
    let protocol_parameters = iota_mainnet_protocol_parameters().clone();

    let inputs = build_inputs(
        [(
            Basic {
                amount: 1_000_000,
                address: Address::try_from_bech32(BECH32_ADDRESS_ED25519_0).unwrap(),
                native_token: None,
                sender: None,
                sdruc: None,
                timelock: None,
                expiration: Some((Address::try_from_bech32(BECH32_ADDRESS_ED25519_1).unwrap(), 50)),
            },
            None,
        )],
        Some(SlotIndex::from(100)),
    );
    let outputs = build_outputs([Basic {
        amount: 1_000_000,
        address: Address::try_from_bech32(BECH32_ADDRESS_ED25519_0).unwrap(),
        native_token: None,
        sender: Some(Address::try_from_bech32(BECH32_ADDRESS_ED25519_1).unwrap()),
        sdruc: None,
        timelock: None,
        expiration: None,
    }]);

    let selected = InputSelection::new(
        inputs.clone(),
        outputs.clone(),
        [
            Address::try_from_bech32(BECH32_ADDRESS_ED25519_0).unwrap(),
            Address::try_from_bech32(BECH32_ADDRESS_ED25519_1).unwrap(),
        ],
        100,
        SlotCommitmentHash::null().into_slot_commitment_id(99),
        protocol_parameters,
    )
    .with_required_inputs([*inputs[0].output_id()])
    .select()
    .unwrap();

    assert!(unsorted_eq(&selected.inputs_data, &inputs));
    assert!(unsorted_eq(&selected.transaction.outputs(), &outputs));
}

#[test]
fn remainder_in_expiration() {
    let protocol_parameters = iota_mainnet_protocol_parameters().clone();

    let inputs = build_inputs(
        [(
            Basic {
                amount: 2_000_000,
                address: Address::try_from_bech32(BECH32_ADDRESS_ACCOUNT_1).unwrap(),
                native_token: None,
                sender: None,
                sdruc: None,
                timelock: None,
                expiration: Some((Address::try_from_bech32(BECH32_ADDRESS_ED25519_1).unwrap(), 50)),
            },
            None,
        )],
        Some(SlotIndex::from(100)),
    );
    let outputs = build_outputs([Basic {
        amount: 1_000_000,
        address: Address::try_from_bech32(BECH32_ADDRESS_ED25519_0).unwrap(),
        native_token: None,
        sender: Some(Address::try_from_bech32(BECH32_ADDRESS_ED25519_1).unwrap()),
        sdruc: None,
        timelock: None,
        expiration: None,
    }]);

    let selected = InputSelection::new(
        inputs.clone(),
        outputs.clone(),
        [
            Address::try_from_bech32(BECH32_ADDRESS_ED25519_0).unwrap(),
            Address::try_from_bech32(BECH32_ADDRESS_ED25519_1).unwrap(),
        ],
        100,
        SlotCommitmentHash::null().into_slot_commitment_id(99),
        protocol_parameters,
    )
    .select()
    .unwrap();

    assert!(unsorted_eq(&selected.inputs_data, &inputs));
    assert_eq!(selected.transaction.outputs().len(), 2);
    assert!(selected.transaction.outputs().contains(&outputs[0]));
    selected.transaction.outputs().iter().for_each(|output| {
        if !outputs.contains(output) {
            assert_remainder_or_return(
                output,
                1_000_000,
                Address::try_from_bech32(BECH32_ADDRESS_ED25519_1).unwrap(),
                None,
            );
        }
    });
}

#[test]
fn expiration_expired_non_ed25519_in_address_unlock_condition() {
    let protocol_parameters = iota_mainnet_protocol_parameters().clone();

    let inputs = build_inputs(
        [(
            Basic {
                amount: 2_000_000,
                address: Address::try_from_bech32(BECH32_ADDRESS_ACCOUNT_1).unwrap(),
                native_token: None,
                sender: None,
                sdruc: None,
                timelock: None,
                expiration: Some((Address::try_from_bech32(BECH32_ADDRESS_ED25519_0).unwrap(), 50)),
            },
            None,
        )],
        Some(SlotIndex::from(100)),
    );
    let outputs = build_outputs([Basic {
        amount: 2_000_000,
        address: Address::try_from_bech32(BECH32_ADDRESS_ED25519_0).unwrap(),
        native_token: None,
        sender: None,
        sdruc: None,
        timelock: None,
        expiration: None,
    }]);

    let selected = InputSelection::new(
        inputs.clone(),
        outputs.clone(),
        [Address::try_from_bech32(BECH32_ADDRESS_ED25519_0).unwrap()],
        100,
        SlotCommitmentHash::null().into_slot_commitment_id(99),
        protocol_parameters,
    )
    .select()
    .unwrap();

    assert!(unsorted_eq(&selected.inputs_data, &inputs));
    assert!(unsorted_eq(&selected.transaction.outputs(), &outputs));
}

#[test]
fn expiration_expired_only_account_addresses() {
    let protocol_parameters = iota_mainnet_protocol_parameters().clone();
    let account_id_1 = AccountId::from_str(ACCOUNT_ID_1).unwrap();

    let inputs = build_inputs(
        [
            (
                Basic {
                    amount: 2_000_000,
                    address: Address::try_from_bech32(BECH32_ADDRESS_ACCOUNT_1).unwrap(),
                    native_token: None,
                    sender: None,
                    sdruc: None,
                    timelock: None,
                    expiration: Some((Address::try_from_bech32(BECH32_ADDRESS_ACCOUNT_1).unwrap(), 50)),
                },
                None,
            ),
            (
                Account {
                    amount: 1_000_000,
                    account_id: account_id_1,
                    address: Address::try_from_bech32(BECH32_ADDRESS_ED25519_0).unwrap(),
                    sender: None,
                    issuer: None,
                },
                None,
            ),
        ],
        Some(SlotIndex::from(100)),
    );

    let outputs = build_outputs([Basic {
        amount: 2_000_000,
        address: Address::try_from_bech32(BECH32_ADDRESS_ED25519_0).unwrap(),
        native_token: None,
        sender: None,
        sdruc: None,
        timelock: None,
        expiration: None,
    }]);

    let selected = InputSelection::new(
        inputs.clone(),
        outputs,
        [Address::try_from_bech32(BECH32_ADDRESS_ED25519_0).unwrap()],
        100,
        SlotCommitmentHash::null().into_slot_commitment_id(99),
        protocol_parameters,
    )
    .select()
    .unwrap();

    assert!(unsorted_eq(&selected.inputs_data, &inputs));
    assert_eq!(selected.transaction.outputs().len(), 2);
}

#[test]
fn one_nft_output_expiration_unexpired() {
    let protocol_parameters = iota_mainnet_protocol_parameters().clone();
    let nft_id_1 = NftId::from_str(NFT_ID_1).unwrap();

    let inputs = build_inputs(
        [(
            Nft {
                amount: 2_000_000,
                nft_id: nft_id_1,
                address: Address::try_from_bech32(BECH32_ADDRESS_ED25519_1).unwrap(),
                sender: None,
                issuer: None,
                sdruc: None,
                expiration: Some((Address::try_from_bech32(BECH32_ADDRESS_ED25519_0).unwrap(), 150)),
            },
            None,
        )],
        Some(SlotIndex::from(100)),
    );
    let outputs = build_outputs([Nft {
        amount: 2_000_000,
        nft_id: nft_id_1,
        address: Address::try_from_bech32(BECH32_ADDRESS_ED25519_1).unwrap(),
        sender: None,
        issuer: None,
        sdruc: None,
        expiration: None,
    }]);

    let selected = InputSelection::new(
        inputs.clone(),
        outputs.clone(),
        [Address::try_from_bech32(BECH32_ADDRESS_ED25519_1).unwrap()],
        100,
        SlotCommitmentHash::null().into_slot_commitment_id(99),
        protocol_parameters,
    )
    .select()
    .unwrap();

    assert!(unsorted_eq(&selected.inputs_data, &inputs));
    assert!(unsorted_eq(&selected.transaction.outputs(), &outputs));
}

#[test]
fn one_nft_output_expiration_expired() {
    let protocol_parameters = iota_mainnet_protocol_parameters().clone();
    let nft_id_1 = NftId::from_str(NFT_ID_1).unwrap();

    let inputs = build_inputs(
        [(
            Nft {
                amount: 2_000_000,
                nft_id: nft_id_1,
                address: Address::try_from_bech32(BECH32_ADDRESS_ED25519_1).unwrap(),
                sender: None,
                issuer: None,
                sdruc: None,
                expiration: Some((Address::try_from_bech32(BECH32_ADDRESS_ED25519_0).unwrap(), 50)),
            },
            None,
        )],
        Some(SlotIndex::from(100)),
    );
    let outputs = build_outputs([Nft {
        amount: 2_000_000,
        nft_id: nft_id_1,
        address: Address::try_from_bech32(BECH32_ADDRESS_ED25519_1).unwrap(),
        sender: None,
        issuer: None,
        sdruc: None,
        expiration: None,
    }]);

    let selected = InputSelection::new(
        inputs.clone(),
        outputs.clone(),
        [Address::try_from_bech32(BECH32_ADDRESS_ED25519_0).unwrap()],
        100,
        SlotCommitmentHash::null().into_slot_commitment_id(99),
        protocol_parameters,
    )
    .select()
    .unwrap();

    assert!(unsorted_eq(&selected.inputs_data, &inputs));
    assert!(unsorted_eq(&selected.transaction.outputs(), &outputs));
}<|MERGE_RESOLUTION|>--- conflicted
+++ resolved
@@ -8,13 +8,8 @@
     types::block::{
         address::Address,
         output::{AccountId, NftId},
-<<<<<<< HEAD
         protocol::iota_mainnet_protocol_parameters,
-        slot::SlotIndex,
-=======
-        protocol::protocol_parameters,
         slot::{SlotCommitmentHash, SlotIndex},
->>>>>>> 7671804f
     },
 };
 use pretty_assertions::assert_eq;
