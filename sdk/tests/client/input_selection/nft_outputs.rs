// Copyright 2022 IOTA Stiftung
// SPDX-License-Identifier: Apache-2.0

use std::str::FromStr;

use iota_sdk::{
    client::{
        api::input_selection::{Burn, Error, InputSelection, Requirement},
        secret::types::InputSigningData,
    },
    types::block::{
        address::Address,
        output::{feature::MetadataFeature, unlock_condition::AddressUnlockCondition, NftId, NftOutputBuilder, Output},
        protocol::protocol_parameters,
        rand::output::rand_output_metadata,
    },
};

use crate::client::{
    addresses, build_inputs, build_outputs, is_remainder_or_return, unsorted_eq,
    Build::{Basic, Nft},
    BECH32_ADDRESS_ACCOUNT_1, BECH32_ADDRESS_ED25519_0, BECH32_ADDRESS_ED25519_1, BECH32_ADDRESS_NFT_1, NFT_ID_0,
    NFT_ID_1, NFT_ID_2,
};

#[test]
fn input_nft_eq_output_nft() {
    let protocol_parameters = protocol_parameters();
    let nft_id_2 = NftId::from_str(NFT_ID_2).unwrap();

    let inputs = build_inputs([Nft(
        1_000_000,
        nft_id_2,
        BECH32_ADDRESS_ED25519_0,
        None,
        None,
        None,
        None,
        None,
        None,
    )]);
    let outputs = build_outputs([Nft(
        1_000_000,
        nft_id_2,
        BECH32_ADDRESS_ED25519_0,
        None,
        None,
        None,
        None,
        None,
        None,
    )]);

    let selected = InputSelection::new(
        inputs.clone(),
        outputs.clone(),
        addresses([BECH32_ADDRESS_ED25519_0]),
        protocol_parameters,
    )
    .select()
    .unwrap();

    assert!(unsorted_eq(&selected.inputs, &inputs));
    assert!(unsorted_eq(&selected.outputs, &outputs));
}

#[test]
fn transition_nft_id_zero() {
    let protocol_parameters = protocol_parameters();
    let nft_id_0 = NftId::from_str(NFT_ID_0).unwrap();

    let inputs = build_inputs([Nft(
        1_000_000,
        nft_id_0,
        BECH32_ADDRESS_ED25519_0,
        None,
        None,
        None,
        None,
        None,
        None,
    )]);
    let nft_id = NftId::from(inputs[0].output_id());
    let outputs = build_outputs([Nft(
        1_000_000,
        nft_id,
        BECH32_ADDRESS_ED25519_0,
        None,
        None,
        None,
        None,
        None,
        None,
    )]);

    let selected = InputSelection::new(
        inputs.clone(),
        outputs.clone(),
        addresses([BECH32_ADDRESS_ED25519_0]),
        protocol_parameters,
    )
    .select()
    .unwrap();

    assert!(unsorted_eq(&selected.inputs, &inputs));
    assert!(unsorted_eq(&selected.outputs, &outputs));
}

// #[test]
// fn input_amount_lt_output_amount() {
//     let protocol_parameters = protocol_parameters();
//     let nft_id_2 = NftId::from_str(NFT_ID_2).unwrap();

//     let inputs = build_inputs([Nft(
//         1_000_000,
//         nft_id_2,
//         BECH32_ADDRESS_ED25519_0,
//         None,
//         None,
//         None,
//         None,
//         None,
//         None,
//     )]);
//     let outputs = build_outputs([Basic(
//         2_000_000,
//         BECH32_ADDRESS_ED25519_0,
//         None,
//         None,
//         None,
//         None,
//         None,
//         None,
//     )]);

//     let selected = InputSelection::new(
//         inputs,
//         outputs,
//         addresses([BECH32_ADDRESS_ED25519_0]),
//         protocol_parameters,
//     )
//     .select();

//     println!("{selected:?}");

//     assert!(matches!(
//         selected,
//         Err(Error::InsufficientAmount {
//             found: 1_000_000,
//             // Amount we want to send + storage deposit for nft remainder
//             required: 2_233_500,
//         })
//     ));
// }

// #[test]
// fn basic_output_with_nft_input() {
//     let protocol_parameters = protocol_parameters();
//     let nft_id_2 = NftId::from_str(NFT_ID_2).unwrap();

//     let inputs = build_inputs([Nft(
//         2_237_500,
//         nft_id_2,
//         BECH32_ADDRESS_ED25519_0,
//         None,
//         None,
//         None,
//         None,
//         None,
//         None,
//     )]);
//     let outputs = build_outputs([Basic(
//         2_000_000,
//         BECH32_ADDRESS_ED25519_0,
//         None,
//         None,
//         None,
//         None,
//         None,
//         None,
//     )]);

//     let selected = InputSelection::new(
//         inputs.clone(),
//         outputs,
//         addresses([BECH32_ADDRESS_ED25519_0]),
//         protocol_parameters,
//     )
//     .select()
//     .unwrap();

//     assert!(unsorted_eq(&selected.inputs, &inputs));
//     // basic output + nft remainder
//     assert_eq!(selected.outputs.len(), 2);
// }

#[test]
fn mint_nft() {
    let protocol_parameters = protocol_parameters();
    let nft_id_0 = NftId::from_str(NFT_ID_0).unwrap();

    let inputs = build_inputs([Basic(
        2_000_000,
        BECH32_ADDRESS_ED25519_0,
        None,
        None,
        None,
        None,
        None,
        None,
    )]);
    let outputs = build_outputs([Nft(
        1_000_000,
        nft_id_0,
        BECH32_ADDRESS_ED25519_0,
        None,
        None,
        None,
        None,
        None,
        None,
    )]);

    let selected = InputSelection::new(
        inputs.clone(),
        outputs,
        addresses([BECH32_ADDRESS_ED25519_0]),
        protocol_parameters,
    )
    .select()
    .unwrap();

    assert!(unsorted_eq(&selected.inputs, &inputs));
    // One output should be added for the remainder
    assert_eq!(selected.outputs.len(), 2);
    // Output contains the new minted nft id
    assert!(selected.outputs.iter().any(|output| {
        if let Output::Nft(nft_output) = output {
            *nft_output.nft_id() == nft_id_0
        } else {
            false
        }
    }));
}

#[test]
fn burn_nft() {
    let protocol_parameters = protocol_parameters();
    let nft_id_2 = NftId::from_str(NFT_ID_2).unwrap();

    let inputs = build_inputs([Nft(
        2_000_000,
        nft_id_2,
        BECH32_ADDRESS_ED25519_0,
        None,
        None,
        None,
        None,
        None,
        None,
    )]);
    let outputs = build_outputs([Basic(
        2_000_000,
        BECH32_ADDRESS_ED25519_0,
        None,
        None,
        None,
        None,
        None,
        None,
    )]);

    let selected = InputSelection::new(
        inputs.clone(),
        outputs.clone(),
        addresses([BECH32_ADDRESS_ED25519_0]),
        protocol_parameters,
    )
    .with_burn(Burn::new().add_nft(nft_id_2))
    .select()
    .unwrap();

    assert!(unsorted_eq(&selected.inputs, &inputs));
    assert!(unsorted_eq(&selected.outputs, &outputs));
}

// #[test]
// fn not_enough_storage_deposit_for_remainder() {
//     let protocol_parameters = protocol_parameters();
//     let nft_id_2 = NftId::from_str(NFT_ID_2).unwrap();

//     let inputs = build_inputs([Nft(
//         1_000_001,
//         nft_id_2,
//         BECH32_ADDRESS_ED25519_0,
//         None,
//         None,
//         None,
//         None,
//         None,
//         None,
//     )]);
//     let outputs = build_outputs([Nft(
//         1_000_000,
//         nft_id_2,
//         BECH32_ADDRESS_ED25519_0,
//         None,
//         None,
//         None,
//         None,
//         None,
//         None,
//     )]);

//     let selected = InputSelection::new(
//         inputs,
//         outputs,
//         addresses([BECH32_ADDRESS_ED25519_0]),
//         protocol_parameters,
//     )
//     .select();

//     assert!(matches!(
//         selected,
//         Err(Error::InsufficientAmount {
//             found: 1_000_001,
//             required: 1_217_000,
//         })
//     ));
// }

#[test]
fn missing_input_for_nft_output() {
    let protocol_parameters = protocol_parameters();
    let nft_id_2 = NftId::from_str(NFT_ID_2).unwrap();

    let inputs = build_inputs([Basic(
        1_000_000,
        BECH32_ADDRESS_ED25519_0,
        None,
        None,
        None,
        None,
        None,
        None,
    )]);
    let outputs = build_outputs([Nft(
        1_000_000,
        nft_id_2,
        BECH32_ADDRESS_ED25519_0,
        None,
        None,
        None,
        None,
        None,
        None,
    )]);

    let selected = InputSelection::new(
        inputs,
        outputs,
        addresses([BECH32_ADDRESS_ED25519_0]),
        protocol_parameters,
    )
    .select();

    assert!(matches!(
        selected,
        Err(Error::UnfulfillableRequirement(Requirement::Nft(nft_id))) if nft_id == nft_id_2
    ));
}

#[test]
fn missing_input_for_nft_output_but_created() {
    let protocol_parameters = protocol_parameters();
    let nft_id_0 = NftId::from_str(NFT_ID_0).unwrap();

    let inputs = build_inputs([Basic(
        1_000_000,
        BECH32_ADDRESS_ED25519_0,
        None,
        None,
        None,
        None,
        None,
        None,
    )]);
    let outputs = build_outputs([Nft(
        1_000_000,
        nft_id_0,
        BECH32_ADDRESS_ED25519_0,
        None,
        None,
        None,
        None,
        None,
        None,
    )]);

    let selected = InputSelection::new(
        inputs,
        outputs,
        addresses([BECH32_ADDRESS_ED25519_0]),
        protocol_parameters,
    )
    .select();

    assert!(selected.is_ok());
}

#[test]
fn nft_in_output_and_sender() {
    let protocol_parameters = protocol_parameters();
    let nft_id_1 = NftId::from_str(NFT_ID_1).unwrap();

    let inputs = build_inputs([
        Nft(
            1_000_000,
            nft_id_1,
            BECH32_ADDRESS_ED25519_0,
            None,
            None,
            None,
            None,
            None,
            None,
        ),
        Basic(1_000_000, BECH32_ADDRESS_ED25519_0, None, None, None, None, None, None),
    ]);
    let outputs = build_outputs([
        Nft(
            1_000_000,
            nft_id_1,
            BECH32_ADDRESS_ED25519_0,
            None,
            None,
            None,
            None,
            None,
            None,
        ),
        Basic(
            1_000_000,
            BECH32_ADDRESS_ED25519_0,
            None,
            Some(BECH32_ADDRESS_NFT_1),
            None,
            None,
            None,
            None,
        ),
    ]);

    let selected = InputSelection::new(
        inputs.clone(),
        outputs,
        addresses([BECH32_ADDRESS_ED25519_0]),
        protocol_parameters,
    )
    .select()
    .unwrap();

    assert!(unsorted_eq(&selected.inputs, &inputs));
    assert_eq!(selected.outputs.len(), 2);
    assert!(selected.outputs.iter().any(|output| {
        if let Output::Nft(nft_output) = output {
            *nft_output.nft_id() == nft_id_1
        } else {
            false
        }
    }));
    assert!(selected.outputs.iter().any(|output| output.is_basic()));
}

#[test]
fn missing_ed25519_sender() {
    let protocol_parameters = protocol_parameters();
    let nft_id_2 = NftId::from_str(NFT_ID_2).unwrap();

    let inputs = build_inputs([Nft(
        1_000_000,
        nft_id_2,
        BECH32_ADDRESS_ED25519_0,
        None,
        None,
        None,
        None,
        None,
        None,
    )]);
    let outputs = build_outputs([Nft(
        1_000_000,
        nft_id_2,
        BECH32_ADDRESS_ED25519_0,
        None,
        Some(BECH32_ADDRESS_ED25519_1),
        None,
        None,
        None,
        None,
    )]);

    let selected = InputSelection::new(
        inputs,
        outputs,
        addresses([BECH32_ADDRESS_ED25519_0]),
        protocol_parameters,
    )
    .select();

    assert!(matches!(
        selected,
        Err(Error::UnfulfillableRequirement(Requirement::Sender(sender))) if sender == Address::try_from_bech32(BECH32_ADDRESS_ED25519_1).unwrap()
    ));
}

#[test]
fn missing_ed25519_issuer_created() {
    let protocol_parameters = protocol_parameters();
    let nft_id_0 = NftId::from_str(NFT_ID_0).unwrap();

    let inputs = build_inputs([Basic(
        1_000_000,
        BECH32_ADDRESS_ED25519_0,
        None,
        None,
        None,
        None,
        None,
        None,
    )]);
    let outputs = build_outputs([Nft(
        1_000_000,
        nft_id_0,
        BECH32_ADDRESS_ED25519_0,
        None,
        None,
        Some(BECH32_ADDRESS_ED25519_1),
        None,
        None,
        None,
    )]);

    let selected = InputSelection::new(
        inputs,
        outputs,
        addresses([BECH32_ADDRESS_ED25519_0]),
        protocol_parameters,
    )
    .select();

    assert!(matches!(
        selected,
        Err(Error::UnfulfillableRequirement(Requirement::Issuer(issuer))) if issuer == Address::try_from_bech32(BECH32_ADDRESS_ED25519_1).unwrap()
    ));
}

#[test]
fn missing_ed25519_issuer_transition() {
    let protocol_parameters = protocol_parameters();
    let nft_id_1 = NftId::from_str(NFT_ID_1).unwrap();

    let inputs = build_inputs([Nft(
        1_000_000,
        nft_id_1,
        BECH32_ADDRESS_ED25519_0,
        None,
        None,
        Some(BECH32_ADDRESS_ED25519_1),
        None,
        None,
        None,
    )]);
    let outputs = build_outputs([Nft(
        1_000_000,
        nft_id_1,
        BECH32_ADDRESS_ED25519_0,
        None,
        None,
        Some(BECH32_ADDRESS_ED25519_1),
        None,
        None,
        None,
    )]);

    let selected = InputSelection::new(
        inputs,
        outputs,
        addresses([BECH32_ADDRESS_ED25519_0]),
        protocol_parameters,
    )
    .select();

    assert!(selected.is_ok());
}

#[test]
fn missing_account_sender() {
    let protocol_parameters = protocol_parameters();
    let nft_id_2 = NftId::from_str(NFT_ID_2).unwrap();

    let inputs = build_inputs([Nft(
        1_000_000,
        nft_id_2,
        BECH32_ADDRESS_ED25519_0,
        None,
        None,
        None,
        None,
        None,
        None,
    )]);
    let outputs = build_outputs([Nft(
        1_000_000,
        nft_id_2,
        BECH32_ADDRESS_ED25519_0,
        None,
        Some(BECH32_ADDRESS_ACCOUNT_1),
        None,
        None,
        None,
        None,
    )]);

    let selected = InputSelection::new(
        inputs,
        outputs,
        addresses([BECH32_ADDRESS_ED25519_0]),
        protocol_parameters,
    )
    .select();

    assert!(matches!(
        selected,
        Err(Error::UnfulfillableRequirement(Requirement::Sender(sender))) if sender == Address::try_from_bech32(BECH32_ADDRESS_ACCOUNT_1).unwrap()
    ));
}

#[test]
fn missing_account_issuer_created() {
    let protocol_parameters = protocol_parameters();
    let nft_id_0 = NftId::from_str(NFT_ID_0).unwrap();

    let inputs = build_inputs([Basic(
        1_000_000,
        BECH32_ADDRESS_ED25519_0,
        None,
        None,
        None,
        None,
        None,
        None,
    )]);
    let outputs = build_outputs([Nft(
        1_000_000,
        nft_id_0,
        BECH32_ADDRESS_ED25519_0,
        None,
        None,
        Some(BECH32_ADDRESS_ACCOUNT_1),
        None,
        None,
        None,
    )]);

    let selected = InputSelection::new(
        inputs,
        outputs,
        addresses([BECH32_ADDRESS_ED25519_0]),
        protocol_parameters,
    )
    .select();

    assert!(matches!(
        selected,
        Err(Error::UnfulfillableRequirement(Requirement::Issuer(issuer))) if issuer == Address::try_from_bech32(BECH32_ADDRESS_ACCOUNT_1).unwrap()
    ));
}

#[test]
fn missing_account_issuer_transition() {
    let protocol_parameters = protocol_parameters();
    let nft_id_2 = NftId::from_str(NFT_ID_2).unwrap();

    let inputs = build_inputs([Nft(
        1_000_000,
        nft_id_2,
        BECH32_ADDRESS_ED25519_0,
        None,
        None,
        Some(BECH32_ADDRESS_ACCOUNT_1),
        None,
        None,
        None,
    )]);
    let outputs = build_outputs([Nft(
        1_000_000,
        nft_id_2,
        BECH32_ADDRESS_ED25519_0,
        None,
        None,
        Some(BECH32_ADDRESS_ACCOUNT_1),
        None,
        None,
        None,
    )]);

    let selected = InputSelection::new(
        inputs,
        outputs,
        addresses([BECH32_ADDRESS_ED25519_0]),
        protocol_parameters,
    )
    .select();

    assert!(selected.is_ok());
}

#[test]
fn missing_nft_sender() {
    let protocol_parameters = protocol_parameters();
    let nft_id_2 = NftId::from_str(NFT_ID_2).unwrap();

    let inputs = build_inputs([Nft(
        1_000_000,
        nft_id_2,
        BECH32_ADDRESS_ED25519_0,
        None,
        None,
        None,
        None,
        None,
        None,
    )]);
    let outputs = build_outputs([Nft(
        1_000_000,
        nft_id_2,
        BECH32_ADDRESS_ED25519_0,
        None,
        Some(BECH32_ADDRESS_NFT_1),
        None,
        None,
        None,
        None,
    )]);

    let selected = InputSelection::new(
        inputs,
        outputs,
        addresses([BECH32_ADDRESS_ED25519_0]),
        protocol_parameters,
    )
    .select();

    assert!(matches!(
        selected,
        Err(Error::UnfulfillableRequirement(Requirement::Sender(sender))) if sender == Address::try_from_bech32(BECH32_ADDRESS_NFT_1).unwrap()
    ));
}

#[test]
fn missing_nft_issuer_created() {
    let protocol_parameters = protocol_parameters();
    let nft_id_0 = NftId::from_str(NFT_ID_0).unwrap();

    let inputs = build_inputs([Basic(
        1_000_000,
        BECH32_ADDRESS_ED25519_0,
        None,
        None,
        None,
        None,
        None,
        None,
    )]);
    let outputs = build_outputs([Nft(
        1_000_000,
        nft_id_0,
        BECH32_ADDRESS_ED25519_0,
        None,
        None,
        Some(BECH32_ADDRESS_NFT_1),
        None,
        None,
        None,
    )]);

    let selected = InputSelection::new(
        inputs,
        outputs,
        addresses([BECH32_ADDRESS_ED25519_0]),
        protocol_parameters,
    )
    .select();

    assert!(matches!(
        selected,
        Err(Error::UnfulfillableRequirement(Requirement::Issuer(issuer))) if issuer == Address::try_from_bech32(BECH32_ADDRESS_NFT_1).unwrap()
    ));
}

#[test]
fn missing_nft_issuer_transition() {
    let protocol_parameters = protocol_parameters();
    let nft_id_2 = NftId::from_str(NFT_ID_2).unwrap();

    let inputs = build_inputs([Nft(
        1_000_000,
        nft_id_2,
        BECH32_ADDRESS_ED25519_0,
        None,
        None,
        Some(BECH32_ADDRESS_NFT_1),
        None,
        None,
        None,
    )]);
    let outputs = build_outputs([Nft(
        1_000_000,
        nft_id_2,
        BECH32_ADDRESS_ED25519_0,
        None,
        None,
        Some(BECH32_ADDRESS_NFT_1),
        None,
        None,
        None,
    )]);

    let selected = InputSelection::new(
        inputs,
        outputs,
        addresses([BECH32_ADDRESS_ED25519_0]),
        protocol_parameters,
    )
    .select();

    assert!(selected.is_ok());
}

#[test]
fn increase_nft_amount() {
    let protocol_parameters = protocol_parameters();
    let nft_id_1 = NftId::from_str(NFT_ID_1).unwrap();

    let inputs = build_inputs([
        Nft(
            2_000_000,
            nft_id_1,
            BECH32_ADDRESS_ED25519_0,
            None,
            None,
            None,
            None,
            None,
            None,
        ),
        Basic(1_000_000, BECH32_ADDRESS_ED25519_0, None, None, None, None, None, None),
    ]);
    let outputs = build_outputs([Nft(
        3_000_000,
        nft_id_1,
        BECH32_ADDRESS_ED25519_0,
        None,
        None,
        None,
        None,
        None,
        None,
    )]);

    let selected = InputSelection::new(
        inputs.clone(),
        outputs.clone(),
        addresses([BECH32_ADDRESS_ED25519_0]),
        protocol_parameters,
    )
    .select()
    .unwrap();

    assert!(unsorted_eq(&selected.inputs, &inputs));
    assert!(unsorted_eq(&selected.outputs, &outputs));
}

#[test]
fn decrease_nft_amount() {
    let protocol_parameters = protocol_parameters();
    let nft_id_1 = NftId::from_str(NFT_ID_1).unwrap();

    let inputs = build_inputs([
        Nft(
            2_000_000,
            nft_id_1,
            BECH32_ADDRESS_ED25519_0,
            None,
            None,
            None,
            None,
            None,
            None,
        ),
        Basic(1_000_000, BECH32_ADDRESS_ED25519_0, None, None, None, None, None, None),
    ]);
    let outputs = build_outputs([Nft(
        1_000_000,
        nft_id_1,
        BECH32_ADDRESS_ED25519_0,
        None,
        None,
        None,
        None,
        None,
        None,
    )]);

    let selected = InputSelection::new(
        inputs.clone(),
        outputs.clone(),
        addresses([BECH32_ADDRESS_ED25519_0]),
        protocol_parameters,
    )
    .select()
    .unwrap();

    assert_eq!(selected.inputs.len(), 1);
    assert_eq!(selected.inputs[0], inputs[0]);
    assert_eq!(selected.outputs.len(), 2);
    assert!(selected.outputs.contains(&outputs[0]));
    selected.outputs.iter().for_each(|output| {
        if !outputs.contains(output) {
            assert!(is_remainder_or_return(
                output,
                1_000_000,
                BECH32_ADDRESS_ED25519_0,
                None
            ));
        }
    });
}

#[test]
fn prefer_basic_to_nft() {
    let protocol_parameters = protocol_parameters();
    let nft_id_1 = NftId::from_str(NFT_ID_1).unwrap();

    let inputs = build_inputs([
        Nft(
            2_000_000,
            nft_id_1,
            BECH32_ADDRESS_ED25519_0,
            None,
            None,
            None,
            None,
            None,
            None,
        ),
        Basic(1_000_000, BECH32_ADDRESS_ED25519_0, None, None, None, None, None, None),
    ]);
    let outputs = build_outputs([Basic(
        1_000_000,
        BECH32_ADDRESS_ED25519_0,
        None,
        None,
        None,
        None,
        None,
        None,
    )]);

    let selected = InputSelection::new(
        inputs.clone(),
        outputs.clone(),
        addresses([BECH32_ADDRESS_ED25519_0]),
        protocol_parameters,
    )
    .select()
    .unwrap();

    assert_eq!(selected.inputs.len(), 1);
    assert_eq!(selected.inputs[0], inputs[1]);
    assert_eq!(selected.outputs, outputs);
}

#[test]
fn take_amount_from_nft_to_fund_basic() {
    let protocol_parameters = protocol_parameters();
    let nft_id_1 = NftId::from_str(NFT_ID_1).unwrap();

    let inputs = build_inputs([
        Nft(
            2_000_000,
            nft_id_1,
            BECH32_ADDRESS_ED25519_0,
            None,
            None,
            None,
            None,
            None,
            None,
        ),
        Basic(1_000_000, BECH32_ADDRESS_ED25519_0, None, None, None, None, None, None),
    ]);
    let outputs = build_outputs([Basic(
        1_200_000,
        BECH32_ADDRESS_ED25519_0,
        None,
        None,
        None,
        None,
        None,
        None,
    )]);

    let selected = InputSelection::new(
        inputs.clone(),
        outputs.clone(),
        addresses([BECH32_ADDRESS_ED25519_0]),
        protocol_parameters,
    )
    .select()
    .unwrap();

    assert!(unsorted_eq(&selected.inputs, &inputs));
    assert_eq!(selected.outputs.len(), 2);
    assert!(selected.outputs.contains(&outputs[0]));
    selected.outputs.iter().for_each(|output| {
        if !outputs.contains(output) {
            assert!(output.is_nft());
            assert_eq!(output.amount(), 1_800_000);
            assert_eq!(output.as_nft().native_tokens().len(), 0);
            assert_eq!(output.as_nft().unlock_conditions().len(), 1);
            assert_eq!(output.as_nft().features().len(), 0);
            assert_eq!(
                *output.as_nft().address(),
                Address::try_from_bech32(BECH32_ADDRESS_ED25519_0).unwrap()
            );
        }
    });
}

#[test]
fn nft_burn_should_validate_nft_sender() {
    let protocol_parameters = protocol_parameters();
    let nft_id_1 = NftId::from_str(NFT_ID_1).unwrap();

    let inputs = build_inputs([
        Basic(2_000_000, BECH32_ADDRESS_ED25519_0, None, None, None, None, None, None),
        Nft(
            1_000_000,
            nft_id_1,
            BECH32_ADDRESS_ED25519_0,
            None,
            None,
            None,
            None,
            None,
            None,
        ),
    ]);
    let outputs = build_outputs([Basic(
        3_000_000,
        BECH32_ADDRESS_ED25519_0,
        None,
        Some(BECH32_ADDRESS_NFT_1),
        None,
        None,
        None,
        None,
    )]);

    let selected = InputSelection::new(
        inputs.clone(),
        outputs.clone(),
        addresses([BECH32_ADDRESS_ED25519_0]),
        protocol_parameters,
    )
    .with_burn(Burn::new().add_nft(nft_id_1))
    .select()
    .unwrap();

    assert!(unsorted_eq(&selected.inputs, &inputs));
    assert!(unsorted_eq(&selected.outputs, &outputs));
}

#[test]
fn nft_burn_should_validate_nft_address() {
    let protocol_parameters = protocol_parameters();
    let nft_id_1 = NftId::from_str(NFT_ID_1).unwrap();

    let inputs = build_inputs([
        Basic(2_000_000, BECH32_ADDRESS_NFT_1, None, None, None, None, None, None),
        Nft(
            1_000_000,
            nft_id_1,
            BECH32_ADDRESS_ED25519_0,
            None,
            None,
            None,
            None,
            None,
            None,
        ),
    ]);
    let outputs = build_outputs([Basic(
        3_000_000,
        BECH32_ADDRESS_ED25519_0,
        None,
        None,
        None,
        None,
        None,
        None,
    )]);

    let selected = InputSelection::new(
        inputs.clone(),
        outputs.clone(),
        addresses([BECH32_ADDRESS_ED25519_0]),
        protocol_parameters,
    )
    .with_burn(Burn::new().add_nft(nft_id_1))
    .select()
    .unwrap();

    assert!(unsorted_eq(&selected.inputs, &inputs));
    assert!(unsorted_eq(&selected.outputs, &outputs));
}

#[test]
fn transitioned_zero_nft_id_no_longer_is_zero() {
    let protocol_parameters = protocol_parameters();
    let nft_id_0 = NftId::from_str(NFT_ID_0).unwrap();

    let inputs = build_inputs([Nft(
        2_000_000,
        nft_id_0,
        BECH32_ADDRESS_ED25519_0,
        None,
        None,
        None,
        None,
        None,
        None,
    )]);
    let outputs = build_outputs([Basic(
        1_000_000,
        BECH32_ADDRESS_ED25519_0,
        None,
        None,
        None,
        None,
        None,
        None,
    )]);

    let selected = InputSelection::new(
        inputs.clone(),
        outputs.clone(),
        addresses([BECH32_ADDRESS_ED25519_0]),
        protocol_parameters,
    )
    .select()
    .unwrap();

    assert!(unsorted_eq(&selected.inputs, &inputs));
    assert_eq!(selected.outputs.len(), 2);
    assert!(selected.outputs.contains(&outputs[0]));
    selected.outputs.iter().for_each(|output| {
        if !outputs.contains(output) {
            assert!(output.is_nft());
            assert_eq!(output.amount(), 1_000_000);
            assert_ne!(*output.as_nft().nft_id(), nft_id_0);
            assert_eq!(output.as_nft().native_tokens().len(), 0);
            assert_eq!(output.as_nft().unlock_conditions().len(), 1);
            assert_eq!(output.as_nft().features().len(), 0);
            assert_eq!(
                *output.as_nft().address(),
                Address::try_from_bech32(BECH32_ADDRESS_ED25519_0).unwrap()
            );
        }
    });
}

#[test]
fn changed_immutable_metadata() {
    let protocol_parameters = protocol_parameters();
    let nft_id_1 = NftId::from_str(NFT_ID_1).unwrap();

<<<<<<< HEAD
    let nft_output = NftOutputBuilder::new_with_minimum_amount(protocol_parameters.rent_structure(), nft_id_1)
        .with_immutable_features(MetadataFeature::new([1, 2, 3]))
=======
    #[cfg(feature = "irc_27")]
    let metadata = iota_sdk::types::block::output::feature::Irc27Metadata::new(
        "image/jpeg",
        "https://mywebsite.com/my-nft-files-1.jpeg".parse().unwrap(),
        "file 1",
    )
    .with_issuer_name("Alice");
    #[cfg(not(feature = "irc_27"))]
    let metadata = [1, 2, 3];

    let nft_output = NftOutputBuilder::new_with_minimum_storage_deposit(protocol_parameters.rent_structure(), nft_id_1)
        .with_immutable_features(MetadataFeature::try_from(metadata))
>>>>>>> c7b55f22
        .add_unlock_condition(AddressUnlockCondition::new(
            Address::try_from_bech32(BECH32_ADDRESS_ED25519_0).unwrap(),
        ))
        .finish_output(protocol_parameters.token_supply())
        .unwrap();

    let inputs = [InputSigningData {
        output: nft_output.clone(),
        output_metadata: rand_output_metadata(),
        chain: None,
    }];

    #[cfg(feature = "irc_27")]
    let metadata = iota_sdk::types::block::output::feature::Irc27Metadata::new(
        "image/jpeg",
        "https://mywebsite.com/my-nft-files-2.jpeg".parse().unwrap(),
        "file 2",
    )
    .with_issuer_name("Alice");
    #[cfg(not(feature = "irc_27"))]
    let metadata = [4, 5, 6];

    // New nft output with changed immutable metadata feature
<<<<<<< HEAD
    let updated_account_output = NftOutputBuilder::from(nft_output.as_nft())
        .with_minimum_amount(protocol_parameters.rent_structure())
        .with_immutable_features(MetadataFeature::new([4, 5, 6]))
=======
    let updated_nft_output = NftOutputBuilder::from(nft_output.as_nft())
        .with_minimum_storage_deposit(protocol_parameters.rent_structure())
        .with_immutable_features(MetadataFeature::try_from(metadata))
>>>>>>> c7b55f22
        .finish_output(protocol_parameters.token_supply())
        .unwrap();

    let outputs = [updated_nft_output];

    let selected = InputSelection::new(
        inputs,
        outputs,
        addresses([BECH32_ADDRESS_ED25519_0]),
        protocol_parameters,
    )
    .select();

    assert!(matches!(
        selected,
        Err(Error::UnfulfillableRequirement(Requirement::Nft(
            nft_id,
        ))) if nft_id == nft_id_1
    ));
}<|MERGE_RESOLUTION|>--- conflicted
+++ resolved
@@ -1187,10 +1187,6 @@
     let protocol_parameters = protocol_parameters();
     let nft_id_1 = NftId::from_str(NFT_ID_1).unwrap();
 
-<<<<<<< HEAD
-    let nft_output = NftOutputBuilder::new_with_minimum_amount(protocol_parameters.rent_structure(), nft_id_1)
-        .with_immutable_features(MetadataFeature::new([1, 2, 3]))
-=======
     #[cfg(feature = "irc_27")]
     let metadata = iota_sdk::types::block::output::feature::Irc27Metadata::new(
         "image/jpeg",
@@ -1201,9 +1197,8 @@
     #[cfg(not(feature = "irc_27"))]
     let metadata = [1, 2, 3];
 
-    let nft_output = NftOutputBuilder::new_with_minimum_storage_deposit(protocol_parameters.rent_structure(), nft_id_1)
+    let nft_output = NftOutputBuilder::new_with_minimum_amount(protocol_parameters.rent_structure(), nft_id_1)
         .with_immutable_features(MetadataFeature::try_from(metadata))
->>>>>>> c7b55f22
         .add_unlock_condition(AddressUnlockCondition::new(
             Address::try_from_bech32(BECH32_ADDRESS_ED25519_0).unwrap(),
         ))
@@ -1227,15 +1222,9 @@
     let metadata = [4, 5, 6];
 
     // New nft output with changed immutable metadata feature
-<<<<<<< HEAD
-    let updated_account_output = NftOutputBuilder::from(nft_output.as_nft())
+    let updated_nft_output = NftOutputBuilder::from(nft_output.as_nft())
         .with_minimum_amount(protocol_parameters.rent_structure())
-        .with_immutable_features(MetadataFeature::new([4, 5, 6]))
-=======
-    let updated_nft_output = NftOutputBuilder::from(nft_output.as_nft())
-        .with_minimum_storage_deposit(protocol_parameters.rent_structure())
         .with_immutable_features(MetadataFeature::try_from(metadata))
->>>>>>> c7b55f22
         .finish_output(protocol_parameters.token_supply())
         .unwrap();
 
