// Copyright 2022 IOTA Stiftung
// SPDX-License-Identifier: Apache-2.0

use std::str::FromStr;

use iota_sdk::{
    client::{
        api::input_selection::{Burn, Error, InputSelection, Requirement},
        secret::types::InputSigningData,
    },
    types::block::{
        address::Address,
        output::{feature::MetadataFeature, unlock_condition::AddressUnlockCondition, NftId, NftOutputBuilder, Output},
        protocol::protocol_parameters,
        rand::output::rand_output_metadata,
    },
};

use crate::client::{
    addresses, build_inputs, build_outputs, is_remainder_or_return, unsorted_eq,
    Build::{Basic, Nft},
    BECH32_ADDRESS_ACCOUNT_1, BECH32_ADDRESS_ED25519_0, BECH32_ADDRESS_ED25519_1, BECH32_ADDRESS_NFT_1, NFT_ID_0,
    NFT_ID_1, NFT_ID_2,
};

#[test]
fn input_nft_eq_output_nft() {
    let protocol_parameters = protocol_parameters();
    let nft_id_2 = NftId::from_str(NFT_ID_2).unwrap();

    let inputs = build_inputs([Nft(
        1_000_000,
        nft_id_2,
        BECH32_ADDRESS_ED25519_0,
        None,
        None,
        None,
        None,
        None,
        None,
    )]);
    let outputs = build_outputs([Nft(
        1_000_000,
        nft_id_2,
        BECH32_ADDRESS_ED25519_0,
        None,
        None,
        None,
        None,
        None,
        None,
    )]);

    let selected = InputSelection::new(
        inputs.clone(),
        outputs.clone(),
        addresses([BECH32_ADDRESS_ED25519_0]),
        protocol_parameters,
    )
    .select()
    .unwrap();

    assert!(unsorted_eq(&selected.inputs, &inputs));
    assert!(unsorted_eq(&selected.outputs, &outputs));
}

#[test]
fn transition_nft_id_zero() {
    let protocol_parameters = protocol_parameters();
    let nft_id_0 = NftId::from_str(NFT_ID_0).unwrap();

    let inputs = build_inputs([Nft(
        1_000_000,
        nft_id_0,
        BECH32_ADDRESS_ED25519_0,
        None,
        None,
        None,
        None,
        None,
        None,
    )]);
    let nft_id = NftId::from(inputs[0].output_id());
    let outputs = build_outputs([Nft(
        1_000_000,
        nft_id,
        BECH32_ADDRESS_ED25519_0,
        None,
        None,
        None,
        None,
        None,
        None,
    )]);

    let selected = InputSelection::new(
        inputs.clone(),
        outputs.clone(),
        addresses([BECH32_ADDRESS_ED25519_0]),
        protocol_parameters,
    )
    .select()
    .unwrap();

    assert!(unsorted_eq(&selected.inputs, &inputs));
    assert!(unsorted_eq(&selected.outputs, &outputs));
}

// #[test]
// fn input_amount_lt_output_amount() {
//     let protocol_parameters = protocol_parameters();
//     let nft_id_2 = NftId::from_str(NFT_ID_2).unwrap();

//     let inputs = build_inputs([Nft(
//         1_000_000,
//         nft_id_2,
//         BECH32_ADDRESS_ED25519_0,
//         None,
//         None,
//         None,
//         None,
//         None,
//         None,
//     )]);
//     let outputs = build_outputs([Basic(
//         2_000_000,
//         BECH32_ADDRESS_ED25519_0,
//         None,
//         None,
//         None,
//         None,
//         None,
//         None,
//     )]);

//     let selected = InputSelection::new(
//         inputs,
//         outputs,
//         addresses([BECH32_ADDRESS_ED25519_0]),
//         protocol_parameters,
//     )
//     .select();

//     println!("{selected:?}");

//     assert!(matches!(
//         selected,
//         Err(Error::InsufficientAmount {
//             found: 1_000_000,
//             // Amount we want to send + storage deposit for nft remainder
//             required: 2_233_500,
//         })
//     ));
// }

// #[test]
// fn basic_output_with_nft_input() {
//     let protocol_parameters = protocol_parameters();
//     let nft_id_2 = NftId::from_str(NFT_ID_2).unwrap();

//     let inputs = build_inputs([Nft(
//         2_237_500,
//         nft_id_2,
//         BECH32_ADDRESS_ED25519_0,
//         None,
//         None,
//         None,
//         None,
//         None,
//         None,
//     )]);
//     let outputs = build_outputs([Basic(
//         2_000_000,
//         BECH32_ADDRESS_ED25519_0,
//         None,
//         None,
//         None,
//         None,
//         None,
//         None,
//     )]);

//     let selected = InputSelection::new(
//         inputs.clone(),
//         outputs,
//         addresses([BECH32_ADDRESS_ED25519_0]),
//         protocol_parameters,
//     )
//     .select()
//     .unwrap();

//     assert!(unsorted_eq(&selected.inputs, &inputs));
//     // basic output + nft remainder
//     assert_eq!(selected.outputs.len(), 2);
// }

#[test]
fn mint_nft() {
    let protocol_parameters = protocol_parameters();
    let nft_id_0 = NftId::from_str(NFT_ID_0).unwrap();

    let inputs = build_inputs([Basic(
        2_000_000,
        BECH32_ADDRESS_ED25519_0,
        None,
        None,
        None,
        None,
        None,
        None,
    )]);
    let outputs = build_outputs([Nft(
        1_000_000,
        nft_id_0,
        BECH32_ADDRESS_ED25519_0,
        None,
        None,
        None,
        None,
        None,
        None,
    )]);

    let selected = InputSelection::new(
        inputs.clone(),
        outputs,
        addresses([BECH32_ADDRESS_ED25519_0]),
        protocol_parameters,
    )
    .select()
    .unwrap();

    assert!(unsorted_eq(&selected.inputs, &inputs));
    // One output should be added for the remainder
    assert_eq!(selected.outputs.len(), 2);
    // Output contains the new minted nft id
    assert!(selected.outputs.iter().any(|output| {
        if let Output::Nft(nft_output) = output {
            *nft_output.nft_id() == nft_id_0
        } else {
            false
        }
    }));
}

#[test]
fn burn_nft() {
    let protocol_parameters = protocol_parameters();
    let nft_id_2 = NftId::from_str(NFT_ID_2).unwrap();

    let inputs = build_inputs([Nft(
        2_000_000,
        nft_id_2,
        BECH32_ADDRESS_ED25519_0,
        None,
        None,
        None,
        None,
        None,
        None,
    )]);
    let outputs = build_outputs([Basic(
        2_000_000,
        BECH32_ADDRESS_ED25519_0,
        None,
        None,
        None,
        None,
        None,
        None,
    )]);

    let selected = InputSelection::new(
        inputs.clone(),
        outputs.clone(),
        addresses([BECH32_ADDRESS_ED25519_0]),
        protocol_parameters,
    )
    .with_burn(Burn::new().add_nft(nft_id_2))
    .select()
    .unwrap();

    assert!(unsorted_eq(&selected.inputs, &inputs));
    assert!(unsorted_eq(&selected.outputs, &outputs));
}

// #[test]
// fn not_enough_storage_deposit_for_remainder() {
//     let protocol_parameters = protocol_parameters();
//     let nft_id_2 = NftId::from_str(NFT_ID_2).unwrap();

//     let inputs = build_inputs([Nft(
//         1_000_001,
//         nft_id_2,
//         BECH32_ADDRESS_ED25519_0,
//         None,
//         None,
//         None,
//         None,
//         None,
//         None,
//     )]);
//     let outputs = build_outputs([Nft(
//         1_000_000,
//         nft_id_2,
//         BECH32_ADDRESS_ED25519_0,
//         None,
//         None,
//         None,
//         None,
//         None,
//         None,
//     )]);

//     let selected = InputSelection::new(
//         inputs,
//         outputs,
//         addresses([BECH32_ADDRESS_ED25519_0]),
//         protocol_parameters,
//     )
//     .select();

//     assert!(matches!(
//         selected,
//         Err(Error::InsufficientAmount {
//             found: 1_000_001,
//             required: 1_217_000,
//         })
//     ));
// }

#[test]
fn missing_input_for_nft_output() {
    let protocol_parameters = protocol_parameters();
    let nft_id_2 = NftId::from_str(NFT_ID_2).unwrap();

    let inputs = build_inputs([Basic(
        1_000_000,
        BECH32_ADDRESS_ED25519_0,
        None,
        None,
        None,
        None,
        None,
        None,
    )]);
    let outputs = build_outputs([Nft(
        1_000_000,
        nft_id_2,
        BECH32_ADDRESS_ED25519_0,
        None,
        None,
        None,
        None,
        None,
        None,
    )]);

    let selected = InputSelection::new(
        inputs,
        outputs,
        addresses([BECH32_ADDRESS_ED25519_0]),
        protocol_parameters,
    )
    .select();

    assert!(matches!(
        selected,
        Err(Error::UnfulfillableRequirement(Requirement::Nft(nft_id))) if nft_id == nft_id_2
    ));
}

#[test]
fn missing_input_for_nft_output_but_created() {
    let protocol_parameters = protocol_parameters();
    let nft_id_0 = NftId::from_str(NFT_ID_0).unwrap();

    let inputs = build_inputs([Basic(
        1_000_000,
        BECH32_ADDRESS_ED25519_0,
        None,
        None,
        None,
        None,
        None,
        None,
    )]);
    let outputs = build_outputs([Nft(
        1_000_000,
        nft_id_0,
        BECH32_ADDRESS_ED25519_0,
        None,
        None,
        None,
        None,
        None,
        None,
    )]);

    let selected = InputSelection::new(
        inputs,
        outputs,
        addresses([BECH32_ADDRESS_ED25519_0]),
        protocol_parameters,
    )
    .select();

    assert!(selected.is_ok());
}

#[test]
fn nft_in_output_and_sender() {
    let protocol_parameters = protocol_parameters();
    let nft_id_1 = NftId::from_str(NFT_ID_1).unwrap();

    let inputs = build_inputs([
        Nft(
            1_000_000,
            nft_id_1,
            BECH32_ADDRESS_ED25519_0,
            None,
            None,
            None,
            None,
            None,
            None,
        ),
        Basic(1_000_000, BECH32_ADDRESS_ED25519_0, None, None, None, None, None, None),
    ]);
    let outputs = build_outputs([
        Nft(
            1_000_000,
            nft_id_1,
            BECH32_ADDRESS_ED25519_0,
            None,
            None,
            None,
            None,
            None,
            None,
        ),
        Basic(
            1_000_000,
            BECH32_ADDRESS_ED25519_0,
            None,
            Some(BECH32_ADDRESS_NFT_1),
            None,
            None,
            None,
            None,
        ),
    ]);

    let selected = InputSelection::new(
        inputs.clone(),
        outputs,
        addresses([BECH32_ADDRESS_ED25519_0]),
        protocol_parameters,
    )
    .select()
    .unwrap();

    assert!(unsorted_eq(&selected.inputs, &inputs));
    assert_eq!(selected.outputs.len(), 2);
    assert!(selected.outputs.iter().any(|output| {
        if let Output::Nft(nft_output) = output {
            *nft_output.nft_id() == nft_id_1
        } else {
            false
        }
    }));
    assert!(selected.outputs.iter().any(|output| output.is_basic()));
}

#[test]
fn missing_ed25519_sender() {
    let protocol_parameters = protocol_parameters();
    let nft_id_2 = NftId::from_str(NFT_ID_2).unwrap();

    let inputs = build_inputs([Nft(
        1_000_000,
        nft_id_2,
        BECH32_ADDRESS_ED25519_0,
        None,
        None,
        None,
        None,
        None,
        None,
    )]);
    let outputs = build_outputs([Nft(
        1_000_000,
        nft_id_2,
        BECH32_ADDRESS_ED25519_0,
        None,
        Some(BECH32_ADDRESS_ED25519_1),
        None,
        None,
        None,
        None,
    )]);

    let selected = InputSelection::new(
        inputs,
        outputs,
        addresses([BECH32_ADDRESS_ED25519_0]),
        protocol_parameters,
    )
    .select();

    assert!(matches!(
        selected,
        Err(Error::UnfulfillableRequirement(Requirement::Sender(sender))) if sender == Address::try_from_bech32(BECH32_ADDRESS_ED25519_1).unwrap()
    ));
}

#[test]
fn missing_ed25519_issuer_created() {
    let protocol_parameters = protocol_parameters();
    let nft_id_0 = NftId::from_str(NFT_ID_0).unwrap();

    let inputs = build_inputs([Basic(
        1_000_000,
        BECH32_ADDRESS_ED25519_0,
        None,
        None,
        None,
        None,
        None,
        None,
    )]);
    let outputs = build_outputs([Nft(
        1_000_000,
        nft_id_0,
        BECH32_ADDRESS_ED25519_0,
        None,
        None,
        Some(BECH32_ADDRESS_ED25519_1),
        None,
        None,
        None,
    )]);

    let selected = InputSelection::new(
        inputs,
        outputs,
        addresses([BECH32_ADDRESS_ED25519_0]),
        protocol_parameters,
    )
    .select();

    assert!(matches!(
        selected,
        Err(Error::UnfulfillableRequirement(Requirement::Issuer(issuer))) if issuer == Address::try_from_bech32(BECH32_ADDRESS_ED25519_1).unwrap()
    ));
}

#[test]
fn missing_ed25519_issuer_transition() {
    let protocol_parameters = protocol_parameters();
    let nft_id_1 = NftId::from_str(NFT_ID_1).unwrap();

    let inputs = build_inputs([Nft(
        1_000_000,
        nft_id_1,
        BECH32_ADDRESS_ED25519_0,
        None,
        None,
        Some(BECH32_ADDRESS_ED25519_1),
        None,
        None,
        None,
    )]);
    let outputs = build_outputs([Nft(
        1_000_000,
        nft_id_1,
        BECH32_ADDRESS_ED25519_0,
        None,
        None,
        Some(BECH32_ADDRESS_ED25519_1),
        None,
        None,
        None,
    )]);

    let selected = InputSelection::new(
        inputs,
        outputs,
        addresses([BECH32_ADDRESS_ED25519_0]),
        protocol_parameters,
    )
    .select();

    assert!(selected.is_ok());
}

#[test]
fn missing_account_sender() {
    let protocol_parameters = protocol_parameters();
    let nft_id_2 = NftId::from_str(NFT_ID_2).unwrap();

    let inputs = build_inputs([Nft(
        1_000_000,
        nft_id_2,
        BECH32_ADDRESS_ED25519_0,
        None,
        None,
        None,
        None,
        None,
        None,
    )]);
    let outputs = build_outputs([Nft(
        1_000_000,
        nft_id_2,
        BECH32_ADDRESS_ED25519_0,
        None,
        Some(BECH32_ADDRESS_ACCOUNT_1),
        None,
        None,
        None,
        None,
    )]);

    let selected = InputSelection::new(
        inputs,
        outputs,
        addresses([BECH32_ADDRESS_ED25519_0]),
        protocol_parameters,
    )
    .select();

    assert!(matches!(
        selected,
        Err(Error::UnfulfillableRequirement(Requirement::Sender(sender))) if sender == Address::try_from_bech32(BECH32_ADDRESS_ACCOUNT_1).unwrap()
    ));
}

#[test]
fn missing_account_issuer_created() {
    let protocol_parameters = protocol_parameters();
    let nft_id_0 = NftId::from_str(NFT_ID_0).unwrap();

    let inputs = build_inputs([Basic(
        1_000_000,
        BECH32_ADDRESS_ED25519_0,
        None,
        None,
        None,
        None,
        None,
        None,
    )]);
    let outputs = build_outputs([Nft(
        1_000_000,
        nft_id_0,
        BECH32_ADDRESS_ED25519_0,
        None,
        None,
        Some(BECH32_ADDRESS_ACCOUNT_1),
        None,
        None,
        None,
    )]);

    let selected = InputSelection::new(
        inputs,
        outputs,
        addresses([BECH32_ADDRESS_ED25519_0]),
        protocol_parameters,
    )
    .select();

    assert!(matches!(
        selected,
        Err(Error::UnfulfillableRequirement(Requirement::Issuer(issuer))) if issuer == Address::try_from_bech32(BECH32_ADDRESS_ACCOUNT_1).unwrap()
    ));
}

#[test]
fn missing_account_issuer_transition() {
    let protocol_parameters = protocol_parameters();
    let nft_id_2 = NftId::from_str(NFT_ID_2).unwrap();

    let inputs = build_inputs([Nft(
        1_000_000,
        nft_id_2,
        BECH32_ADDRESS_ED25519_0,
        None,
        None,
        Some(BECH32_ADDRESS_ACCOUNT_1),
        None,
        None,
        None,
    )]);
    let outputs = build_outputs([Nft(
        1_000_000,
        nft_id_2,
        BECH32_ADDRESS_ED25519_0,
        None,
        None,
        Some(BECH32_ADDRESS_ACCOUNT_1),
        None,
        None,
        None,
    )]);

    let selected = InputSelection::new(
        inputs,
        outputs,
        addresses([BECH32_ADDRESS_ED25519_0]),
        protocol_parameters,
    )
    .select();

    assert!(selected.is_ok());
}

#[test]
fn missing_nft_sender() {
    let protocol_parameters = protocol_parameters();
    let nft_id_2 = NftId::from_str(NFT_ID_2).unwrap();

    let inputs = build_inputs([Nft(
        1_000_000,
        nft_id_2,
        BECH32_ADDRESS_ED25519_0,
        None,
        None,
        None,
        None,
        None,
        None,
    )]);
    let outputs = build_outputs([Nft(
        1_000_000,
        nft_id_2,
        BECH32_ADDRESS_ED25519_0,
        None,
        Some(BECH32_ADDRESS_NFT_1),
        None,
        None,
        None,
        None,
    )]);

    let selected = InputSelection::new(
        inputs,
        outputs,
        addresses([BECH32_ADDRESS_ED25519_0]),
        protocol_parameters,
    )
    .select();

    assert!(matches!(
        selected,
        Err(Error::UnfulfillableRequirement(Requirement::Sender(sender))) if sender == Address::try_from_bech32(BECH32_ADDRESS_NFT_1).unwrap()
    ));
}

#[test]
fn missing_nft_issuer_created() {
    let protocol_parameters = protocol_parameters();
    let nft_id_0 = NftId::from_str(NFT_ID_0).unwrap();

    let inputs = build_inputs([Basic(
        1_000_000,
        BECH32_ADDRESS_ED25519_0,
        None,
        None,
        None,
        None,
        None,
        None,
    )]);
    let outputs = build_outputs([Nft(
        1_000_000,
        nft_id_0,
        BECH32_ADDRESS_ED25519_0,
        None,
        None,
        Some(BECH32_ADDRESS_NFT_1),
        None,
        None,
        None,
    )]);

    let selected = InputSelection::new(
        inputs,
        outputs,
        addresses([BECH32_ADDRESS_ED25519_0]),
        protocol_parameters,
    )
    .select();

    assert!(matches!(
        selected,
        Err(Error::UnfulfillableRequirement(Requirement::Issuer(issuer))) if issuer == Address::try_from_bech32(BECH32_ADDRESS_NFT_1).unwrap()
    ));
}

#[test]
fn missing_nft_issuer_transition() {
    let protocol_parameters = protocol_parameters();
    let nft_id_2 = NftId::from_str(NFT_ID_2).unwrap();

    let inputs = build_inputs([Nft(
        1_000_000,
        nft_id_2,
        BECH32_ADDRESS_ED25519_0,
        None,
        None,
        Some(BECH32_ADDRESS_NFT_1),
        None,
        None,
        None,
    )]);
    let outputs = build_outputs([Nft(
        1_000_000,
        nft_id_2,
        BECH32_ADDRESS_ED25519_0,
        None,
        None,
        Some(BECH32_ADDRESS_NFT_1),
        None,
        None,
        None,
    )]);

    let selected = InputSelection::new(
        inputs,
        outputs,
        addresses([BECH32_ADDRESS_ED25519_0]),
        protocol_parameters,
    )
    .select();

    assert!(selected.is_ok());
}

#[test]
fn increase_nft_amount() {
    let protocol_parameters = protocol_parameters();
    let nft_id_1 = NftId::from_str(NFT_ID_1).unwrap();

    let inputs = build_inputs([
        Nft(
            2_000_000,
            nft_id_1,
            BECH32_ADDRESS_ED25519_0,
            None,
            None,
            None,
            None,
            None,
            None,
        ),
        Basic(1_000_000, BECH32_ADDRESS_ED25519_0, None, None, None, None, None, None),
    ]);
    let outputs = build_outputs([Nft(
        3_000_000,
        nft_id_1,
        BECH32_ADDRESS_ED25519_0,
        None,
        None,
        None,
        None,
        None,
        None,
    )]);

    let selected = InputSelection::new(
        inputs.clone(),
        outputs.clone(),
        addresses([BECH32_ADDRESS_ED25519_0]),
        protocol_parameters,
    )
    .select()
    .unwrap();

    assert!(unsorted_eq(&selected.inputs, &inputs));
    assert!(unsorted_eq(&selected.outputs, &outputs));
}

#[test]
fn decrease_nft_amount() {
    let protocol_parameters = protocol_parameters();
    let nft_id_1 = NftId::from_str(NFT_ID_1).unwrap();

    let inputs = build_inputs([
        Nft(
            2_000_000,
            nft_id_1,
            BECH32_ADDRESS_ED25519_0,
            None,
            None,
            None,
            None,
            None,
            None,
        ),
        Basic(1_000_000, BECH32_ADDRESS_ED25519_0, None, None, None, None, None, None),
    ]);
    let outputs = build_outputs([Nft(
        1_000_000,
        nft_id_1,
        BECH32_ADDRESS_ED25519_0,
        None,
        None,
        None,
        None,
        None,
        None,
    )]);

    let selected = InputSelection::new(
        inputs.clone(),
        outputs.clone(),
        addresses([BECH32_ADDRESS_ED25519_0]),
        protocol_parameters,
    )
    .select()
    .unwrap();

    assert_eq!(selected.inputs.len(), 1);
    assert_eq!(selected.inputs[0], inputs[0]);
    assert_eq!(selected.outputs.len(), 2);
    assert!(selected.outputs.contains(&outputs[0]));
    selected.outputs.iter().for_each(|output| {
        if !outputs.contains(output) {
            assert!(is_remainder_or_return(
                output,
                1_000_000,
                BECH32_ADDRESS_ED25519_0,
                None
            ));
        }
    });
}

#[test]
fn prefer_basic_to_nft() {
    let protocol_parameters = protocol_parameters();
    let nft_id_1 = NftId::from_str(NFT_ID_1).unwrap();

    let inputs = build_inputs([
        Nft(
            2_000_000,
            nft_id_1,
            BECH32_ADDRESS_ED25519_0,
            None,
            None,
            None,
            None,
            None,
            None,
        ),
        Basic(1_000_000, BECH32_ADDRESS_ED25519_0, None, None, None, None, None, None),
    ]);
    let outputs = build_outputs([Basic(
        1_000_000,
        BECH32_ADDRESS_ED25519_0,
        None,
        None,
        None,
        None,
        None,
        None,
    )]);

    let selected = InputSelection::new(
        inputs.clone(),
        outputs.clone(),
        addresses([BECH32_ADDRESS_ED25519_0]),
        protocol_parameters,
    )
    .select()
    .unwrap();

    assert_eq!(selected.inputs.len(), 1);
    assert_eq!(selected.inputs[0], inputs[1]);
    assert_eq!(selected.outputs, outputs);
}

#[test]
fn take_amount_from_nft_to_fund_basic() {
    let protocol_parameters = protocol_parameters();
    let nft_id_1 = NftId::from_str(NFT_ID_1).unwrap();

    let inputs = build_inputs([
        Nft(
            2_000_000,
            nft_id_1,
            BECH32_ADDRESS_ED25519_0,
            None,
            None,
            None,
            None,
            None,
            None,
        ),
        Basic(1_000_000, BECH32_ADDRESS_ED25519_0, None, None, None, None, None, None),
    ]);
    let outputs = build_outputs([Basic(
        1_200_000,
        BECH32_ADDRESS_ED25519_0,
        None,
        None,
        None,
        None,
        None,
        None,
    )]);

    let selected = InputSelection::new(
        inputs.clone(),
        outputs.clone(),
        addresses([BECH32_ADDRESS_ED25519_0]),
        protocol_parameters,
    )
    .select()
    .unwrap();

    assert!(unsorted_eq(&selected.inputs, &inputs));
    assert_eq!(selected.outputs.len(), 2);
    assert!(selected.outputs.contains(&outputs[0]));
    selected.outputs.iter().for_each(|output| {
        if !outputs.contains(output) {
            assert!(output.is_nft());
            assert_eq!(output.amount(), 1_800_000);
            assert_eq!(output.as_nft().native_tokens().len(), 0);
            assert_eq!(output.as_nft().unlock_conditions().len(), 1);
            assert_eq!(output.as_nft().features().len(), 0);
            assert_eq!(
                *output.as_nft().address(),
                Address::try_from_bech32(BECH32_ADDRESS_ED25519_0).unwrap()
            );
        }
    });
}

#[test]
fn nft_burn_should_validate_nft_sender() {
    let protocol_parameters = protocol_parameters();
    let nft_id_1 = NftId::from_str(NFT_ID_1).unwrap();

    let inputs = build_inputs([
        Basic(2_000_000, BECH32_ADDRESS_ED25519_0, None, None, None, None, None, None),
        Nft(
            1_000_000,
            nft_id_1,
            BECH32_ADDRESS_ED25519_0,
            None,
            None,
            None,
            None,
            None,
            None,
        ),
    ]);
    let outputs = build_outputs([Basic(
        3_000_000,
        BECH32_ADDRESS_ED25519_0,
        None,
        Some(BECH32_ADDRESS_NFT_1),
        None,
        None,
        None,
        None,
    )]);

    let selected = InputSelection::new(
        inputs.clone(),
        outputs.clone(),
        addresses([BECH32_ADDRESS_ED25519_0]),
        protocol_parameters,
    )
    .with_burn(Burn::new().add_nft(nft_id_1))
    .select()
    .unwrap();

    assert!(unsorted_eq(&selected.inputs, &inputs));
    assert!(unsorted_eq(&selected.outputs, &outputs));
}

#[test]
fn nft_burn_should_validate_nft_address() {
    let protocol_parameters = protocol_parameters();
    let nft_id_1 = NftId::from_str(NFT_ID_1).unwrap();

    let inputs = build_inputs([
        Basic(2_000_000, BECH32_ADDRESS_NFT_1, None, None, None, None, None, None),
        Nft(
            1_000_000,
            nft_id_1,
            BECH32_ADDRESS_ED25519_0,
            None,
            None,
            None,
            None,
            None,
            None,
        ),
    ]);
    let outputs = build_outputs([Basic(
        3_000_000,
        BECH32_ADDRESS_ED25519_0,
        None,
        None,
        None,
        None,
        None,
        None,
    )]);

    let selected = InputSelection::new(
        inputs.clone(),
        outputs.clone(),
        addresses([BECH32_ADDRESS_ED25519_0]),
        protocol_parameters,
    )
    .with_burn(Burn::new().add_nft(nft_id_1))
    .select()
    .unwrap();

    assert!(unsorted_eq(&selected.inputs, &inputs));
    assert!(unsorted_eq(&selected.outputs, &outputs));
}

#[test]
fn transitioned_zero_nft_id_no_longer_is_zero() {
    let protocol_parameters = protocol_parameters();
    let nft_id_0 = NftId::from_str(NFT_ID_0).unwrap();

    let inputs = build_inputs([Nft(
        2_000_000,
        nft_id_0,
        BECH32_ADDRESS_ED25519_0,
        None,
        None,
        None,
        None,
        None,
        None,
    )]);
    let outputs = build_outputs([Basic(
        1_000_000,
        BECH32_ADDRESS_ED25519_0,
        None,
        None,
        None,
        None,
        None,
        None,
    )]);

    let selected = InputSelection::new(
        inputs.clone(),
        outputs.clone(),
        addresses([BECH32_ADDRESS_ED25519_0]),
        protocol_parameters,
    )
    .select()
    .unwrap();

    assert!(unsorted_eq(&selected.inputs, &inputs));
    assert_eq!(selected.outputs.len(), 2);
    assert!(selected.outputs.contains(&outputs[0]));
    selected.outputs.iter().for_each(|output| {
        if !outputs.contains(output) {
            assert!(output.is_nft());
            assert_eq!(output.amount(), 1_000_000);
            assert_ne!(*output.as_nft().nft_id(), nft_id_0);
            assert_eq!(output.as_nft().native_tokens().len(), 0);
            assert_eq!(output.as_nft().unlock_conditions().len(), 1);
            assert_eq!(output.as_nft().features().len(), 0);
            assert_eq!(
                *output.as_nft().address(),
                Address::try_from_bech32(BECH32_ADDRESS_ED25519_0).unwrap()
            );
        }
    });
}

#[test]
fn changed_immutable_metadata() {
    let protocol_parameters = protocol_parameters();
    let nft_id_1 = NftId::from_str(NFT_ID_1).unwrap();

<<<<<<< HEAD
    let nft_output = NftOutputBuilder::new_with_minimum_storage_deposit(protocol_parameters.rent_structure(), nft_id_1)
        .with_immutable_features(MetadataFeature::new([1, 2, 3]))
        .add_unlock_condition(AddressUnlockCondition::new(
            Address::try_from_bech32(BECH32_ADDRESS_ED25519_0).unwrap(),
        ))
        .finish_output(protocol_parameters.token_supply())
        .unwrap();
=======
    #[cfg(feature = "irc_27")]
    let metadata = iota_sdk::types::block::output::feature::Irc27Metadata::new(
        "image/jpeg",
        "https://mywebsite.com/my-nft-files-1.jpeg".parse().unwrap(),
        "file 1",
    )
    .with_issuer_name("Alice");
    #[cfg(not(feature = "irc_27"))]
    let metadata = [1, 2, 3];

    let nft_output =
        NftOutputBuilder::new_with_minimum_storage_deposit(*protocol_parameters.rent_structure(), nft_id_1)
            .with_immutable_features(MetadataFeature::try_from(metadata))
            .add_unlock_condition(AddressUnlockCondition::new(
                Address::try_from_bech32(BECH32_ADDRESS_ED25519_0).unwrap(),
            ))
            .finish_output(protocol_parameters.token_supply())
            .unwrap();
>>>>>>> c3c0cf86

    let inputs = [InputSigningData {
        output: nft_output.clone(),
        output_metadata: rand_output_metadata(),
        chain: None,
    }];

    #[cfg(feature = "irc_27")]
    let metadata = iota_sdk::types::block::output::feature::Irc27Metadata::new(
        "image/jpeg",
        "https://mywebsite.com/my-nft-files-2.jpeg".parse().unwrap(),
        "file 2",
    )
    .with_issuer_name("Alice");
    #[cfg(not(feature = "irc_27"))]
    let metadata = [4, 5, 6];

    // New nft output with changed immutable metadata feature
<<<<<<< HEAD
    let updated_account_output = NftOutputBuilder::from(nft_output.as_nft())
        .with_minimum_storage_deposit(protocol_parameters.rent_structure())
        .with_immutable_features(MetadataFeature::new([4, 5, 6]))
        .finish_output(protocol_parameters.token_supply())
        .unwrap();

    let outputs = [updated_account_output];
=======
    let updated_nft_output = NftOutputBuilder::from(nft_output.as_nft())
        .with_minimum_storage_deposit(*protocol_parameters.rent_structure())
        .with_immutable_features(MetadataFeature::try_from(metadata))
        .finish_output(protocol_parameters.token_supply())
        .unwrap();

    let outputs = [updated_nft_output];
>>>>>>> c3c0cf86

    let selected = InputSelection::new(
        inputs,
        outputs,
        addresses([BECH32_ADDRESS_ED25519_0]),
        protocol_parameters,
    )
    .select();

    assert!(matches!(
        selected,
        Err(Error::UnfulfillableRequirement(Requirement::Nft(
            nft_id,
        ))) if nft_id == nft_id_1
    ));
}<|MERGE_RESOLUTION|>--- conflicted
+++ resolved
@@ -1187,34 +1187,23 @@
     let protocol_parameters = protocol_parameters();
     let nft_id_1 = NftId::from_str(NFT_ID_1).unwrap();
 
-<<<<<<< HEAD
+    #[cfg(feature = "irc_27")]
+    let metadata = iota_sdk::types::block::output::feature::Irc27Metadata::new(
+        "image/jpeg",
+        "https://mywebsite.com/my-nft-files-1.jpeg".parse().unwrap(),
+        "file 1",
+    )
+    .with_issuer_name("Alice");
+    #[cfg(not(feature = "irc_27"))]
+    let metadata = [1, 2, 3];
+
     let nft_output = NftOutputBuilder::new_with_minimum_storage_deposit(protocol_parameters.rent_structure(), nft_id_1)
-        .with_immutable_features(MetadataFeature::new([1, 2, 3]))
+        .with_immutable_features(MetadataFeature::try_from(metadata))
         .add_unlock_condition(AddressUnlockCondition::new(
             Address::try_from_bech32(BECH32_ADDRESS_ED25519_0).unwrap(),
         ))
         .finish_output(protocol_parameters.token_supply())
         .unwrap();
-=======
-    #[cfg(feature = "irc_27")]
-    let metadata = iota_sdk::types::block::output::feature::Irc27Metadata::new(
-        "image/jpeg",
-        "https://mywebsite.com/my-nft-files-1.jpeg".parse().unwrap(),
-        "file 1",
-    )
-    .with_issuer_name("Alice");
-    #[cfg(not(feature = "irc_27"))]
-    let metadata = [1, 2, 3];
-
-    let nft_output =
-        NftOutputBuilder::new_with_minimum_storage_deposit(*protocol_parameters.rent_structure(), nft_id_1)
-            .with_immutable_features(MetadataFeature::try_from(metadata))
-            .add_unlock_condition(AddressUnlockCondition::new(
-                Address::try_from_bech32(BECH32_ADDRESS_ED25519_0).unwrap(),
-            ))
-            .finish_output(protocol_parameters.token_supply())
-            .unwrap();
->>>>>>> c3c0cf86
 
     let inputs = [InputSigningData {
         output: nft_output.clone(),
@@ -1233,23 +1222,13 @@
     let metadata = [4, 5, 6];
 
     // New nft output with changed immutable metadata feature
-<<<<<<< HEAD
-    let updated_account_output = NftOutputBuilder::from(nft_output.as_nft())
+    let updated_nft_output = NftOutputBuilder::from(nft_output.as_nft())
         .with_minimum_storage_deposit(protocol_parameters.rent_structure())
-        .with_immutable_features(MetadataFeature::new([4, 5, 6]))
-        .finish_output(protocol_parameters.token_supply())
-        .unwrap();
-
-    let outputs = [updated_account_output];
-=======
-    let updated_nft_output = NftOutputBuilder::from(nft_output.as_nft())
-        .with_minimum_storage_deposit(*protocol_parameters.rent_structure())
         .with_immutable_features(MetadataFeature::try_from(metadata))
         .finish_output(protocol_parameters.token_supply())
         .unwrap();
 
     let outputs = [updated_nft_output];
->>>>>>> c3c0cf86
 
     let selected = InputSelection::new(
         inputs,
