--- conflicted
+++ resolved
@@ -1198,24 +1198,14 @@
     #[cfg(not(feature = "irc_27"))]
     let metadata = [1, 2, 3];
 
-<<<<<<< HEAD
     let nft_output =
         NftOutputBuilder::new_with_minimum_amount(protocol_parameters.storage_score_parameters(), nft_id_1)
             .with_immutable_features(MetadataFeature::try_from(metadata))
             .add_unlock_condition(AddressUnlockCondition::new(
                 Address::try_from_bech32(BECH32_ADDRESS_ED25519_0).unwrap(),
             ))
-            .finish_output(protocol_parameters.token_supply())
+            .finish_output()
             .unwrap();
-=======
-    let nft_output = NftOutputBuilder::new_with_minimum_storage_deposit(protocol_parameters.rent_structure(), nft_id_1)
-        .with_immutable_features(MetadataFeature::try_from(metadata))
-        .add_unlock_condition(AddressUnlockCondition::new(
-            Address::try_from_bech32(BECH32_ADDRESS_ED25519_0).unwrap(),
-        ))
-        .finish_output()
-        .unwrap();
->>>>>>> 544311a9
 
     let inputs = [InputSigningData {
         output: nft_output.clone(),
