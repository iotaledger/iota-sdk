// Copyright 2022 IOTA Stiftung
// SPDX-License-Identifier: Apache-2.0

use iota_sdk::{
    client::{Client, ClientBuilder},
    types::block::protocol::ProtocolParameters,
};

#[tokio::test]
async fn invalid_url() {
    let client = Client::builder().with_node("data:text/plain,Hello?World#");
    assert!(client.is_err());
}

#[tokio::test]
async fn valid_url() {
    let client = Client::builder().with_node("http://localhost:14265");
    assert!(client.is_ok());
}

#[tokio::test]
async fn client_builder() {
    let client_builder_json = serde_json::json!({
        "nodes": [
            {
                "url":"http://localhost:14265/",
                "disabled": false
            }
        ],
        "ignoreNodeHealth": true,
        "nodeSyncInterval": {
            "secs": 60,
            "nanos": 0
        },
<<<<<<< HEAD
        "quorum":false,
        "minQuorumSize":3,
        "quorumThreshold":66,
        "userAgent":"iota-client/2.0.1-rc.3",
        "protocolParameters":{
            "version":3,
            "networkName":"shimmer",
            "bech32Hrp":"smr",
            "rentStructure":{
                "vByteCost":100,
                "vByteFactorKey":10,
                "vByteFactorData":1
            },
            "tokenSupply":"1813620509061365",
            "genesisUnixTimestamp":"1582328545",
            "slotDurationInSeconds":10,
            "epochNearingThreshold":"30"
        },
        "apiTimeout":{
            "secs":15,
            "nanos":0
=======
        "quorum": false,
        "minQuorumSize": 3,
        "quorumThreshold": 66,
        "userAgent": "iota-client/2.0.1-rc.3",
        "protocolParameters": ProtocolParameters::default(),
        "apiTimeout": {
            "secs": 15,
            "nanos": 0
>>>>>>> 51087bf5
        }
    });

    let _client_builder = serde_json::from_value::<ClientBuilder>(client_builder_json).unwrap();
}<|MERGE_RESOLUTION|>--- conflicted
+++ resolved
@@ -32,29 +32,6 @@
             "secs": 60,
             "nanos": 0
         },
-<<<<<<< HEAD
-        "quorum":false,
-        "minQuorumSize":3,
-        "quorumThreshold":66,
-        "userAgent":"iota-client/2.0.1-rc.3",
-        "protocolParameters":{
-            "version":3,
-            "networkName":"shimmer",
-            "bech32Hrp":"smr",
-            "rentStructure":{
-                "vByteCost":100,
-                "vByteFactorKey":10,
-                "vByteFactorData":1
-            },
-            "tokenSupply":"1813620509061365",
-            "genesisUnixTimestamp":"1582328545",
-            "slotDurationInSeconds":10,
-            "epochNearingThreshold":"30"
-        },
-        "apiTimeout":{
-            "secs":15,
-            "nanos":0
-=======
         "quorum": false,
         "minQuorumSize": 3,
         "quorumThreshold": 66,
@@ -63,7 +40,6 @@
         "apiTimeout": {
             "secs": 15,
             "nanos": 0
->>>>>>> 51087bf5
         }
     });
 
