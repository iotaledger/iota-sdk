// Copyright 2021 IOTA Stiftung
// SPDX-License-Identifier: Apache-2.0

// These are E2E test samples, so they are ignored by default.

use iota_sdk::{
    client::{
        api::GetAddressesOptions, bech32_to_hex, node_api::indexer::query_parameters::QueryParameter,
        request_funds_from_faucet, secret::SecretManager, Client,
    },
    types::block::{
        output::OutputId,
        payload::{transaction::TransactionId, Payload},
        BlockId,
    },
};

use crate::client::common::{setup_client_with_node_health_ignored, FAUCET_URL, NODE_LOCAL};

// THIS SEED SERVES FOR TESTING PURPOSES! DON'T USE THIS SEED IN PRODUCTION!
const DEFAULT_DEVELOPMENT_SEED: &str = "0x256a818b2aac458941f7274985a410e57fb750f3a3a67969ece5bd9ae7eef5b2";

// Sends a tagged data block to the node to test against it.
async fn setup_tagged_data_block() -> BlockId {
    let client = setup_client_with_node_health_ignored().await;

    client
        .block()
        .with_tag(b"Hello".to_vec())
        .with_data(b"Tangle".to_vec())
        .finish()
        .await
        .unwrap()
        .id()
}

pub fn setup_secret_manager() -> SecretManager {
    SecretManager::try_from_hex_seed(DEFAULT_DEVELOPMENT_SEED).unwrap()
}

// Sends a transaction block to the node to test against it.
async fn setup_transaction_block() -> (BlockId, TransactionId) {
    let client = setup_client_with_node_health_ignored().await;
    let secret_manager = setup_secret_manager();

<<<<<<< HEAD
    let addresses = secret_manager
        .get_raw_addresses(
            GetAddressesOptions::from_client(&client)
                .await
                .unwrap()
                .with_range(0..2),
        )
=======
    let addresses = client
        .get_addresses(&secret_manager)
        .with_range(0..2)
        .finish()
>>>>>>> d7c485fd
        .await
        .unwrap();
    println!(
        "{}",
        request_funds_from_faucet(FAUCET_URL, &addresses[0]).await.unwrap()
    );

    // Continue only after funds are received
    for _ in 0..30 {
        tokio::time::sleep(std::time::Duration::from_secs(1)).await;
        let output_ids_response = client
            .basic_output_ids(vec![
                QueryParameter::Address(addresses[0]),
                QueryParameter::HasExpiration(false),
                QueryParameter::HasTimelock(false),
                QueryParameter::HasStorageDepositReturn(false),
            ])
            .await
            .unwrap();

        if !output_ids_response.items.is_empty() {
            break;
        }
    }

    let block_id = client
        .block()
        .with_secret_manager(&secret_manager)
        .with_output_hex(
            // Send funds back to the sender.
            &bech32_to_hex(addresses[1].to_bech32(client.get_bech32_hrp().await.unwrap())).unwrap(),
            // The amount to spend, cannot be zero.
            1_000_000,
        )
        .await
        .unwrap()
        .finish()
        .await
        .unwrap()
        .id();

    let block = setup_client_with_node_health_ignored()
        .await
        .get_block(&block_id)
        .await
        .unwrap();

    let transaction_id = match block.payload() {
        Some(Payload::Transaction(t)) => t.id(),
        _ => unreachable!(),
    };

    let _ = client.retry_until_included(&block.id(), None, None).await.unwrap();

    (block_id, transaction_id)
}

#[ignore]
#[tokio::test]
async fn test_get_health() {
    let r = setup_client_with_node_health_ignored()
        .await
        .get_health(NODE_LOCAL)
        .await
        .unwrap();
    println!("{r:#?}");
}

#[ignore]
#[tokio::test]
async fn test_get_info() {
    let r = Client::get_node_info(NODE_LOCAL, None).await.unwrap();
    println!("{r:#?}");
}

#[ignore]
#[tokio::test]
async fn test_get_tips() {
    let r = setup_client_with_node_health_ignored().await.get_tips().await.unwrap();
    println!("{r:#?}");
}

#[ignore]
#[tokio::test]
async fn test_post_block_with_tagged_data() {
    let block_id = setup_tagged_data_block().await;
    println!("{block_id}");
}

#[ignore]
#[tokio::test]
async fn test_post_block_with_transaction() {
    let block_id = setup_transaction_block().await;
    println!("Block ID: {block_id:?}");
}

#[ignore]
#[tokio::test]
async fn test_get_block_data() {
    let client = setup_client_with_node_health_ignored().await;

    let block_id = setup_tagged_data_block().await;
    let r = client.get_block(&block_id).await.unwrap();

    println!("{r:#?}");
}

#[ignore]
#[tokio::test]
async fn test_get_block_metadata() {
    let block_id = setup_tagged_data_block().await;

    let r = setup_client_with_node_health_ignored()
        .await
        .get_block_metadata(&block_id)
        .await
        .unwrap();

    println!("{r:#?}");
}

#[ignore]
#[tokio::test]
async fn test_get_block_raw() {
    let block_id = setup_tagged_data_block().await;

    let r = setup_client_with_node_health_ignored()
        .await
        .get_block_raw(&block_id)
        .await
        .unwrap();

    println!("{r:#?}");
}

#[ignore]
#[tokio::test]
async fn test_get_address_outputs() {
    let client = setup_client_with_node_health_ignored().await;
    let secret_manager = setup_secret_manager();

<<<<<<< HEAD
    let address = secret_manager
        .get_raw_addresses(
            GetAddressesOptions::from_client(&client)
                .await
                .unwrap()
                .with_range(0..1),
        )
=======
    let address = client
        .get_addresses(&secret_manager)
        .with_range(0..1)
        .finish()
>>>>>>> d7c485fd
        .await
        .unwrap()
        .into_iter()
        .next()
        .unwrap();

    let output_ids_response = client
        .basic_output_ids(vec![QueryParameter::Address(address)])
        .await
        .unwrap();

    let r = client.get_outputs(output_ids_response.items).await.unwrap();

    println!("{r:#?}");
}

#[ignore]
#[tokio::test]
async fn test_get_output() {
    let (_block_id, transaction_id) = setup_transaction_block().await;

    let r = setup_client_with_node_health_ignored()
        .await
        .get_output(&OutputId::new(transaction_id, 0).unwrap())
        .await
        .unwrap();

    println!("{r:#?}");
}

#[ignore]
#[tokio::test]
async fn test_get_peers() {
    let r = setup_client_with_node_health_ignored().await.get_peers().await.unwrap();

    println!("{r:#?}");
}

#[ignore]
#[tokio::test]
async fn test_get_milestone_by_id() {
    let client = setup_client_with_node_health_ignored().await;

    let node_info = client.get_info().await.unwrap();

    let r = client
        .get_milestone_by_id(
            &node_info
                .node_info
                .status
                .latest_milestone
                .milestone_id
                .unwrap()
                .parse()
                .unwrap(),
        )
        .await
        .unwrap();

    println!("{r:#?}");
}

#[ignore]
#[tokio::test]
async fn test_get_milestone_by_index() {
    let client = setup_client_with_node_health_ignored().await;

    let node_info = client.get_info().await.unwrap();

    let r = client
        .get_milestone_by_index(node_info.node_info.status.latest_milestone.index)
        .await
        .unwrap();

    println!("{r:#?}");
}

#[ignore]
#[tokio::test]
async fn test_get_utxo_changes_by_id() {
    let client = setup_client_with_node_health_ignored().await;

    let node_info = client.get_info().await.unwrap();

    let r = client
        .get_utxo_changes_by_id(
            &node_info
                .node_info
                .status
                .latest_milestone
                .milestone_id
                .unwrap()
                .parse()
                .unwrap(),
        )
        .await
        .unwrap();

    println!("{r:#?}");
}

#[ignore]
#[tokio::test]
async fn test_get_utxo_changes_by_index() {
    let client = setup_client_with_node_health_ignored().await;

    let node_info = client.get_info().await.unwrap();

    let r = client
        .get_utxo_changes_by_index(node_info.node_info.status.latest_milestone.index)
        .await
        .unwrap();

    println!("{r:#?}");
}

#[ignore]
#[tokio::test]
async fn test_get_receipts() {
    let r = setup_client_with_node_health_ignored()
        .await
        .get_receipts()
        .await
        .unwrap();

    println!("{r:#?}");
}

#[ignore]
#[tokio::test]
async fn get_receipts_migrated_at() {
    let r = setup_client_with_node_health_ignored()
        .await
        .get_receipts_migrated_at(3)
        .await
        .unwrap();

    println!("{r:#?}");
}

#[ignore]
#[tokio::test]
async fn test_get_treasury() {
    let r = setup_client_with_node_health_ignored()
        .await
        .get_treasury()
        .await
        .unwrap();

    println!("{r:#?}");
}

#[ignore]
#[tokio::test]
async fn test_get_included_block() {
    let (_block_id, transaction_id) = setup_transaction_block().await;

    let r = setup_client_with_node_health_ignored()
        .await
        .get_included_block(&transaction_id)
        .await
        .unwrap();

    println!("{r:#?}");
}<|MERGE_RESOLUTION|>--- conflicted
+++ resolved
@@ -43,20 +43,13 @@
     let client = setup_client_with_node_health_ignored().await;
     let secret_manager = setup_secret_manager();
 
-<<<<<<< HEAD
     let addresses = secret_manager
-        .get_raw_addresses(
+        .get_addresses(
             GetAddressesOptions::from_client(&client)
                 .await
                 .unwrap()
                 .with_range(0..2),
         )
-=======
-    let addresses = client
-        .get_addresses(&secret_manager)
-        .with_range(0..2)
-        .finish()
->>>>>>> d7c485fd
         .await
         .unwrap();
     println!(
@@ -198,20 +191,13 @@
     let client = setup_client_with_node_health_ignored().await;
     let secret_manager = setup_secret_manager();
 
-<<<<<<< HEAD
     let address = secret_manager
-        .get_raw_addresses(
+        .get_addresses(
             GetAddressesOptions::from_client(&client)
                 .await
                 .unwrap()
                 .with_range(0..1),
         )
-=======
-    let address = client
-        .get_addresses(&secret_manager)
-        .with_range(0..1)
-        .finish()
->>>>>>> d7c485fd
         .await
         .unwrap()
         .into_iter()
