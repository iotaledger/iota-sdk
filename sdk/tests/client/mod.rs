// Copyright 2022 IOTA Stiftung
// SPDX-License-Identifier: Apache-2.0

mod addresses;
mod client_builder;
mod common;
mod error;
mod high_level;
mod input_selection;
mod input_signing_data;
mod mnemonic;
#[cfg(feature = "mqtt")]
mod mqtt;
mod node_api;
mod secret_manager;
mod signing;

use std::{collections::HashMap, hash::Hash, str::FromStr};

use iota_sdk::{
    client::secret::types::InputSigningData,
    types::block::{
        address::{AccountAddress, Address},
        output::{
            feature::{IssuerFeature, SenderFeature},
            unlock_condition::{
                AddressUnlockCondition, ExpirationUnlockCondition, ImmutableAccountAddressUnlockCondition,
                StorageDepositReturnUnlockCondition, TimelockUnlockCondition, UnlockCondition,
            },
            AccountId, AccountOutputBuilder, BasicOutputBuilder, FoundryOutputBuilder, NativeToken, NftId,
            NftOutputBuilder, Output, OutputId, SimpleTokenScheme, TokenId, TokenScheme,
        },
        rand::{
            output::rand_output_metadata_with_id,
            transaction::{rand_transaction_id, rand_transaction_id_with_slot_index},
        },
        slot::SlotIndex,
    },
};

const ACCOUNT_ID_0: &str = "0x0000000000000000000000000000000000000000000000000000000000000000";
const ACCOUNT_ID_1: &str = "0x1111111111111111111111111111111111111111111111111111111111111111";
const ACCOUNT_ID_2: &str = "0x2222222222222222222222222222222222222222222222222222222222222222";
const NFT_ID_0: &str = "0x0000000000000000000000000000000000000000000000000000000000000000";
const NFT_ID_1: &str = "0x1111111111111111111111111111111111111111111111111111111111111111";
const NFT_ID_2: &str = "0x2222222222222222222222222222222222222222222222222222222222222222";
const NFT_ID_3: &str = "0x3333333333333333333333333333333333333333333333333333333333333333";
const NFT_ID_4: &str = "0x4444444444444444444444444444444444444444444444444444444444444444";
const TOKEN_ID_1: &str = "0x1111111111111111111111111111111111111111111111111111111111111111111111111111";
const TOKEN_ID_2: &str = "0x2222222222222222222222222222222222222222222222222222222222222222222222222222";
const BECH32_ADDRESS_REMAINDER: &str = "rms1qrut5ajyfrtgjs325kd9chwfwyyy2z3fewy4vgy0vvdtf2pr8prg5u3zwjn";
const BECH32_ADDRESS_ED25519_0: &str = "rms1qr2xsmt3v3eyp2ja80wd2sq8xx0fslefmxguf7tshzezzr5qsctzc2f5dg6";
const BECH32_ADDRESS_ED25519_1: &str = "rms1qqhvvur9xfj6yhgsxfa4f8xst7vz9zxeu3vcxds8mh4a6jlpteq9xrajhtf";
const BECH32_ADDRESS_ED25519_2: &str = "rms1qr47gz3xxjqpjrwd0yu5glhqrth6w0t08npney8000ust2lcw2r92j5a8rt";
const BECH32_ADDRESS_ACCOUNT_1: &str = "rms1pqg3zyg3zyg3zyg3zyg3zyg3zyg3zyg3zyg3zyg3zyg3zyg3zyg3zws5524"; // Corresponds to ACCOUNT_ID_1
const BECH32_ADDRESS_ACCOUNT_2: &str = "rms1pq3zyg3zyg3zyg3zyg3zyg3zyg3zyg3zyg3zyg3zyg3zyg3zyg3zymxrh9z"; // Corresponds to ACCOUNT_ID_2
const BECH32_ADDRESS_NFT_1: &str = "rms1zqg3zyg3zyg3zyg3zyg3zyg3zyg3zyg3zyg3zyg3zyg3zyg3zyg3zxddmy7"; // Corresponds to NFT_ID_1
const _BECH32_ADDRESS_NFT_2: &str = "rms1zq3zyg3zyg3zyg3zyg3zyg3zyg3zyg3zyg3zyg3zyg3zyg3zyg3zynm6ctf"; // Corresponds to NFT_ID_2
const SLOT_INDEX: SlotIndex = SlotIndex(10);

#[derive(Debug, Clone)]
enum Build<'a> {
    Basic(
        u64,
        Address,
        Option<(&'a str, u64)>,
        Option<Address>,
        Option<(Address, u64)>,
        Option<u32>,
        Option<(Address, u32)>,
    ),
    Nft(
        u64,
        NftId,
        Address,
        Option<Address>,
        Option<Address>,
        Option<(Address, u64)>,
        Option<(Address, u32)>,
    ),
    Account(u64, AccountId, Address, Option<Address>, Option<Address>),
    Foundry(u64, AccountId, u32, SimpleTokenScheme, Option<(&'a str, u64)>),
}

fn build_basic_output(
    amount: u64,
    address: Address,
    native_token: Option<(&str, u64)>,
    sender: Option<Address>,
    sdruc: Option<(Address, u64)>,
    timelock: Option<u32>,
    expiration: Option<(Address, u32)>,
) -> Output {
    let mut builder =
        BasicOutputBuilder::new_with_amount(amount).add_unlock_condition(AddressUnlockCondition::new(address.clone()));

    if let Some((id, amount)) = native_token {
        builder = builder.with_native_token(NativeToken::new(TokenId::from_str(id).unwrap(), amount).unwrap());
    }

    if let Some(sender) = sender {
        builder = builder.add_feature(SenderFeature::new(sender.clone()));
    }

    if let Some((address, amount)) = sdruc {
        builder =
            builder.add_unlock_condition(StorageDepositReturnUnlockCondition::new(address.clone(), amount).unwrap());
    }

    if let Some(timelock) = timelock {
        builder = builder.add_unlock_condition(TimelockUnlockCondition::new(timelock).unwrap());
    }

    if let Some((address, timestamp)) = expiration {
        builder = builder.add_unlock_condition(ExpirationUnlockCondition::new(address.clone(), timestamp).unwrap());
    }

    builder.finish_output().unwrap()
}

fn build_nft_output(
    amount: u64,
    nft_id: NftId,
    address: Address,
    sender: Option<Address>,
    issuer: Option<Address>,
    sdruc: Option<(Address, u64)>,
    expiration: Option<(Address, u32)>,
) -> Output {
    let mut builder = NftOutputBuilder::new_with_amount(amount, nft_id)
        .add_unlock_condition(AddressUnlockCondition::new(address.clone()));

    if let Some(sender) = sender {
        builder = builder.add_feature(SenderFeature::new(sender.clone()));
    }

    if let Some(issuer) = issuer {
        builder = builder.add_immutable_feature(IssuerFeature::new(issuer.clone()));
    }

    if let Some((address, amount)) = sdruc {
        builder =
            builder.add_unlock_condition(StorageDepositReturnUnlockCondition::new(address.clone(), amount).unwrap());
    }

    if let Some((address, timestamp)) = expiration {
        builder = builder.add_unlock_condition(ExpirationUnlockCondition::new(address.clone(), timestamp).unwrap());
    }

    builder.finish_output().unwrap()
}

fn build_account_output(
    amount: u64,
    account_id: AccountId,
    address: Address,
    sender: Option<Address>,
    issuer: Option<Address>,
) -> Output {
    let mut builder = AccountOutputBuilder::new_with_amount(amount, account_id)
        .add_unlock_condition(AddressUnlockCondition::new(address.clone()));

    if let Some(sender) = sender {
        builder = builder.add_feature(SenderFeature::new(sender.clone()));
    }

    if let Some(issuer) = issuer {
        builder = builder.add_immutable_feature(IssuerFeature::new(issuer.clone()));
    }

    builder.finish_output().unwrap()
}

fn build_foundry_output(
    amount: u64,
    account_id: AccountId,
    serial_number: u32,
    token_scheme: SimpleTokenScheme,
    native_token: Option<(&str, u64)>,
) -> Output {
    let mut builder = FoundryOutputBuilder::new_with_amount(amount, serial_number, TokenScheme::Simple(token_scheme))
        .add_unlock_condition(ImmutableAccountAddressUnlockCondition::new(AccountAddress::new(
            account_id,
        )));

    if let Some((id, amount)) = native_token {
        builder = builder.with_native_token(NativeToken::new(TokenId::from_str(id).unwrap(), amount).unwrap());
    }

    builder.finish_output().unwrap()
}

fn build_output_inner(build: Build) -> Output {
    match build {
        Build::Basic(amount, address, native_token, sender, sdruc, timelock, expiration) => {
            build_basic_output(amount, address, native_token, sender, sdruc, timelock, expiration)
        }
        Build::Nft(amount, nft_id, address, sender, issuer, sdruc, expiration) => {
            build_nft_output(amount, nft_id, address, sender, issuer, sdruc, expiration)
        }
        Build::Account(amount, account_id, address, sender, issuer) => {
            build_account_output(amount, account_id, address, sender, issuer)
        }
        Build::Foundry(amount, account_id, serial_number, token_scheme, native_token) => {
            build_foundry_output(amount, account_id, serial_number, token_scheme, native_token)
        }
    }
}

fn build_inputs<'a>(
    outputs: impl IntoIterator<Item = Build<'a>>,
    slot_index: Option<SlotIndex>,
) -> Vec<InputSigningData> {
    outputs
        .into_iter()
        .map(|build| {
<<<<<<< HEAD
            let output = build_output_inner(build);

            InputSigningData {
                output,
                output_metadata: rand_output_metadata_with_id(OutputId::new(rand_transaction_id(), 0)),
=======
            let (output, chain) = build_output_inner(build);
            let transaction_id = slot_index.map_or_else(rand_transaction_id, rand_transaction_id_with_slot_index);

            InputSigningData {
                output,
                output_metadata: rand_output_metadata_with_id(OutputId::new(transaction_id, 0)),
                chain,
>>>>>>> dd055082
            }
        })
        .collect()
}

fn build_outputs<'a>(outputs: impl IntoIterator<Item = Build<'a>>) -> Vec<Output> {
    outputs.into_iter().map(|build| build_output_inner(build)).collect()
}

fn unsorted_eq<T>(a: &[T], b: &[T]) -> bool
where
    T: Eq + Hash,
{
    fn count<T>(items: &[T]) -> HashMap<&T, usize>
    where
        T: Eq + Hash,
    {
        let mut cnt = HashMap::new();
        for i in items {
            *cnt.entry(i).or_insert(0) += 1
        }
        cnt
    }

    count(a) == count(b)
}

fn is_remainder_or_return(output: &Output, amount: u64, address: Address, native_token: Option<(&str, u64)>) -> bool {
    if let Output::Basic(output) = output {
        if output.amount() != amount {
            return false;
        }

        // assert_eq!(output.as_basic().native_tokens().len(), 0);

        if let [UnlockCondition::Address(address_unlock_condition)] = output.unlock_conditions().as_ref() {
            if address_unlock_condition.address() != &address {
                return false;
            }
        } else {
            return false;
        }

        if output.features().len() != 0 {
            return false;
        }

        if let Some((token_id, amount)) = native_token {
            let native_token = NativeToken::new(TokenId::from_str(token_id).unwrap(), amount).unwrap();

            if output.native_token().unwrap() != &native_token {
                return false;
            }
        } else if output.native_token().is_some() {
            return false;
        }

        true
    } else {
        false
    }
}<|MERGE_RESOLUTION|>--- conflicted
+++ resolved
@@ -214,21 +214,12 @@
     outputs
         .into_iter()
         .map(|build| {
-<<<<<<< HEAD
             let output = build_output_inner(build);
-
-            InputSigningData {
-                output,
-                output_metadata: rand_output_metadata_with_id(OutputId::new(rand_transaction_id(), 0)),
-=======
-            let (output, chain) = build_output_inner(build);
             let transaction_id = slot_index.map_or_else(rand_transaction_id, rand_transaction_id_with_slot_index);
 
             InputSigningData {
                 output,
                 output_metadata: rand_output_metadata_with_id(OutputId::new(transaction_id, 0)),
-                chain,
->>>>>>> dd055082
             }
         })
         .collect()
