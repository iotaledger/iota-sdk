--- conflicted
+++ resolved
@@ -38,17 +38,9 @@
     let input_signing_data = InputSigningData {
         output,
         output_metadata: OutputMetadata::new(
-<<<<<<< HEAD
-            BlockId::from_str("0xedf5f572c58ddf4b4f9567d82bf96689cc68b730df796d822b4b9fb643f5efda0000000000000000")
+            BlockId::from_str("0xedf5f572c58ddf4b4f9567d82bf96689cc68b730df796d822b4b9fb643f5efda00000000").unwrap(),
+            OutputId::from_str("0xbce525324af12eda02bf7927e92cea3a8e8322d0f41966271443e6c3b245a440000000000000")
                 .unwrap(),
-            OutputId::from_str(
-                "0xbce525324af12eda02bf7927e92cea3a8e8322d0f41966271443e6c3b245a44000000000000000000000",
-            )
-            .unwrap(),
-=======
-            BlockId::from_str("0xedf5f572c58ddf4b4f9567d82bf96689cc68b730df796d822b4b9fb643f5efda00000000").unwrap(),
-            OutputId::from_str("0xbce525324af12eda02bf7927e92cea3a8e8322d0f41966271443e6c3b245a4400000").unwrap(),
->>>>>>> 994defa2
             false,
             Some(
                 SlotCommitmentId::from_str(
@@ -57,10 +49,8 @@
                 .unwrap(),
             ),
             Some(
-                TransactionId::from_str(
-                    "0x24a1f46bdb6b2bf38f1c59f73cdd4ae5b418804bb231d76d06fbf246498d58830000000000000000",
-                )
-                .unwrap(),
+                TransactionId::from_str("0x24a1f46bdb6b2bf38f1c59f73cdd4ae5b418804bb231d76d06fbf246498d588300000000")
+                    .unwrap(),
             ),
             Some(
                 SlotCommitmentId::from_str(
@@ -83,7 +73,6 @@
         InputSigningData::try_from_dto_with_params(input_signing_data_dto.clone(), &protocol_parameters).unwrap();
     assert_eq!(input_signing_data, restored_input_signing_data);
 
-<<<<<<< HEAD
     let input_signing_data_dto_json = serde_json::json!({
         "output": {
             "type": 0,
@@ -100,12 +89,12 @@
             ]
         },
         "outputMetadata": {
-            "blockId": "0xedf5f572c58ddf4b4f9567d82bf96689cc68b730df796d822b4b9fb643f5efda0000000000000000",
-            "transactionId": "0xbce525324af12eda02bf7927e92cea3a8e8322d0f41966271443e6c3b245a4400000000000000000",
+            "blockId": "0xedf5f572c58ddf4b4f9567d82bf96689cc68b730df796d822b4b9fb643f5efda00000000",
+            "transactionId": "0xbce525324af12eda02bf7927e92cea3a8e8322d0f41966271443e6c3b245a44000000000",
             "outputIndex": 0,
             "isSpent": false,
             "commitmentIdSpent": "0xedf5f572c58ddf4b4f9567d82bf96689cc68b730df796d822b4b9fb643f5efda4f9567d82bf96689",
-            "transactionIdSpent": "0x24a1f46bdb6b2bf38f1c59f73cdd4ae5b418804bb231d76d06fbf246498d58830000000000000000",
+            "transactionIdSpent": "0x24a1f46bdb6b2bf38f1c59f73cdd4ae5b418804bb231d76d06fbf246498d588300000000",
             "includedCommitmentId": "0xedf5f572c58ddf4b4f9567d82bf96689cc68b730df796d822b4b9fb643f5efda4f9567d82bf96689",
             "latestCommitmentId": "0xedf5f572c58ddf4b4f9567d82bf96689cc68b730df796d822b4b9fb643f5efda4f9567d82bf96689"},
             "chain": {
@@ -116,9 +105,6 @@
             }
         }
     );
-=======
-    let input_signing_data_dto_str = r#"{"output":{"type":0,"amount":"1000000","mana":"0","unlockConditions":[{"type":0,"address":{"type":0,"pubKeyHash":"0x7ffec9e1233204d9c6dce6812b1539ee96af691ca2e4d9065daa85907d33e5d3"}}]},"outputMetadata":{"blockId":"0xedf5f572c58ddf4b4f9567d82bf96689cc68b730df796d822b4b9fb643f5efda00000000","transactionId":"0xbce525324af12eda02bf7927e92cea3a8e8322d0f41966271443e6c3b245a440","outputIndex":0,"isSpent":false,"commitmentIdSpent":"0xedf5f572c58ddf4b4f9567d82bf96689cc68b730df796d822b4b9fb643f5efda4f9567d82bf96689","transactionIdSpent":"0x24a1f46bdb6b2bf38f1c59f73cdd4ae5b418804bb231d76d06fbf246498d5883","includedCommitmentId":"0xedf5f572c58ddf4b4f9567d82bf96689cc68b730df796d822b4b9fb643f5efda4f9567d82bf96689","latestCommitmentId":"0xedf5f572c58ddf4b4f9567d82bf96689cc68b730df796d822b4b9fb643f5efda4f9567d82bf96689"},"chain":{"coinType":4219,"account":0,"change":0,"addressIndex":0}}"#;
->>>>>>> 994defa2
     assert_eq!(
         serde_json::to_value(&input_signing_data_dto).unwrap(),
         input_signing_data_dto_json
