--- conflicted
+++ resolved
@@ -2,13 +2,8 @@
 // SPDX-License-Identifier: Apache-2.0
 
 use iota_sdk::{
-<<<<<<< HEAD
-    client::{api::transaction_builder::Error as IsaError, Error},
-    types::block::Error as BlockError,
-=======
-    client::{api::input_selection::Error as IsaError, Error},
+    client::{api::transaction_builder::TransactionBuilderError, Error},
     types::block::BlockError,
->>>>>>> 37d52aae
 };
 use pretty_assertions::assert_eq;
 
@@ -35,7 +30,7 @@
         "{\"type\":\"placeholderSecretManager\",\"error\":\"placeholderSecretManager can't be used for address generation or signing\"}"
     );
 
-    let error = Error::TransactionBuilder(IsaError::InsufficientAmount {
+    let error = Error::TransactionBuilder(TransactionBuilderError::InsufficientAmount {
         found: 0,
         required: 100,
     });
@@ -44,16 +39,9 @@
         "{\"type\":\"transactionBuilder\",\"error\":\"insufficient amount: found 0, required 100\"}"
     );
 
-<<<<<<< HEAD
-    let error = Error::TransactionBuilder(IsaError::Block(BlockError::InvalidAddress));
+    let error = Error::TransactionBuilder(TransactionBuilderError::Block(BlockError::UnsupportedAddressKind(6)));
     assert_eq!(
         &serde_json::to_string(&error).unwrap(),
-        "{\"type\":\"transactionBuilder\",\"error\":\"invalid address provided\"}"
-=======
-    let error = Error::InputSelection(IsaError::Block(BlockError::UnsupportedAddressKind(6)));
-    assert_eq!(
-        &serde_json::to_string(&error).unwrap(),
-        "{\"type\":\"inputSelection\",\"error\":\"unsupported address kind: 6\"}"
->>>>>>> 37d52aae
+        "{\"type\":\"transactionBuilder\",\"error\":\"unsupported address kind: 6\"}"
     );
 }