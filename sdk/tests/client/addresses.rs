--- conflicted
+++ resolved
@@ -1,13 +1,6 @@
 // Copyright 2021 IOTA Stiftung
 // SPDX-License-Identifier: Apache-2.0
 
-<<<<<<< HEAD
-#[cfg(feature = "message_interface")]
-use iota_sdk::client::message_interface;
-#[cfg(feature = "message_interface")]
-use iota_sdk::client::message_interface::{Message, Response};
-=======
->>>>>>> 55b5df33
 #[cfg(feature = "stronghold")]
 use iota_sdk::client::secret::stronghold::StrongholdSecretManager;
 use iota_sdk::{
@@ -230,86 +223,4 @@
         }
         std::fs::remove_file(stronghold_filename).unwrap();
     }
-<<<<<<< HEAD
-
-    #[cfg(feature = "message_interface")]
-    {
-        let message_handler = message_interface::create_message_handler(None).await.unwrap();
-        for address in &addresses_data {
-            let options = GetAddressesOptions::default()
-                .with_coin_type(address.coin_type)
-                .with_account_index(address.account_index)
-                .with_range(address.address_index..address.address_index + 1)
-                .with_bech32_hrp(address.bech32_hrp)
-                .with_options(GenerateAddressOptions {
-                    internal: address.internal,
-                    ..Default::default()
-                });
-            let message = Message::GenerateEd25519Addresses {
-                secret_manager: SecretManagerDto::Mnemonic(address.mnemonic.clone()),
-                options,
-            };
-
-            let response = message_handler.send_message(message).await;
-            match response {
-                Response::GeneratedEd25519Addresses(addresses) => {
-                    assert_eq!(addresses[0], address.bech32_address);
-                    if let Address::Ed25519(ed25519_address) = addresses[0].inner() {
-                        assert_eq!(ed25519_address.to_string(), address.ed25519_address);
-                    } else {
-                        panic!("Invalid address type")
-                    }
-                }
-                _ => panic!("Unexpected response type"),
-            }
-        }
-    }
-
-    #[cfg(all(feature = "message_interface", feature = "stronghold"))]
-    {
-        let message_handler = message_interface::create_message_handler(None).await.unwrap();
-        for address in addresses_data {
-            let stronghold_filename = format!("{}.stronghold", address.bech32_address);
-            let secret_manager_dto = StrongholdDto {
-                password: Some("some_hopefully_secure_password".to_string()),
-                timeout: None,
-                snapshot_path: stronghold_filename.clone(),
-            };
-            let message = Message::StoreMnemonic {
-                secret_manager: SecretManagerDto::Stronghold(secret_manager_dto.clone()),
-                mnemonic: address.mnemonic,
-            };
-            let _response = message_handler.send_message(message).await;
-
-            let options = GetAddressesOptions::default()
-                .with_coin_type(address.coin_type)
-                .with_account_index(address.account_index)
-                .with_range(address.address_index..address.address_index + 1)
-                .with_bech32_hrp(address.bech32_hrp)
-                .with_options(GenerateAddressOptions {
-                    internal: address.internal,
-                    ..Default::default()
-                });
-            let message = Message::GenerateEd25519Addresses {
-                secret_manager: SecretManagerDto::Stronghold(secret_manager_dto),
-                options,
-            };
-
-            let response = message_handler.send_message(message).await;
-            match response {
-                Response::GeneratedEd25519Addresses(addresses) => {
-                    assert_eq!(addresses[0], address.bech32_address);
-                    if let Address::Ed25519(ed25519_address) = addresses[0].inner() {
-                        assert_eq!(ed25519_address.to_string(), address.ed25519_address);
-                    } else {
-                        panic!("Invalid address type")
-                    }
-                }
-                _ => panic!("Unexpected response type"),
-            }
-            std::fs::remove_file(stronghold_filename).unwrap();
-        }
-    }
-=======
->>>>>>> 55b5df33
 }