// Copyright 2023 IOTA Stiftung
// SPDX-License-Identifier: Apache-2.0

use iota_sdk::{
    client::Error as ClientError,
    types::block::address::Bech32Address,
    wallet::{Error, OutputParams, Result, SendParams},
};
use pretty_assertions::assert_eq;

use crate::wallet::common::{make_wallet, setup, tear_down};

#[ignore]
#[tokio::test]
async fn bech32_hrp_send_amount() -> Result<()> {
    let storage_path = "test-storage/bech32_hrp_send_amount";
    setup(storage_path)?;

    let wallet = make_wallet(storage_path, None, None).await?;

    let error = wallet
        .send_with_params(
            [SendParams::new(
                1_000_000,
                Bech32Address::try_new("wronghrp", wallet.address())?,
            )?],
            None,
        )
        .await
        .unwrap_err();

    let bech32_hrp = wallet.client().get_bech32_hrp().await?;

    match error {
        Error::Client(error) => match *error {
            ClientError::Bech32HrpMismatch { provided, expected } => {
                assert_eq!(provided, "wronghrp");
                assert_eq!(expected, bech32_hrp.to_string());
            }
            _ => panic!("expected InvalidBech32Hrp error variant"),
        },
        _ => panic!("expected Client error variant"),
    }

    tear_down(storage_path)
}

#[ignore]
#[tokio::test]
async fn bech32_hrp_prepare_output() -> Result<()> {
    let storage_path = "test-storage/bech32_hrp_prepare_output";
    setup(storage_path)?;

    let wallet = make_wallet(storage_path, None, None).await?;

    let error = wallet
        .prepare_output(
            OutputParams {
<<<<<<< HEAD
                recipient_address: wallet.address().to_bech32_unchecked("wronghrp"),
=======
                recipient_address: wallet.address().await,
>>>>>>> df7dc529
                amount: 1_000_000,
                assets: None,
                features: None,
                unlocks: None,
                storage_deposit: None,
            },
            None,
        )
        .await
        .unwrap_err();

    let bech32_hrp = wallet.client().get_bech32_hrp().await?;

    match error {
        Error::Client(error) => match *error {
            ClientError::Bech32HrpMismatch { provided, expected } => {
                assert_eq!(provided, "wronghrp");
                assert_eq!(expected, bech32_hrp.to_string());
            }
            _ => panic!("expected InvalidBech32Hrp error variant"),
        },
        _ => panic!("expected Client error variant"),
    }

    tear_down(storage_path)
}<|MERGE_RESOLUTION|>--- conflicted
+++ resolved
@@ -22,7 +22,7 @@
         .send_with_params(
             [SendParams::new(
                 1_000_000,
-                Bech32Address::try_new("wronghrp", wallet.address())?,
+                Bech32Address::try_new("wronghrp", wallet.address().await)?,
             )?],
             None,
         )
@@ -56,11 +56,7 @@
     let error = wallet
         .prepare_output(
             OutputParams {
-<<<<<<< HEAD
-                recipient_address: wallet.address().to_bech32_unchecked("wronghrp"),
-=======
                 recipient_address: wallet.address().await,
->>>>>>> df7dc529
                 amount: 1_000_000,
                 assets: None,
                 features: None,
