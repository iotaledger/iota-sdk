--- conflicted
+++ resolved
@@ -212,12 +212,7 @@
     let balance_1_sync = account_1.balance().await?;
     assert!(balance_1.base_coin().available() > 0);
     assert_eq!(balance_1, balance_1_sync);
-<<<<<<< HEAD
-    
-=======
-    println!("{:?}", &balance_1_sync);
-
->>>>>>> bc7cff92
+
     // Internal transfer on account 1
     let acc_1_addr_2 = &account_1.generate_ed25519_addresses(1, None).await?[0];
 
