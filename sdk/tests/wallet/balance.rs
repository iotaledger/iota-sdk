--- conflicted
+++ resolved
@@ -110,7 +110,6 @@
     let outputs = [BasicOutputBuilder::new_with_amount(1_000_000)
         // Send to account 1 with expiration to account 2, both have no amount yet
         .with_unlock_conditions([
-<<<<<<< HEAD
             UnlockCondition::Address(AddressUnlockCondition::new(wallet_1.address().await)),
             UnlockCondition::Expiration(ExpirationUnlockCondition::new(
                 wallet_2.address().await,
@@ -118,15 +117,6 @@
             )?),
         ])
         .with_features([SenderFeature::new(wallet_0.address().await)])
-=======
-            UnlockCondition::Address(AddressUnlockCondition::new(account_1.first_address_bech32().await)),
-            UnlockCondition::Expiration(ExpirationUnlockCondition::new(
-                account_2.first_address_bech32().await,
-                account_0.client().get_slot_index().await? + slots_until_expired,
-            )?),
-        ])
-        .with_features([SenderFeature::new(account_0.first_address_bech32().await)])
->>>>>>> 560026bd
         .finish_output(token_supply)?];
 
     let balance_before_tx = wallet_0.balance().await?;
@@ -173,15 +163,8 @@
 
     // It's possible to send the expired output
     let outputs = [BasicOutputBuilder::new_with_amount(1_000_000)
-<<<<<<< HEAD
         // Send to wallet 1 with expiration to wallet 2, both have no amount yet
         .with_unlock_conditions([AddressUnlockCondition::new(wallet_1.address().await)])
-=======
-        // Send to account 1 with expiration to account 2, both have no amount yet
-        .with_unlock_conditions([AddressUnlockCondition::new(
-            account_1.addresses().await[0].clone().into_bech32(),
-        )])
->>>>>>> 560026bd
         .finish_output(token_supply)?];
     let _tx = wallet_2.send_outputs(outputs, None).await?;
 
@@ -204,15 +187,8 @@
 
     request_funds(&wallet_0).await?;
 
-<<<<<<< HEAD
     let balance_0 = wallet_0.balance().await?;
     let balance_0_sync = wallet_0.sync(None).await?;
-=======
-    let balance_0 = account_0
-        .addresses_balance(addresses_0.iter().map(|a| a.address().clone()).collect())
-        .await?;
-    let balance_0_sync = account_0.balance().await?;
->>>>>>> 560026bd
     let to_send = balance_0.base_coin().available();
 
     // Check if 0 has balance and sync() and address_balance() match
@@ -224,61 +200,21 @@
     assert_eq!(balance_1.base_coin().available(), 0);
 
     // Send to 1
-<<<<<<< HEAD
     let tx = wallet_0.send(to_send, wallet_1.address().await, None).await?;
 
     // Balance should update without sync
     let balance_0 = wallet_0.balance().await?;
     let balance_0_sync = wallet_0.sync(None).await?;
-=======
-    let tx = account_0.send(to_send, acc_1_addr.address().clone(), None).await?;
-    // Balance should update without sync
-    let balance_0 = account_0
-        .addresses_balance(addresses_0.iter().map(|a| a.address().clone()).collect())
-        .await?;
-    let balance_0_sync = account_0.balance().await?;
->>>>>>> 560026bd
     assert_eq!(balance_0.base_coin().available(), 0);
     assert_eq!(balance_0, balance_0_sync);
 
     wallet_0
         .reissue_transaction_until_included(&tx.transaction_id, None, None)
         .await?;
-    wallet_1.sync(None).await?;
 
     // Balance should have transferred entirely
-<<<<<<< HEAD
-    let balance_1_sync = wallet_1.balance().await?;
+    let balance_1_sync = wallet_1.sync(None).await?;
     assert!(balance_1.base_coin().available() > 0);
-=======
-    let balance_1 = account_1.addresses_balance(vec![acc_1_addr.address().clone()]).await?;
-    let balance_1_sync = account_1.balance().await?;
-    assert!(balance_1.base_coin().available() > 0);
-    assert_eq!(balance_1, balance_1_sync);
-
-    // Internal transfer on account 1
-    let acc_1_addr_2 = &account_1.generate_ed25519_addresses(1, None).await?[0];
-
-    let tx = account_1
-        .send(to_send / 2, acc_1_addr_2.address().clone(), None)
-        .await?;
-    account_1
-        .reissue_transaction_until_included(&tx.transaction_id, None, None)
-        .await?;
-    let balance_1_sync = account_1.sync(None).await?;
-
-    // Check the new address
-    let balance_1 = account_1
-        .addresses_balance(vec![acc_1_addr_2.address().clone()])
-        .await?;
-    assert_eq!(to_send / 2, balance_1.base_coin().available());
-
-    // Check old and new together
-    let balance_1_total = account_1
-        .addresses_balance(vec![acc_1_addr.address().clone(), acc_1_addr_2.address().clone()])
-        .await?;
-    assert_eq!(balance_1_total, balance_1_sync);
->>>>>>> 560026bd
 
     tear_down(storage_path_0)?;
     tear_down(storage_path_1)?;
