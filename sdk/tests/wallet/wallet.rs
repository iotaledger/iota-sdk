// Copyright 2022 IOTA Stiftung
// SPDX-License-Identifier: Apache-2.0

#[cfg(feature = "stronghold")]
use iota_sdk::client::secret::stronghold::StrongholdSecretManager;
#[cfg(feature = "storage")]
use iota_sdk::{
    client::node_manager::node::{Node, NodeDto},
    Url,
};
use iota_sdk::{
    client::{
        constants::{IOTA_COIN_TYPE, SHIMMER_COIN_TYPE},
        secret::{mnemonic::MnemonicSecretManager, SecretManager},
    },
    types::block::address::{Bech32Address, ToBech32Ext},
<<<<<<< HEAD
    wallet::{ClientOptions, Result, Wallet},
=======
    wallet::{ClientOptions, Error, Result, Wallet},
>>>>>>> bf370aaa
};

use crate::wallet::common::{make_wallet, setup, tear_down, DEFAULT_MNEMONIC, NODE_LOCAL, NODE_OTHER};

#[cfg(feature = "storage")]
#[tokio::test]
async fn update_client_options() -> Result<()> {
    let storage_path = "test-storage/update_client_options";
    setup(storage_path)?;

    let wallet = make_wallet(storage_path, None, Some(NODE_OTHER)).await?;

    let node_dto_old = NodeDto::Node(Node::from(Url::parse(NODE_OTHER).unwrap()));
    let node_dto_new = NodeDto::Node(Node::from(Url::parse(NODE_LOCAL).unwrap()));

    let client_options = wallet.client_options().await;
    assert!(client_options.node_manager_builder.nodes.contains(&node_dto_old));
    assert!(!client_options.node_manager_builder.nodes.contains(&node_dto_new));

    wallet
        .set_client_options(ClientOptions::new().with_node(NODE_LOCAL)?)
        .await?;

    let client_options = wallet.client_options().await;
    assert!(client_options.node_manager_builder.nodes.contains(&node_dto_new));
    assert!(!client_options.node_manager_builder.nodes.contains(&node_dto_old));

    // The client options are also updated in the database and available the next time
    drop(wallet);
    let wallet = make_wallet(storage_path, None, None).await?;
    let client_options = wallet.client_options().await;
    assert!(client_options.node_manager_builder.nodes.contains(&node_dto_new));
    assert!(!client_options.node_manager_builder.nodes.contains(&node_dto_old));

    tear_down(storage_path)
}

#[cfg(feature = "storage")]
#[tokio::test]
async fn different_seed() -> Result<()> {
    let storage_path = "test-storage/different_seed";
    setup(storage_path)?;

    let wallet = make_wallet(storage_path, None, None).await?;
    let _account = wallet.create_account().with_alias("Alice".to_string()).finish().await?;

    drop(_account);
    drop(wallet);

    // Recreate Wallet with a different mnemonic
    let wallet = make_wallet(storage_path, None, None).await?;

    // Generating a new account needs to return an error, because the seed from the secret_manager is different
    assert!(
        wallet
            .create_account()
            .with_alias("Bob".to_string())
            .finish()
            .await
            .is_err()
    );

    tear_down(storage_path)
}

#[cfg(feature = "storage")]
#[tokio::test]
async fn changed_coin_type() -> Result<()> {
    let storage_path = "test-storage/changed_coin_type";
    setup(storage_path)?;

    let wallet = make_wallet(storage_path, Some(DEFAULT_MNEMONIC), None).await?;
    let _account = wallet.create_account().with_alias("Alice".to_string()).finish().await?;

    drop(_account);
    drop(wallet);

    let err = Wallet::builder()
        .with_secret_manager(SecretManager::Mnemonic(MnemonicSecretManager::try_from_mnemonic(
            DEFAULT_MNEMONIC,
        )?))
        .with_coin_type(IOTA_COIN_TYPE)
        .with_storage_path(storage_path)
        .finish()
        .await;

    // Building the wallet with another coin type needs to return an error, because a different coin type was used in
    // the existing account
    assert!(matches!(
        err,
        Err(Error::InvalidCoinType {
            new_coin_type: IOTA_COIN_TYPE,
            existing_coin_type: SHIMMER_COIN_TYPE
        })
    ));

    // Building the wallet with the same coin type still works
    let wallet = Wallet::builder()
        .with_secret_manager(SecretManager::Mnemonic(MnemonicSecretManager::try_from_mnemonic(
            DEFAULT_MNEMONIC,
        )?))
        .with_storage_path(storage_path)
        .finish()
        .await?;
    // Also still possible to create a new account
    assert!(
        wallet
            .create_account()
            .with_alias("Bob".to_string())
            .finish()
            .await
            .is_ok()
    );

    tear_down(storage_path)
}

#[tokio::test]
async fn shimmer_coin_type() -> Result<()> {
    let storage_path = "test-storage/shimmer_coin_type";
    setup(storage_path)?;

    let wallet = make_wallet(storage_path, Some(DEFAULT_MNEMONIC), None).await?;
    let account = wallet.create_account().finish().await?;

    // Creating a new account with providing a coin type will use the Shimmer coin type with shimmer testnet bech32 hrp
    assert_eq!(
        Bech32Address::try_new("smr", account.addresses().await?[0].address())?.to_string(),
        // Address generated with bip32 path: [44, 4219, 0, 0, 0]
        "smr1qq724zgvdujt3jdcd3xzsuqq7wl9pwq3dvsa5zvx49rj9tme8cat65xq7jz"
    );

    tear_down(storage_path)
}

#[tokio::test]
async fn iota_coin_type() -> Result<()> {
    let storage_path = "test-storage/iota_coin_type";
    setup(storage_path)?;

    let client_options = ClientOptions::new().with_node(NODE_LOCAL)?;
    let secret_manager = MnemonicSecretManager::try_from_mnemonic(DEFAULT_MNEMONIC)?;

    #[allow(unused_mut)]
    let mut wallet_builder = Wallet::builder()
        .with_secret_manager(SecretManager::Mnemonic(secret_manager))
        .with_client_options(client_options)
        .with_coin_type(IOTA_COIN_TYPE);

    #[cfg(feature = "storage")]
    {
        wallet_builder = wallet_builder.with_storage_path(storage_path);
    }
    let wallet = wallet_builder.finish().await?;

    let account = wallet.create_account().finish().await?;

    // Creating a new account with providing a coin type will use the iota coin type with shimmer testnet bech32 hrp
    assert_eq!(
        Bech32Address::try_new("smr", account.addresses().await?[0].address())?.to_string(),
        // Address generated with bip32 path: [44, 4218, 0, 0, 0]
        "smr1qrpwecegav7eh0z363ca69laxej64rrt4e3u0rtycyuh0mam3vq3ulygj9p"
    );

    tear_down(storage_path)
}

#[tokio::test]
async fn wallet_address_generation() -> Result<()> {
    let storage_path = "test-storage/wallet_address_generation";
    setup(storage_path)?;

    let client_options = ClientOptions::new().with_node(NODE_LOCAL)?;
    let secret_manager = MnemonicSecretManager::try_from_mnemonic(DEFAULT_MNEMONIC)?;

    #[allow(unused_mut)]
    let mut wallet_builder = Wallet::builder()
        .with_secret_manager(SecretManager::Mnemonic(secret_manager))
        .with_client_options(client_options)
        .with_coin_type(IOTA_COIN_TYPE);

    #[cfg(feature = "storage")]
    {
        wallet_builder = wallet_builder.with_storage_path(storage_path);
    }
    let wallet = wallet_builder.finish().await?;

    let address = wallet.generate_ed25519_address(0, 0, None).await?;

    assert_eq!(
        address.to_bech32_unchecked("smr"),
        // Address generated with bip32 path: [44, 4218, 0, 0, 0]
        "smr1qrpwecegav7eh0z363ca69laxej64rrt4e3u0rtycyuh0mam3vq3ulygj9p"
    );

    drop(wallet);

    #[cfg(feature = "stronghold")]
    {
        let secret_manager = StrongholdSecretManager::builder()
            .password("some_hopefully_secure_password")
            .build("test-storage/wallet_address_generation/test.stronghold")?;
        secret_manager.store_mnemonic(DEFAULT_MNEMONIC.to_string()).await?;

        let client_options = ClientOptions::new().with_node(NODE_LOCAL)?;
        #[allow(unused_mut)]
        let mut wallet_builder = Wallet::builder()
            .with_secret_manager(SecretManager::Stronghold(secret_manager))
            .with_client_options(client_options)
            .with_coin_type(IOTA_COIN_TYPE);
        #[cfg(feature = "storage")]
        {
            wallet_builder = wallet_builder.with_storage_path(storage_path);
        }
        let wallet = wallet_builder.finish().await?;

        let address = wallet.generate_ed25519_address(0, 0, None).await?;

        assert_eq!(
            address.to_bech32_unchecked("smr"),
            // Address generated with bip32 path: [44, 4218, 0, 0, 0]
            "smr1qrpwecegav7eh0z363ca69laxej64rrt4e3u0rtycyuh0mam3vq3ulygj9p"
        );
    }

    tear_down(storage_path)
}

#[cfg(feature = "storage")]
#[tokio::test]
async fn update_node_auth() -> Result<()> {
    let storage_path = "test-storage/update_node_auth";
    setup(storage_path)?;

    let wallet = make_wallet(storage_path, None, Some(NODE_OTHER)).await?;

    let node_auth = iota_sdk::client::node_manager::node::NodeAuth {
        jwt: Some("jwt".to_string()),
        basic_auth_name_pwd: None,
    };
    wallet
        .update_node_auth(Url::parse(NODE_OTHER).unwrap(), Some(node_auth.clone()))
        .await?;

    let client_options = wallet.client_options().await;

    let node = client_options.node_manager_builder.nodes.into_iter().next().unwrap();
    if let NodeDto::Node(node) = node {
        assert_eq!(node.auth.expect("missing provided auth"), node_auth);
    } else {
        panic!("Wrong node dto");
    };

    tear_down(storage_path)
}<|MERGE_RESOLUTION|>--- conflicted
+++ resolved
@@ -14,11 +14,7 @@
         secret::{mnemonic::MnemonicSecretManager, SecretManager},
     },
     types::block::address::{Bech32Address, ToBech32Ext},
-<<<<<<< HEAD
-    wallet::{ClientOptions, Result, Wallet},
-=======
     wallet::{ClientOptions, Error, Result, Wallet},
->>>>>>> bf370aaa
 };
 
 use crate::wallet::common::{make_wallet, setup, tear_down, DEFAULT_MNEMONIC, NODE_LOCAL, NODE_OTHER};
