--- conflicted
+++ resolved
@@ -92,17 +92,11 @@
     drop(_account);
     drop(wallet);
 
-<<<<<<< HEAD
     // Recreate Wallet with same mnemonic
-    let secret_manager2 = MnemonicSecretManager::try_from_mnemonic(DEFAULT_MNEMONIC.to_owned())?;
-    let wallet = Wallet::builder()
-        .with_secret_manager(SecretManager::Mnemonic(secret_manager2))
-=======
     let err = Wallet::builder()
         .with_secret_manager(SecretManager::Mnemonic(MnemonicSecretManager::try_from_mnemonic(
-            DEFAULT_MNEMONIC,
+            DEFAULT_MNEMONIC.to_owned(),
         )?))
->>>>>>> 2f57d15c
         .with_coin_type(IOTA_COIN_TYPE)
         .with_storage_path(storage_path)
         .finish()
@@ -121,7 +115,7 @@
     // Building the wallet with the same coin type still works
     let wallet = Wallet::builder()
         .with_secret_manager(SecretManager::Mnemonic(MnemonicSecretManager::try_from_mnemonic(
-            DEFAULT_MNEMONIC,
+            DEFAULT_MNEMONIC.to_owned(),
         )?))
         .with_storage_path(storage_path)
         .finish()
