// Copyright 2023 IOTA Stiftung
// SPDX-License-Identifier: Apache-2.0

#[cfg(feature = "stronghold")]
use crypto::keys::bip39::Mnemonic;
use crypto::keys::bip44::Bip44;
#[cfg(feature = "stronghold")]
use iota_sdk::client::secret::stronghold::StrongholdSecretManager;
#[cfg(feature = "ledger_nano")]
use iota_sdk::client::secret::{ledger_nano::LedgerSecretManager, GenerateAddressOptions};
#[cfg(feature = "events")]
use iota_sdk::wallet::events::{WalletEvent, WalletEventType};
use iota_sdk::{
    client::{
        constants::IOTA_COIN_TYPE,
        secret::{mnemonic::MnemonicSecretManager, SecretManager},
    },
<<<<<<< HEAD
    types::block::address::ToBech32Ext,
    wallet::{ClientOptions, Wallet},
=======
    types::block::{address::ToBech32Ext, protocol::iota_mainnet_protocol_parameters},
    wallet::{ClientOptions, Result, Wallet},
>>>>>>> 23623631
};
use pretty_assertions::assert_eq;

use crate::wallet::common::{setup, tear_down, DEFAULT_MNEMONIC, NODE_LOCAL};

#[tokio::test]
async fn wallet_address_generation_mnemonic() -> Result<(), Box<dyn std::error::Error>> {
    let storage_path = "test-storage/wallet_address_generation_mnemonic";
    setup(storage_path)?;

    let client_options = ClientOptions::new()
        .with_node(NODE_LOCAL)?
        .with_protocol_parameters(iota_mainnet_protocol_parameters().clone());
    let secret_manager = MnemonicSecretManager::try_from_mnemonic(DEFAULT_MNEMONIC.to_owned())?;

    #[allow(unused_mut)]
    let mut wallet_builder = Wallet::builder()
        .with_secret_manager(SecretManager::Mnemonic(secret_manager))
        .with_client_options(client_options)
        .with_bip_path(Bip44::new(IOTA_COIN_TYPE));

    #[cfg(feature = "storage")]
    {
        wallet_builder = wallet_builder.with_storage_path(storage_path);
    }
    let wallet = wallet_builder.finish().await?;

    let address = wallet.generate_ed25519_address(0, 0, None).await?;

    assert_eq!(
        address.to_bech32_unchecked("smr"),
        // Address generated with bip32 path: [44, 4218, 0, 0, 0].
        "smr1qrpwecegav7eh0z363ca69laxej64rrt4e3u0rtycyuh0mam3vq3ulygj9p"
    );

    tear_down(storage_path)
}

#[cfg(feature = "stronghold")]
#[tokio::test]
async fn wallet_address_generation_stronghold() -> Result<(), Box<dyn std::error::Error>> {
    let storage_path = "test-storage/wallet_address_generation_stronghold";
    setup(storage_path)?;

    iota_stronghold::engine::snapshot::try_set_encrypt_work_factor(0).unwrap();

    let secret_manager = StrongholdSecretManager::builder()
        .password("some_hopefully_secure_password".to_owned())
        .build("test-storage/wallet_address_generation_stronghold/test.stronghold")?;
    secret_manager
        .store_mnemonic(Mnemonic::from(DEFAULT_MNEMONIC.to_string()))
        .await?;

    let client_options = ClientOptions::new()
        .with_node(NODE_LOCAL)?
        .with_protocol_parameters(iota_mainnet_protocol_parameters().clone());
    #[allow(unused_mut)]
    let mut wallet_builder = Wallet::builder()
        .with_secret_manager(SecretManager::Stronghold(secret_manager))
        .with_client_options(client_options)
        .with_bip_path(Bip44::new(IOTA_COIN_TYPE));
    #[cfg(feature = "storage")]
    {
        wallet_builder = wallet_builder.with_storage_path(storage_path);
    }
    let wallet = wallet_builder.finish().await?;

    let address = wallet.generate_ed25519_address(0, 0, None).await?;

    assert_eq!(
        address.to_bech32_unchecked("smr"),
        // Address generated with bip32 path: [44, 4218, 0, 0, 0].
        "smr1qrpwecegav7eh0z363ca69laxej64rrt4e3u0rtycyuh0mam3vq3ulygj9p"
    );

    tear_down(storage_path)
}

#[tokio::test]
#[cfg(all(feature = "ledger_nano", feature = "events"))]
#[ignore = "requires ledger nano instance"]
async fn wallet_address_generation_ledger() -> Result<(), Box<dyn std::error::Error>> {
    let storage_path = "test-storage/wallet_address_generation_ledger";
    setup(storage_path)?;

    let client_options = ClientOptions::new().with_node(NODE_LOCAL)?;
    let mut secret_manager = LedgerSecretManager::new(true);
    secret_manager.non_interactive = true;

    #[allow(unused_mut)]
    let mut wallet_builder = Wallet::builder()
        .with_secret_manager(SecretManager::LedgerNano(secret_manager))
        .with_client_options(client_options)
        .with_bip_path(Bip44::new(IOTA_COIN_TYPE));

    #[cfg(feature = "storage")]
    {
        wallet_builder = wallet_builder.with_storage_path(storage_path);
    }
    let wallet = wallet_builder.finish().await?;

    let address = wallet.generate_ed25519_address(0, 0, None).await?;

    assert_eq!(
        address.to_bech32_unchecked("smr"),
        // Address generated with bip32 path: [44, 4218, 0, 0, 0].
        // This address was generated with a MnemonicSecretManager and the ledger simulator mnemonic.
        // "glory promote mansion idle axis finger extra february uncover one trip resource lawn turtle enact monster
        // seven myth punch hobby comfort wild raise skin".
        "smr1qqdnv60ryxynaeyu8paq3lp9rkll7d7d92vpumz88fdj4l0pn5mruy3qdpm"
    );

    let (sender, mut receiver) = tokio::sync::mpsc::channel(1);

    wallet
        .listen([WalletEventType::LedgerAddressGeneration], move |event| {
            if let WalletEvent::LedgerAddressGeneration(address) = event {
                sender
                    .try_send(address.address.clone())
                    .expect("too many LedgerAddressGeneration events");
            } else {
                panic!("expected LedgerAddressGeneration event")
            }
        })
        .await;

    let address = wallet
        .generate_ed25519_address(
            0,
            0,
            Some(GenerateAddressOptions {
                ledger_nano_prompt: true,
                ..Default::default()
            }),
        )
        .await?;

    assert_eq!(
        address.to_bech32_unchecked("smr"),
        // Address generated with bip32 path: [44, 4218, 0, 0, 0].
        // This address was generated with a MnemonicSecretManager and the ledger simulator mnemonic.
        // "glory promote mansion idle axis finger extra february uncover one trip resource lawn turtle enact monster
        // seven myth punch hobby comfort wild raise skin".
        "smr1qqdnv60ryxynaeyu8paq3lp9rkll7d7d92vpumz88fdj4l0pn5mruy3qdpm"
    );

    assert_eq!(
        receiver
            .recv()
            .await
            .expect("never received event")
            .into_inner()
            .to_bech32_unchecked("smr"),
        // Address generated with bip32 path: [44, 4218, 0, 0, 0].
        // This address was generated with a MnemonicSecretManager and the ledger simulator mnemonic.
        // "glory promote mansion idle axis finger extra february uncover one trip resource lawn turtle enact monster
        // seven myth punch hobby comfort wild raise skin".
        "smr1qqdnv60ryxynaeyu8paq3lp9rkll7d7d92vpumz88fdj4l0pn5mruy3qdpm"
    );

    tear_down(storage_path)
}

// #[tokio::test]
// async fn wallet_address_generation_placeholder() -> Result<(), Box<dyn std::error::Error>> {
//     let storage_path = "test-storage/wallet_address_generation_placeholder";
//     setup(storage_path)?;

//     let client_options = ClientOptions::new().with_node(NODE_LOCAL)?;

//     #[allow(unused_mut)]
//     let mut wallet_builder = Wallet::builder()
//         .with_secret_manager(SecretManager::Placeholder)
//         .with_client_options(client_options)
//         .with_bip_path(Bip44::new(IOTA_COIN_TYPE));

//     #[cfg(feature = "storage")]
//     {
//         wallet_builder = wallet_builder.with_storage_path(storage_path);
//     }
//     let wallet = wallet_builder.finish().await?;

//     if let Err(Error::Client(error)) = wallet.generate_ed25519_address(0, 0, None).await {
//         assert!(matches!(*error, ClientError::PlaceholderSecretManager))
//     } else {
//         panic!("expected PlaceholderSecretManager")
//     }

//     tear_down(storage_path)
// }<|MERGE_RESOLUTION|>--- conflicted
+++ resolved
@@ -15,13 +15,8 @@
         constants::IOTA_COIN_TYPE,
         secret::{mnemonic::MnemonicSecretManager, SecretManager},
     },
-<<<<<<< HEAD
-    types::block::address::ToBech32Ext,
+    types::block::{address::ToBech32Ext, protocol::iota_mainnet_protocol_parameters},
     wallet::{ClientOptions, Wallet},
-=======
-    types::block::{address::ToBech32Ext, protocol::iota_mainnet_protocol_parameters},
-    wallet::{ClientOptions, Result, Wallet},
->>>>>>> 23623631
 };
 use pretty_assertions::assert_eq;
 
