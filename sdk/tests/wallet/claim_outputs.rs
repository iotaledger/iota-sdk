--- conflicted
+++ resolved
@@ -29,13 +29,8 @@
     let tx = accounts[1]
         .send_amount(
             vec![
-<<<<<<< HEAD
-                AddressWithAmount::new(*accounts[0].addresses().await?[0].address(), micro_amount),
-                AddressWithAmount::new(*accounts[0].addresses().await?[0].address(), micro_amount),
-=======
-                SendAmountParams::new(accounts[0].addresses().await?[0].address().to_string(), micro_amount),
-                SendAmountParams::new(accounts[0].addresses().await?[0].address().to_string(), micro_amount),
->>>>>>> 39955e4f
+                SendAmountParams::new(*accounts[0].addresses().await?[0].address(), micro_amount),
+                SendAmountParams::new(*accounts[0].addresses().await?[0].address(), micro_amount),
             ],
             TransactionOptions {
                 allow_micro_amount: true,
@@ -88,13 +83,8 @@
     let tx = accounts[1]
         .send_amount(
             vec![
-<<<<<<< HEAD
-                AddressWithAmount::new(*accounts[0].addresses().await?[0].address(), amount),
-                AddressWithAmount::new(*accounts[0].addresses().await?[0].address(), 0),
-=======
-                SendAmountParams::new(accounts[0].addresses().await?[0].address().to_string(), amount),
-                SendAmountParams::new(accounts[0].addresses().await?[0].address().to_string(), 0),
->>>>>>> 39955e4f
+                SendAmountParams::new(*accounts[0].addresses().await?[0].address(), amount),
+                SendAmountParams::new(*accounts[0].addresses().await?[0].address(), 0),
             ],
             TransactionOptions {
                 allow_micro_amount: true,
@@ -246,24 +236,14 @@
     let tx = accounts[1]
         .send_native_tokens(
             vec![
-<<<<<<< HEAD
-                AddressNativeTokens {
+                SendNativeTokensParams {
                     address: *accounts[0].addresses().await?[0].address(),
-=======
-                SendNativeTokensParams {
-                    address: accounts[0].addresses().await?[0].address().to_string(),
->>>>>>> 39955e4f
                     native_tokens: vec![(mint_tx_0.token_id, native_token_amount)],
                     expiration: None,
                     return_address: None,
                 },
-<<<<<<< HEAD
-                AddressNativeTokens {
+                SendNativeTokensParams {
                     address: *accounts[0].addresses().await?[0].address(),
-=======
-                SendNativeTokensParams {
-                    address: accounts[0].addresses().await?[0].address().to_string(),
->>>>>>> 39955e4f
                     native_tokens: vec![(mint_tx_1.token_id, native_token_amount)],
                     expiration: None,
                     return_address: None,
