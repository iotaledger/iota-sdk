--- conflicted
+++ resolved
@@ -7,11 +7,7 @@
         unlock_condition::{AddressUnlockCondition, ExpirationUnlockCondition},
         BasicOutputBuilder, NativeToken, NftId, NftOutputBuilder, UnlockCondition,
     },
-<<<<<<< HEAD
-    wallet::{CreateNativeTokenParams, OutputsToClaim, Result, SendNativeTokenParams, SendParams},
-=======
-    wallet::{CreateNativeTokenParams, OutputsToClaim, SendNativeTokenParams, SendParams, TransactionOptions},
->>>>>>> 37d52aae
+    wallet::{CreateNativeTokenParams, OutputsToClaim, SendNativeTokenParams, SendParams},
     U256,
 };
 use pretty_assertions::assert_eq;
