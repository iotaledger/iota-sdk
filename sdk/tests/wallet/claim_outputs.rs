// Copyright 2023 IOTA Stiftung
// SPDX-License-Identifier: Apache-2.0

use iota_sdk::{
    types::block::output::{
        unlock_condition::{AddressUnlockCondition, ExpirationUnlockCondition},
        BasicOutputBuilder, NativeToken, NftId, NftOutputBuilder, UnlockCondition,
    },
<<<<<<< HEAD
    wallet::{
        account::{OutputsToClaim, TransactionOptions},
        CreateNativeTokenParams, Result, SendNativeTokenParams, SendParams,
    },
=======
    wallet::{CreateNativeTokenParams, OutputsToClaim, Result, SendNativeTokensParams, SendParams, TransactionOptions},
>>>>>>> 383b8a72
    U256,
};
use pretty_assertions::assert_eq;

use crate::wallet::common::{make_wallet, request_funds, setup, tear_down};

#[ignore]
#[tokio::test]
async fn claim_2_basic_micro_outputs() -> Result<()> {
    let storage_path_0 = "test-storage/claim_2_basic_micro_outputs_0";
    let storage_path_1 = "test-storage/claim_2_basic_micro_outputs_1";
    setup(storage_path_0)?;
    setup(storage_path_1)?;

    let wallet_0 = make_wallet(storage_path_0, None, None).await?;
    let wallet_1 = make_wallet(storage_path_1, None, None).await?;

    request_funds(&wallet_0).await?;
    request_funds(&wallet_1).await?;

    let micro_amount = 1;
    let tx = wallet_1
        .send_with_params(
            [
                SendParams::new(micro_amount, wallet_0.address().await)?,
                SendParams::new(micro_amount, wallet_0.address().await)?,
            ],
            TransactionOptions {
                allow_micro_amount: true,
                ..Default::default()
            },
        )
        .await?;

    wallet_1
        .reissue_transaction_until_included(&tx.transaction_id, None, None)
        .await?;

    // Claim with account 0
    let balance = wallet_0.sync(None).await.unwrap();
    assert_eq!(balance.potentially_locked_outputs().len(), 2);
    let base_coin_amount_before_claiming = balance.base_coin().available();

    let tx = wallet_0
        .claim_outputs(wallet_0.claimable_outputs(OutputsToClaim::MicroTransactions).await?)
        .await?;
    wallet_0
        .reissue_transaction_until_included(&tx.transaction_id, None, None)
        .await?;

    let balance = wallet_0.sync(None).await.unwrap();
    assert_eq!(balance.potentially_locked_outputs().len(), 0);
    assert_eq!(
        balance.base_coin().available(),
        base_coin_amount_before_claiming + 2 * micro_amount
    );

    tear_down(storage_path_0)?;
    tear_down(storage_path_1)?;

    Ok(())
}

#[ignore]
#[tokio::test]
async fn claim_1_of_2_basic_outputs() -> Result<()> {
    let storage_path_0 = "test-storage/claim_1_of_2_basic_outputs_0";
    let storage_path_1 = "test-storage/claim_1_of_2_basic_outputs_1";
    setup(storage_path_0)?;
    setup(storage_path_1)?;

    let wallet_0 = make_wallet(storage_path_0, None, None).await?;
    let wallet_1 = make_wallet(storage_path_0, None, None).await?;

    request_funds(&wallet_0).await?;
    request_funds(&wallet_1).await?;

    let amount = 10;
    let tx = wallet_1
        .send_with_params(
            [
                SendParams::new(amount, wallet_0.address().await)?,
                SendParams::new(0, wallet_0.address().await)?,
            ],
            TransactionOptions {
                allow_micro_amount: true,
                ..Default::default()
            },
        )
        .await?;

    wallet_1
        .reissue_transaction_until_included(&tx.transaction_id, None, None)
        .await?;

    // Claim with account 0
    let balance = wallet_0.sync(None).await.unwrap();
    assert_eq!(balance.potentially_locked_outputs().len(), 2);
    let base_coin_amount_before_claiming = balance.base_coin().available();

    let tx = wallet_0
        .claim_outputs(wallet_0.claimable_outputs(OutputsToClaim::Amount).await?)
        .await?;
    wallet_0
        .reissue_transaction_until_included(&tx.transaction_id, None, None)
        .await?;

    let balance = wallet_0.sync(None).await.unwrap();
    assert_eq!(balance.potentially_locked_outputs().len(), 1);
    assert_eq!(
        balance.base_coin().available(),
        base_coin_amount_before_claiming + amount
    );

    tear_down(storage_path_0)?;
    tear_down(storage_path_1)?;

    Ok(())
}

#[ignore]
#[tokio::test]
async fn claim_2_basic_outputs_no_outputs_in_claim_account() -> Result<()> {
    let storage_path_0 = "test-storage/claim_2_basic_outputs_no_outputs_in_claim_account_0";
    let storage_path_1 = "test-storage/claim_2_basic_outputs_no_outputs_in_claim_account_1";
    setup(storage_path_0)?;
    setup(storage_path_1)?;

    let wallet_0 = make_wallet(storage_path_0, None, None).await?;
    let wallet_1 = make_wallet(storage_path_1, None, None).await?;

    request_funds(&wallet_0).await?;

    let storage_score_params = wallet_0.client().get_storage_score_parameters().await?;
    // TODO more fitting value
    let expiration_slot = wallet_0.client().get_slot_index().await? + 86400;

    let output = BasicOutputBuilder::new_with_minimum_amount(storage_score_params)
        .add_unlock_condition(AddressUnlockCondition::new(wallet_1.address().await))
        .add_unlock_condition(ExpirationUnlockCondition::new(
            wallet_0.address().await,
            expiration_slot,
        )?)
        .finish_output()?;
    let amount = output.amount();

    let outputs = vec![output; 2];

    let tx = wallet_0.send_outputs(outputs, None).await?;

    wallet_0
        .reissue_transaction_until_included(&tx.transaction_id, None, None)
        .await?;

    // Claim with wallet 1
    let balance = wallet_1.sync(None).await.unwrap();
    assert_eq!(balance.potentially_locked_outputs().len(), 2);
    let base_coin_amount_before_claiming = balance.base_coin().available();

    let tx = wallet_1
        .claim_outputs(wallet_1.claimable_outputs(OutputsToClaim::All).await?)
        .await?;
    wallet_1
        .reissue_transaction_until_included(&tx.transaction_id, None, None)
        .await?;

    let balance = wallet_1.sync(None).await.unwrap();
    assert_eq!(balance.potentially_locked_outputs().len(), 0);
    assert_eq!(
        balance.base_coin().available(),
        base_coin_amount_before_claiming + 2 * amount
    );

    tear_down(storage_path_0)
}

#[ignore]
#[tokio::test]
async fn claim_2_native_tokens() -> Result<()> {
    let storage_path_0 = "test-storage/claim_2_native_tokens_0";
    let storage_path_1 = "test-storage/claim_2_native_tokens_1";
    setup(storage_path_0)?;
    setup(storage_path_1)?;

    let wallet_0 = make_wallet(storage_path_0, None, None).await?;
    let wallet_1 = make_wallet(storage_path_1, None, None).await?;

    request_funds(&wallet_0).await?;
    request_funds(&wallet_1).await?;

    let native_token_amount = U256::from(100);

    let tx = wallet_1.create_account_output(None, None).await?;
    wallet_1
        .reissue_transaction_until_included(&tx.transaction_id, None, None)
        .await?;
    wallet_1.sync(None).await?;

    let create_tx_0 = wallet_1
        .create_native_token(
            CreateNativeTokenParams {
                account_id: None,
                circulating_supply: native_token_amount,
                maximum_supply: native_token_amount,
                foundry_metadata: None,
            },
            None,
        )
        .await?;
    wallet_1
        .reissue_transaction_until_included(&create_tx_0.transaction.transaction_id, None, None)
        .await?;
    wallet_1.sync(None).await?;

    let create_tx_1 = wallet_1
        .create_native_token(
            CreateNativeTokenParams {
                account_id: None,
                circulating_supply: native_token_amount,
                maximum_supply: native_token_amount,
                foundry_metadata: None,
            },
            None,
        )
        .await?;
    wallet_1
        .reissue_transaction_until_included(&create_tx_1.transaction.transaction_id, None, None)
        .await?;
    wallet_1.sync(None).await?;

<<<<<<< HEAD
    let tx = accounts[1]
        .send_native_token(
            [
                SendNativeTokenParams::new(
                    accounts[0].first_address_bech32().await,
                    [(create_tx_0.token_id, native_token_amount)],
                )?,
                SendNativeTokenParams::new(
                    accounts[0].first_address_bech32().await,
                    [(create_tx_1.token_id, native_token_amount)],
                )?,
=======
    let tx = wallet_1
        .send_native_tokens(
            [
                SendNativeTokensParams::new(wallet_0.address().await, [(create_tx_0.token_id, native_token_amount)])?,
                SendNativeTokensParams::new(wallet_0.address().await, [(create_tx_1.token_id, native_token_amount)])?,
>>>>>>> 383b8a72
            ],
            None,
        )
        .await?;
    wallet_1
        .reissue_transaction_until_included(&tx.transaction_id, None, None)
        .await?;

    // Claim with account 0
    let balance = wallet_0.sync(None).await.unwrap();
    assert_eq!(balance.potentially_locked_outputs().len(), 2);

    let tx = wallet_0
        .claim_outputs(wallet_0.claimable_outputs(OutputsToClaim::NativeTokens).await?)
        .await?;
    wallet_0
        .reissue_transaction_until_included(&tx.transaction_id, None, None)
        .await?;

    let balance = wallet_0.sync(None).await.unwrap();
    assert_eq!(balance.potentially_locked_outputs().len(), 0);
    assert_eq!(balance.native_tokens().len(), 2);
    let native_token_0 = balance
        .native_tokens()
        .iter()
        .find(|t| t.token_id() == &create_tx_0.token_id)
        .unwrap();
    assert_eq!(native_token_0.total(), native_token_amount);
    let native_token_1 = balance
        .native_tokens()
        .iter()
        .find(|t| t.token_id() == &create_tx_1.token_id)
        .unwrap();
    assert_eq!(native_token_1.total(), native_token_amount);

    tear_down(storage_path_0)?;
    tear_down(storage_path_1)?;

    Ok(())
}

#[ignore]
#[tokio::test]
async fn claim_2_native_tokens_no_outputs_in_claim_account() -> Result<()> {
    let storage_path_0 = "test-storage/claim_2_native_tokens_no_outputs_in_claim_account_0";
    let storage_path_1 = "test-storage/claim_2_native_tokens_no_outputs_in_claim_account_1";
    setup(storage_path_0)?;
    setup(storage_path_1)?;

    let wallet_0 = make_wallet(storage_path_0, None, None).await?;
    let wallet_1 = make_wallet(storage_path_1, None, None).await?;

    request_funds(&wallet_0).await?;

    let native_token_amount = U256::from(100);

    let tx = wallet_0.create_account_output(None, None).await?;
    wallet_0
        .reissue_transaction_until_included(&tx.transaction_id, None, None)
        .await?;
    wallet_0.sync(None).await?;

    let create_tx_0 = wallet_0
        .create_native_token(
            CreateNativeTokenParams {
                account_id: None,
                circulating_supply: native_token_amount,
                maximum_supply: native_token_amount,
                foundry_metadata: None,
            },
            None,
        )
        .await?;
    wallet_0
        .reissue_transaction_until_included(&create_tx_0.transaction.transaction_id, None, None)
        .await?;
    wallet_0.sync(None).await?;

    let create_tx_1 = wallet_0
        .create_native_token(
            CreateNativeTokenParams {
                account_id: None,
                circulating_supply: native_token_amount,
                maximum_supply: native_token_amount,
                foundry_metadata: None,
            },
            None,
        )
        .await?;
    wallet_0
        .reissue_transaction_until_included(&create_tx_1.transaction.transaction_id, None, None)
        .await?;
    wallet_0.sync(None).await?;

    let storage_score_params = wallet_0.client().get_storage_score_parameters().await?;

    let tx = wallet_0
        .send_outputs(
            [
                BasicOutputBuilder::new_with_minimum_amount(storage_score_params)
                    .add_unlock_condition(AddressUnlockCondition::new(wallet_1.address().await))
                    .add_unlock_condition(ExpirationUnlockCondition::new(
                        wallet_0.address().await,
                        wallet_0.client().get_slot_index().await? + 5000,
                    )?)
                    .add_native_token(NativeToken::new(create_tx_0.token_id, native_token_amount)?)
                    .finish_output()?,
                BasicOutputBuilder::new_with_minimum_amount(storage_score_params)
                    .add_unlock_condition(AddressUnlockCondition::new(wallet_1.address().await))
                    .add_unlock_condition(ExpirationUnlockCondition::new(
                        wallet_0.address().await,
                        wallet_0.client().get_slot_index().await? + 5000,
                    )?)
                    .add_native_token(NativeToken::new(create_tx_1.token_id, native_token_amount)?)
                    .finish_output()?,
            ],
            None,
        )
        .await?;
    wallet_0
        .reissue_transaction_until_included(&tx.transaction_id, None, None)
        .await?;

    // Claim with account 1
    let balance = wallet_1.sync(None).await.unwrap();
    assert_eq!(balance.potentially_locked_outputs().len(), 2);

    let tx = wallet_1
        .claim_outputs(wallet_1.claimable_outputs(OutputsToClaim::NativeTokens).await?)
        .await?;
    wallet_1
        .reissue_transaction_until_included(&tx.transaction_id, None, None)
        .await?;

    let balance = wallet_1.sync(None).await.unwrap();
    assert_eq!(balance.potentially_locked_outputs().len(), 0);
    assert_eq!(balance.native_tokens().len(), 2);
    let native_token_0 = balance
        .native_tokens()
        .iter()
        .find(|t| t.token_id() == &create_tx_0.token_id)
        .unwrap();
    assert_eq!(native_token_0.total(), native_token_amount);
    let native_token_1 = balance
        .native_tokens()
        .iter()
        .find(|t| t.token_id() == &create_tx_1.token_id)
        .unwrap();
    assert_eq!(native_token_1.total(), native_token_amount);

    tear_down(storage_path_0)?;
    tear_down(storage_path_1)?;

    Ok(())
}

#[ignore]
#[tokio::test]
async fn claim_2_nft_outputs() -> Result<()> {
    let storage_path_0 = "test-storage/claim_2_nft_outputs_0";
    let storage_path_1 = "test-storage/claim_2_nft_outputs_1";
    setup(storage_path_0)?;
    setup(storage_path_1)?;

    let wallet_0 = make_wallet(storage_path_0, None, None).await?;
    let wallet_1 = make_wallet(storage_path_1, None, None).await?;

    request_funds(&wallet_0).await?;
    request_funds(&wallet_1).await?;

    let outputs = [
        // address of the owner of the NFT
        NftOutputBuilder::new_with_amount(1_000_000, NftId::null())
            .with_unlock_conditions([
                UnlockCondition::Address(AddressUnlockCondition::new(wallet_0.address().await)),
                UnlockCondition::Expiration(ExpirationUnlockCondition::new(
                    wallet_1.address().await,
                    wallet_1.client().get_slot_index().await? + 5000,
                )?),
            ])
            .finish_output()?,
        NftOutputBuilder::new_with_amount(1_000_000, NftId::null())
            .with_unlock_conditions([
                UnlockCondition::Address(AddressUnlockCondition::new(wallet_0.address().await)),
                UnlockCondition::Expiration(ExpirationUnlockCondition::new(
                    wallet_1.address().await,
                    wallet_1.client().get_slot_index().await? + 5000,
                )?),
            ])
            .finish_output()?,
    ];

    let tx = wallet_1.send_outputs(outputs, None).await?;
    wallet_1
        .reissue_transaction_until_included(&tx.transaction_id, None, None)
        .await?;

    // Claim with account 0
    let balance = wallet_0.sync(None).await.unwrap();
    assert_eq!(balance.potentially_locked_outputs().len(), 2);

    let tx = wallet_0
        .claim_outputs(wallet_0.claimable_outputs(OutputsToClaim::Nfts).await?)
        .await?;
    wallet_0
        .reissue_transaction_until_included(&tx.transaction_id, None, None)
        .await?;

    let balance = wallet_0.sync(None).await.unwrap();
    assert_eq!(balance.potentially_locked_outputs().len(), 0);
    assert_eq!(balance.nfts().len(), 2);

    tear_down(storage_path_0)?;
    tear_down(storage_path_1)?;

    Ok(())
}

#[ignore]
#[tokio::test]
async fn claim_2_nft_outputs_no_outputs_in_claim_account() -> Result<()> {
    let storage_path_0 = "test-storage/claim_2_nft_outputs_no_outputs_in_claim_wallet_0";
    let storage_path_1 = "test-storage/claim_2_nft_outputs_no_outputs_in_claim_wallet_1";
    setup(storage_path_0)?;
    setup(storage_path_1)?;

    let wallet_0 = make_wallet(storage_path_0, None, None).await?;
    let wallet_1 = make_wallet(storage_path_1, None, None).await?;

    request_funds(&wallet_0).await?;

    let outputs = [
        // address of the owner of the NFT
        NftOutputBuilder::new_with_amount(1_000_000, NftId::null())
            .with_unlock_conditions([
                UnlockCondition::Address(AddressUnlockCondition::new(wallet_1.address().await)),
                UnlockCondition::Expiration(ExpirationUnlockCondition::new(
                    wallet_0.address().await,
                    wallet_0.client().get_slot_index().await? + 5000,
                )?),
            ])
            .finish_output()?,
        NftOutputBuilder::new_with_amount(1_000_000, NftId::null())
            .with_unlock_conditions([
                UnlockCondition::Address(AddressUnlockCondition::new(wallet_1.address().await)),
                UnlockCondition::Expiration(ExpirationUnlockCondition::new(
                    wallet_0.address().await,
                    wallet_0.client().get_slot_index().await? + 5000,
                )?),
            ])
            .finish_output()?,
    ];

    let tx = wallet_0.send_outputs(outputs, None).await?;
    wallet_0
        .reissue_transaction_until_included(&tx.transaction_id, None, None)
        .await?;

    // Claim with wallet 1
    let balance = wallet_1.sync(None).await.unwrap();
    assert_eq!(balance.potentially_locked_outputs().len(), 2);

    let tx = wallet_1
        .claim_outputs(wallet_1.claimable_outputs(OutputsToClaim::Nfts).await?)
        .await?;
    wallet_1
        .reissue_transaction_until_included(&tx.transaction_id, None, None)
        .await?;

    let balance = wallet_1.sync(None).await.unwrap();
    assert_eq!(balance.potentially_locked_outputs().len(), 0);
    assert_eq!(balance.nfts().len(), 2);

    tear_down(storage_path_0)?;
    tear_down(storage_path_1)?;

    Ok(())
}

#[ignore]
#[tokio::test]
async fn claim_basic_micro_output_error() -> Result<()> {
    let storage_path_0 = "test-storage/claim_basic_micro_output_error_0";
    let storage_path_1 = "test-storage/claim_basic_micro_output_error_1";
    setup(storage_path_0)?;
    setup(storage_path_1)?;

    let wallet_0 = make_wallet(storage_path_0, None, None).await?;
    let wallet_1 = make_wallet(storage_path_1, None, None).await?;

    request_funds(&wallet_0).await?;

    let micro_amount = 1;
    let tx = wallet_0
        .send_with_params(
            [SendParams::new(micro_amount, wallet_1.address().await)?],
            TransactionOptions {
                allow_micro_amount: true,
                ..Default::default()
            },
        )
        .await?;

    wallet_0
        .reissue_transaction_until_included(&tx.transaction_id, None, None)
        .await?;

    // Try claim with account 1 will fail since it has no funds to cover the storage deposit
    let balance = wallet_1.sync(None).await.unwrap();
    assert_eq!(balance.potentially_locked_outputs().len(), 1);

    let result = wallet_1
        .claim_outputs(wallet_1.claimable_outputs(OutputsToClaim::MicroTransactions).await?)
        .await;
    assert!(matches!(result, Err(iota_sdk::wallet::Error::InsufficientFunds { .. })));

    tear_down(storage_path_0)?;
    tear_down(storage_path_1)?;

    Ok(())
}<|MERGE_RESOLUTION|>--- conflicted
+++ resolved
@@ -6,14 +6,7 @@
         unlock_condition::{AddressUnlockCondition, ExpirationUnlockCondition},
         BasicOutputBuilder, NativeToken, NftId, NftOutputBuilder, UnlockCondition,
     },
-<<<<<<< HEAD
-    wallet::{
-        account::{OutputsToClaim, TransactionOptions},
-        CreateNativeTokenParams, Result, SendNativeTokenParams, SendParams,
-    },
-=======
-    wallet::{CreateNativeTokenParams, OutputsToClaim, Result, SendNativeTokensParams, SendParams, TransactionOptions},
->>>>>>> 383b8a72
+    wallet::{CreateNativeTokenParams, OutputsToClaim, Result, SendNativeTokenParams, SendParams, TransactionOptions},
     U256,
 };
 use pretty_assertions::assert_eq;
@@ -244,25 +237,11 @@
         .await?;
     wallet_1.sync(None).await?;
 
-<<<<<<< HEAD
-    let tx = accounts[1]
+    let tx = wallet_1
         .send_native_token(
             [
-                SendNativeTokenParams::new(
-                    accounts[0].first_address_bech32().await,
-                    [(create_tx_0.token_id, native_token_amount)],
-                )?,
-                SendNativeTokenParams::new(
-                    accounts[0].first_address_bech32().await,
-                    [(create_tx_1.token_id, native_token_amount)],
-                )?,
-=======
-    let tx = wallet_1
-        .send_native_tokens(
-            [
-                SendNativeTokensParams::new(wallet_0.address().await, [(create_tx_0.token_id, native_token_amount)])?,
-                SendNativeTokensParams::new(wallet_0.address().await, [(create_tx_1.token_id, native_token_amount)])?,
->>>>>>> 383b8a72
+                SendNativeTokenParams::new(wallet_0.address().await, [(create_tx_0.token_id, native_token_amount)])?,
+                SendNativeTokenParams::new(wallet_0.address().await, [(create_tx_1.token_id, native_token_amount)])?,
             ],
             None,
         )
