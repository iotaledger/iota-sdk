// Copyright 2023 IOTA Stiftung
// SPDX-License-Identifier: Apache-2.0

use iota_sdk::{
    types::block::output::{
        unlock_condition::{AddressUnlockCondition, ExpirationUnlockCondition},
        BasicOutputBuilder, NativeToken, NftId, NftOutputBuilder, UnlockCondition,
    },
    wallet::{CreateNativeTokenParams, OutputsToClaim, Result, SendNativeTokensParams, SendParams, TransactionOptions},
    U256,
};
use pretty_assertions::assert_eq;

use crate::wallet::common::{make_wallet, request_funds, setup, tear_down};

#[ignore]
#[tokio::test]
async fn claim_2_basic_micro_outputs() -> Result<()> {
    let storage_path_0 = "test-storage/claim_2_basic_micro_outputs_0";
    let storage_path_1 = "test-storage/claim_2_basic_micro_outputs_1";
    setup(storage_path_0)?;
    setup(storage_path_1)?;

    let wallet_0 = make_wallet(storage_path_0, None, None).await?;
    let wallet_1 = make_wallet(storage_path_1, None, None).await?;

    request_funds(&wallet_0).await?;
    request_funds(&wallet_1).await?;

    let micro_amount = 1;
    let tx = wallet_1
        .send_with_params(
            [
                SendParams::new(micro_amount, wallet_0.address().await)?,
                SendParams::new(micro_amount, wallet_0.address().await)?,
            ],
            TransactionOptions {
                allow_micro_amount: true,
                ..Default::default()
            },
        )
        .await?;

    wallet_1
        .reissue_transaction_until_included(&tx.transaction_id, None, None)
        .await?;

    // Claim with account 0
    let balance = wallet_0.sync(None).await.unwrap();
    assert_eq!(balance.potentially_locked_outputs().len(), 2);
    let base_coin_amount_before_claiming = balance.base_coin().available();

    let tx = wallet_0
        .claim_outputs(wallet_0.claimable_outputs(OutputsToClaim::MicroTransactions).await?)
        .await?;
    wallet_0
        .reissue_transaction_until_included(&tx.transaction_id, None, None)
        .await?;

    let balance = wallet_0.sync(None).await.unwrap();
    assert_eq!(balance.potentially_locked_outputs().len(), 0);
    assert_eq!(
        balance.base_coin().available(),
        base_coin_amount_before_claiming + 2 * micro_amount
    );

    tear_down(storage_path_0)?;
    tear_down(storage_path_1)?;

    Ok(())
}

#[ignore]
#[tokio::test]
async fn claim_1_of_2_basic_outputs() -> Result<()> {
    let storage_path_0 = "test-storage/claim_1_of_2_basic_outputs_0";
    let storage_path_1 = "test-storage/claim_1_of_2_basic_outputs_1";
    setup(storage_path_0)?;
    setup(storage_path_1)?;

    let wallet_0 = make_wallet(storage_path_0, None, None).await?;
    let wallet_1 = make_wallet(storage_path_0, None, None).await?;

    request_funds(&wallet_0).await?;
    request_funds(&wallet_1).await?;

    let amount = 10;
    let tx = wallet_1
        .send_with_params(
            [
                SendParams::new(amount, wallet_0.address().await)?,
                SendParams::new(0, wallet_0.address().await)?,
            ],
            TransactionOptions {
                allow_micro_amount: true,
                ..Default::default()
            },
        )
        .await?;

    wallet_1
        .reissue_transaction_until_included(&tx.transaction_id, None, None)
        .await?;

    // Claim with account 0
    let balance = wallet_0.sync(None).await.unwrap();
    assert_eq!(balance.potentially_locked_outputs().len(), 2);
    let base_coin_amount_before_claiming = balance.base_coin().available();

    let tx = wallet_0
        .claim_outputs(wallet_0.claimable_outputs(OutputsToClaim::Amount).await?)
        .await?;
    wallet_0
        .reissue_transaction_until_included(&tx.transaction_id, None, None)
        .await?;

    let balance = wallet_0.sync(None).await.unwrap();
    assert_eq!(balance.potentially_locked_outputs().len(), 1);
    assert_eq!(
        balance.base_coin().available(),
        base_coin_amount_before_claiming + amount
    );

    tear_down(storage_path_0)?;
    tear_down(storage_path_1)?;

    Ok(())
}

#[ignore]
#[tokio::test]
async fn claim_2_basic_outputs_no_outputs_in_claim_account() -> Result<()> {
    let storage_path_0 = "test-storage/claim_2_basic_outputs_no_outputs_in_claim_account_0";
    let storage_path_1 = "test-storage/claim_2_basic_outputs_no_outputs_in_claim_account_1";
    setup(storage_path_0)?;
    setup(storage_path_1)?;

    let wallet_0 = make_wallet(storage_path_0, None, None).await?;
    let wallet_1 = make_wallet(storage_path_1, None, None).await?;

    request_funds(&wallet_0).await?;

<<<<<<< HEAD
    let token_supply = account_0.client().get_token_supply().await?;
    let params = account_0.client().get_storage_score_parameters().await?;
=======
    let token_supply = wallet_0.client().get_token_supply().await?;
    let rent_structure = wallet_0.client().get_rent_structure().await?;
>>>>>>> e66635b4
    // TODO more fitting value
    let expiration_slot = wallet_0.client().get_slot_index().await? + 86400;

<<<<<<< HEAD
    let output = BasicOutputBuilder::new_with_minimum_amount(params)
        .add_unlock_condition(AddressUnlockCondition::new(account_1.first_address_bech32().await))
=======
    let output = BasicOutputBuilder::new_with_minimum_storage_deposit(rent_structure)
        .add_unlock_condition(AddressUnlockCondition::new(wallet_1.address().await))
>>>>>>> e66635b4
        .add_unlock_condition(ExpirationUnlockCondition::new(
            wallet_0.address().await,
            expiration_slot,
        )?)
        .finish_output(token_supply)?;
    let amount = output.amount();

    let outputs = vec![output; 2];

    let tx = wallet_0.send_outputs(outputs, None).await?;

    wallet_0
        .reissue_transaction_until_included(&tx.transaction_id, None, None)
        .await?;

    // Claim with wallet 1
    let balance = wallet_1.sync(None).await.unwrap();
    assert_eq!(balance.potentially_locked_outputs().len(), 2);
    let base_coin_amount_before_claiming = balance.base_coin().available();

    let tx = wallet_1
        .claim_outputs(wallet_1.claimable_outputs(OutputsToClaim::All).await?)
        .await?;
    wallet_1
        .reissue_transaction_until_included(&tx.transaction_id, None, None)
        .await?;

    let balance = wallet_1.sync(None).await.unwrap();
    assert_eq!(balance.potentially_locked_outputs().len(), 0);
    assert_eq!(
        balance.base_coin().available(),
        base_coin_amount_before_claiming + 2 * amount
    );

    tear_down(storage_path_0)
}

#[ignore]
#[tokio::test]
async fn claim_2_native_tokens() -> Result<()> {
    let storage_path_0 = "test-storage/claim_2_native_tokens_0";
    let storage_path_1 = "test-storage/claim_2_native_tokens_1";
    setup(storage_path_0)?;
    setup(storage_path_1)?;

    let wallet_0 = make_wallet(storage_path_0, None, None).await?;
    let wallet_1 = make_wallet(storage_path_1, None, None).await?;

    request_funds(&wallet_0).await?;
    request_funds(&wallet_1).await?;

    let native_token_amount = U256::from(100);

    let tx = wallet_1.create_account_output(None, None).await?;
    wallet_1
        .reissue_transaction_until_included(&tx.transaction_id, None, None)
        .await?;
    wallet_1.sync(None).await?;

    let create_tx_0 = wallet_1
        .create_native_token(
            CreateNativeTokenParams {
                account_id: None,
                circulating_supply: native_token_amount,
                maximum_supply: native_token_amount,
                foundry_metadata: None,
            },
            None,
        )
        .await?;
    wallet_1
        .reissue_transaction_until_included(&create_tx_0.transaction.transaction_id, None, None)
        .await?;
    wallet_1.sync(None).await?;

    let create_tx_1 = wallet_1
        .create_native_token(
            CreateNativeTokenParams {
                account_id: None,
                circulating_supply: native_token_amount,
                maximum_supply: native_token_amount,
                foundry_metadata: None,
            },
            None,
        )
        .await?;
    wallet_1
        .reissue_transaction_until_included(&create_tx_1.transaction.transaction_id, None, None)
        .await?;
    wallet_1.sync(None).await?;

    let tx = wallet_1
        .send_native_tokens(
            [
                SendNativeTokensParams::new(wallet_0.address().await, [(create_tx_0.token_id, native_token_amount)])?,
                SendNativeTokensParams::new(wallet_0.address().await, [(create_tx_1.token_id, native_token_amount)])?,
            ],
            None,
        )
        .await?;
    wallet_1
        .reissue_transaction_until_included(&tx.transaction_id, None, None)
        .await?;

    // Claim with account 0
    let balance = wallet_0.sync(None).await.unwrap();
    assert_eq!(balance.potentially_locked_outputs().len(), 2);

    let tx = wallet_0
        .claim_outputs(wallet_0.claimable_outputs(OutputsToClaim::NativeTokens).await?)
        .await?;
    wallet_0
        .reissue_transaction_until_included(&tx.transaction_id, None, None)
        .await?;

    let balance = wallet_0.sync(None).await.unwrap();
    assert_eq!(balance.potentially_locked_outputs().len(), 0);
    assert_eq!(balance.native_tokens().len(), 2);
    let native_token_0 = balance
        .native_tokens()
        .iter()
        .find(|t| t.token_id() == &create_tx_0.token_id)
        .unwrap();
    assert_eq!(native_token_0.total(), native_token_amount);
    let native_token_1 = balance
        .native_tokens()
        .iter()
        .find(|t| t.token_id() == &create_tx_1.token_id)
        .unwrap();
    assert_eq!(native_token_1.total(), native_token_amount);

    tear_down(storage_path_0)?;
    tear_down(storage_path_1)?;

    Ok(())
}

#[ignore]
#[tokio::test]
async fn claim_2_native_tokens_no_outputs_in_claim_account() -> Result<()> {
    let storage_path_0 = "test-storage/claim_2_native_tokens_no_outputs_in_claim_account_0";
    let storage_path_1 = "test-storage/claim_2_native_tokens_no_outputs_in_claim_account_1";
    setup(storage_path_0)?;
    setup(storage_path_1)?;

    let wallet_0 = make_wallet(storage_path_0, None, None).await?;
    let wallet_1 = make_wallet(storage_path_1, None, None).await?;

    request_funds(&wallet_0).await?;

    let native_token_amount = U256::from(100);

    let tx = wallet_0.create_account_output(None, None).await?;
    wallet_0
        .reissue_transaction_until_included(&tx.transaction_id, None, None)
        .await?;
    wallet_0.sync(None).await?;

    let create_tx_0 = wallet_0
        .create_native_token(
            CreateNativeTokenParams {
                account_id: None,
                circulating_supply: native_token_amount,
                maximum_supply: native_token_amount,
                foundry_metadata: None,
            },
            None,
        )
        .await?;
    wallet_0
        .reissue_transaction_until_included(&create_tx_0.transaction.transaction_id, None, None)
        .await?;
    wallet_0.sync(None).await?;

    let create_tx_1 = wallet_0
        .create_native_token(
            CreateNativeTokenParams {
                account_id: None,
                circulating_supply: native_token_amount,
                maximum_supply: native_token_amount,
                foundry_metadata: None,
            },
            None,
        )
        .await?;
    wallet_0
        .reissue_transaction_until_included(&create_tx_1.transaction.transaction_id, None, None)
        .await?;
    wallet_0.sync(None).await?;

<<<<<<< HEAD
    let params = account_0.client().get_storage_score_parameters().await?;
    let token_supply = account_0.client().get_token_supply().await?;
=======
    let rent_structure = wallet_0.client().get_rent_structure().await?;
    let token_supply = wallet_0.client().get_token_supply().await?;
>>>>>>> e66635b4

    let tx = wallet_0
        .send_outputs(
            [
<<<<<<< HEAD
                BasicOutputBuilder::new_with_minimum_amount(params)
                    .add_unlock_condition(AddressUnlockCondition::new(account_1.first_address_bech32().await))
=======
                BasicOutputBuilder::new_with_minimum_storage_deposit(rent_structure)
                    .add_unlock_condition(AddressUnlockCondition::new(wallet_1.address().await))
>>>>>>> e66635b4
                    .add_unlock_condition(ExpirationUnlockCondition::new(
                        wallet_0.address().await,
                        wallet_0.client().get_slot_index().await? + 5000,
                    )?)
                    .add_native_token(NativeToken::new(create_tx_0.token_id, native_token_amount)?)
                    .finish_output(token_supply)?,
<<<<<<< HEAD
                BasicOutputBuilder::new_with_minimum_amount(params)
                    .add_unlock_condition(AddressUnlockCondition::new(account_1.first_address_bech32().await))
=======
                BasicOutputBuilder::new_with_minimum_storage_deposit(rent_structure)
                    .add_unlock_condition(AddressUnlockCondition::new(wallet_1.address().await))
>>>>>>> e66635b4
                    .add_unlock_condition(ExpirationUnlockCondition::new(
                        wallet_0.address().await,
                        wallet_0.client().get_slot_index().await? + 5000,
                    )?)
                    .add_native_token(NativeToken::new(create_tx_1.token_id, native_token_amount)?)
                    .finish_output(token_supply)?,
            ],
            None,
        )
        .await?;
    wallet_0
        .reissue_transaction_until_included(&tx.transaction_id, None, None)
        .await?;

    // Claim with account 1
    let balance = wallet_1.sync(None).await.unwrap();
    assert_eq!(balance.potentially_locked_outputs().len(), 2);

    let tx = wallet_1
        .claim_outputs(wallet_1.claimable_outputs(OutputsToClaim::NativeTokens).await?)
        .await?;
    wallet_1
        .reissue_transaction_until_included(&tx.transaction_id, None, None)
        .await?;

    let balance = wallet_1.sync(None).await.unwrap();
    assert_eq!(balance.potentially_locked_outputs().len(), 0);
    assert_eq!(balance.native_tokens().len(), 2);
    let native_token_0 = balance
        .native_tokens()
        .iter()
        .find(|t| t.token_id() == &create_tx_0.token_id)
        .unwrap();
    assert_eq!(native_token_0.total(), native_token_amount);
    let native_token_1 = balance
        .native_tokens()
        .iter()
        .find(|t| t.token_id() == &create_tx_1.token_id)
        .unwrap();
    assert_eq!(native_token_1.total(), native_token_amount);

    tear_down(storage_path_0)?;
    tear_down(storage_path_1)?;

    Ok(())
}

#[ignore]
#[tokio::test]
async fn claim_2_nft_outputs() -> Result<()> {
    let storage_path_0 = "test-storage/claim_2_nft_outputs_0";
    let storage_path_1 = "test-storage/claim_2_nft_outputs_1";
    setup(storage_path_0)?;
    setup(storage_path_1)?;

    let wallet_0 = make_wallet(storage_path_0, None, None).await?;
    let wallet_1 = make_wallet(storage_path_1, None, None).await?;

    request_funds(&wallet_0).await?;
    request_funds(&wallet_1).await?;

    let token_supply = wallet_1.client().get_token_supply().await?;
    let outputs = [
        // address of the owner of the NFT
        NftOutputBuilder::new_with_amount(1_000_000, NftId::null())
            .with_unlock_conditions([
                UnlockCondition::Address(AddressUnlockCondition::new(wallet_0.address().await)),
                UnlockCondition::Expiration(ExpirationUnlockCondition::new(
                    wallet_1.address().await,
                    wallet_1.client().get_slot_index().await? + 5000,
                )?),
            ])
            .finish_output(token_supply)?,
        NftOutputBuilder::new_with_amount(1_000_000, NftId::null())
            .with_unlock_conditions([
                UnlockCondition::Address(AddressUnlockCondition::new(wallet_0.address().await)),
                UnlockCondition::Expiration(ExpirationUnlockCondition::new(
                    wallet_1.address().await,
                    wallet_1.client().get_slot_index().await? + 5000,
                )?),
            ])
            .finish_output(token_supply)?,
    ];

    let tx = wallet_1.send_outputs(outputs, None).await?;
    wallet_1
        .reissue_transaction_until_included(&tx.transaction_id, None, None)
        .await?;

    // Claim with account 0
    let balance = wallet_0.sync(None).await.unwrap();
    assert_eq!(balance.potentially_locked_outputs().len(), 2);

    let tx = wallet_0
        .claim_outputs(wallet_0.claimable_outputs(OutputsToClaim::Nfts).await?)
        .await?;
    wallet_0
        .reissue_transaction_until_included(&tx.transaction_id, None, None)
        .await?;

    let balance = wallet_0.sync(None).await.unwrap();
    assert_eq!(balance.potentially_locked_outputs().len(), 0);
    assert_eq!(balance.nfts().len(), 2);

    tear_down(storage_path_0)?;
    tear_down(storage_path_1)?;

    Ok(())
}

#[ignore]
#[tokio::test]
async fn claim_2_nft_outputs_no_outputs_in_claim_account() -> Result<()> {
    let storage_path_0 = "test-storage/claim_2_nft_outputs_no_outputs_in_claim_wallet_0";
    let storage_path_1 = "test-storage/claim_2_nft_outputs_no_outputs_in_claim_wallet_1";
    setup(storage_path_0)?;
    setup(storage_path_1)?;

    let wallet_0 = make_wallet(storage_path_0, None, None).await?;
    let wallet_1 = make_wallet(storage_path_1, None, None).await?;

    request_funds(&wallet_0).await?;

    let token_supply = wallet_0.client().get_token_supply().await?;
    let outputs = [
        // address of the owner of the NFT
        NftOutputBuilder::new_with_amount(1_000_000, NftId::null())
            .with_unlock_conditions([
                UnlockCondition::Address(AddressUnlockCondition::new(wallet_1.address().await)),
                UnlockCondition::Expiration(ExpirationUnlockCondition::new(
                    wallet_0.address().await,
                    wallet_0.client().get_slot_index().await? + 5000,
                )?),
            ])
            .finish_output(token_supply)?,
        NftOutputBuilder::new_with_amount(1_000_000, NftId::null())
            .with_unlock_conditions([
                UnlockCondition::Address(AddressUnlockCondition::new(wallet_1.address().await)),
                UnlockCondition::Expiration(ExpirationUnlockCondition::new(
                    wallet_0.address().await,
                    wallet_0.client().get_slot_index().await? + 5000,
                )?),
            ])
            .finish_output(token_supply)?,
    ];

    let tx = wallet_0.send_outputs(outputs, None).await?;
    wallet_0
        .reissue_transaction_until_included(&tx.transaction_id, None, None)
        .await?;

    // Claim with wallet 1
    let balance = wallet_1.sync(None).await.unwrap();
    assert_eq!(balance.potentially_locked_outputs().len(), 2);

    let tx = wallet_1
        .claim_outputs(wallet_1.claimable_outputs(OutputsToClaim::Nfts).await?)
        .await?;
    wallet_1
        .reissue_transaction_until_included(&tx.transaction_id, None, None)
        .await?;

    let balance = wallet_1.sync(None).await.unwrap();
    assert_eq!(balance.potentially_locked_outputs().len(), 0);
    assert_eq!(balance.nfts().len(), 2);

    tear_down(storage_path_0)?;
    tear_down(storage_path_1)?;

    Ok(())
}

#[ignore]
#[tokio::test]
async fn claim_basic_micro_output_error() -> Result<()> {
    let storage_path_0 = "test-storage/claim_basic_micro_output_error_0";
    let storage_path_1 = "test-storage/claim_basic_micro_output_error_1";
    setup(storage_path_0)?;
    setup(storage_path_1)?;

    let wallet_0 = make_wallet(storage_path_0, None, None).await?;
    let wallet_1 = make_wallet(storage_path_1, None, None).await?;

    request_funds(&wallet_0).await?;

    let micro_amount = 1;
    let tx = wallet_0
        .send_with_params(
            [SendParams::new(micro_amount, wallet_1.address().await)?],
            TransactionOptions {
                allow_micro_amount: true,
                ..Default::default()
            },
        )
        .await?;

    wallet_0
        .reissue_transaction_until_included(&tx.transaction_id, None, None)
        .await?;

    // Try claim with account 1 will fail since it has no funds to cover the storage deposit
    let balance = wallet_1.sync(None).await.unwrap();
    assert_eq!(balance.potentially_locked_outputs().len(), 1);

    let result = wallet_1
        .claim_outputs(wallet_1.claimable_outputs(OutputsToClaim::MicroTransactions).await?)
        .await;
    assert!(matches!(result, Err(iota_sdk::wallet::Error::InsufficientFunds { .. })));

    tear_down(storage_path_0)?;
    tear_down(storage_path_1)?;

    Ok(())
}<|MERGE_RESOLUTION|>--- conflicted
+++ resolved
@@ -140,23 +140,13 @@
 
     request_funds(&wallet_0).await?;
 
-<<<<<<< HEAD
-    let token_supply = account_0.client().get_token_supply().await?;
-    let params = account_0.client().get_storage_score_parameters().await?;
-=======
     let token_supply = wallet_0.client().get_token_supply().await?;
-    let rent_structure = wallet_0.client().get_rent_structure().await?;
->>>>>>> e66635b4
+    let storage_params = wallet_0.client().get_storage_score_parameters().await?;
     // TODO more fitting value
     let expiration_slot = wallet_0.client().get_slot_index().await? + 86400;
 
-<<<<<<< HEAD
-    let output = BasicOutputBuilder::new_with_minimum_amount(params)
-        .add_unlock_condition(AddressUnlockCondition::new(account_1.first_address_bech32().await))
-=======
-    let output = BasicOutputBuilder::new_with_minimum_storage_deposit(rent_structure)
+    let output = BasicOutputBuilder::new_with_minimum_amount(storage_params)
         .add_unlock_condition(AddressUnlockCondition::new(wallet_1.address().await))
->>>>>>> e66635b4
         .add_unlock_condition(ExpirationUnlockCondition::new(
             wallet_0.address().await,
             expiration_slot,
@@ -347,37 +337,22 @@
         .await?;
     wallet_0.sync(None).await?;
 
-<<<<<<< HEAD
-    let params = account_0.client().get_storage_score_parameters().await?;
-    let token_supply = account_0.client().get_token_supply().await?;
-=======
-    let rent_structure = wallet_0.client().get_rent_structure().await?;
+    let storage_params = wallet_0.client().get_storage_score_parameters().await?;
     let token_supply = wallet_0.client().get_token_supply().await?;
->>>>>>> e66635b4
 
     let tx = wallet_0
         .send_outputs(
             [
-<<<<<<< HEAD
-                BasicOutputBuilder::new_with_minimum_amount(params)
-                    .add_unlock_condition(AddressUnlockCondition::new(account_1.first_address_bech32().await))
-=======
-                BasicOutputBuilder::new_with_minimum_storage_deposit(rent_structure)
+                BasicOutputBuilder::new_with_minimum_amount(storage_params)
                     .add_unlock_condition(AddressUnlockCondition::new(wallet_1.address().await))
->>>>>>> e66635b4
                     .add_unlock_condition(ExpirationUnlockCondition::new(
                         wallet_0.address().await,
                         wallet_0.client().get_slot_index().await? + 5000,
                     )?)
                     .add_native_token(NativeToken::new(create_tx_0.token_id, native_token_amount)?)
                     .finish_output(token_supply)?,
-<<<<<<< HEAD
-                BasicOutputBuilder::new_with_minimum_amount(params)
-                    .add_unlock_condition(AddressUnlockCondition::new(account_1.first_address_bech32().await))
-=======
-                BasicOutputBuilder::new_with_minimum_storage_deposit(rent_structure)
+                BasicOutputBuilder::new_with_minimum_amount(storage_params)
                     .add_unlock_condition(AddressUnlockCondition::new(wallet_1.address().await))
->>>>>>> e66635b4
                     .add_unlock_condition(ExpirationUnlockCondition::new(
                         wallet_0.address().await,
                         wallet_0.client().get_slot_index().await? + 5000,
