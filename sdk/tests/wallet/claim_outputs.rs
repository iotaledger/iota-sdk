// Copyright 2023 IOTA Stiftung
// SPDX-License-Identifier: Apache-2.0

use iota_sdk::{
    types::block::output::{
        unlock_condition::{AddressUnlockCondition, ExpirationUnlockCondition},
        BasicOutputBuilder, NativeToken, NftId, NftOutputBuilder, UnlockCondition,
    },
    wallet::{
        account::{OutputsToClaim, TransactionOptions},
        CreateNativeTokenParams, Result, SendNativeTokensParams, SendParams,
    },
    U256,
};

use crate::wallet::common::{create_accounts_with_funds, make_wallet, setup, tear_down};

#[ignore]
#[tokio::test]
async fn claim_2_basic_micro_outputs() -> Result<()> {
    let storage_path = "test-storage/claim_2_basic_micro_outputs";
    setup(storage_path)?;

    let wallet = make_wallet(storage_path, None, None).await?;

    let accounts = create_accounts_with_funds(&wallet, 2).await?;

    let micro_amount = 1;
    let tx = accounts[1]
        .send_with_params(
            [
                SendParams::new(micro_amount, accounts[0].first_address_bech32().await)?,
                SendParams::new(micro_amount, accounts[0].first_address_bech32().await)?,
            ],
            TransactionOptions {
                allow_micro_amount: true,
                ..Default::default()
            },
        )
        .await?;

    accounts[1]
        .reissue_transaction_until_included(&tx.transaction_id, None, None)
        .await?;

    // Claim with account 0
    let balance = accounts[0].sync(None).await.unwrap();
    assert_eq!(balance.potentially_locked_outputs().len(), 2);
    let base_coin_amount_before_claiming = balance.base_coin().available();

    let tx = accounts[0]
        .claim_outputs(accounts[0].claimable_outputs(OutputsToClaim::MicroTransactions).await?)
        .await?;
    accounts[0]
        .reissue_transaction_until_included(&tx.transaction_id, None, None)
        .await?;

    let balance = accounts[0].sync(None).await.unwrap();
    assert_eq!(balance.potentially_locked_outputs().len(), 0);
    assert_eq!(
        balance.base_coin().available(),
        base_coin_amount_before_claiming + 2 * micro_amount
    );

    tear_down(storage_path)
}

#[ignore]
#[tokio::test]
async fn claim_1_of_2_basic_outputs() -> Result<()> {
    let storage_path = "test-storage/claim_1_of_2_basic_outputs";
    setup(storage_path)?;

    let wallet = make_wallet(storage_path, None, None).await?;

    let accounts = create_accounts_with_funds(&wallet, 2).await?;

    let amount = 10;
    let tx = accounts[1]
        .send_with_params(
            [
                SendParams::new(amount, accounts[0].first_address_bech32().await)?,
                SendParams::new(0, accounts[0].first_address_bech32().await)?,
            ],
            TransactionOptions {
                allow_micro_amount: true,
                ..Default::default()
            },
        )
        .await?;

    accounts[1]
        .reissue_transaction_until_included(&tx.transaction_id, None, None)
        .await?;

    // Claim with account 0
    let balance = accounts[0].sync(None).await.unwrap();
    assert_eq!(balance.potentially_locked_outputs().len(), 2);
    let base_coin_amount_before_claiming = balance.base_coin().available();

    let tx = accounts[0]
        .claim_outputs(accounts[0].claimable_outputs(OutputsToClaim::Amount).await?)
        .await?;
    accounts[0]
        .reissue_transaction_until_included(&tx.transaction_id, None, None)
        .await?;

    let balance = accounts[0].sync(None).await.unwrap();
    assert_eq!(balance.potentially_locked_outputs().len(), 1);
    assert_eq!(
        balance.base_coin().available(),
        base_coin_amount_before_claiming + amount
    );

    tear_down(storage_path)
}

#[ignore]
#[tokio::test]
async fn claim_2_basic_outputs_no_outputs_in_claim_account() -> Result<()> {
    let storage_path = "test-storage/claim_2_basic_outputs_no_outputs_in_claim_account";
    setup(storage_path)?;

    let wallet = make_wallet(storage_path, None, None).await?;

    let account_0 = &create_accounts_with_funds(&wallet, 1).await?[0];
    let account_1 = wallet.create_account().finish().await?;

    let token_supply = account_0.client().get_token_supply().await?;
    let rent_structure = account_0.client().get_rent_structure().await?;
    // TODO more fitting value
    let expiration_slot = account_0.client().get_slot_index().await? + 86400;

<<<<<<< HEAD
    let output = BasicOutputBuilder::new_with_minimum_amount(rent_structure)
        .add_unlock_condition(AddressUnlockCondition::new(
            *account_1.addresses().await?[0].address().as_ref(),
        ))
=======
    let output = BasicOutputBuilder::new_with_minimum_storage_deposit(rent_structure)
        .add_unlock_condition(AddressUnlockCondition::new(account_1.first_address_bech32().await))
>>>>>>> 9fb7b8cb
        .add_unlock_condition(ExpirationUnlockCondition::new(
            account_0.first_address_bech32().await,
            expiration_slot,
        )?)
        .finish_output(token_supply)?;
    let amount = output.amount();

    let outputs = vec![output; 2];

    let tx = account_0.send_outputs(outputs, None).await?;

    account_0
        .reissue_transaction_until_included(&tx.transaction_id, None, None)
        .await?;

    // Claim with account 1
    let balance = account_1.sync(None).await.unwrap();
    assert_eq!(balance.potentially_locked_outputs().len(), 2);
    let base_coin_amount_before_claiming = balance.base_coin().available();

    let tx = account_1
        .claim_outputs(account_1.claimable_outputs(OutputsToClaim::All).await?)
        .await?;
    account_1
        .reissue_transaction_until_included(&tx.transaction_id, None, None)
        .await?;

    let balance = account_1.sync(None).await.unwrap();
    assert_eq!(balance.potentially_locked_outputs().len(), 0);
    assert_eq!(
        balance.base_coin().available(),
        base_coin_amount_before_claiming + 2 * amount
    );

    tear_down(storage_path)
}

#[ignore]
#[tokio::test]
async fn claim_2_native_tokens() -> Result<()> {
    let storage_path = "test-storage/claim_2_native_tokens";
    setup(storage_path)?;

    let wallet = make_wallet(storage_path, None, None).await?;

    let accounts = create_accounts_with_funds(&wallet, 2).await?;

    let native_token_amount = U256::from(100);

    let tx = accounts[1].create_account_output(None, None).await?;
    accounts[1]
        .reissue_transaction_until_included(&tx.transaction_id, None, None)
        .await?;
    accounts[1].sync(None).await?;

    let create_tx_0 = accounts[1]
        .create_native_token(
            CreateNativeTokenParams {
                account_id: None,
                circulating_supply: native_token_amount,
                maximum_supply: native_token_amount,
                foundry_metadata: None,
            },
            None,
        )
        .await?;
    accounts[1]
        .reissue_transaction_until_included(&create_tx_0.transaction.transaction_id, None, None)
        .await?;
    accounts[1].sync(None).await?;

    let create_tx_1 = accounts[1]
        .create_native_token(
            CreateNativeTokenParams {
                account_id: None,
                circulating_supply: native_token_amount,
                maximum_supply: native_token_amount,
                foundry_metadata: None,
            },
            None,
        )
        .await?;
    accounts[1]
        .reissue_transaction_until_included(&create_tx_1.transaction.transaction_id, None, None)
        .await?;
    accounts[1].sync(None).await?;

    let tx = accounts[1]
        .send_native_tokens(
            [
                SendNativeTokensParams::new(
                    accounts[0].first_address_bech32().await,
                    [(create_tx_0.token_id, native_token_amount)],
                )?,
                SendNativeTokensParams::new(
                    accounts[0].first_address_bech32().await,
                    [(create_tx_1.token_id, native_token_amount)],
                )?,
            ],
            None,
        )
        .await?;
    accounts[1]
        .reissue_transaction_until_included(&tx.transaction_id, None, None)
        .await?;

    // Claim with account 0
    let balance = accounts[0].sync(None).await.unwrap();
    assert_eq!(balance.potentially_locked_outputs().len(), 2);

    let tx = accounts[0]
        .claim_outputs(accounts[0].claimable_outputs(OutputsToClaim::NativeTokens).await?)
        .await?;
    accounts[0]
        .reissue_transaction_until_included(&tx.transaction_id, None, None)
        .await?;

    let balance = accounts[0].sync(None).await.unwrap();
    assert_eq!(balance.potentially_locked_outputs().len(), 0);
    assert_eq!(balance.native_tokens().len(), 2);
    let native_token_0 = balance
        .native_tokens()
        .iter()
        .find(|t| t.token_id() == &create_tx_0.token_id)
        .unwrap();
    assert_eq!(native_token_0.total(), native_token_amount);
    let native_token_1 = balance
        .native_tokens()
        .iter()
        .find(|t| t.token_id() == &create_tx_1.token_id)
        .unwrap();
    assert_eq!(native_token_1.total(), native_token_amount);

    tear_down(storage_path)
}

#[ignore]
#[tokio::test]
async fn claim_2_native_tokens_no_outputs_in_claim_account() -> Result<()> {
    let storage_path = "test-storage/claim_2_native_tokens_no_outputs_in_claim_account";
    setup(storage_path)?;

    let wallet = make_wallet(storage_path, None, None).await?;

    let account_0 = &create_accounts_with_funds(&wallet, 1).await?[0];
    let account_1 = wallet.create_account().finish().await?;

    let native_token_amount = U256::from(100);

    let tx = account_0.create_account_output(None, None).await?;
    account_0
        .reissue_transaction_until_included(&tx.transaction_id, None, None)
        .await?;
    account_0.sync(None).await?;

    let create_tx_0 = account_0
        .create_native_token(
            CreateNativeTokenParams {
                account_id: None,
                circulating_supply: native_token_amount,
                maximum_supply: native_token_amount,
                foundry_metadata: None,
            },
            None,
        )
        .await?;
    account_0
        .reissue_transaction_until_included(&create_tx_0.transaction.transaction_id, None, None)
        .await?;
    account_0.sync(None).await?;

    let create_tx_1 = account_0
        .create_native_token(
            CreateNativeTokenParams {
                account_id: None,
                circulating_supply: native_token_amount,
                maximum_supply: native_token_amount,
                foundry_metadata: None,
            },
            None,
        )
        .await?;
    account_0
        .reissue_transaction_until_included(&create_tx_1.transaction.transaction_id, None, None)
        .await?;
    account_0.sync(None).await?;

    let rent_structure = account_0.client().get_rent_structure().await?;
    let token_supply = account_0.client().get_token_supply().await?;

    let tx = account_0
        .send_outputs(
            [
<<<<<<< HEAD
                BasicOutputBuilder::new_with_minimum_amount(rent_structure)
                    .add_unlock_condition(AddressUnlockCondition::new(
                        *account_1.addresses().await?[0].address().as_ref(),
                    ))
=======
                BasicOutputBuilder::new_with_minimum_storage_deposit(rent_structure)
                    .add_unlock_condition(AddressUnlockCondition::new(account_1.first_address_bech32().await))
>>>>>>> 9fb7b8cb
                    .add_unlock_condition(ExpirationUnlockCondition::new(
                        account_0.first_address_bech32().await,
                        account_0.client().get_slot_index().await? + 5000,
                    )?)
                    .add_native_token(NativeToken::new(create_tx_0.token_id, native_token_amount)?)
                    .finish_output(token_supply)?,
<<<<<<< HEAD
                BasicOutputBuilder::new_with_minimum_amount(rent_structure)
                    .add_unlock_condition(AddressUnlockCondition::new(
                        *account_1.addresses().await?[0].address().as_ref(),
                    ))
=======
                BasicOutputBuilder::new_with_minimum_storage_deposit(rent_structure)
                    .add_unlock_condition(AddressUnlockCondition::new(account_1.first_address_bech32().await))
>>>>>>> 9fb7b8cb
                    .add_unlock_condition(ExpirationUnlockCondition::new(
                        account_0.first_address_bech32().await,
                        account_0.client().get_slot_index().await? + 5000,
                    )?)
                    .add_native_token(NativeToken::new(create_tx_1.token_id, native_token_amount)?)
                    .finish_output(token_supply)?,
            ],
            None,
        )
        .await?;
    account_0
        .reissue_transaction_until_included(&tx.transaction_id, None, None)
        .await?;

    // Claim with account 1
    let balance = account_1.sync(None).await.unwrap();
    assert_eq!(balance.potentially_locked_outputs().len(), 2);

    let tx = account_1
        .claim_outputs(account_1.claimable_outputs(OutputsToClaim::NativeTokens).await?)
        .await?;
    account_1
        .reissue_transaction_until_included(&tx.transaction_id, None, None)
        .await?;

    let balance = account_1.sync(None).await.unwrap();
    assert_eq!(balance.potentially_locked_outputs().len(), 0);
    assert_eq!(balance.native_tokens().len(), 2);
    let native_token_0 = balance
        .native_tokens()
        .iter()
        .find(|t| t.token_id() == &create_tx_0.token_id)
        .unwrap();
    assert_eq!(native_token_0.total(), native_token_amount);
    let native_token_1 = balance
        .native_tokens()
        .iter()
        .find(|t| t.token_id() == &create_tx_1.token_id)
        .unwrap();
    assert_eq!(native_token_1.total(), native_token_amount);

    tear_down(storage_path)
}

#[ignore]
#[tokio::test]
async fn claim_2_nft_outputs() -> Result<()> {
    let storage_path = "test-storage/claim_2_nft_outputs";
    setup(storage_path)?;

    let wallet = make_wallet(storage_path, None, None).await?;

    let accounts = create_accounts_with_funds(&wallet, 2).await?;

    let token_supply = accounts[1].client().get_token_supply().await?;
    let outputs = [
        // address of the owner of the NFT
        NftOutputBuilder::new_with_amount(1_000_000, NftId::null())
            .with_unlock_conditions([
                UnlockCondition::Address(AddressUnlockCondition::new(accounts[0].first_address_bech32().await)),
                UnlockCondition::Expiration(ExpirationUnlockCondition::new(
                    accounts[1].first_address_bech32().await,
                    accounts[1].client().get_slot_index().await? + 5000,
                )?),
            ])
            .finish_output(token_supply)?,
        NftOutputBuilder::new_with_amount(1_000_000, NftId::null())
            .with_unlock_conditions([
                UnlockCondition::Address(AddressUnlockCondition::new(accounts[0].first_address_bech32().await)),
                UnlockCondition::Expiration(ExpirationUnlockCondition::new(
                    accounts[1].first_address_bech32().await,
                    accounts[1].client().get_slot_index().await? + 5000,
                )?),
            ])
            .finish_output(token_supply)?,
    ];

    let tx = accounts[1].send_outputs(outputs, None).await?;
    accounts[1]
        .reissue_transaction_until_included(&tx.transaction_id, None, None)
        .await?;

    // Claim with account 0
    let balance = accounts[0].sync(None).await.unwrap();
    assert_eq!(balance.potentially_locked_outputs().len(), 2);

    let tx = accounts[0]
        .claim_outputs(accounts[0].claimable_outputs(OutputsToClaim::Nfts).await?)
        .await?;
    accounts[0]
        .reissue_transaction_until_included(&tx.transaction_id, None, None)
        .await?;

    let balance = accounts[0].sync(None).await.unwrap();
    assert_eq!(balance.potentially_locked_outputs().len(), 0);
    assert_eq!(balance.nfts().len(), 2);

    tear_down(storage_path)
}

#[ignore]
#[tokio::test]
async fn claim_2_nft_outputs_no_outputs_in_claim_account() -> Result<()> {
    let storage_path = "test-storage/claim_2_nft_outputs_no_outputs_in_claim_account";
    setup(storage_path)?;

    let wallet = make_wallet(storage_path, None, None).await?;

    let account_0 = &create_accounts_with_funds(&wallet, 1).await?[0];
    let account_1 = wallet.create_account().finish().await?;

    let token_supply = account_0.client().get_token_supply().await?;
    let outputs = [
        // address of the owner of the NFT
        NftOutputBuilder::new_with_amount(1_000_000, NftId::null())
            .with_unlock_conditions([
                UnlockCondition::Address(AddressUnlockCondition::new(account_1.first_address_bech32().await)),
                UnlockCondition::Expiration(ExpirationUnlockCondition::new(
                    account_0.first_address_bech32().await,
                    account_0.client().get_slot_index().await? + 5000,
                )?),
            ])
            .finish_output(token_supply)?,
        NftOutputBuilder::new_with_amount(1_000_000, NftId::null())
            .with_unlock_conditions([
                UnlockCondition::Address(AddressUnlockCondition::new(account_1.first_address_bech32().await)),
                UnlockCondition::Expiration(ExpirationUnlockCondition::new(
                    account_0.first_address_bech32().await,
                    account_0.client().get_slot_index().await? + 5000,
                )?),
            ])
            .finish_output(token_supply)?,
    ];

    let tx = account_0.send_outputs(outputs, None).await?;
    account_0
        .reissue_transaction_until_included(&tx.transaction_id, None, None)
        .await?;

    // Claim with account 1
    let balance = account_1.sync(None).await.unwrap();
    assert_eq!(balance.potentially_locked_outputs().len(), 2);

    let tx = account_1
        .claim_outputs(account_1.claimable_outputs(OutputsToClaim::Nfts).await?)
        .await?;
    account_1
        .reissue_transaction_until_included(&tx.transaction_id, None, None)
        .await?;

    let balance = account_1.sync(None).await.unwrap();
    assert_eq!(balance.potentially_locked_outputs().len(), 0);
    assert_eq!(balance.nfts().len(), 2);

    tear_down(storage_path)
}

#[ignore]
#[tokio::test]
async fn claim_basic_micro_output_error() -> Result<()> {
    let storage_path = "test-storage/claim_basic_micro_output_error";
    setup(storage_path)?;

    let wallet = make_wallet(storage_path, None, None).await?;

    let account_0 = &create_accounts_with_funds(&wallet, 1).await?[0];
    let account_1 = wallet.create_account().finish().await?;

    let micro_amount = 1;
    let tx = account_0
        .send_with_params(
            [SendParams::new(micro_amount, account_1.first_address_bech32().await)?],
            TransactionOptions {
                allow_micro_amount: true,
                ..Default::default()
            },
        )
        .await?;

    account_0
        .reissue_transaction_until_included(&tx.transaction_id, None, None)
        .await?;

    // Try claim with account 1 will fail since it has no funds to cover the storage deposit
    let balance = account_1.sync(None).await.unwrap();
    assert_eq!(balance.potentially_locked_outputs().len(), 1);

    let result = account_1
        .claim_outputs(account_1.claimable_outputs(OutputsToClaim::MicroTransactions).await?)
        .await;
    assert!(matches!(result, Err(iota_sdk::wallet::Error::InsufficientFunds { .. })));

    tear_down(storage_path)
}<|MERGE_RESOLUTION|>--- conflicted
+++ resolved
@@ -131,15 +131,8 @@
     // TODO more fitting value
     let expiration_slot = account_0.client().get_slot_index().await? + 86400;
 
-<<<<<<< HEAD
     let output = BasicOutputBuilder::new_with_minimum_amount(rent_structure)
-        .add_unlock_condition(AddressUnlockCondition::new(
-            *account_1.addresses().await?[0].address().as_ref(),
-        ))
-=======
-    let output = BasicOutputBuilder::new_with_minimum_storage_deposit(rent_structure)
         .add_unlock_condition(AddressUnlockCondition::new(account_1.first_address_bech32().await))
->>>>>>> 9fb7b8cb
         .add_unlock_condition(ExpirationUnlockCondition::new(
             account_0.first_address_bech32().await,
             expiration_slot,
@@ -333,30 +326,16 @@
     let tx = account_0
         .send_outputs(
             [
-<<<<<<< HEAD
                 BasicOutputBuilder::new_with_minimum_amount(rent_structure)
-                    .add_unlock_condition(AddressUnlockCondition::new(
-                        *account_1.addresses().await?[0].address().as_ref(),
-                    ))
-=======
-                BasicOutputBuilder::new_with_minimum_storage_deposit(rent_structure)
                     .add_unlock_condition(AddressUnlockCondition::new(account_1.first_address_bech32().await))
->>>>>>> 9fb7b8cb
                     .add_unlock_condition(ExpirationUnlockCondition::new(
                         account_0.first_address_bech32().await,
                         account_0.client().get_slot_index().await? + 5000,
                     )?)
                     .add_native_token(NativeToken::new(create_tx_0.token_id, native_token_amount)?)
                     .finish_output(token_supply)?,
-<<<<<<< HEAD
                 BasicOutputBuilder::new_with_minimum_amount(rent_structure)
-                    .add_unlock_condition(AddressUnlockCondition::new(
-                        *account_1.addresses().await?[0].address().as_ref(),
-                    ))
-=======
-                BasicOutputBuilder::new_with_minimum_storage_deposit(rent_structure)
                     .add_unlock_condition(AddressUnlockCondition::new(account_1.first_address_bech32().await))
->>>>>>> 9fb7b8cb
                     .add_unlock_condition(ExpirationUnlockCondition::new(
                         account_0.first_address_bech32().await,
                         account_0.client().get_slot_index().await? + 5000,
