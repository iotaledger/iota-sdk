// Copyright 2023 IOTA Stiftung
// SPDX-License-Identifier: Apache-2.0

use iota_sdk::{
    types::block::output::{
        unlock_condition::{AddressUnlockCondition, ExpirationUnlockCondition},
        BasicOutputBuilder, NativeToken, NftId, NftOutputBuilder, UnlockCondition,
    },
    wallet::{
        account::{OutputsToClaim, TransactionOptions},
<<<<<<< HEAD
        MintNativeTokenParams, Result, SendAmountParams, SendNativeTokensParams, U256,
=======
        AddressNativeTokens, AddressWithAmount, NativeTokenOptions, Result,
>>>>>>> 745c82ee
    },
    U256,
};

use crate::wallet::common::{create_accounts_with_funds, make_wallet, setup, tear_down};

#[ignore]
#[tokio::test]
async fn claim_2_basic_micro_outputs() -> Result<()> {
    let storage_path = "test-storage/claim_2_basic_micro_outputs";
    setup(storage_path)?;

    let wallet = make_wallet(storage_path, None, None).await?;

    let accounts = create_accounts_with_funds(&wallet, 2).await?;

    let micro_amount = 1;
    let tx = accounts[1]
        .send_amount(
            vec![
                SendAmountParams::new(accounts[0].addresses().await?[0].address().to_string(), micro_amount),
                SendAmountParams::new(accounts[0].addresses().await?[0].address().to_string(), micro_amount),
            ],
            TransactionOptions {
                allow_micro_amount: true,
                ..Default::default()
            },
        )
        .await?;

    accounts[1]
        .retry_transaction_until_included(&tx.transaction_id, None, None)
        .await?;

    // Claim with account 0
    let balance = accounts[0].sync(None).await.unwrap();
    assert_eq!(balance.potentially_locked_outputs().len(), 2);
    let base_coin_amount_before_claiming = balance.base_coin().available();

    let tx = accounts[0]
        .claim_outputs(
            accounts[0]
                .get_unlockable_outputs_with_additional_unlock_conditions(OutputsToClaim::MicroTransactions)
                .await?,
        )
        .await?;
    accounts[0]
        .retry_transaction_until_included(&tx.transaction_id, None, None)
        .await?;

    let balance = accounts[0].sync(None).await.unwrap();
    assert_eq!(balance.potentially_locked_outputs().len(), 0);
    assert_eq!(
        balance.base_coin().available(),
        base_coin_amount_before_claiming + 2 * micro_amount
    );

    tear_down(storage_path)
}

#[ignore]
#[tokio::test]
async fn claim_1_of_2_basic_outputs() -> Result<()> {
    let storage_path = "test-storage/claim_1_of_2_basic_outputs";
    setup(storage_path)?;

    let wallet = make_wallet(storage_path, None, None).await?;

    let accounts = create_accounts_with_funds(&wallet, 2).await?;

    let amount = 10;
    let tx = accounts[1]
        .send_amount(
            vec![
                SendAmountParams::new(accounts[0].addresses().await?[0].address().to_string(), amount),
                SendAmountParams::new(accounts[0].addresses().await?[0].address().to_string(), 0),
            ],
            TransactionOptions {
                allow_micro_amount: true,
                ..Default::default()
            },
        )
        .await?;

    accounts[1]
        .retry_transaction_until_included(&tx.transaction_id, None, None)
        .await?;

    // Claim with account 0
    let balance = accounts[0].sync(None).await.unwrap();
    assert_eq!(balance.potentially_locked_outputs().len(), 2);
    let base_coin_amount_before_claiming = balance.base_coin().available();

    let tx = accounts[0]
        .claim_outputs(
            accounts[0]
                .get_unlockable_outputs_with_additional_unlock_conditions(OutputsToClaim::Amount)
                .await?,
        )
        .await?;
    accounts[0]
        .retry_transaction_until_included(&tx.transaction_id, None, None)
        .await?;

    let balance = accounts[0].sync(None).await.unwrap();
    assert_eq!(balance.potentially_locked_outputs().len(), 1);
    assert_eq!(
        balance.base_coin().available(),
        base_coin_amount_before_claiming + amount
    );

    tear_down(storage_path)
}

#[ignore]
#[tokio::test]
async fn claim_2_basic_outputs_no_outputs_in_claim_account() -> Result<()> {
    let storage_path = "test-storage/claim_2_basic_outputs_no_outputs_in_claim_account";
    setup(storage_path)?;

    let wallet = make_wallet(storage_path, None, None).await?;

    let account_0 = &create_accounts_with_funds(&wallet, 1).await?[0];
    let account_1 = wallet.create_account().finish().await?;

    let token_supply = account_0.client().get_token_supply().await?;
    let rent_structure = account_0.client().get_rent_structure().await?;
    let expiration_time = account_0.client().get_time_checked().await? + 86400; // 1 Day from now

    let output = BasicOutputBuilder::new_with_minimum_storage_deposit(rent_structure)
        .add_unlock_condition(AddressUnlockCondition::new(
            *account_1.addresses().await?[0].address().as_ref(),
        ))
        .add_unlock_condition(ExpirationUnlockCondition::new(
            *account_0.addresses().await?[0].address().as_ref(),
            expiration_time,
        )?)
        .finish_output(token_supply)?;
    let amount = output.amount();

    let outputs = vec![output; 2];

    let tx = account_0.send(outputs, None).await?;

    account_0
        .retry_transaction_until_included(&tx.transaction_id, None, None)
        .await?;

    // Claim with account 1
    let balance = account_1.sync(None).await.unwrap();
    assert_eq!(balance.potentially_locked_outputs().len(), 2);
    let base_coin_amount_before_claiming = balance.base_coin().available();

    let tx = account_1
        .claim_outputs(
            account_1
                .get_unlockable_outputs_with_additional_unlock_conditions(OutputsToClaim::All)
                .await?,
        )
        .await?;
    account_1
        .retry_transaction_until_included(&tx.transaction_id, None, None)
        .await?;

    let balance = account_1.sync(None).await.unwrap();
    assert_eq!(balance.potentially_locked_outputs().len(), 0);
    assert_eq!(
        balance.base_coin().available(),
        base_coin_amount_before_claiming + 2 * amount
    );

    tear_down(storage_path)
}

#[ignore]
#[tokio::test]
async fn claim_2_native_tokens() -> Result<()> {
    let storage_path = "test-storage/claim_2_native_tokens";
    setup(storage_path)?;

    let wallet = make_wallet(storage_path, None, None).await?;

    let accounts = create_accounts_with_funds(&wallet, 2).await?;

    let native_token_amount = U256::from(100);

    let tx = accounts[1].create_alias_output(None, None).await?;
    accounts[1]
        .retry_transaction_until_included(&tx.transaction_id, None, None)
        .await?;
    accounts[1].sync(None).await?;

    let mint_tx_0 = accounts[1]
        .mint_native_token(
            MintNativeTokenParams {
                alias_id: None,
                circulating_supply: native_token_amount,
                maximum_supply: native_token_amount,
                foundry_metadata: None,
            },
            None,
        )
        .await?;
    accounts[1]
        .retry_transaction_until_included(&mint_tx_0.transaction.transaction_id, None, None)
        .await?;
    accounts[1].sync(None).await?;

    let mint_tx_1 = accounts[1]
        .mint_native_token(
            MintNativeTokenParams {
                alias_id: None,
                circulating_supply: native_token_amount,
                maximum_supply: native_token_amount,
                foundry_metadata: None,
            },
            None,
        )
        .await?;
    accounts[1]
        .retry_transaction_until_included(&mint_tx_1.transaction.transaction_id, None, None)
        .await?;
    accounts[1].sync(None).await?;

    let tx = accounts[1]
        .send_native_tokens(
            vec![
                SendNativeTokensParams {
                    address: accounts[0].addresses().await?[0].address().to_string(),
                    native_tokens: vec![(mint_tx_0.token_id, native_token_amount)],
                    expiration: None,
                    return_address: None,
                },
                SendNativeTokensParams {
                    address: accounts[0].addresses().await?[0].address().to_string(),
                    native_tokens: vec![(mint_tx_1.token_id, native_token_amount)],
                    expiration: None,
                    return_address: None,
                },
            ],
            None,
        )
        .await?;
    accounts[1]
        .retry_transaction_until_included(&tx.transaction_id, None, None)
        .await?;

    // Claim with account 0
    let balance = accounts[0].sync(None).await.unwrap();
    assert_eq!(balance.potentially_locked_outputs().len(), 2);

    let tx = accounts[0]
        .claim_outputs(
            accounts[0]
                .get_unlockable_outputs_with_additional_unlock_conditions(OutputsToClaim::NativeTokens)
                .await?,
        )
        .await?;
    accounts[0]
        .retry_transaction_until_included(&tx.transaction_id, None, None)
        .await?;

    let balance = accounts[0].sync(None).await.unwrap();
    assert_eq!(balance.potentially_locked_outputs().len(), 0);
    assert_eq!(balance.native_tokens().len(), 2);
    let native_token_0 = balance
        .native_tokens()
        .iter()
        .find(|t| t.token_id() == &mint_tx_0.token_id)
        .unwrap();
    assert_eq!(native_token_0.total(), native_token_amount);
    let native_token_1 = balance
        .native_tokens()
        .iter()
        .find(|t| t.token_id() == &mint_tx_1.token_id)
        .unwrap();
    assert_eq!(native_token_1.total(), native_token_amount);

    tear_down(storage_path)
}

#[ignore]
#[tokio::test]
async fn claim_2_native_tokens_no_outputs_in_claim_account() -> Result<()> {
    let storage_path = "test-storage/claim_2_native_tokens_no_outputs_in_claim_account";
    setup(storage_path)?;

    let wallet = make_wallet(storage_path, None, None).await?;

    let account_0 = &create_accounts_with_funds(&wallet, 1).await?[0];
    let account_1 = wallet.create_account().finish().await?;

    let native_token_amount = U256::from(100);

    let tx = account_0.create_alias_output(None, None).await?;
    account_0
        .retry_transaction_until_included(&tx.transaction_id, None, None)
        .await?;
    account_0.sync(None).await?;

    let mint_tx_0 = account_0
        .mint_native_token(
            MintNativeTokenParams {
                alias_id: None,
                circulating_supply: native_token_amount,
                maximum_supply: native_token_amount,
                foundry_metadata: None,
            },
            None,
        )
        .await?;
    account_0
        .retry_transaction_until_included(&mint_tx_0.transaction.transaction_id, None, None)
        .await?;
    account_0.sync(None).await?;

    let mint_tx_1 = account_0
        .mint_native_token(
            MintNativeTokenParams {
                alias_id: None,
                circulating_supply: native_token_amount,
                maximum_supply: native_token_amount,
                foundry_metadata: None,
            },
            None,
        )
        .await?;
    account_0
        .retry_transaction_until_included(&mint_tx_1.transaction.transaction_id, None, None)
        .await?;
    account_0.sync(None).await?;

    let rent_structure = account_0.client().get_rent_structure().await?;
    let token_supply = account_0.client().get_token_supply().await?;

    let tx = account_0
        .send(
            vec![
                BasicOutputBuilder::new_with_minimum_storage_deposit(rent_structure)
                    .add_unlock_condition(AddressUnlockCondition::new(
                        *account_1.addresses().await?[0].address().as_ref(),
                    ))
                    .add_unlock_condition(ExpirationUnlockCondition::new(
                        *account_0.addresses().await?[0].address().as_ref(),
                        account_0.client().get_time_checked().await? + 5000,
                    )?)
                    .add_native_token(NativeToken::new(mint_tx_0.token_id, native_token_amount)?)
                    .finish_output(token_supply)?,
                BasicOutputBuilder::new_with_minimum_storage_deposit(rent_structure)
                    .add_unlock_condition(AddressUnlockCondition::new(
                        *account_1.addresses().await?[0].address().as_ref(),
                    ))
                    .add_unlock_condition(ExpirationUnlockCondition::new(
                        *account_0.addresses().await?[0].address().as_ref(),
                        account_0.client().get_time_checked().await? + 5000,
                    )?)
                    .add_native_token(NativeToken::new(mint_tx_1.token_id, native_token_amount)?)
                    .finish_output(token_supply)?,
            ],
            None,
        )
        .await?;
    account_0
        .retry_transaction_until_included(&tx.transaction_id, None, None)
        .await?;

    // Claim with account 1
    let balance = account_1.sync(None).await.unwrap();
    assert_eq!(balance.potentially_locked_outputs().len(), 2);

    let tx = account_1
        .claim_outputs(
            account_1
                .get_unlockable_outputs_with_additional_unlock_conditions(OutputsToClaim::NativeTokens)
                .await?,
        )
        .await?;
    account_1
        .retry_transaction_until_included(&tx.transaction_id, None, None)
        .await?;

    let balance = account_1.sync(None).await.unwrap();
    assert_eq!(balance.potentially_locked_outputs().len(), 0);
    assert_eq!(balance.native_tokens().len(), 2);
    let native_token_0 = balance
        .native_tokens()
        .iter()
        .find(|t| t.token_id() == &mint_tx_0.token_id)
        .unwrap();
    assert_eq!(native_token_0.total(), native_token_amount);
    let native_token_1 = balance
        .native_tokens()
        .iter()
        .find(|t| t.token_id() == &mint_tx_1.token_id)
        .unwrap();
    assert_eq!(native_token_1.total(), native_token_amount);

    tear_down(storage_path)
}

#[ignore]
#[tokio::test]
async fn claim_2_nft_outputs() -> Result<()> {
    let storage_path = "test-storage/claim_2_nft_outputs";
    setup(storage_path)?;

    let wallet = make_wallet(storage_path, None, None).await?;

    let accounts = create_accounts_with_funds(&wallet, 2).await?;

    let token_supply = accounts[1].client().get_token_supply().await?;
    let outputs = vec![
        // address of the owner of the NFT
        NftOutputBuilder::new_with_amount(1_000_000, NftId::null())
            .with_unlock_conditions(vec![
                UnlockCondition::Address(AddressUnlockCondition::new(
                    *accounts[0].addresses().await?[0].address().as_ref(),
                )),
                UnlockCondition::Expiration(ExpirationUnlockCondition::new(
                    *accounts[1].addresses().await?[0].address().as_ref(),
                    accounts[1].client().get_time_checked().await? + 5000,
                )?),
            ])
            .finish_output(token_supply)?,
        NftOutputBuilder::new_with_amount(1_000_000, NftId::null())
            .with_unlock_conditions(vec![
                UnlockCondition::Address(AddressUnlockCondition::new(
                    *accounts[0].addresses().await?[0].address().as_ref(),
                )),
                UnlockCondition::Expiration(ExpirationUnlockCondition::new(
                    *accounts[1].addresses().await?[0].address().as_ref(),
                    accounts[1].client().get_time_checked().await? + 5000,
                )?),
            ])
            .finish_output(token_supply)?,
    ];

    let tx = accounts[1].send(outputs, None).await?;
    accounts[1]
        .retry_transaction_until_included(&tx.transaction_id, None, None)
        .await?;

    // Claim with account 0
    let balance = accounts[0].sync(None).await.unwrap();
    assert_eq!(balance.potentially_locked_outputs().len(), 2);

    let tx = accounts[0]
        .claim_outputs(
            accounts[0]
                .get_unlockable_outputs_with_additional_unlock_conditions(OutputsToClaim::Nfts)
                .await?,
        )
        .await?;
    accounts[0]
        .retry_transaction_until_included(&tx.transaction_id, None, None)
        .await?;

    let balance = accounts[0].sync(None).await.unwrap();
    assert_eq!(balance.potentially_locked_outputs().len(), 0);
    assert_eq!(balance.nfts().len(), 2);

    tear_down(storage_path)
}

#[ignore]
#[tokio::test]
async fn claim_2_nft_outputs_no_outputs_in_claim_account() -> Result<()> {
    let storage_path = "test-storage/claim_2_nft_outputs_no_outputs_in_claim_account";
    setup(storage_path)?;

    let wallet = make_wallet(storage_path, None, None).await?;

    let account_0 = &create_accounts_with_funds(&wallet, 1).await?[0];
    let account_1 = wallet.create_account().finish().await?;

    let token_supply = account_0.client().get_token_supply().await?;
    let outputs = vec![
        // address of the owner of the NFT
        NftOutputBuilder::new_with_amount(1_000_000, NftId::null())
            .with_unlock_conditions(vec![
                UnlockCondition::Address(AddressUnlockCondition::new(
                    *account_1.addresses().await?[0].address().as_ref(),
                )),
                UnlockCondition::Expiration(ExpirationUnlockCondition::new(
                    *account_0.addresses().await?[0].address().as_ref(),
                    account_0.client().get_time_checked().await? + 5000,
                )?),
            ])
            .finish_output(token_supply)?,
        NftOutputBuilder::new_with_amount(1_000_000, NftId::null())
            .with_unlock_conditions(vec![
                UnlockCondition::Address(AddressUnlockCondition::new(
                    *account_1.addresses().await?[0].address().as_ref(),
                )),
                UnlockCondition::Expiration(ExpirationUnlockCondition::new(
                    *account_0.addresses().await?[0].address().as_ref(),
                    account_0.client().get_time_checked().await? + 5000,
                )?),
            ])
            .finish_output(token_supply)?,
    ];

    let tx = account_0.send(outputs, None).await?;
    account_0
        .retry_transaction_until_included(&tx.transaction_id, None, None)
        .await?;

    // Claim with account 1
    let balance = account_1.sync(None).await.unwrap();
    assert_eq!(balance.potentially_locked_outputs().len(), 2);

    let tx = account_1
        .claim_outputs(
            account_1
                .get_unlockable_outputs_with_additional_unlock_conditions(OutputsToClaim::Nfts)
                .await?,
        )
        .await?;
    account_1
        .retry_transaction_until_included(&tx.transaction_id, None, None)
        .await?;

    let balance = account_1.sync(None).await.unwrap();
    assert_eq!(balance.potentially_locked_outputs().len(), 0);
    assert_eq!(balance.nfts().len(), 2);

    tear_down(storage_path)
}<|MERGE_RESOLUTION|>--- conflicted
+++ resolved
@@ -8,11 +8,7 @@
     },
     wallet::{
         account::{OutputsToClaim, TransactionOptions},
-<<<<<<< HEAD
-        MintNativeTokenParams, Result, SendAmountParams, SendNativeTokensParams, U256,
-=======
-        AddressNativeTokens, AddressWithAmount, NativeTokenOptions, Result,
->>>>>>> 745c82ee
+        MintNativeTokenParams, Result, SendAmountParams, SendNativeTokensParams,
     },
     U256,
 };
