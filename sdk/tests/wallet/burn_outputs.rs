// Copyright 2022 IOTA Stiftung
// SPDX-License-Identifier: Apache-2.0

use iota_sdk::{
    types::block::output::{
        unlock_condition::{AddressUnlockCondition, ExpirationUnlockCondition},
        NftId, NftOutputBuilder, OutputId, UnlockCondition,
    },
    wallet::{Account, MintNativeTokenParams, MintNftParams, Result},
    U256,
};

use crate::wallet::common::{create_accounts_with_funds, make_wallet, setup, tear_down};

#[ignore]
#[tokio::test]
async fn mint_and_burn_nft() -> Result<()> {
    let storage_path = "test-storage/mint_and_burn_outputs";
    setup(storage_path)?;

    let wallet = make_wallet(storage_path, None, None).await?;
    let account = &create_accounts_with_funds(&wallet, 1).await?[0];

<<<<<<< HEAD
    let nft_options = vec![NftOptions {
        address: Some(*account.addresses().await?[0].address()),
=======
    let nft_options = vec![MintNftParams {
        address: Some(account.addresses().await?[0].address().to_string()),
>>>>>>> 39955e4f
        sender: None,
        metadata: Some(b"some nft metadata".to_vec()),
        tag: None,
        issuer: None,
        immutable_metadata: Some(b"some immutable nft metadata".to_vec()),
    }];

    let transaction = account.mint_nfts(nft_options, None).await.unwrap();
    account
        .retry_transaction_until_included(&transaction.transaction_id, None, None)
        .await?;
    let balance = account.sync(None).await.unwrap();

    let output_id = OutputId::new(transaction.transaction_id, 0u16).unwrap();
    let nft_id = NftId::from(&output_id);

    let search = balance.nfts().iter().find(|&balance_nft_id| *balance_nft_id == nft_id);
    println!("account balance -> {}", serde_json::to_string(&balance).unwrap());
    assert!(search.is_some());

    let transaction = account.burn_nft(nft_id, None).await.unwrap();
    account
        .retry_transaction_until_included(&transaction.transaction_id, None, None)
        .await?;
    let balance = account.sync(None).await.unwrap();
    let search = balance.nfts().iter().find(|&balance_nft_id| *balance_nft_id == nft_id);
    println!("account balance -> {}", serde_json::to_string(&balance).unwrap());
    assert!(search.is_none());

    tear_down(storage_path)
}

#[ignore]
#[tokio::test]
async fn mint_and_burn_expired_nft() -> Result<()> {
    let storage_path = "test-storage/mint_and_burn_expired_nft";
    setup(storage_path)?;

    let wallet = make_wallet(storage_path, None, None).await?;
    let account_0 = &create_accounts_with_funds(&wallet, 1).await?[0];
    let account_1 = wallet.create_account().finish().await?;

    let token_supply = account_0.client().get_token_supply().await?;

    let amount = 1_000_000;
    let outputs = vec![
        NftOutputBuilder::new_with_amount(amount, NftId::null())
            .with_unlock_conditions(vec![
                UnlockCondition::Address(AddressUnlockCondition::new(
                    *account_0.addresses().await?[0].address().as_ref(),
                )),
                // immediately expired to account_1
                UnlockCondition::Expiration(ExpirationUnlockCondition::new(
                    *account_1.addresses().await?[0].address().as_ref(),
                    1,
                )?),
            ])
            .finish_output(token_supply)?,
    ];

    let transaction = account_0.send(outputs, None).await?;
    account_0
        .retry_transaction_until_included(&transaction.transaction_id, None, None)
        .await?;

    let output_id = OutputId::new(transaction.transaction_id, 0u16)?;
    let nft_id = NftId::from(&output_id);

    account_1.sync(None).await?;
    let transaction = account_1.burn_nft(nft_id, None).await?;
    account_1
        .retry_transaction_until_included(&transaction.transaction_id, None, None)
        .await?;
    let balance = account_1.sync(None).await?;
    // After burning the amount is available on account_1
    assert_eq!(balance.base_coin().available(), amount);

    tear_down(storage_path)
}

#[ignore]
#[tokio::test]
async fn mint_and_decrease_native_token_supply() -> Result<()> {
    let storage_path = "test-storage/mint_and_decrease_native_token_supply";
    setup(storage_path)?;

    let wallet = make_wallet(storage_path, None, None).await?;
    let account = &create_accounts_with_funds(&wallet, 1).await?[0];

    // First create an alias output, this needs to be done only once, because an alias can have many foundry outputs
    let transaction = account.create_alias_output(None, None).await?;

    // Wait for transaction to get included
    account
        .retry_transaction_until_included(&transaction.transaction_id, None, None)
        .await?;
    account.sync(None).await?;

    let circulating_supply = U256::from(60i32);
    let params = MintNativeTokenParams {
        alias_id: None,
        circulating_supply,
        maximum_supply: U256::from(100i32),
        foundry_metadata: None,
    };

    let mint_transaction = account.mint_native_token(params, None).await.unwrap();

    account
        .retry_transaction_until_included(&mint_transaction.transaction.transaction_id, None, None)
        .await?;
    let balance = account.sync(None).await.unwrap();

    let search = balance
        .native_tokens()
        .iter()
        .find(|token| token.token_id() == &mint_transaction.token_id && token.available() == circulating_supply);
    println!("account balance -> {}", serde_json::to_string(&balance).unwrap());
    assert!(search.is_some());

    // Melt some of the circulating supply
    let melt_amount = U256::from(40i32);
    let transaction = account
        .decrease_native_token_supply(mint_transaction.token_id, melt_amount, None)
        .await
        .unwrap();

    account
        .retry_transaction_until_included(&transaction.transaction_id, None, None)
        .await?;
    let balance = account.sync(None).await.unwrap();
    println!("account balance -> {}", serde_json::to_string(&balance).unwrap());

    let search = balance.native_tokens().iter().find(|token| {
        (token.token_id() == &mint_transaction.token_id) && (token.available() == circulating_supply - melt_amount)
    });
    assert!(search.is_some());

    // Then melt the rest of the supply
    let melt_amount = circulating_supply - melt_amount;
    let transaction = account
        .decrease_native_token_supply(mint_transaction.token_id, melt_amount, None)
        .await
        .unwrap();

    account
        .retry_transaction_until_included(&transaction.transaction_id, None, None)
        .await?;
    let balance = account.sync(None).await.unwrap();
    println!("account balance -> {}", serde_json::to_string(&balance).unwrap());

    let search = balance
        .native_tokens()
        .iter()
        .find(|token| token.token_id() == &mint_transaction.token_id);
    assert!(search.is_none());

    // Call to run tests in sequence
    destroy_foundry(account).await?;
    destroy_alias(account).await?;

    tear_down(storage_path)
}

async fn destroy_foundry(account: &Account) -> Result<()> {
    let balance = account.sync(None).await?;
    println!("account balance -> {}", serde_json::to_string(&balance).unwrap());

    // Let's burn the first foundry we can find, although we may not find the required alias output so maybe not a good
    // idea
    let foundry_id = *balance.foundries().first().unwrap();

    let transaction = account.destroy_foundry(foundry_id, None).await.unwrap();
    account
        .retry_transaction_until_included(&transaction.transaction_id, None, None)
        .await?;
    let balance = account.sync(None).await.unwrap();
    let search = balance
        .foundries()
        .iter()
        .find(|&balance_foundry_id| *balance_foundry_id == foundry_id);
    println!("account balance -> {}", serde_json::to_string(&balance).unwrap());
    assert!(search.is_none());

    Ok(())
}

async fn destroy_alias(account: &Account) -> Result<()> {
    let balance = account.sync(None).await.unwrap();
    println!("account balance -> {}", serde_json::to_string(&balance).unwrap());

    // Let's destroy the first alias we can find
    let alias_id = *balance.aliases().first().unwrap();
    println!("alias_id -> {alias_id}");
    let transaction = account.destroy_alias(alias_id, None).await.unwrap();
    account
        .retry_transaction_until_included(&transaction.transaction_id, None, None)
        .await?;
    let balance = account.sync(None).await.unwrap();
    let search = balance
        .aliases()
        .iter()
        .find(|&balance_alias_id| *balance_alias_id == alias_id);
    println!("account balance -> {}", serde_json::to_string(&balance).unwrap());
    assert!(search.is_none());

    Ok(())
}

#[ignore]
#[tokio::test]
async fn mint_and_burn_native_tokens() -> Result<()> {
    let storage_path = "test-storage/mint_and_burn_native_tokens";
    setup(storage_path)?;

    setup(storage_path)?;

    let wallet = make_wallet(storage_path, None, None).await?;

    let account = &create_accounts_with_funds(&wallet, 1).await?[0];

    let native_token_amount = U256::from(100);

    let tx = account.create_alias_output(None, None).await?;
    account
        .retry_transaction_until_included(&tx.transaction_id, None, None)
        .await?;
    account.sync(None).await?;

    let mint_tx = account
        .mint_native_token(
            MintNativeTokenParams {
                alias_id: None,
                circulating_supply: native_token_amount,
                maximum_supply: native_token_amount,
                foundry_metadata: None,
            },
            None,
        )
        .await?;
    account
        .retry_transaction_until_included(&mint_tx.transaction.transaction_id, None, None)
        .await?;
    account.sync(None).await?;

    let tx = account
        .burn_native_token(mint_tx.token_id, native_token_amount, None)
        .await?;
    account
        .retry_transaction_until_included(&tx.transaction_id, None, None)
        .await?;
    let balance = account.sync(None).await?;

    assert!(balance.native_tokens().is_empty());

    tear_down(storage_path)
}<|MERGE_RESOLUTION|>--- conflicted
+++ resolved
@@ -21,13 +21,8 @@
     let wallet = make_wallet(storage_path, None, None).await?;
     let account = &create_accounts_with_funds(&wallet, 1).await?[0];
 
-<<<<<<< HEAD
-    let nft_options = vec![NftOptions {
+    let nft_options = vec![MintNftParams {
         address: Some(*account.addresses().await?[0].address()),
-=======
-    let nft_options = vec![MintNftParams {
-        address: Some(account.addresses().await?[0].address().to_string()),
->>>>>>> 39955e4f
         sender: None,
         metadata: Some(b"some nft metadata".to_vec()),
         tag: None,
