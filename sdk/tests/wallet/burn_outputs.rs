--- conflicted
+++ resolved
@@ -6,12 +6,8 @@
         unlock_condition::{AddressUnlockCondition, ExpirationUnlockCondition},
         NftId, NftOutputBuilder, OutputId, UnlockCondition,
     },
-<<<<<<< HEAD
-    wallet::{Account, MintNativeTokenParams, MintNftParams, Result, U256},
-=======
-    wallet::{Account, NativeTokenOptions, NftOptions, Result},
+    wallet::{Account, MintNativeTokenParams, MintNftParams, Result},
     U256,
->>>>>>> 745c82ee
 };
 
 use crate::wallet::common::{create_accounts_with_funds, make_wallet, setup, tear_down};
