--- conflicted
+++ resolved
@@ -430,12 +430,7 @@
     let wallet = make_wallet(storage_path, None, None).await?;
     request_funds(&wallet).await?;
 
-<<<<<<< HEAD
     let storage_score_params = wallet.client().get_storage_score_parameters().await?;
-    let token_supply = wallet.client().get_token_supply().await?;
-=======
-    let rent_structure = wallet.client().get_rent_structure().await?;
->>>>>>> 544311a9
 
     let recipient_address_bech32 = String::from("rms1qpszqzadsym6wpppd6z037dvlejmjuke7s24hm95s9fg9vpua7vluaw60xu");
     // Roundtrip to get the correct bech32 HRP
@@ -456,11 +451,7 @@
         )
         .await?;
     // Check if the output has enough amount to cover the storage deposit
-<<<<<<< HEAD
-    output.verify_storage_deposit(storage_score_params, token_supply)?;
-=======
-    output.verify_storage_deposit(rent_structure)?;
->>>>>>> 544311a9
+    output.verify_storage_deposit(storage_score_params)?;
     assert_eq!(output.amount(), 50601);
     // address and sdr unlock condition
     assert_eq!(output.unlock_conditions().unwrap().len(), 2);
@@ -481,11 +472,7 @@
         )
         .await?;
     // Check if the output has enough amount to cover the storage deposit
-<<<<<<< HEAD
-    output.verify_storage_deposit(storage_score_params, token_supply)?;
-=======
-    output.verify_storage_deposit(rent_structure)?;
->>>>>>> 544311a9
+    output.verify_storage_deposit(storage_score_params)?;
     assert_eq!(output.amount(), 85199);
     // address and sdr unlock condition
     assert_eq!(output.unlock_conditions().unwrap().len(), 2);
@@ -510,11 +497,7 @@
         )
         .await?;
     // Check if the output has enough amount to cover the storage deposit
-<<<<<<< HEAD
-    output.verify_storage_deposit(storage_score_params, token_supply)?;
-=======
-    output.verify_storage_deposit(rent_structure)?;
->>>>>>> 544311a9
+    output.verify_storage_deposit(storage_score_params)?;
     assert_eq!(output.amount(), 85199);
     // address and sdr unlock condition
     assert_eq!(output.unlock_conditions().unwrap().len(), 2);
@@ -539,11 +522,7 @@
         )
         .await?;
     // Check if the output has enough amount to cover the storage deposit
-<<<<<<< HEAD
-    output.verify_storage_deposit(storage_score_params, token_supply)?;
-=======
-    output.verify_storage_deposit(rent_structure)?;
->>>>>>> 544311a9
+    output.verify_storage_deposit(storage_score_params)?;
     // The additional 1 amount will be added, because the storage deposit should be gifted and not returned
     assert_eq!(output.amount(), 42600);
     // storage deposit gifted, only address unlock condition
@@ -632,7 +611,6 @@
     request_funds(&wallet_1).await?;
 
     let storage_score_params = wallet_0.client().get_storage_score_parameters().await?;
-    let token_supply = wallet_0.client().get_token_supply().await?;
 
     let balance = wallet_0.sync(None).await?;
     let minimum_required_storage_deposit = BasicOutputBuilder::new_with_amount(0)
@@ -679,11 +657,7 @@
         .await?;
 
     // Check if the output has enough amount to cover the storage deposit
-<<<<<<< HEAD
-    output.verify_storage_deposit(storage_score_params, token_supply)?;
-=======
-    output.verify_storage_deposit(rent_structure)?;
->>>>>>> 544311a9
+    output.verify_storage_deposit(storage_score_params)?;
     // The left over 21299 is too small to keep, so we donate it
     assert_eq!(output.amount(), balance.base_coin().available());
     // storage deposit gifted, only address unlock condition
@@ -727,11 +701,7 @@
         .await?;
 
     // Check if the output has enough amount to cover the storage deposit
-<<<<<<< HEAD
-    output.verify_storage_deposit(storage_score_params, token_supply)?;
-=======
-    output.verify_storage_deposit(rent_structure)?;
->>>>>>> 544311a9
+    output.verify_storage_deposit(storage_score_params)?;
     // We use excess if leftover is too small, so amount == all available balance
     assert_eq!(output.amount(), 63900);
     // storage deposit gifted, only address unlock condition
@@ -755,11 +725,7 @@
         .await?;
 
     // Check if the output has enough amount to cover the storage deposit
-<<<<<<< HEAD
-    output.verify_storage_deposit(storage_score_params, token_supply)?;
-=======
-    output.verify_storage_deposit(rent_structure)?;
->>>>>>> 544311a9
+    output.verify_storage_deposit(storage_score_params)?;
     // We use excess if leftover is too small, so amount == all available balance
     assert_eq!(output.amount(), 63900);
     // storage deposit returned, address and SDR unlock condition
