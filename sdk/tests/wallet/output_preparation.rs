--- conflicted
+++ resolved
@@ -9,13 +9,8 @@
         output::{NativeToken, NftId, TokenId},
     },
     wallet::{
-<<<<<<< HEAD
         account::{Assets, Features, OutputParams, ReturnStrategy, StorageDeposit, Unlocks},
-        MintNftParams, Result, U256,
-=======
-        account::{Assets, Features, OutputOptions, ReturnStrategy, StorageDeposit, Unlocks},
-        NftOptions, Result,
->>>>>>> 745c82ee
+        MintNftParams, Result,
     },
     U256,
 };
