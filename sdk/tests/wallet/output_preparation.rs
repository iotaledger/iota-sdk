// Copyright 2022 IOTA Stiftung
// SPDX-License-Identifier: Apache-2.0

use std::str::FromStr;

use iota_sdk::{
    types::block::{
        address::{Address, Bech32Address, ToBech32Ext},
        output::{BasicOutput, MinimumOutputAmount, NativeToken, NftId, TokenId},
        slot::SlotIndex,
    },
    wallet::{Assets, Features, MintNftParams, OutputParams, Result, ReturnStrategy, StorageDeposit, Unlocks},
};
use pretty_assertions::assert_eq;

use crate::wallet::common::{make_wallet, request_funds, setup, tear_down};

#[ignore]
#[tokio::test]
async fn output_preparation() -> Result<()> {
    let storage_path = "test-storage/output_preparation";
    setup(storage_path)?;

    let wallet = make_wallet(storage_path, None, None).await?;
    request_funds(&wallet).await?;

    let recipient_address_bech32 = String::from("rms1qpszqzadsym6wpppd6z037dvlejmjuke7s24hm95s9fg9vpua7vluaw60xu");
    // Roundtrip to get the correct bech32 HRP
    let recipient_address =
        Address::try_from_bech32(&recipient_address_bech32)?.to_bech32(wallet.client().get_bech32_hrp().await?);

    let output = wallet
        .prepare_output(
            OutputParams {
                recipient_address: recipient_address.clone(),
                amount: 500,
                assets: None,
                features: None,
                unlocks: None,
                storage_deposit: None,
            },
            None,
        )
        .await?;
    assert_eq!(output.amount(), 46800);
    // address and sdr unlock condition
    assert_eq!(output.unlock_conditions().unwrap().len(), 2);
    let sdr = output.unlock_conditions().unwrap().storage_deposit_return().unwrap();
    assert_eq!(sdr.amount(), 46300);

    let output = wallet
        .prepare_output(
            OutputParams {
                recipient_address: recipient_address.clone(),
                amount: 500000,
                assets: None,
                features: None,
                unlocks: None,
                storage_deposit: None,
            },
            None,
        )
        .await?;
    assert_eq!(output.amount(), 500000);
    // only address condition
    assert_eq!(output.unlock_conditions().unwrap().len(), 1);

    let native_token = NativeToken::new(
        TokenId::from_str("0x08847bd287c912fadedb6bf38900bda9f2d377b75b2a0bece8738699f56ebca4130100000000")?,
        10,
    )?;
    let output = wallet
        .prepare_output(
            OutputParams {
                recipient_address: recipient_address.clone(),
                amount: 500000,
                assets: Some(Assets { nft_id: None }),
                features: Some(Features {
                    metadata: None,
                    tag: None,
                    issuer: None,
                    sender: None,
                    native_token: Some(native_token),
                }),
                unlocks: None,
                storage_deposit: None,
            },
            None,
        )
        .await?;
    assert_eq!(output.amount(), 500000);
    // only address condition
    assert_eq!(output.unlock_conditions().unwrap().len(), 1);
    assert_eq!(output.native_token(), Some(&native_token));

    let output = wallet
        .prepare_output(
            OutputParams {
                recipient_address: recipient_address.clone(),
                amount: 300000,
                assets: None,
                features: Some(Features {
                    metadata: Some(prefix_hex::encode(b"Hello world")),
                    tag: Some(prefix_hex::encode(b"My Tag")),
                    issuer: None,
                    sender: None,
                    native_token: None,
                }),
                unlocks: None,
                storage_deposit: None,
            },
            None,
        )
        .await?;
    assert_eq!(output.amount(), 300000);
    // only address condition
    assert_eq!(output.unlock_conditions().unwrap().len(), 1);
    // metadata and tag features
    assert_eq!(output.features().unwrap().len(), 2);

    // only send 1 with metadata feature
    let output = wallet
        .prepare_output(
            OutputParams {
                recipient_address: recipient_address.clone(),
                amount: 1,
                assets: None,
                features: Some(Features {
                    metadata: Some(prefix_hex::encode(b"Hello world")),
                    tag: Some(prefix_hex::encode(b"My Tag")),
                    issuer: None,
                    sender: None,
                    native_token: None,
                }),
                unlocks: None,
                storage_deposit: None,
            },
            None,
        )
        .await?;
    assert_eq!(output.amount(), 49000);
    let unlock_conditions = output.unlock_conditions().unwrap();
    // address + sdr
    assert_eq!(unlock_conditions.len(), 2);
    let storage_deposit_return = unlock_conditions.storage_deposit_return().unwrap();
    // output amount -1
    assert_eq!(storage_deposit_return.amount(), 48999);
    // metadata and tag features
    assert_eq!(output.features().unwrap().len(), 2);

    let output = wallet
        .prepare_output(
            OutputParams {
                recipient_address: recipient_address.clone(),
                amount: 12000,
                assets: None,
                features: Some(Features {
                    metadata: Some(prefix_hex::encode(b"Hello world")),
                    tag: Some(prefix_hex::encode(b"My Tag")),
                    issuer: None,
                    sender: None,
                    native_token: None,
                }),
                unlocks: None,
                storage_deposit: None,
            },
            None,
        )
        .await?;
    assert_eq!(output.amount(), 54600);
    // address and storage deposit unlock condition, because of the metadata feature block, 12000 is not enough for the
    // required storage deposit
    assert_eq!(output.unlock_conditions().unwrap().len(), 2);
    // metadata and tag features
    assert_eq!(output.features().unwrap().len(), 2);

    let output = wallet
        .prepare_output(
            OutputParams {
                recipient_address: recipient_address.clone(),
                amount: 1,
                assets: None,
                features: Some(Features {
                    metadata: Some(prefix_hex::encode(b"Hello world")),
                    tag: Some(prefix_hex::encode(b"My Tag")),
                    issuer: None,
                    sender: None,
                    native_token: None,
                }),
                unlocks: None,
                storage_deposit: None,
            },
            None,
        )
        .await?;
    assert_eq!(output.amount(), 49000);
    let sdr = output.unlock_conditions().unwrap().storage_deposit_return().unwrap();
    assert_eq!(sdr.amount(), 48999);

    // address and storage deposit unlock condition, because of the metadata feature block, 213000 is not enough for the
    // required storage deposit
    assert_eq!(output.unlock_conditions().unwrap().len(), 2);
    // metadata and tag features
    assert_eq!(output.features().unwrap().len(), 2);

    // Error if this NftId is not in the wallet
    let error = wallet
        .prepare_output(
            OutputParams {
                recipient_address: recipient_address.clone(),
                amount: 500000,
                assets: Some(Assets {
                    nft_id: Some(NftId::from_str(
                        "0xa068e00a79922eaef241592a7440f131ea7f8ad9e22e580ef139415f273eff30",
                    )?),
                }),
                features: None,
                unlocks: None,
                storage_deposit: None,
            },
            None,
        )
        .await
        .unwrap_err();
    match error {
        iota_sdk::wallet::Error::NftNotFoundInUnspentOutputs => {}
        _ => panic!("should return NftNotFoundInUnspentOutputs error"),
    }

    if let Ok(output) = wallet
        .prepare_output(
            OutputParams {
                recipient_address: recipient_address.clone(),
                amount: 500000,
                assets: Some(Assets {
                    nft_id: Some(NftId::from_str(
                        "0x0000000000000000000000000000000000000000000000000000000000000000",
                    )?),
                }),
                features: None,
                unlocks: None,
                storage_deposit: None,
            },
            None,
        )
        .await
    {
        assert_eq!(output.kind(), iota_sdk::types::block::output::NftOutput::KIND);
        assert_eq!(output.amount(), 500000);
        // only address condition
        assert_eq!(output.unlock_conditions().unwrap().len(), 1);
    }

    let issuer_and_sender_address_bech32 =
        Bech32Address::try_from_str("rms1qq724zgvdujt3jdcd3xzsuqq7wl9pwq3dvsa5zvx49rj9tme8cat6qptyfm")?;
    // Roundtrip to get the correct bech32 HRP
    let issuer_and_sender_address = issuer_and_sender_address_bech32.to_bech32(wallet.client().get_bech32_hrp().await?);
    let expected_address = issuer_and_sender_address.inner();

    // sender address present when building basic output
    let output = wallet
        .prepare_output(
            OutputParams {
                recipient_address: recipient_address.clone(),
                amount: 500000,
                assets: Some(Assets { nft_id: None }),
                features: Some(Features {
                    metadata: None,
                    tag: None,
                    issuer: None,
                    sender: Some(issuer_and_sender_address.clone()),
                    native_token: Some(native_token),
                }),
                unlocks: None,
                storage_deposit: None,
            },
            None,
        )
        .await?;

    assert_eq!(output.kind(), iota_sdk::types::block::output::BasicOutput::KIND);
    assert_eq!(output.amount(), 500000);
    assert_eq!(output.unlock_conditions().unwrap().len(), 1);
    let features = output.features().unwrap();
    assert_eq!(features.len(), 1);
    assert_eq!(features.sender().unwrap().address(), expected_address);

    // error when adding issuer when building basic output
    let error = wallet
        .prepare_output(
            OutputParams {
                recipient_address: recipient_address.clone(),
                amount: 500000,
                assets: None,
                features: Some(Features {
                    metadata: None,
                    tag: None,
                    issuer: Some(issuer_and_sender_address.clone()),
                    sender: None,
                    native_token: None,
                }),
                unlocks: None,
                storage_deposit: None,
            },
            None,
        )
        .await
        .unwrap_err();
    match error {
        iota_sdk::wallet::Error::MissingParameter(_) => {}
        _ => panic!("should return MissingParameter error"),
    }

    // issuer and sender address present when building nft output
    let output = wallet
        .prepare_output(
            OutputParams {
                recipient_address: recipient_address.clone(),
                amount: 500000,
                assets: Some(Assets {
                    nft_id: Some(NftId::from_str(
                        "0x0000000000000000000000000000000000000000000000000000000000000000",
                    )?),
                }),
                features: Some(Features {
                    metadata: None,
                    tag: None,
                    issuer: Some(issuer_and_sender_address.clone()),
                    sender: Some(issuer_and_sender_address.clone()),
                    native_token: None,
                }),
                unlocks: Some(Unlocks {
                    expiration_slot_index: Some(SlotIndex::from(1)),
                    timelock_slot_index: Some(SlotIndex::from(1)),
                }),
                storage_deposit: None,
            },
            None,
        )
        .await?;
    assert_eq!(output.kind(), iota_sdk::types::block::output::NftOutput::KIND);
    assert_eq!(output.amount(), 500000);
    let features = output.features().unwrap();
    // sender feature
    assert_eq!(features.len(), 1);
    let immutable_features = output.immutable_features().unwrap();
    // issuer feature
    assert_eq!(immutable_features.len(), 1);
    let issuer_feature = immutable_features.issuer().unwrap();
    assert_eq!(issuer_feature.address(), issuer_and_sender_address.inner());
    let sender_feature = features.sender().unwrap();
    assert_eq!(sender_feature.address(), issuer_and_sender_address.inner());
    // Unlocks
    let conditions = output.unlock_conditions().unwrap();
    assert!(conditions.is_time_locked(0));
    assert!(conditions.is_expired(2));

    // nft with expiration
    let output = wallet
        .prepare_output(
            OutputParams {
                recipient_address: recipient_address.clone(),
                amount: 500,
                assets: Some(Assets {
                    nft_id: Some(NftId::from_str(
                        "0x0000000000000000000000000000000000000000000000000000000000000000",
                    )?),
                }),
                features: Some(Features {
                    metadata: None,
                    tag: None,
                    issuer: None,
                    sender: None,
                    native_token: None,
                }),
                unlocks: Some(Unlocks {
                    expiration_slot_index: Some(SlotIndex::from(1)),
                    timelock_slot_index: None,
                }),
                storage_deposit: None,
            },
            None,
        )
        .await?;
    assert_eq!(output.kind(), iota_sdk::types::block::output::NftOutput::KIND);
    assert_eq!(output.amount(), 53900);
    // address, sdr, expiration
    assert_eq!(output.unlock_conditions().unwrap().len(), 3);

    let output = wallet
        .prepare_output(
            OutputParams {
                recipient_address: recipient_address.clone(),
                amount: 42600,
                assets: None,
                features: Some(Features {
                    metadata: Some(prefix_hex::encode(b"Large metadata".repeat(100))),
                    tag: Some(prefix_hex::encode(b"My Tag")),
                    issuer: None,
                    sender: None,
                    native_token: None,
                }),
                unlocks: None,
                storage_deposit: Some(StorageDeposit {
                    return_strategy: Some(ReturnStrategy::Return),
                    use_excess_if_low: None,
                }),
            },
            None,
        )
        .await?;
    let storage_score_params = wallet.client().get_storage_score_parameters().await?;
    let minimum_amount = output.minimum_amount(storage_score_params);
    assert_eq!(output.amount(), minimum_amount);
    assert_eq!(output.amount(), 187900);
    let sdr = output.unlock_conditions().unwrap().storage_deposit_return().unwrap();
    assert_eq!(sdr.amount(), 145300);
    // address and storage deposit unlock condition, because of the metadata feature block, 42600 is not enough for the
    // required storage deposit
    assert_eq!(output.unlock_conditions().unwrap().len(), 2);
    // metadata and tag features
    assert_eq!(output.features().unwrap().len(), 2);

    tear_down(storage_path)
}

#[ignore]
#[tokio::test]
async fn output_preparation_sdr() -> Result<()> {
    let storage_path = "test-storage/output_preparation_sdr";
    setup(storage_path)?;

    let wallet = make_wallet(storage_path, None, None).await?;
    request_funds(&wallet).await?;

    let storage_score_params = wallet.client().get_storage_score_parameters().await?;

    let recipient_address_bech32 = String::from("rms1qpszqzadsym6wpppd6z037dvlejmjuke7s24hm95s9fg9vpua7vluaw60xu");
    // Roundtrip to get the correct bech32 HRP
    let recipient_address =
        Address::try_from_bech32(&recipient_address_bech32)?.to_bech32(wallet.client().get_bech32_hrp().await?);

    let output = wallet
        .prepare_output(
            OutputParams {
                recipient_address: recipient_address.clone(),
                amount: 8001,
                assets: None,
                features: None,
                unlocks: None,
                storage_deposit: None,
            },
            None,
        )
        .await?;
    // Check if the output has enough amount to cover the storage deposit
    output.verify_storage_deposit(storage_score_params)?;
    assert_eq!(output.amount(), 50601);
    // address and sdr unlock condition
    assert_eq!(output.unlock_conditions().unwrap().len(), 2);
    let sdr = output.unlock_conditions().unwrap().storage_deposit_return().unwrap();
    assert_eq!(sdr.amount(), 42600);

    let output = wallet
        .prepare_output(
            OutputParams {
                recipient_address: recipient_address.clone(),
                amount: 42599,
                assets: None,
                features: None,
                unlocks: None,
                storage_deposit: None,
            },
            None,
        )
        .await?;
    // Check if the output has enough amount to cover the storage deposit
    output.verify_storage_deposit(storage_score_params)?;
    assert_eq!(output.amount(), 85199);
    // address and sdr unlock condition
    assert_eq!(output.unlock_conditions().unwrap().len(), 2);
    let sdr = output.unlock_conditions().unwrap().storage_deposit_return().unwrap();
    assert_eq!(sdr.amount(), 42600);

    // ReturnStrategy::Return provided
    let output = wallet
        .prepare_output(
            OutputParams {
                recipient_address: recipient_address.clone(),
                amount: 42599,
                assets: None,
                features: None,
                unlocks: None,
                storage_deposit: Some(StorageDeposit {
                    return_strategy: Some(ReturnStrategy::Return),
                    use_excess_if_low: None,
                }),
            },
            None,
        )
        .await?;
    // Check if the output has enough amount to cover the storage deposit
    output.verify_storage_deposit(storage_score_params)?;
    assert_eq!(output.amount(), 85199);
    // address and sdr unlock condition
    assert_eq!(output.unlock_conditions().unwrap().len(), 2);
    let sdr = output.unlock_conditions().unwrap().storage_deposit_return().unwrap();
    assert_eq!(sdr.amount(), 42600);

    // ReturnStrategy::Gift provided
    let output = wallet
        .prepare_output(
            OutputParams {
                recipient_address: recipient_address.clone(),
                amount: 42599,
                assets: None,
                features: None,
                unlocks: None,
                storage_deposit: Some(StorageDeposit {
                    return_strategy: Some(ReturnStrategy::Gift),
                    use_excess_if_low: None,
                }),
            },
            None,
        )
        .await?;
    // Check if the output has enough amount to cover the storage deposit
    output.verify_storage_deposit(storage_score_params)?;
    // The additional 1 amount will be added, because the storage deposit should be gifted and not returned
    assert_eq!(output.amount(), 42600);
    // storage deposit gifted, only address unlock condition
    assert_eq!(output.unlock_conditions().unwrap().len(), 1);

    tear_down(storage_path)
}

#[ignore]
#[tokio::test]
async fn prepare_nft_output_features_update() -> Result<()> {
    let storage_path = "test-storage/prepare_nft_output_features_update";
    setup(storage_path)?;

    let wallet = make_wallet(storage_path, None, None).await?;
    request_funds(&wallet).await?;
    let wallet_address = wallet.address().await;

    let nft_options = [MintNftParams::new()
        .with_address(wallet_address.clone())
        .with_sender(wallet_address.clone())
        .with_metadata(b"some nft metadata".to_vec())
        .with_tag(b"some nft tag".to_vec())
        .with_issuer(wallet_address.clone())
        .with_immutable_metadata(b"some immutable nft metadata".to_vec())];

    let transaction = wallet.mint_nfts(nft_options, None).await.unwrap();
    wallet
        .reissue_transaction_until_included(&transaction.transaction_id, None, None)
        .await?;

    let nft_id = *wallet.sync(None).await?.nfts().first().unwrap();

    let nft = wallet
        .prepare_output(
            OutputParams {
                recipient_address: wallet_address,
                amount: 1_000_000,
                assets: Some(Assets { nft_id: Some(nft_id) }),
                features: Some(Features {
                    metadata: Some("0x2a".to_string()),
                    tag: None,
                    issuer: None,
                    sender: None,
                    native_token: None,
                }),
                unlocks: None,
                storage_deposit: None,
            },
            None,
        )
        .await?
        .as_nft()
        .clone();

    assert_eq!(nft.amount(), 1_000_000);
    assert_eq!(nft.address(), wallet.address().await.inner());
    assert!(nft.features().sender().is_none());
    assert!(nft.features().tag().is_none());
    assert_eq!(nft.features().metadata().unwrap().data(), &[42]);
    assert_eq!(
        nft.immutable_features().metadata().unwrap().data(),
        b"some immutable nft metadata"
    );
    assert_eq!(
        nft.immutable_features().issuer().unwrap().address(),
        wallet.address().await.inner()
    );

    tear_down(storage_path)
}

#[ignore]
#[tokio::test]
async fn prepare_output_remainder_dust() -> Result<()> {
    let storage_path_0 = "test-storage/prepare_output_remainder_dust_0";
    let storage_path_1 = "test-storage/prepare_output_remainder_dust_1";
    setup(storage_path_0)?;
    setup(storage_path_1)?;

    let wallet_0 = make_wallet(storage_path_0, None, None).await?;
    let wallet_1 = make_wallet(storage_path_1, None, None).await?;
    request_funds(&wallet_0).await?;
    request_funds(&wallet_1).await?;

    let storage_score_params = wallet_0.client().get_storage_score_parameters().await?;

    let balance = wallet_0.sync(None).await?;
    let minimum_amount = BasicOutput::minimum_amount(&*wallet_1.address().await, storage_score_params);

    // Send away most balance so we can test with leaving dust
    let output = wallet_0
        .prepare_output(
            OutputParams {
                recipient_address: wallet_1.address().await,
                amount: balance.base_coin().available() - 63900,
                assets: None,
                features: None,
                unlocks: None,
                storage_deposit: None,
            },
            None,
        )
        .await?;
    let transaction = wallet_0.send_outputs(vec![output], None).await?;
    wallet_0
        .reissue_transaction_until_included(&transaction.transaction_id, None, None)
        .await?;
    let balance = wallet_0.sync(None).await?;

    // 63900 left
    let output = wallet_0
        .prepare_output(
            OutputParams {
                recipient_address: wallet_1.address().await,
                amount: minimum_amount - 1, // Leave less than min. deposit
                assets: None,
                features: None,
                unlocks: None,
                storage_deposit: Some(StorageDeposit {
                    return_strategy: Some(ReturnStrategy::Gift),
                    use_excess_if_low: Some(true),
                }),
            },
            None,
        )
        .await?;

    // Check if the output has enough amount to cover the storage deposit
    output.verify_storage_deposit(storage_score_params)?;
    // The left over 21299 is too small to keep, so we donate it
    assert_eq!(output.amount(), balance.base_coin().available());
    // storage deposit gifted, only address unlock condition
    assert_eq!(output.unlock_conditions().unwrap().len(), 1);

    let result = wallet_0
        .prepare_output(
            OutputParams {
                recipient_address: wallet_1.address().await,
                amount: minimum_amount - 1, // Leave less than min. deposit
                assets: None,
                features: None,
                unlocks: None,
                storage_deposit: Some(StorageDeposit {
                    return_strategy: Some(ReturnStrategy::Return),
                    use_excess_if_low: Some(true),
                }),
            },
            None,
        )
        .await;
    assert!(
        matches!(result, Err(iota_sdk::wallet::Error::InsufficientFunds{available, required}) if available == balance.base_coin().available() && required == 85199)
    );

    let output = wallet_0
        .prepare_output(
            OutputParams {
                recipient_address: wallet_1.address().await,
                amount: 100, // leave more behind than min. deposit
                assets: None,
                features: None,
                unlocks: None,
                storage_deposit: Some(StorageDeposit {
                    return_strategy: Some(ReturnStrategy::Gift),
                    use_excess_if_low: Some(true),
                }),
            },
            None,
        )
        .await?;

    // Check if the output has enough amount to cover the storage deposit
    output.verify_storage_deposit(storage_score_params)?;
    // We use excess if leftover is too small, so amount == all available balance
    assert_eq!(output.amount(), 63900);
    // storage deposit gifted, only address unlock condition
    assert_eq!(output.unlock_conditions().unwrap().len(), 1);

    let output = wallet_0
        .prepare_output(
            OutputParams {
                recipient_address: wallet_1.address().await,
                amount: 100, // leave more behind than min. deposit
                assets: None,
                features: None,
                unlocks: None,
                storage_deposit: Some(StorageDeposit {
                    return_strategy: Some(ReturnStrategy::Return),
                    use_excess_if_low: Some(true),
                }),
            },
            None,
        )
        .await?;

    // Check if the output has enough amount to cover the storage deposit
    output.verify_storage_deposit(storage_score_params)?;
    // We use excess if leftover is too small, so amount == all available balance
    assert_eq!(output.amount(), 63900);
    // storage deposit returned, address and SDR unlock condition
    assert_eq!(output.unlock_conditions().unwrap().len(), 2);
    // We have ReturnStrategy::Return, so leftover amount gets returned
    let sdr = output.unlock_conditions().unwrap().storage_deposit_return().unwrap();
    assert_eq!(sdr.amount(), 63900 - 100);

    tear_down(storage_path_0)?;
    tear_down(storage_path_1)?;

    Ok(())
}

#[ignore]
#[tokio::test]
async fn prepare_output_only_single_nft() -> Result<()> {
    let storage_path_0 = "test-storage/prepare_output_only_single_nft_0";
    let storage_path_1 = "test-storage/prepare_output_only_single_nft_1";
    setup(storage_path_0)?;
    setup(storage_path_1)?;

    let wallet_0 = make_wallet(storage_path_0, None, None).await?;
    request_funds(&wallet_0).await?;

    // Create second wallet without funds, so it only gets the NFT
    let wallet_1 = make_wallet(storage_path_1, None, None).await?;

    let wallet_0_address = wallet_0.address().await;
    let wallet_1_address = wallet_1.address().await;

    // Send NFT to second wallet
    let tx = wallet_0
        .mint_nfts([MintNftParams::new().try_with_address(wallet_1_address)?], None)
        .await?;
    wallet_0
        .reissue_transaction_until_included(&tx.transaction_id, None, None)
        .await?;

    let balance = wallet_1.sync(None).await?;
    assert_eq!(balance.nfts().len(), 1);

    let nft_amount = wallet_1
        .data()
        .await
        .unspent_outputs()
        .values()
        .next()
        .unwrap()
        .output
        .amount();
    let nft_id = *balance.nfts().first().unwrap();
    // Send NFT back to first wallet
    let output = wallet_1
        .prepare_output(
            OutputParams {
                recipient_address: wallet_0_address,
<<<<<<< HEAD
                amount: nft_amount,
                assets: Some(Assets {
                    native_tokens: None,
                    nft_id: Some(nft_id),
                }),
=======
                amount: nft_data.output.amount(),
                assets: Some(Assets { nft_id: Some(nft_id) }),
>>>>>>> cae50ffd
                features: None,
                unlocks: None,
                storage_deposit: None,
            },
            None,
        )
        .await?;
    let tx = wallet_1.send_outputs([output], None).await?;
    wallet_1
        .reissue_transaction_until_included(&tx.transaction_id, None, None)
        .await?;

    // wallet_0 now has the NFT
    let balance_0 = wallet_0.sync(None).await?;
    assert_eq!(*balance_0.nfts().first().unwrap(), nft_id);

    // wallet_1 has no NFT and also no base coin amount
    let balance_1 = wallet_1.sync(None).await?;
    assert!(balance_1.nfts().is_empty());
    assert_eq!(balance_1.base_coin().total(), 0);

    tear_down(storage_path_0)?;
    tear_down(storage_path_1)?;

    Ok(())
}

#[ignore]
#[tokio::test]
async fn prepare_existing_nft_output_gift() -> Result<()> {
    let storage_path = "test-storage/prepare_existing_nft_output_gift";
    setup(storage_path)?;

    let wallet = make_wallet(storage_path, None, None).await?;
    request_funds(&wallet).await?;
    let address = wallet.address().await;

    let nft_options = [MintNftParams::new()
        .with_address(address.clone())
        .with_sender(address.clone())
        .with_metadata(b"some nft metadata".to_vec())
        .with_tag(b"some nft tag".to_vec())
        .with_issuer(address.clone())
        .with_immutable_metadata(b"some immutable nft metadata".to_vec())];

    let transaction = wallet.mint_nfts(nft_options, None).await.unwrap();
    wallet
        .reissue_transaction_until_included(&transaction.transaction_id, None, None)
        .await?;

    let nft_id = *wallet.sync(None).await?.nfts().first().unwrap();

    let nft = wallet
        .prepare_output(
            OutputParams {
                recipient_address: address,
                amount: 0,
                assets: Some(Assets { nft_id: Some(nft_id) }),
                features: None,
                unlocks: None,
                storage_deposit: Some(StorageDeposit {
                    return_strategy: Some(ReturnStrategy::Gift),
                    use_excess_if_low: None,
                }),
            },
            None,
        )
        .await?
        .as_nft()
        .clone();

    let storage_score_params = wallet.client().get_storage_score_parameters().await?;
    let minimum_storage_deposit = nft.minimum_amount(storage_score_params);
    assert_eq!(nft.amount(), minimum_storage_deposit);

    assert_eq!(nft.amount(), 52300);
    assert_eq!(nft.address(), wallet.address().await.inner());
    assert!(nft.features().is_empty());
    assert_eq!(
        nft.immutable_features().metadata().unwrap().data(),
        b"some immutable nft metadata"
    );
    assert_eq!(
        nft.immutable_features().issuer().unwrap().address(),
        wallet.address().await.inner()
    );

    tear_down(storage_path)
}<|MERGE_RESOLUTION|>--- conflicted
+++ resolved
@@ -781,16 +781,8 @@
         .prepare_output(
             OutputParams {
                 recipient_address: wallet_0_address,
-<<<<<<< HEAD
                 amount: nft_amount,
-                assets: Some(Assets {
-                    native_tokens: None,
-                    nft_id: Some(nft_id),
-                }),
-=======
-                amount: nft_data.output.amount(),
                 assets: Some(Assets { nft_id: Some(nft_id) }),
->>>>>>> cae50ffd
                 features: None,
                 unlocks: None,
                 storage_deposit: None,
