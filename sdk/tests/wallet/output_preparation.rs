// Copyright 2022 IOTA Stiftung
// SPDX-License-Identifier: Apache-2.0

use std::str::FromStr;

use iota_sdk::{
    types::block::{
        address::{Address, Bech32Address, ToBech32Ext},
<<<<<<< HEAD
        output::{unlock_condition::AddressUnlockCondition, BasicOutputBuilder, NativeToken, NftId, RentCost, TokenId},
=======
        output::{MinimumStorageDepositBasicOutput, NativeToken, NftId, Output, Rent, TokenId},
        slot::SlotIndex,
>>>>>>> 6ca92fb3
    },
    wallet::{
        account::{Assets, Features, OutputParams, ReturnStrategy, StorageDeposit, Unlocks},
        MintNftParams, Result,
    },
};

use crate::wallet::common::{create_accounts_with_funds, make_wallet, setup, tear_down};

#[ignore]
#[tokio::test]
async fn output_preparation() -> Result<()> {
    let storage_path = "test-storage/output_preparation";
    setup(storage_path)?;

    let wallet = make_wallet(storage_path, None, None).await?;
    let account = &create_accounts_with_funds(&wallet, 1).await?[0];

    let recipient_address_bech32 = String::from("rms1qpszqzadsym6wpppd6z037dvlejmjuke7s24hm95s9fg9vpua7vluaw60xu");
    // Roundtrip to get the correct bech32 HRP
    let recipient_address =
        Address::try_from_bech32(&recipient_address_bech32)?.to_bech32(account.client().get_bech32_hrp().await?);

    let output = account
        .prepare_output(
            OutputParams {
                recipient_address,
                amount: 500,
                assets: None,
                features: None,
                unlocks: None,
                storage_deposit: None,
            },
            None,
        )
        .await?;
    assert_eq!(output.amount(), 46800);
    // address and sdr unlock condition
    assert_eq!(output.unlock_conditions().unwrap().len(), 2);
    let sdr = output.unlock_conditions().unwrap().storage_deposit_return().unwrap();
    assert_eq!(sdr.amount(), 46300);

    let output = account
        .prepare_output(
            OutputParams {
                recipient_address,
                amount: 500000,
                assets: None,
                features: None,
                unlocks: None,
                storage_deposit: None,
            },
            None,
        )
        .await?;
    assert_eq!(output.amount(), 500000);
    // only address condition
    assert_eq!(output.unlock_conditions().unwrap().len(), 1);

    let native_token = NativeToken::new(
        TokenId::from_str("0x08847bd287c912fadedb6bf38900bda9f2d377b75b2a0bece8738699f56ebca4130100000000")?,
        10,
    )?;
    let output = account
        .prepare_output(
            OutputParams {
                recipient_address,
                amount: 500000,
                assets: Some(Assets {
                    native_tokens: Some(vec![native_token]),
                    nft_id: None,
                }),
                features: None,
                unlocks: None,
                storage_deposit: None,
            },
            None,
        )
        .await?;
    assert_eq!(output.amount(), 500000);
    // only address condition
    assert_eq!(output.unlock_conditions().unwrap().len(), 1);
    assert_eq!(output.native_tokens().unwrap().first(), Some(&native_token));

    let output = account
        .prepare_output(
            OutputParams {
                recipient_address,
                amount: 300000,
                assets: None,
                features: Some(Features {
                    metadata: Some(prefix_hex::encode(b"Hello world")),
                    tag: Some(prefix_hex::encode(b"My Tag")),
                    issuer: None,
                    sender: None,
                }),
                unlocks: None,
                storage_deposit: None,
            },
            None,
        )
        .await?;
    assert_eq!(output.amount(), 300000);
    // only address condition
    assert_eq!(output.unlock_conditions().unwrap().len(), 1);
    // metadata and tag features
    assert_eq!(output.features().unwrap().len(), 2);

    // only send 1 with metadata feature
    let output = account
        .prepare_output(
            OutputParams {
                recipient_address,
                amount: 1,
                assets: None,
                features: Some(Features {
                    metadata: Some(prefix_hex::encode(b"Hello world")),
                    tag: Some(prefix_hex::encode(b"My Tag")),
                    issuer: None,
                    sender: None,
                }),
                unlocks: None,
                storage_deposit: None,
            },
            None,
        )
        .await?;
    assert_eq!(output.amount(), 49000);
    let unlock_conditions = output.unlock_conditions().unwrap();
    // address + sdr
    assert_eq!(unlock_conditions.len(), 2);
    let storage_deposit_return = unlock_conditions.storage_deposit_return().unwrap();
    // output amount -1
    assert_eq!(storage_deposit_return.amount(), 48999);
    // metadata and tag features
    assert_eq!(output.features().unwrap().len(), 2);

    let output = account
        .prepare_output(
            OutputParams {
                recipient_address,
                amount: 12000,
                assets: None,
                features: Some(Features {
                    metadata: Some(prefix_hex::encode(b"Hello world")),
                    tag: Some(prefix_hex::encode(b"My Tag")),
                    issuer: None,
                    sender: None,
                }),
                unlocks: None,
                storage_deposit: None,
            },
            None,
        )
        .await?;
    assert_eq!(output.amount(), 54600);
    // address and storage deposit unlock condition, because of the metadata feature block, 12000 is not enough for the
    // required storage deposit
    assert_eq!(output.unlock_conditions().unwrap().len(), 2);
    // metadata and tag features
    assert_eq!(output.features().unwrap().len(), 2);

    let output = account
        .prepare_output(
            OutputParams {
                recipient_address,
                amount: 1,
                assets: None,
                features: Some(Features {
                    metadata: Some(prefix_hex::encode(b"Hello world")),
                    tag: Some(prefix_hex::encode(b"My Tag")),
                    issuer: None,
                    sender: None,
                }),
                unlocks: None,
                storage_deposit: None,
            },
            None,
        )
        .await?;
    assert_eq!(output.amount(), 49000);
    let sdr = output.unlock_conditions().unwrap().storage_deposit_return().unwrap();
    assert_eq!(sdr.amount(), 48999);

    // address and storage deposit unlock condition, because of the metadata feature block, 213000 is not enough for the
    // required storage deposit
    assert_eq!(output.unlock_conditions().unwrap().len(), 2);
    // metadata and tag features
    assert_eq!(output.features().unwrap().len(), 2);

    // Error if this NftId is not in the account
    let error = account
        .prepare_output(
            OutputParams {
                recipient_address,
                amount: 500000,
                assets: Some(Assets {
                    native_tokens: None,
                    nft_id: Some(NftId::from_str(
                        "0xa068e00a79922eaef241592a7440f131ea7f8ad9e22e580ef139415f273eff30",
                    )?),
                }),
                features: None,
                unlocks: None,
                storage_deposit: None,
            },
            None,
        )
        .await
        .unwrap_err();
    match error {
        iota_sdk::wallet::Error::NftNotFoundInUnspentOutputs => {}
        _ => panic!("should return NftNotFoundInUnspentOutputs error"),
    }

    if let Ok(output) = account
        .prepare_output(
            OutputParams {
                recipient_address,
                amount: 500000,
                assets: Some(Assets {
                    native_tokens: None,
                    nft_id: Some(NftId::from_str(
                        "0x0000000000000000000000000000000000000000000000000000000000000000",
                    )?),
                }),
                features: None,
                unlocks: None,
                storage_deposit: None,
            },
            None,
        )
        .await
    {
        assert_eq!(output.kind(), iota_sdk::types::block::output::NftOutput::KIND);
        assert_eq!(output.amount(), 500000);
        // only address condition
        assert_eq!(output.unlock_conditions().unwrap().len(), 1);
    }

    let issuer_and_sender_address_bech32 =
        Bech32Address::try_from_str("rms1qq724zgvdujt3jdcd3xzsuqq7wl9pwq3dvsa5zvx49rj9tme8cat6qptyfm")?;
    // Roundtrip to get the correct bech32 HRP
    let issuer_and_sender_address = issuer_and_sender_address_bech32
        .inner()
        .to_bech32(account.client().get_bech32_hrp().await?);
    let expected_address = issuer_and_sender_address.inner();

    // sender address present when building basic output
    let output = account
        .prepare_output(
            OutputParams {
                recipient_address,
                amount: 500000,
                assets: Some(Assets {
                    native_tokens: Some(vec![native_token]),
                    nft_id: None,
                }),
                features: Some(Features {
                    metadata: None,
                    tag: None,
                    issuer: None,
                    sender: Some(issuer_and_sender_address),
                }),
                unlocks: None,
                storage_deposit: None,
            },
            None,
        )
        .await?;

    assert_eq!(output.kind(), iota_sdk::types::block::output::BasicOutput::KIND);
    assert_eq!(output.amount(), 500000);
    assert_eq!(output.unlock_conditions().unwrap().len(), 1);
    let features = output.features().unwrap();
    assert_eq!(features.len(), 1);
    assert_eq!(features.sender().unwrap().address(), expected_address);

    // error when adding issuer when building basic output
    let error = account
        .prepare_output(
            OutputParams {
                recipient_address,
                amount: 500000,
                assets: None,
                features: Some(Features {
                    metadata: None,
                    tag: None,
                    issuer: Some(issuer_and_sender_address),
                    sender: None,
                }),
                unlocks: None,
                storage_deposit: None,
            },
            None,
        )
        .await
        .unwrap_err();
    match error {
        iota_sdk::wallet::Error::MissingParameter(_) => {}
        _ => panic!("should return MissingParameter error"),
    }

    // issuer and sender address present when building nft output
    let output = account
        .prepare_output(
            OutputParams {
                recipient_address,
                amount: 500000,
                assets: Some(Assets {
                    native_tokens: None,
                    nft_id: Some(NftId::from_str(
                        "0x0000000000000000000000000000000000000000000000000000000000000000",
                    )?),
                }),
                features: Some(Features {
                    metadata: None,
                    tag: None,
                    issuer: Some(issuer_and_sender_address),
                    sender: Some(issuer_and_sender_address),
                }),
                unlocks: Some(Unlocks {
                    expiration_slot_index: Some(SlotIndex::from(1)),
                    timelock_slot_index: Some(SlotIndex::from(1)),
                }),
                storage_deposit: None,
            },
            None,
        )
        .await?;
    assert_eq!(output.kind(), iota_sdk::types::block::output::NftOutput::KIND);
    assert_eq!(output.amount(), 500000);
    let features = output.features().unwrap();
    // sender feature
    assert_eq!(features.len(), 1);
    let immutable_features = output.immutable_features().unwrap();
    // issuer feature
    assert_eq!(immutable_features.len(), 1);
    let issuer_feature = immutable_features.issuer().unwrap();
    assert_eq!(issuer_feature.address(), issuer_and_sender_address.inner());
    let sender_feature = features.sender().unwrap();
    assert_eq!(sender_feature.address(), issuer_and_sender_address.inner());
    // Unlocks
    let conditions = output.unlock_conditions().unwrap();
    assert!(conditions.is_time_locked(0));
    assert!(conditions.is_expired(2));

    // nft with expiration
    let output = account
        .prepare_output(
            OutputParams {
                recipient_address,
                amount: 500,
                assets: Some(Assets {
                    native_tokens: None,
                    nft_id: Some(NftId::from_str(
                        "0x0000000000000000000000000000000000000000000000000000000000000000",
                    )?),
                }),
                features: Some(Features {
                    metadata: None,
                    tag: None,
                    issuer: None,
                    sender: None,
                }),
                unlocks: Some(Unlocks {
                    expiration_slot_index: Some(SlotIndex::from(1)),
                    timelock_slot_index: None,
                }),
                storage_deposit: None,
            },
            None,
        )
        .await?;
    assert_eq!(output.kind(), iota_sdk::types::block::output::NftOutput::KIND);
    assert_eq!(output.amount(), 53900);
    // address, sdr, expiration
    assert_eq!(output.unlock_conditions().unwrap().len(), 3);

    let output = account
        .prepare_output(
            OutputParams {
                recipient_address,
                amount: 42600,
                assets: None,
                features: Some(Features {
                    metadata: Some(prefix_hex::encode(b"Large metadata".repeat(100))),
                    tag: Some(prefix_hex::encode(b"My Tag")),
                    issuer: None,
                    sender: None,
                }),
                unlocks: None,
                storage_deposit: Some(StorageDeposit {
                    return_strategy: Some(ReturnStrategy::Return),
                    use_excess_if_low: None,
                }),
            },
            None,
        )
        .await?;
    let rent_structure = wallet.client().get_rent_structure().await?;
    let minimum_storage_deposit = output.rent_cost(rent_structure);
    assert_eq!(output.amount(), minimum_storage_deposit);
    assert_eq!(output.amount(), 187900);
    let sdr = output.unlock_conditions().unwrap().storage_deposit_return().unwrap();
    assert_eq!(sdr.amount(), 145300);
    // address and storage deposit unlock condition, because of the metadata feature block, 42600 is not enough for the
    // required storage deposit
    assert_eq!(output.unlock_conditions().unwrap().len(), 2);
    // metadata and tag features
    assert_eq!(output.features().unwrap().len(), 2);

    tear_down(storage_path)
}

#[ignore]
#[tokio::test]
async fn output_preparation_sdr() -> Result<()> {
    let storage_path = "test-storage/output_preparation_sdr";
    setup(storage_path)?;

    let wallet = make_wallet(storage_path, None, None).await?;
    let account = &create_accounts_with_funds(&wallet, 1).await?[0];

    let rent_structure = account.client().get_rent_structure().await?;
    let token_supply = account.client().get_token_supply().await?;

    let recipient_address_bech32 = String::from("rms1qpszqzadsym6wpppd6z037dvlejmjuke7s24hm95s9fg9vpua7vluaw60xu");
    // Roundtrip to get the correct bech32 HRP
    let recipient_address =
        Address::try_from_bech32(&recipient_address_bech32)?.to_bech32(account.client().get_bech32_hrp().await?);

    let output = account
        .prepare_output(
            OutputParams {
                recipient_address,
                amount: 8001,
                assets: None,
                features: None,
                unlocks: None,
                storage_deposit: None,
            },
            None,
        )
        .await?;
    // Check if the output has enough amount to cover the storage deposit
    output.verify_storage_deposit(rent_structure, token_supply)?;
    assert_eq!(output.amount(), 50601);
    // address and sdr unlock condition
    assert_eq!(output.unlock_conditions().unwrap().len(), 2);
    let sdr = output.unlock_conditions().unwrap().storage_deposit_return().unwrap();
    assert_eq!(sdr.amount(), 42600);

    let output = account
        .prepare_output(
            OutputParams {
                recipient_address,
                amount: 42599,
                assets: None,
                features: None,
                unlocks: None,
                storage_deposit: None,
            },
            None,
        )
        .await?;
    // Check if the output has enough amount to cover the storage deposit
    output.verify_storage_deposit(rent_structure, token_supply)?;
    assert_eq!(output.amount(), 85199);
    // address and sdr unlock condition
    assert_eq!(output.unlock_conditions().unwrap().len(), 2);
    let sdr = output.unlock_conditions().unwrap().storage_deposit_return().unwrap();
    assert_eq!(sdr.amount(), 42600);

    // ReturnStrategy::Return provided
    let output = account
        .prepare_output(
            OutputParams {
                recipient_address,
                amount: 42599,
                assets: None,
                features: None,
                unlocks: None,
                storage_deposit: Some(StorageDeposit {
                    return_strategy: Some(ReturnStrategy::Return),
                    use_excess_if_low: None,
                }),
            },
            None,
        )
        .await?;
    // Check if the output has enough amount to cover the storage deposit
    output.verify_storage_deposit(rent_structure, token_supply)?;
    assert_eq!(output.amount(), 85199);
    // address and sdr unlock condition
    assert_eq!(output.unlock_conditions().unwrap().len(), 2);
    let sdr = output.unlock_conditions().unwrap().storage_deposit_return().unwrap();
    assert_eq!(sdr.amount(), 42600);

    // ReturnStrategy::Gift provided
    let output = account
        .prepare_output(
            OutputParams {
                recipient_address,
                amount: 42599,
                assets: None,
                features: None,
                unlocks: None,
                storage_deposit: Some(StorageDeposit {
                    return_strategy: Some(ReturnStrategy::Gift),
                    use_excess_if_low: None,
                }),
            },
            None,
        )
        .await?;
    // Check if the output has enough amount to cover the storage deposit
    output.verify_storage_deposit(rent_structure, token_supply)?;
    // The additional 1 amount will be added, because the storage deposit should be gifted and not returned
    assert_eq!(output.amount(), 42600);
    // storage deposit gifted, only address unlock condition
    assert_eq!(output.unlock_conditions().unwrap().len(), 1);

    tear_down(storage_path)
}

#[ignore]
#[tokio::test]
async fn prepare_nft_output_features_update() -> Result<()> {
    let storage_path = "test-storage/prepare_nft_output_features_update";
    setup(storage_path)?;

    let wallet = make_wallet(storage_path, None, None).await?;
    let accounts = &create_accounts_with_funds(&wallet, 1).await?;
    let addresses = accounts[0].addresses().await?;
    let address = addresses[0].address();

    let nft_options = [MintNftParams::new()
        .with_address(*address)
        .with_sender(*address)
        .with_metadata(b"some nft metadata".to_vec())
        .with_tag(b"some nft tag".to_vec())
        .with_issuer(*address)
        .with_immutable_metadata(b"some immutable nft metadata".to_vec())];

    let transaction = accounts[0].mint_nfts(nft_options, None).await.unwrap();
    accounts[0]
        .reissue_transaction_until_included(&transaction.transaction_id, None, None)
        .await?;

    let nft_id = *accounts[0].sync(None).await?.nfts().first().unwrap();

    let nft = accounts[0]
        .prepare_output(
            OutputParams {
                recipient_address: *address,
                amount: 1_000_000,
                assets: Some(Assets {
                    native_tokens: None,
                    nft_id: Some(nft_id),
                }),
                features: Some(Features {
                    metadata: Some("0x2a".to_string()),
                    tag: None,
                    issuer: None,
                    sender: None,
                }),
                unlocks: None,
                storage_deposit: None,
            },
            None,
        )
        .await?
        .as_nft()
        .clone();

    assert_eq!(nft.amount(), 1_000_000);
    assert_eq!(nft.address(), accounts[0].addresses().await?[0].address().as_ref());
    assert!(nft.features().sender().is_none());
    assert!(nft.features().tag().is_none());
    assert_eq!(nft.features().metadata().unwrap().data(), &[42]);
    assert_eq!(
        nft.immutable_features().metadata().unwrap().data(),
        b"some immutable nft metadata"
    );
    assert_eq!(
        nft.immutable_features().issuer().unwrap().address(),
        accounts[0].addresses().await?[0].address().as_ref()
    );

    tear_down(storage_path)
}

#[ignore]
#[tokio::test]
async fn prepare_output_remainder_dust() -> Result<()> {
    let storage_path = "test-storage/prepare_output_remainder_dust";
    setup(storage_path)?;

    let wallet = make_wallet(storage_path, None, None).await?;
    let accounts = &create_accounts_with_funds(&wallet, 2).await?;
    let account = &accounts[0];
    let addresses = &accounts[1].addresses().await?;
    let address = addresses[0].address();

    let rent_structure = account.client().get_rent_structure().await?;
    let token_supply = account.client().get_token_supply().await?;

    let balance = account.sync(None).await?;
    let minimum_required_storage_deposit = BasicOutputBuilder::new_with_amount(0)
        .add_unlock_condition(AddressUnlockCondition::new(address))
        .rent_cost(rent_structure);

    // Send away most balance so we can test with leaving dust
    let output = account
        .prepare_output(
            OutputParams {
                recipient_address: *address,
                amount: balance.base_coin().available() - 63900,
                assets: None,
                features: None,
                unlocks: None,
                storage_deposit: None,
            },
            None,
        )
        .await?;
    let transaction = account.send_outputs(vec![output], None).await?;
    account
        .reissue_transaction_until_included(&transaction.transaction_id, None, None)
        .await?;
    let balance = account.sync(None).await?;

    // 63900 left
    let output = account
        .prepare_output(
            OutputParams {
                recipient_address: *address,
                amount: minimum_required_storage_deposit - 1, // Leave less than min. deposit
                assets: None,
                features: None,
                unlocks: None,
                storage_deposit: Some(StorageDeposit {
                    return_strategy: Some(ReturnStrategy::Gift),
                    use_excess_if_low: Some(true),
                }),
            },
            None,
        )
        .await?;

    // Check if the output has enough amount to cover the storage deposit
    output.verify_storage_deposit(rent_structure, token_supply)?;
    // The left over 21299 is too small to keep, so we donate it
    assert_eq!(output.amount(), balance.base_coin().available());
    // storage deposit gifted, only address unlock condition
    assert_eq!(output.unlock_conditions().unwrap().len(), 1);

    let result = account
        .prepare_output(
            OutputParams {
                recipient_address: *address,
                amount: minimum_required_storage_deposit - 1, // Leave less than min. deposit
                assets: None,
                features: None,
                unlocks: None,
                storage_deposit: Some(StorageDeposit {
                    return_strategy: Some(ReturnStrategy::Return),
                    use_excess_if_low: Some(true),
                }),
            },
            None,
        )
        .await;
    assert!(
        matches!(result, Err(iota_sdk::wallet::Error::InsufficientFunds{available, required}) if available == balance.base_coin().available() && required == 85199)
    );

    let output = account
        .prepare_output(
            OutputParams {
                recipient_address: *address,
                amount: 100, // leave more behind than min. deposit
                assets: None,
                features: None,
                unlocks: None,
                storage_deposit: Some(StorageDeposit {
                    return_strategy: Some(ReturnStrategy::Gift),
                    use_excess_if_low: Some(true),
                }),
            },
            None,
        )
        .await?;

    // Check if the output has enough amount to cover the storage deposit
    output.verify_storage_deposit(rent_structure, token_supply)?;
    // We use excess if leftover is too small, so amount == all available balance
    assert_eq!(output.amount(), 63900);
    // storage deposit gifted, only address unlock condition
    assert_eq!(output.unlock_conditions().unwrap().len(), 1);

    let output = account
        .prepare_output(
            OutputParams {
                recipient_address: *address,
                amount: 100, // leave more behind than min. deposit
                assets: None,
                features: None,
                unlocks: None,
                storage_deposit: Some(StorageDeposit {
                    return_strategy: Some(ReturnStrategy::Return),
                    use_excess_if_low: Some(true),
                }),
            },
            None,
        )
        .await?;

    // Check if the output has enough amount to cover the storage deposit
    output.verify_storage_deposit(rent_structure, token_supply)?;
    // We use excess if leftover is too small, so amount == all available balance
    assert_eq!(output.amount(), 63900);
    // storage deposit returned, address and SDR unlock condition
    assert_eq!(output.unlock_conditions().unwrap().len(), 2);
    // We have ReturnStrategy::Return, so leftover amount gets returned
    let sdr = output.unlock_conditions().unwrap().storage_deposit_return().unwrap();
    assert_eq!(sdr.amount(), 63900 - 100);

    tear_down(storage_path)
}

#[ignore]
#[tokio::test]
async fn prepare_output_only_single_nft() -> Result<()> {
    let storage_path = "test-storage/prepare_output_only_single_nft";
    setup(storage_path)?;

    let wallet = make_wallet(storage_path, None, None).await?;
    let account_0 = &create_accounts_with_funds(&wallet, 1).await?[0];
    // Create second account without funds, so it only gets the NFT
    let account_1 = wallet.create_account().finish().await?;
    let addresses = &account_0.addresses().await?;
    let account_0_address = addresses[0].address();
    let addresses = &account_1.addresses().await?;
    let account_1_address = addresses[0].address();

    // Send NFT to second account
    let tx = account_0
        .mint_nfts([MintNftParams::new().try_with_address(account_1_address)?], None)
        .await?;
    account_0
        .reissue_transaction_until_included(&tx.transaction_id, None, None)
        .await?;

    let balance = account_1.sync(None).await?;
    assert_eq!(balance.nfts().len(), 1);

    let nft_data = &account_1.unspent_outputs(None).await?[0];
    let nft_id = *balance.nfts().first().unwrap();
    // Send NFT back to first account
    let output = account_1
        .prepare_output(
            OutputParams {
                recipient_address: *account_0_address,
                amount: nft_data.output.amount(),
                assets: Some(Assets {
                    native_tokens: None,
                    nft_id: Some(nft_id),
                }),
                features: None,
                unlocks: None,
                storage_deposit: None,
            },
            None,
        )
        .await?;
    let tx = account_1.send_outputs([output], None).await?;
    account_1
        .reissue_transaction_until_included(&tx.transaction_id, None, None)
        .await?;

    // account_0 now has the NFT
    let balance_0 = account_0.sync(None).await?;
    assert_eq!(*balance_0.nfts().first().unwrap(), nft_id);

    // account_1 has no NFT and also no base coin amount
    let balance_1 = account_1.sync(None).await?;
    assert!(balance_1.nfts().is_empty());
    assert_eq!(balance_1.base_coin().total(), 0);

    tear_down(storage_path)
}

#[ignore]
#[tokio::test]
async fn prepare_existing_nft_output_gift() -> Result<()> {
    let storage_path = "test-storage/prepare_existing_nft_output_gift";
    setup(storage_path)?;

    let wallet = make_wallet(storage_path, None, None).await?;
    let accounts = &create_accounts_with_funds(&wallet, 1).await?;
    let addresses = accounts[0].addresses().await?;
    let address = addresses[0].address();

    let nft_options = [MintNftParams::new()
        .with_address(*address)
        .with_sender(*address)
        .with_metadata(b"some nft metadata".to_vec())
        .with_tag(b"some nft tag".to_vec())
        .with_issuer(*address)
        .with_immutable_metadata(b"some immutable nft metadata".to_vec())];

    let transaction = accounts[0].mint_nfts(nft_options, None).await.unwrap();
    accounts[0]
        .reissue_transaction_until_included(&transaction.transaction_id, None, None)
        .await?;

    let nft_id = *accounts[0].sync(None).await?.nfts().first().unwrap();

    let nft = accounts[0]
        .prepare_output(
            OutputParams {
                recipient_address: *address,
                amount: 0,
                assets: Some(Assets {
                    native_tokens: None,
                    nft_id: Some(nft_id),
                }),
                features: None,
                unlocks: None,
                storage_deposit: Some(StorageDeposit {
                    return_strategy: Some(ReturnStrategy::Gift),
                    use_excess_if_low: None,
                }),
            },
            None,
        )
        .await?
        .as_nft()
        .clone();

    let rent_structure = wallet.client().get_rent_structure().await?;
    let minimum_storage_deposit = nft.rent_cost(rent_structure);
    assert_eq!(nft.amount(), minimum_storage_deposit);

    assert_eq!(nft.amount(), 52300);
    assert_eq!(nft.address(), accounts[0].addresses().await?[0].address().as_ref());
    assert!(nft.features().is_empty());
    assert_eq!(
        nft.immutable_features().metadata().unwrap().data(),
        b"some immutable nft metadata"
    );
    assert_eq!(
        nft.immutable_features().issuer().unwrap().address(),
        accounts[0].addresses().await?[0].address().as_ref()
    );

    tear_down(storage_path)
}<|MERGE_RESOLUTION|>--- conflicted
+++ resolved
@@ -6,12 +6,8 @@
 use iota_sdk::{
     types::block::{
         address::{Address, Bech32Address, ToBech32Ext},
-<<<<<<< HEAD
         output::{unlock_condition::AddressUnlockCondition, BasicOutputBuilder, NativeToken, NftId, RentCost, TokenId},
-=======
-        output::{MinimumStorageDepositBasicOutput, NativeToken, NftId, Output, Rent, TokenId},
         slot::SlotIndex,
->>>>>>> 6ca92fb3
     },
     wallet::{
         account::{Assets, Features, OutputParams, ReturnStrategy, StorageDeposit, Unlocks},
