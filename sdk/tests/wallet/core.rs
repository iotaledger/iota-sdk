--- conflicted
+++ resolved
@@ -97,23 +97,12 @@
         .finish()
         .await;
 
-<<<<<<< HEAD
     // Building the wallet with another coin type needs to return an error, because a different coin type was used in
     // the existing account
-    assert!(matches!(err, Err(Error::BipPathMismatch {
+    assert!(matches!(result, Err(Error::BipPathMismatch {
         new_bip_path: Some(new_bip_path),
         old_bip_path: Some(old_bip_path),
     }) if new_bip_path == Bip44::new(IOTA_COIN_TYPE) && old_bip_path == Bip44::new(SHIMMER_COIN_TYPE)));
-=======
-    let _mismatch_err: Result<Wallet> = Err(Error::BipPathMismatch {
-        new_bip_path: Some(Bip44::new(IOTA_COIN_TYPE)),
-        old_bip_path: Some(Bip44::new(SHIMMER_COIN_TYPE)),
-    });
-
-    // Building the wallet with another coin type needs to return an error, because a different coin type was used in
-    // the existing account
-    assert!(matches!(result, _mismatch_err));
->>>>>>> bbe86bbc
 
     // Building the wallet with the same coin type still works
     assert!(
