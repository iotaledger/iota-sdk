--- conflicted
+++ resolved
@@ -14,13 +14,8 @@
         secret::{mnemonic::MnemonicSecretManager, SecretManager},
     },
     crypto::keys::bip44::Bip44,
-<<<<<<< HEAD
-    types::block::address::Bech32Address,
+    types::block::{address::Bech32Address, protocol::iota_mainnet_protocol_parameters},
     wallet::{ClientOptions, Wallet},
-=======
-    types::block::{address::Bech32Address, protocol::iota_mainnet_protocol_parameters},
-    wallet::{ClientOptions, Result, Wallet},
->>>>>>> 23623631
 };
 use pretty_assertions::assert_eq;
 #[cfg(feature = "storage")]
@@ -103,23 +98,12 @@
         .finish()
         .await;
 
-<<<<<<< HEAD
-    // let _mismatch_err: Result<Wallet> = Err(Error::BipPathMismatch {
-    //     new_bip_path: Some(Bip44::new(IOTA_COIN_TYPE)),
-    //     old_bip_path: Some(Bip44::new(SHIMMER_COIN_TYPE)),
-    // });
-
-    // // Building the wallet with another coin type needs to return an error, because a different coin type was used in
-    // // the existing account
-    // assert!(matches!(result, _mismatch_err));
-=======
     // Building the wallet with another coin type needs to return an error, because a different coin type was used in
     // the existing account
     assert!(matches!(result, Err(Error::BipPathMismatch {
         new_bip_path: Some(new_bip_path),
         old_bip_path: Some(old_bip_path),
     }) if new_bip_path == Bip44::new(IOTA_COIN_TYPE) && old_bip_path == Bip44::new(SHIMMER_COIN_TYPE)));
->>>>>>> 23623631
 
     // Building the wallet with the same coin type still works
     assert!(
