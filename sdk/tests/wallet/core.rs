// Copyright 2022 IOTA Stiftung
// SPDX-License-Identifier: Apache-2.0

use crypto::keys::bip39::Mnemonic;
#[cfg(feature = "storage")]
use iota_sdk::{
    client::constants::SHIMMER_COIN_TYPE,
    client::node_manager::node::{Node, NodeDto},
    wallet::Error,
};
use iota_sdk::{
    client::{
        constants::IOTA_COIN_TYPE,
        secret::{mnemonic::MnemonicSecretManager, SecretManager},
    },
    crypto::keys::bip44::Bip44,
    types::block::address::Bech32Address,
    wallet::{ClientOptions, Result, Wallet},
};
use pretty_assertions::assert_eq;
use url::Url;

#[cfg(feature = "storage")]
use crate::wallet::common::NODE_OTHER;
use crate::wallet::common::{make_wallet, setup, tear_down, DEFAULT_MNEMONIC, NODE_LOCAL};

#[cfg(feature = "storage")]
#[tokio::test]
async fn update_client_options() -> Result<()> {
    let storage_path = "test-storage/update_client_options";
    setup(storage_path)?;

    let mnemonic = Mnemonic::from(DEFAULT_MNEMONIC.to_owned());
    let wallet = make_wallet(storage_path, mnemonic.clone(), Some(NODE_OTHER)).await?;

    let node_dto_old = NodeDto::Node(Node::from(Url::parse(NODE_OTHER).unwrap()));
    let node_dto_new = NodeDto::Node(Node::from(Url::parse(NODE_LOCAL).unwrap()));

    let client_options = wallet.client_options().await;
    assert!(client_options.node_manager_builder.nodes.contains(&node_dto_old));
    assert!(!client_options.node_manager_builder.nodes.contains(&node_dto_new));

    wallet
        .set_client_options(ClientOptions::new().with_node(NODE_LOCAL)?)
        .await?;

    let client_options = wallet.client_options().await;
    assert!(client_options.node_manager_builder.nodes.contains(&node_dto_new));
    assert!(!client_options.node_manager_builder.nodes.contains(&node_dto_old));

    // The client options are also updated in the database and available the next time
    drop(wallet);
    let wallet = make_wallet(storage_path, mnemonic, None).await?;
    let client_options = wallet.client_options().await;
    assert!(client_options.node_manager_builder.nodes.contains(&node_dto_new));
    assert!(!client_options.node_manager_builder.nodes.contains(&node_dto_old));

    tear_down(storage_path)
}

// #[cfg(feature = "storage")]
// #[tokio::test]
// async fn different_seed() -> Result<()> {
//     let storage_path = "test-storage/different_seed";
//     setup(storage_path)?;

//     let wallet = make_wallet(storage_path, None, None).await?;

//     drop(wallet);

//     // Recreate Wallet with a different mnemonic
//     // Generating a new wallet needs to return an error, because the seed from the secret_manager is different
//     assert!(make_wallet(storage_path, None, None).await.is_err());

//     tear_down(storage_path)
// }

#[cfg(feature = "storage")]
#[tokio::test]
async fn changed_bip_path() -> Result<()> {
    use iota_sdk::crypto::keys::bip44::Bip44;

    let storage_path = "test-storage/changed_coin_type";
    setup(storage_path)?;

    let mnemonic = Mnemonic::from(DEFAULT_MNEMONIC.to_owned());
    let wallet = make_wallet(storage_path, mnemonic.clone(), None).await?;

    drop(wallet);

    let result = Wallet::builder()
        .with_secret_manager(SecretManager::Mnemonic(MnemonicSecretManager::try_from_mnemonic(
            mnemonic.clone(),
        )?))
        .with_address(Bip44::new(IOTA_COIN_TYPE))
        .with_storage_path(storage_path)
        .finish()
        .await;

<<<<<<< HEAD
    // Uncomment below lines when addressing: https://github.com/iotaledger/iota-sdk/issues/2016
    // let _mismatch_err: Result<Wallet> = Err(Error::BipPathMismatch {
    //     new_bip_path: Some(Bip44::new(IOTA_COIN_TYPE)),
    //     old_bip_path: Some(Bip44::new(SHIMMER_COIN_TYPE)),
    // });

    // Building the wallet with another coin type needs to return an error, because a different coin type was used in
    // the existing account
    // Uncomment below assert when addressing: https://github.com/iotaledger/iota-sdk/issues/2016
    // assert!(matches!(result, _mismatch_err));
    assert!(matches!(result, Err(Error::InvalidParameter(..))));
=======
    let _mismatch_err: Result<Wallet> = Err(Error::BipPathMismatch {
        new_bip_path: Some(Bip44::new(IOTA_COIN_TYPE)),
        old_bip_path: Some(Bip44::new(SHIMMER_COIN_TYPE)),
    });

    // Building the wallet with another coin type needs to return an error, because a different coin type was used in
    // the existing account
    assert!(matches!(result, _mismatch_err));
>>>>>>> e7d17548

    // Building the wallet with the same coin type still works
    assert!(
        Wallet::builder()
            .with_secret_manager(SecretManager::Mnemonic(MnemonicSecretManager::try_from_mnemonic(
                mnemonic,
            )?))
            .with_storage_path(storage_path)
            .finish()
            .await
            .is_ok()
    );

    tear_down(storage_path)
}

#[tokio::test]
async fn shimmer_coin_type() -> Result<()> {
    let storage_path = "test-storage/shimmer_coin_type";
    setup(storage_path)?;

    let wallet = make_wallet(storage_path, Some(Mnemonic::from(DEFAULT_MNEMONIC.to_owned())), None).await?;

    // Creating a new account with providing a coin type will use the Shimmer coin type with shimmer testnet bech32 hrp
    assert_eq!(
        Bech32Address::try_new("smr", wallet.address().await)?.to_string(),
        // Address generated with bip32 path: [44, 4219, 0, 0, 0]
        "smr1qq724zgvdujt3jdcd3xzsuqq7wl9pwq3dvsa5zvx49rj9tme8cat65xq7jz"
    );

    tear_down(storage_path)
}

#[tokio::test]
async fn iota_coin_type() -> Result<()> {
    let storage_path = "test-storage/iota_coin_type";
    setup(storage_path)?;

    let client_options = ClientOptions::new().with_node(NODE_LOCAL)?;
    let secret_manager = MnemonicSecretManager::try_from_mnemonic(DEFAULT_MNEMONIC.to_owned())?;

    #[allow(unused_mut)]
    let mut wallet_builder = Wallet::builder()
        .with_secret_manager(SecretManager::Mnemonic(secret_manager))
        .with_client_options(client_options)
        .with_address(Bip44::new(IOTA_COIN_TYPE));

    #[cfg(feature = "storage")]
    {
        wallet_builder = wallet_builder.with_storage_path(storage_path);
    }
    let wallet = wallet_builder.finish().await?;

    // Creating a new account with providing a coin type will use the iota coin type with shimmer testnet bech32 hrp
    assert_eq!(
        Bech32Address::try_new("smr", wallet.address().await)?.to_string(),
        // Address generated with bip32 path: [44, 4218, 0, 0, 0]
        "smr1qrpwecegav7eh0z363ca69laxej64rrt4e3u0rtycyuh0mam3vq3ulygj9p"
    );

    tear_down(storage_path)
}

#[cfg(feature = "storage")]
#[tokio::test]
async fn update_node_auth() -> Result<()> {
    let storage_path = "test-storage/update_node_auth";
    setup(storage_path)?;

    let wallet = make_wallet(storage_path, None, Some(NODE_OTHER)).await?;

    let node_auth = iota_sdk::client::node_manager::node::NodeAuth {
        jwt: Some("jwt".to_string()),
        basic_auth_name_pwd: None,
    };
    wallet
        .update_node_auth(Url::parse(NODE_OTHER).unwrap(), Some(node_auth.clone()))
        .await?;

    let client_options = wallet.client_options().await;

    let node = client_options.node_manager_builder.nodes.into_iter().next().unwrap();
    if let NodeDto::Node(node) = node {
        assert_eq!(node.auth.expect("missing provided auth"), node_auth);
    } else {
        panic!("Wrong node dto");
    };

    tear_down(storage_path)
}<|MERGE_RESOLUTION|>--- conflicted
+++ resolved
@@ -97,8 +97,7 @@
         .finish()
         .await;
 
-<<<<<<< HEAD
-    // Uncomment below lines when addressing: https://github.com/iotaledger/iota-sdk/issues/2016
+    // TODO #2016: Uncomment below lines when addressing: https://github.com/iotaledger/iota-sdk/issues/2016
     // let _mismatch_err: Result<Wallet> = Err(Error::BipPathMismatch {
     //     new_bip_path: Some(Bip44::new(IOTA_COIN_TYPE)),
     //     old_bip_path: Some(Bip44::new(SHIMMER_COIN_TYPE)),
@@ -109,28 +108,16 @@
     // Uncomment below assert when addressing: https://github.com/iotaledger/iota-sdk/issues/2016
     // assert!(matches!(result, _mismatch_err));
     assert!(matches!(result, Err(Error::InvalidParameter(..))));
-=======
-    let _mismatch_err: Result<Wallet> = Err(Error::BipPathMismatch {
-        new_bip_path: Some(Bip44::new(IOTA_COIN_TYPE)),
-        old_bip_path: Some(Bip44::new(SHIMMER_COIN_TYPE)),
-    });
-
-    // Building the wallet with another coin type needs to return an error, because a different coin type was used in
-    // the existing account
-    assert!(matches!(result, _mismatch_err));
->>>>>>> e7d17548
 
     // Building the wallet with the same coin type still works
-    assert!(
-        Wallet::builder()
-            .with_secret_manager(SecretManager::Mnemonic(MnemonicSecretManager::try_from_mnemonic(
-                mnemonic,
-            )?))
-            .with_storage_path(storage_path)
-            .finish()
-            .await
-            .is_ok()
-    );
+    assert!(Wallet::builder()
+        .with_secret_manager(SecretManager::Mnemonic(MnemonicSecretManager::try_from_mnemonic(
+            mnemonic,
+        )?))
+        .with_storage_path(storage_path)
+        .finish()
+        .await
+        .is_ok());
 
     tear_down(storage_path)
 }
