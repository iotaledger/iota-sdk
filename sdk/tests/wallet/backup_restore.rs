// Copyright 2022 IOTA Stiftung
// SPDX-License-Identifier: Apache-2.0

<<<<<<< HEAD
use std::path::PathBuf;

use crypto::keys::bip39::Mnemonic;
use iota_sdk::{
    client::{
        constants::{IOTA_COIN_TYPE, SHIMMER_COIN_TYPE},
        node_manager::node::{Node, NodeDto},
        secret::{mnemonic::MnemonicSecretManager, stronghold::StrongholdSecretManager, SecretManager},
    },
    wallet::{ClientOptions, Result, Wallet},
};
use pretty_assertions::assert_eq;
use url::Url;

use crate::wallet::common::{setup, tear_down, NODE_LOCAL, NODE_OTHER};

// Backup and restore with Stronghold
#[tokio::test]
async fn backup_and_restore() -> Result<()> {
    iota_stronghold::engine::snapshot::try_set_encrypt_work_factor(0).unwrap();

    let storage_path = "test-storage/backup_and_restore";
    setup(storage_path)?;

    let client_options = ClientOptions::new().with_node(NODE_LOCAL)?;

    let stronghold_password = "some_hopefully_secure_password".to_owned();

    // Create directory if not existing, because stronghold panics otherwise
    std::fs::create_dir_all(storage_path).ok();
    let stronghold = StrongholdSecretManager::builder()
        .password(stronghold_password.clone())
        .build("test-storage/backup_and_restore/1.stronghold")?;

    stronghold.store_mnemonic(Mnemonic::from("inhale gorilla deny three celery song category owner lottery rent author wealth penalty crawl hobby obtain glad warm early rain clutch slab august bleak".to_string())).await.unwrap();

    let wallet = Wallet::builder()
        .with_secret_manager(SecretManager::Stronghold(stronghold))
        .with_client_options(client_options.clone())
        .with_coin_type(SHIMMER_COIN_TYPE)
        .with_storage_path("test-storage/backup_and_restore/1")
        .finish()
        .await?;

    let account = wallet.create_account().with_alias("Alice").finish().await?;

    wallet
        .backup(
            PathBuf::from("test-storage/backup_and_restore/backup.stronghold"),
            stronghold_password.clone(),
        )
        .await?;

    // restore from backup

    let stronghold = StrongholdSecretManager::builder().build("test-storage/backup_and_restore/2.stronghold")?;

    let restore_wallet = Wallet::builder()
        .with_storage_path("test-storage/backup_and_restore/2")
        .with_secret_manager(SecretManager::Stronghold(stronghold))
        .with_client_options(ClientOptions::new().with_node(NODE_OTHER)?)
        // Build with a different coin type, to check if it gets replaced by the one from the backup
        .with_coin_type(IOTA_COIN_TYPE)
        .finish()
        .await?;

    // Wrong password fails
    restore_wallet
        .restore_backup::<SecretManager>(
            PathBuf::from("test-storage/backup_and_restore/backup.stronghold"),
            "wrong password".to_owned(),
            None,
            None,
        )
        .await
        .unwrap_err();

    // Correct password works, even after trying with a wrong one before
    restore_wallet
        .restore_backup::<SecretManager>(
            PathBuf::from("test-storage/backup_and_restore/backup.stronghold"),
            stronghold_password,
            None,
            None,
        )
        .await?;

    // Validate restored data

    // Restored coin type is used
    let new_account = restore_wallet.create_account().finish().await?;
    assert_eq!(new_account.details().await.coin_type(), &SHIMMER_COIN_TYPE);

    // compare restored client options
    let client_options = restore_wallet.client_options().await;
    let node_dto = NodeDto::Node(Node::from(Url::parse(NODE_LOCAL).unwrap()));
    assert!(client_options.node_manager_builder.nodes.contains(&node_dto));

    // Get account
    let recovered_account = restore_wallet.get_account("Alice").await?;
    assert_eq!(account.addresses().await, recovered_account.addresses().await);

    // secret manager is the same
    assert_eq!(
        account.generate_ed25519_addresses(1, None).await?,
        recovered_account.generate_ed25519_addresses(1, None).await?
    );
    tear_down(storage_path)
}

// Backup and restore with Stronghold and MnemonicSecretManager
#[tokio::test]
async fn backup_and_restore_mnemonic_secret_manager() -> Result<()> {
    iota_stronghold::engine::snapshot::try_set_encrypt_work_factor(0).unwrap();

    let storage_path = "test-storage/backup_and_restore_mnemonic_secret_manager";
    setup(storage_path)?;

    let client_options = ClientOptions::new().with_node(NODE_LOCAL)?;

    let secret_manager = MnemonicSecretManager::try_from_mnemonic(
        "inhale gorilla deny three celery song category owner lottery rent author wealth penalty crawl hobby obtain glad warm early rain clutch slab august bleak".to_owned(),
    )?;

    let wallet = Wallet::builder()
        .with_secret_manager(SecretManager::Mnemonic(secret_manager))
        .with_client_options(client_options.clone())
        .with_coin_type(SHIMMER_COIN_TYPE)
        .with_storage_path("test-storage/backup_and_restore_mnemonic_secret_manager/1")
        .finish()
        .await?;

    let account = wallet.create_account().with_alias("Alice").finish().await?;

    let stronghold_password = "some_hopefully_secure_password".to_owned();

    // Create directory if not existing, because stronghold panics otherwise
    std::fs::create_dir_all(storage_path).ok();
    wallet
        .backup(
            PathBuf::from("test-storage/backup_and_restore_mnemonic_secret_manager/backup.stronghold"),
            stronghold_password.clone(),
        )
        .await?;

    // restore from backup

    let secret_manager = MnemonicSecretManager::try_from_mnemonic(
        "inhale gorilla deny three celery song category owner lottery rent author wealth penalty crawl hobby obtain glad warm early rain clutch slab august bleak".to_owned(),
    )?;

    let restore_wallet = Wallet::builder()
        .with_storage_path("test-storage/backup_and_restore_mnemonic_secret_manager/2")
        .with_secret_manager(SecretManager::Mnemonic(secret_manager))
        // Build with a different coin type, to check if it gets replaced by the one from the backup
        .with_coin_type(IOTA_COIN_TYPE)
        .with_client_options(ClientOptions::new().with_node(NODE_OTHER)?)
        .finish()
        .await?;

    restore_wallet
        .restore_backup::<SecretManager>(
            PathBuf::from("test-storage/backup_and_restore_mnemonic_secret_manager/backup.stronghold"),
            stronghold_password,
            None,
            None,
        )
        .await?;

    // Validate restored data

    // Restored coin type is used
    let new_account = restore_wallet.create_account().finish().await?;
    assert_eq!(new_account.details().await.coin_type(), &SHIMMER_COIN_TYPE);

    // compare restored client options
    let client_options = restore_wallet.client_options().await;
    let node_dto = NodeDto::Node(Node::from(Url::parse(NODE_LOCAL).unwrap()));
    assert!(client_options.node_manager_builder.nodes.contains(&node_dto));

    // Get account
    let recovered_account = restore_wallet.get_account("Alice").await?;
    assert_eq!(account.addresses().await, recovered_account.addresses().await);

    // secret manager is the same
    assert_eq!(
        account.generate_ed25519_addresses(1, None).await?,
        recovered_account.generate_ed25519_addresses(1, None).await?
    );
    tear_down(storage_path)
}

// Backup and restore with Stronghold
#[tokio::test]
async fn backup_and_restore_different_coin_type() -> Result<()> {
    iota_stronghold::engine::snapshot::try_set_encrypt_work_factor(0).unwrap();

    let storage_path = "test-storage/backup_and_restore_different_coin_type";
    setup(storage_path)?;

    let client_options = ClientOptions::new().with_node(NODE_LOCAL)?;

    let stronghold_password = "some_hopefully_secure_password".to_owned();

    // Create directory if not existing, because stronghold panics otherwise
    std::fs::create_dir_all(storage_path).ok();
    let stronghold = StrongholdSecretManager::builder()
        .password(stronghold_password.clone())
        .build("test-storage/backup_and_restore_different_coin_type/1.stronghold")?;

    stronghold.store_mnemonic(Mnemonic::from("inhale gorilla deny three celery song category owner lottery rent author wealth penalty crawl hobby obtain glad warm early rain clutch slab august bleak".to_string())).await.unwrap();

    let wallet = Wallet::builder()
        .with_secret_manager(SecretManager::Stronghold(stronghold))
        .with_client_options(client_options.clone())
        .with_coin_type(SHIMMER_COIN_TYPE)
        .with_storage_path("test-storage/backup_and_restore_different_coin_type/1")
        .finish()
        .await?;

    // Create one account
    wallet.create_account().with_alias("Alice").finish().await?;

    wallet
        .backup(
            PathBuf::from("test-storage/backup_and_restore_different_coin_type/backup.stronghold"),
            stronghold_password.clone(),
        )
        .await?;

    // restore from backup

    let stronghold =
        StrongholdSecretManager::builder().build("test-storage/backup_and_restore_different_coin_type/2.stronghold")?;

    let restore_wallet = Wallet::builder()
        .with_storage_path("test-storage/backup_and_restore_different_coin_type/2")
        .with_secret_manager(SecretManager::Stronghold(stronghold))
        .with_client_options(ClientOptions::new().with_node(NODE_OTHER)?)
        // Build with a different coin type, to check if it gets replaced by the one from the backup
        .with_coin_type(IOTA_COIN_TYPE)
        .finish()
        .await?;

    // restore with ignore_if_coin_type_mismatch: Some(true) to not overwrite the coin type
    restore_wallet
        .restore_backup::<SecretManager>(
            PathBuf::from("test-storage/backup_and_restore_different_coin_type/backup.stronghold"),
            stronghold_password,
            Some(true),
            None,
        )
        .await?;

    // Validate restored data

    // No accounts restored, because the coin type was different
    assert!(restore_wallet.get_accounts().await?.is_empty());

    // Restored coin type is not used and it's still the same one
    let new_account = restore_wallet.create_account().finish().await?;
    assert_eq!(new_account.details().await.coin_type(), &IOTA_COIN_TYPE);
    // secret manager is the same
    assert_eq!(
        new_account.first_address_bech32().await,
        "smr1qrpwecegav7eh0z363ca69laxej64rrt4e3u0rtycyuh0mam3vq3ulygj9p"
    );

    // compare restored client options
    let client_options = restore_wallet.client_options().await;
    let node_dto = NodeDto::Node(Node::from(Url::parse(NODE_OTHER).unwrap()));
    assert!(client_options.node_manager_builder.nodes.contains(&node_dto));

    tear_down(storage_path)
}

// Backup and restore with Stronghold
#[tokio::test]
async fn backup_and_restore_same_coin_type() -> Result<()> {
    iota_stronghold::engine::snapshot::try_set_encrypt_work_factor(0).unwrap();

    let storage_path = "test-storage/backup_and_restore_same_coin_type";
    setup(storage_path)?;

    let client_options = ClientOptions::new().with_node(NODE_LOCAL)?;

    let stronghold_password = "some_hopefully_secure_password".to_owned();

    // Create directory if not existing, because stronghold panics otherwise
    std::fs::create_dir_all(storage_path).ok();
    let stronghold = StrongholdSecretManager::builder()
        .password(stronghold_password.clone())
        .build("test-storage/backup_and_restore_same_coin_type/1.stronghold")?;

    stronghold.store_mnemonic(Mnemonic::from("inhale gorilla deny three celery song category owner lottery rent author wealth penalty crawl hobby obtain glad warm early rain clutch slab august bleak".to_string())).await.unwrap();

    let wallet = Wallet::builder()
        .with_secret_manager(SecretManager::Stronghold(stronghold))
        .with_client_options(client_options.clone())
        .with_coin_type(SHIMMER_COIN_TYPE)
        .with_storage_path("test-storage/backup_and_restore_same_coin_type/1")
        .finish()
        .await?;

    // Create one account
    let account_before_backup = wallet.create_account().with_alias("Alice").finish().await?;

    wallet
        .backup(
            PathBuf::from("test-storage/backup_and_restore_same_coin_type/backup.stronghold"),
            stronghold_password.clone(),
        )
        .await?;

    // restore from backup

    let stronghold =
        StrongholdSecretManager::builder().build("test-storage/backup_and_restore_same_coin_type/2.stronghold")?;

    let restore_wallet = Wallet::builder()
        .with_storage_path("test-storage/backup_and_restore_same_coin_type/2")
        .with_secret_manager(SecretManager::Stronghold(stronghold))
        .with_client_options(ClientOptions::new().with_node(NODE_OTHER)?)
        // Build with same coin type
        .with_coin_type(SHIMMER_COIN_TYPE)
        .finish()
        .await?;

    // restore with ignore_if_coin_type_mismatch: Some(true) to not overwrite the coin type
    restore_wallet
        .restore_backup::<SecretManager>(
            PathBuf::from("test-storage/backup_and_restore_same_coin_type/backup.stronghold"),
            stronghold_password,
            Some(true),
            None,
        )
        .await?;

    // Validate restored data

    // The account is restored, because the coin type is the same
    let restored_accounts = restore_wallet.get_accounts().await?;
    assert_eq!(restored_accounts.len(), 1);

    // addresses are still there
    assert_eq!(
        restored_accounts[0].addresses().await,
        account_before_backup.addresses().await
    );

    // compare client options, they are not restored
    let client_options = restore_wallet.client_options().await;
    let node_dto = NodeDto::Node(Node::from(Url::parse(NODE_OTHER).unwrap()));
    assert!(client_options.node_manager_builder.nodes.contains(&node_dto));

    tear_down(storage_path)
}

// Backup and restore with Stronghold
#[tokio::test]
async fn backup_and_restore_different_coin_type_dont_ignore() -> Result<()> {
    iota_stronghold::engine::snapshot::try_set_encrypt_work_factor(0).unwrap();

    let storage_path = "test-storage/backup_and_restore_different_coin_type_dont_ignore";
    setup(storage_path)?;

    let client_options = ClientOptions::new().with_node(NODE_OTHER)?;

    let stronghold_password = "some_hopefully_secure_password".to_owned();

    // Create directory if not existing, because stronghold panics otherwise
    std::fs::create_dir_all(storage_path).ok();
    let stronghold = StrongholdSecretManager::builder()
        .password(stronghold_password.clone())
        .build("test-storage/backup_and_restore_different_coin_type_dont_ignore/1.stronghold")?;

    stronghold.store_mnemonic(Mnemonic::from("inhale gorilla deny three celery song category owner lottery rent author wealth penalty crawl hobby obtain glad warm early rain clutch slab august bleak".to_string())).await.unwrap();

    let wallet = Wallet::builder()
        .with_secret_manager(SecretManager::Stronghold(stronghold))
        .with_client_options(client_options.clone())
        .with_coin_type(SHIMMER_COIN_TYPE)
        .with_storage_path("test-storage/backup_and_restore_different_coin_type_dont_ignore/1")
        .finish()
        .await?;

    // Create one account
    let account = wallet.create_account().with_alias("Alice").finish().await?;

    wallet
        .backup(
            PathBuf::from("test-storage/backup_and_restore_different_coin_type_dont_ignore/backup.stronghold"),
            stronghold_password.clone(),
        )
        .await?;

    // restore from backup

    let stronghold = StrongholdSecretManager::builder()
        .build("test-storage/backup_and_restore_different_coin_type_dont_ignore/2.stronghold")?;

    let restore_wallet = Wallet::builder()
        .with_storage_path("test-storage/backup_and_restore_different_coin_type_dont_ignore/2")
        .with_secret_manager(SecretManager::Stronghold(stronghold))
        .with_client_options(ClientOptions::new().with_node(NODE_LOCAL)?)
        // Build with a different coin type, to check if it gets replaced by the one from the backup
        .with_coin_type(IOTA_COIN_TYPE)
        .finish()
        .await?;

    // restore with ignore_if_coin_type_mismatch: Some(true) to not overwrite the coin type
    restore_wallet
        .restore_backup::<SecretManager>(
            PathBuf::from("test-storage/backup_and_restore_different_coin_type_dont_ignore/backup.stronghold"),
            stronghold_password,
            Some(false),
            None,
        )
        .await?;

    // Validate restored data

    // No accounts restored, because the coin type was different
    let restored_account = restore_wallet.get_account("Alice").await?;
    assert_eq!(
        account.first_address_bech32().await,
        restored_account.first_address_bech32().await,
    );

    // Restored coin type is used
    let new_account = restore_wallet.create_account().finish().await?;
    assert_eq!(new_account.details().await.coin_type(), &SHIMMER_COIN_TYPE);
    // secret manager is restored
    assert_eq!(
        new_account.first_address_bech32().await,
        "smr1qzvjvjyqxgfx4f0m3xhn2rj24e03dwsmjz082735y3wx88v2gudu2afedhu"
    );

    // compare client options, they are not restored
    let client_options = restore_wallet.client_options().await;
    let node_dto = NodeDto::Node(Node::from(Url::parse(NODE_LOCAL).unwrap()));
    assert!(client_options.node_manager_builder.nodes.contains(&node_dto));

    tear_down(storage_path)
}

#[tokio::test]
async fn backup_and_restore_bech32_hrp_mismatch() -> Result<()> {
    iota_stronghold::engine::snapshot::try_set_encrypt_work_factor(0).unwrap();

    let storage_path = "test-storage/backup_and_restore_bech32_hrp_mismatch";
    setup(storage_path)?;

    let client_options = ClientOptions::new().with_node(NODE_LOCAL)?;

    let stronghold_password = "some_hopefully_secure_password".to_owned();

    // Create directory if not existing, because stronghold panics otherwise
    std::fs::create_dir_all(storage_path).ok();
    let stronghold = StrongholdSecretManager::builder()
        .password(stronghold_password.clone())
        .build("test-storage/backup_and_restore_bech32_hrp_mismatch/1.stronghold")?;

    stronghold.store_mnemonic(Mnemonic::from("inhale gorilla deny three celery song category owner lottery rent author wealth penalty crawl hobby obtain glad warm early rain clutch slab august bleak".to_string())).await.unwrap();

    let wallet = Wallet::builder()
        .with_secret_manager(SecretManager::Stronghold(stronghold))
        .with_client_options(client_options.clone())
        .with_coin_type(SHIMMER_COIN_TYPE)
        .with_storage_path("test-storage/backup_and_restore_bech32_hrp_mismatch/1")
        .finish()
        .await?;

    let account = wallet.create_account().with_alias("Alice").finish().await?;

    wallet
        .backup(
            PathBuf::from("test-storage/backup_and_restore_bech32_hrp_mismatch/backup.stronghold"),
            stronghold_password.clone(),
        )
        .await?;

    // restore from backup

    let stronghold =
        StrongholdSecretManager::builder().build("test-storage/backup_and_restore_bech32_hrp_mismatch/2.stronghold")?;

    let restore_wallet = Wallet::builder()
        .with_storage_path("test-storage/backup_and_restore_bech32_hrp_mismatch/2")
        .with_secret_manager(SecretManager::Stronghold(stronghold))
        .with_client_options(ClientOptions::new().with_node(NODE_OTHER)?)
        // Build with a different coin type, to check if it gets replaced by the one from the backup
        .with_coin_type(IOTA_COIN_TYPE)
        .finish()
        .await?;

    restore_wallet
        .restore_backup::<SecretManager>(
            PathBuf::from("test-storage/backup_and_restore_bech32_hrp_mismatch/backup.stronghold"),
            stronghold_password,
            None,
            Some(iota_sdk::types::block::address::Hrp::from_str_unchecked("otherhrp")),
        )
        .await?;

    // Validate restored data

    // compare restored client options
    let client_options = restore_wallet.client_options().await;
    let node_dto = NodeDto::Node(Node::from(Url::parse(NODE_LOCAL).unwrap()));
    assert!(client_options.node_manager_builder.nodes.contains(&node_dto));

    // No restored accounts because the bech32 hrp was different
    let restored_accounts = restore_wallet.get_accounts().await?;
    assert!(restored_accounts.is_empty());

    // Restored coin type is used
    let new_account = restore_wallet.create_account().finish().await?;
    assert_eq!(new_account.details().await.coin_type(), &SHIMMER_COIN_TYPE);

    // secret manager is the same
    assert_eq!(
        account.generate_ed25519_addresses(1, None).await?,
        new_account.generate_ed25519_addresses(1, None).await?
    );
    tear_down(storage_path)
}

// Restore a Stronghold snapshot without secret manager data
#[tokio::test]
async fn restore_no_secret_manager_data() -> Result<()> {
    iota_stronghold::engine::snapshot::try_set_encrypt_work_factor(0).unwrap();

    let storage_path = "test-storage/restore_no_secret_manager_data";
    setup(storage_path)?;

    let stronghold = StrongholdSecretManager::builder().build(storage_path.to_string() + "/wallet.stronghold")?;

    let restore_wallet = Wallet::builder()
        .with_storage_path(storage_path)
        .with_secret_manager(SecretManager::Stronghold(stronghold))
        .with_client_options(ClientOptions::new().with_node(NODE_LOCAL)?)
        .with_coin_type(IOTA_COIN_TYPE)
        .finish()
        .await?;

    let stronghold_password = "some_hopefully_secure_password".to_owned();

    restore_wallet
        .restore_backup::<SecretManager>(
            PathBuf::from("./tests/wallet/fixtures/no_secret_manager_data.stronghold"),
            stronghold_password.clone(),
            None,
            None,
        )
        .await?;

    restore_wallet.set_stronghold_password(stronghold_password).await?;

    // Backup is restored also without any secret manager data inside and the seed is available
    // Backup was created with mnemonic: "inhale gorilla deny three celery song category owner lottery rent author
    // wealth penalty crawl hobby obtain glad warm early rain clutch slab august bleak"
    assert_eq!(
        restore_wallet.generate_ed25519_address(0, 0, None).await?.to_string(),
        "0xc2ece328eb3d9bbc51d471dd17fd3665aa8c6bae63c78d64c13977efbb8b011e"
    );
    tear_down(storage_path)
}
=======
// use std::path::PathBuf;

// use crypto::keys::bip39::Mnemonic;
// use iota_sdk::{
//     client::{
//         api::GetAddressesOptions,
//         constants::{IOTA_COIN_TYPE, SHIMMER_COIN_TYPE},
//         node_manager::node::{Node, NodeDto},
//         secret::{mnemonic::MnemonicSecretManager, stronghold::StrongholdSecretManager, SecretManager},
//     },
//     crypto::keys::bip44::Bip44,
//     wallet::{ClientOptions, Result, Wallet},
// };
// use pretty_assertions::assert_eq;
// use url::Url;

// use crate::wallet::common::{setup, tear_down, NODE_LOCAL, NODE_OTHER};

// // Backup and restore with Stronghold
// #[tokio::test]
// async fn backup_and_restore() -> Result<()> {
//     iota_stronghold::engine::snapshot::try_set_encrypt_work_factor(0).unwrap();

//     let storage_path = "test-storage/backup_and_restore";
//     setup(storage_path)?;

//     let client_options = ClientOptions::new().with_node(NODE_LOCAL)?;

//     let stronghold_password = "some_hopefully_secure_password".to_owned();

//     // Create directory if not existing, because stronghold panics otherwise
//     std::fs::create_dir_all(storage_path).ok();
//     let stronghold = StrongholdSecretManager::builder()
//         .password(stronghold_password.clone())
//         .build("test-storage/backup_and_restore/1.stronghold")?;

//     stronghold.store_mnemonic(Mnemonic::from("inhale gorilla deny three celery song category owner lottery rent author wealth penalty crawl hobby obtain glad warm early rain clutch slab august bleak".to_string())).await.unwrap();

//     let wallet = Wallet::builder()
//         .with_secret_manager(SecretManager::Stronghold(stronghold))
//         .with_client_options(client_options.clone())
//         .with_bip_path(Bip44::new(SHIMMER_COIN_TYPE))
//         .with_storage_path("test-storage/backup_and_restore/1")
//         .finish()
//         .await?;

//     wallet
//         .backup(
//             PathBuf::from("test-storage/backup_and_restore/backup.stronghold"),
//             stronghold_password.clone(),
//         )
//         .await?;

//     // restore from backup

//     let stronghold = StrongholdSecretManager::builder().build("test-storage/backup_and_restore/2.stronghold")?;

//     let restored_wallet = Wallet::builder()
//         .with_storage_path("test-storage/backup_and_restore/2")
//         .with_secret_manager(SecretManager::Stronghold(stronghold))
//         .with_client_options(ClientOptions::new().with_node(NODE_OTHER)?)
//         // Build with a different coin type, to check if it gets replaced by the one from the backup
//         .with_bip_path(Bip44::new(IOTA_COIN_TYPE))
//         .finish()
//         .await?;

//     // Wrong password fails
//     restored_wallet
//         .restore_backup(
//             PathBuf::from("test-storage/backup_and_restore/backup.stronghold"),
//             "wrong password".to_owned(),
//             None,
//             None,
//         )
//         .await
//         .unwrap_err();

//     // Correct password works, even after trying with a wrong one before
//     restored_wallet
//         .restore_backup(
//             PathBuf::from("test-storage/backup_and_restore/backup.stronghold"),
//             stronghold_password,
//             None,
//             None,
//         )
//         .await?;

//     // Validate restored data

//     // Restored coin type is used
//     assert_eq!(restored_wallet.bip_path().await.unwrap().coin_type, SHIMMER_COIN_TYPE);

//     // compare restored client options
//     let client_options = restored_wallet.client_options().await;
//     let node_dto = NodeDto::Node(Node::from(Url::parse(NODE_LOCAL).unwrap()));
//     assert!(client_options.node_manager_builder.nodes.contains(&node_dto));

//     assert_eq!(wallet.address().await, restored_wallet.address().await);

//     // secret manager is the same
//     assert_eq!(
//         wallet
//             .get_secret_manager()
//             .read()
//             .await
//             .generate_ed25519_addresses(GetAddressesOptions {
//                 coin_type: SHIMMER_COIN_TYPE,
//                 range: 0..1,
//                 ..Default::default()
//             })
//             .await?,
//         restored_wallet
//             .get_secret_manager()
//             .read()
//             .await
//             .generate_ed25519_addresses(GetAddressesOptions {
//                 coin_type: SHIMMER_COIN_TYPE,
//                 range: 0..1,
//                 ..Default::default()
//             })
//             .await?,
//     );
//     tear_down(storage_path)
// }

// // Backup and restore with Stronghold and MnemonicSecretManager
// #[tokio::test]
// async fn backup_and_restore_mnemonic_secret_manager() -> Result<()> {
//     iota_stronghold::engine::snapshot::try_set_encrypt_work_factor(0).unwrap();

//     let storage_path = "test-storage/backup_and_restore_mnemonic_secret_manager";
//     setup(storage_path)?;

//     let client_options = ClientOptions::new().with_node(NODE_LOCAL)?;

//     let secret_manager = MnemonicSecretManager::try_from_mnemonic(
//         "inhale gorilla deny three celery song category owner lottery rent author wealth penalty crawl hobby obtain
// glad warm early rain clutch slab august bleak".to_owned(),     )?;

//     let wallet = Wallet::builder()
//         .with_secret_manager(SecretManager::Mnemonic(secret_manager))
//         .with_client_options(client_options.clone())
//         .with_coin_type(SHIMMER_COIN_TYPE)
//         .with_storage_path("test-storage/backup_and_restore_mnemonic_secret_manager/1")
//         .finish()
//         .await?;

//     let stronghold_password = "some_hopefully_secure_password".to_owned();

//     // Create directory if not existing, because stronghold panics otherwise
//     std::fs::create_dir_all(storage_path).ok();
//     wallet
//         .backup(
//             PathBuf::from("test-storage/backup_and_restore_mnemonic_secret_manager/backup.stronghold"),
//             stronghold_password.clone(),
//         )
//         .await?;

//     // restore from backup

//     let secret_manager = MnemonicSecretManager::try_from_mnemonic(
//         "inhale gorilla deny three celery song category owner lottery rent author wealth penalty crawl hobby obtain
// glad warm early rain clutch slab august bleak".to_owned(),     )?;

//     let restore_wallet = Wallet::builder()
//         .with_storage_path("test-storage/backup_and_restore_mnemonic_secret_manager/2")
//         .with_secret_manager(SecretManager::Mnemonic(secret_manager))
//         // Build with a different coin type, to check if it gets replaced by the one from the backup
//         .with_coin_type(IOTA_COIN_TYPE)
//         .with_client_options(ClientOptions::new().with_node(NODE_OTHER)?)
//         .finish()
//         .await?;

//     restore_wallet
//         .restore_backup(
//             PathBuf::from("test-storage/backup_and_restore_mnemonic_secret_manager/backup.stronghold"),
//             stronghold_password,
//             None,
//             None,
//         )
//         .await?;

//     // Validate restored data

//     // Restored coin type is used
//     let new_wallet = restore_wallet;
//     assert_eq!(new_wallet.data().await.coin_type(), &SHIMMER_COIN_TYPE);

//     // compare restored client options
//     let client_options = restore_wallet.client_options().await;
//     let node_dto = NodeDto::Node(Node::from(Url::parse(NODE_LOCAL).unwrap()));
//     assert!(client_options.node_manager_builder.nodes.contains(&node_dto));

//     // Get wallet
//     let recovered_wallet = restore_wallet;
//     assert_eq!(wallet.address().await, recovered_wallet.address().await);

//     // secret manager is the same
//     assert_eq!(
//         wallet.generate_ed25519_addresses(1, None).await?,
//         recovered_wallet.generate_ed25519_addresses(1, None).await?
//     );
//     tear_down(storage_path)
// }

// // Backup and restore with Stronghold
// #[tokio::test]
// async fn backup_and_restore_different_coin_type() -> Result<()> {
//     iota_stronghold::engine::snapshot::try_set_encrypt_work_factor(0).unwrap();

//     let storage_path = "test-storage/backup_and_restore_different_coin_type";
//     setup(storage_path)?;

//     let client_options = ClientOptions::new().with_node(NODE_LOCAL)?;

//     let stronghold_password = "some_hopefully_secure_password".to_owned();

//     // Create directory if not existing, because stronghold panics otherwise
//     std::fs::create_dir_all(storage_path).ok();
//     let stronghold = StrongholdSecretManager::builder()
//         .password(stronghold_password.clone())
//         .build("test-storage/backup_and_restore_different_coin_type/1.stronghold")?;

//     stronghold.store_mnemonic(Mnemonic::from("inhale gorilla deny three celery song category owner lottery rent author wealth penalty crawl hobby obtain glad warm early rain clutch slab august bleak".to_string())).await.unwrap();

//     let wallet = Wallet::builder()
//         .with_secret_manager(SecretManager::Stronghold(stronghold))
//         .with_client_options(client_options.clone())
//         .with_coin_type(SHIMMER_COIN_TYPE)
//         .with_storage_path("test-storage/backup_and_restore_different_coin_type/1")
//         .finish()
//         .await?;

//     wallet
//         .backup(
//             PathBuf::from("test-storage/backup_and_restore_different_coin_type/backup.stronghold"),
//             stronghold_password.clone(),
//         )
//         .await?;

//     // restore from backup

//     let stronghold =
//         StrongholdSecretManager::builder().build("test-storage/backup_and_restore_different_coin_type/2.stronghold")?
// ;

//     let restore_wallet = Wallet::builder()
//         .with_storage_path("test-storage/backup_and_restore_different_coin_type/2")
//         .with_secret_manager(SecretManager::Stronghold(stronghold))
//         .with_client_options(ClientOptions::new().with_node(NODE_OTHER)?)
//         // Build with a different coin type, to check if it gets replaced by the one from the backup
//         .with_coin_type(IOTA_COIN_TYPE)
//         .finish()
//         .await?;

//     // restore with ignore_if_coin_type_mismatch: Some(true) to not overwrite the coin type
//     restore_wallet
//         .restore_backup(
//             PathBuf::from("test-storage/backup_and_restore_different_coin_type/backup.stronghold"),
//             stronghold_password,
//             Some(true),
//             None,
//         )
//         .await?;

//     // Validate restored data

//     // No wallet restored, because the coin type was different
//     assert!(restore_wallet.get_wallet_data().await?.is_empty());

//     // Restored coin type is not used and it's still the same one
//     let new_wallet = restore_wallet;
//     assert_eq!(new_wallet.data().await.coin_type(), &IOTA_COIN_TYPE);
//     // secret manager is the same
//     assert_eq!(
//         new_wallet.address().await,
//         "smr1qrpwecegav7eh0z363ca69laxej64rrt4e3u0rtycyuh0mam3vq3ulygj9p"
//     );

//     // compare restored client options
//     let client_options = restore_wallet.client_options().await;
//     let node_dto = NodeDto::Node(Node::from(Url::parse(NODE_OTHER).unwrap()));
//     assert!(client_options.node_manager_builder.nodes.contains(&node_dto));

//     tear_down(storage_path)
// }

// // Backup and restore with Stronghold
// #[tokio::test]
// async fn backup_and_restore_same_coin_type() -> Result<()> {
//     iota_stronghold::engine::snapshot::try_set_encrypt_work_factor(0).unwrap();

//     let storage_path = "test-storage/backup_and_restore_same_coin_type";
//     setup(storage_path)?;

//     let client_options = ClientOptions::new().with_node(NODE_LOCAL)?;

//     let stronghold_password = "some_hopefully_secure_password".to_owned();

//     // Create directory if not existing, because stronghold panics otherwise
//     std::fs::create_dir_all(storage_path).ok();
//     let stronghold = StrongholdSecretManager::builder()
//         .password(stronghold_password.clone())
//         .build("test-storage/backup_and_restore_same_coin_type/1.stronghold")?;

//     stronghold.store_mnemonic(Mnemonic::from("inhale gorilla deny three celery song category owner lottery rent author wealth penalty crawl hobby obtain glad warm early rain clutch slab august bleak".to_string())).await.unwrap();

//     let wallet = Wallet::builder()
//         .with_secret_manager(SecretManager::Stronghold(stronghold))
//         .with_client_options(client_options.clone())
//         .with_coin_type(SHIMMER_COIN_TYPE)
//         .with_storage_path("test-storage/backup_and_restore_same_coin_type/1")
//         .finish()
//         .await?;

//     let wallet_before_backup = wallet;

//     wallet
//         .backup(
//             PathBuf::from("test-storage/backup_and_restore_same_coin_type/backup.stronghold"),
//             stronghold_password.clone(),
//         )
//         .await?;

//     // restore from backup

//     let stronghold =
//         StrongholdSecretManager::builder().build("test-storage/backup_and_restore_same_coin_type/2.stronghold")?;

//     let restore_wallet = Wallet::builder()
//         .with_storage_path("test-storage/backup_and_restore_same_coin_type/2")
//         .with_secret_manager(SecretManager::Stronghold(stronghold))
//         .with_client_options(ClientOptions::new().with_node(NODE_OTHER)?)
//         // Build with same coin type
//         .with_coin_type(SHIMMER_COIN_TYPE)
//         .finish()
//         .await?;

//     // restore with ignore_if_coin_type_mismatch: Some(true) to not overwrite the coin type
//     restore_wallet
//         .restore_backup(
//             PathBuf::from("test-storage/backup_and_restore_same_coin_type/backup.stronghold"),
//             stronghold_password,
//             Some(true),
//             None,
//         )
//         .await?;

//     // Validate restored data

//     // The wallet is restored, because the coin type is the same
//     let restored_wallet = restore_wallet.get_wallet_data().await?;
//     assert!(restored_wallet.is_some());

//     // addresses are still there
//     assert_eq!(
//         restored_wallet.address().await,
//         wallet_before_backup.address().await
//     );

//     // compare client options, they are not restored
//     let client_options = restore_wallet.client_options().await;
//     let node_dto = NodeDto::Node(Node::from(Url::parse(NODE_OTHER).unwrap()));
//     assert!(client_options.node_manager_builder.nodes.contains(&node_dto));

//     tear_down(storage_path)
// }

// // Backup and restore with Stronghold
// #[tokio::test]
// async fn backup_and_restore_different_coin_type_dont_ignore() -> Result<()> {
//     iota_stronghold::engine::snapshot::try_set_encrypt_work_factor(0).unwrap();

//     let storage_path = "test-storage/backup_and_restore_different_coin_type_dont_ignore";
//     setup(storage_path)?;

//     let client_options = ClientOptions::new().with_node(NODE_OTHER)?;

//     let stronghold_password = "some_hopefully_secure_password".to_owned();

//     // Create directory if not existing, because stronghold panics otherwise
//     std::fs::create_dir_all(storage_path).ok();
//     let stronghold = StrongholdSecretManager::builder()
//         .password(stronghold_password.clone())
//         .build("test-storage/backup_and_restore_different_coin_type_dont_ignore/1.stronghold")?;

//     stronghold.store_mnemonic(Mnemonic::from("inhale gorilla deny three celery song category owner lottery rent author wealth penalty crawl hobby obtain glad warm early rain clutch slab august bleak".to_string())).await.unwrap();

//     let wallet = Wallet::builder()
//         .with_secret_manager(SecretManager::Stronghold(stronghold))
//         .with_client_options(client_options.clone())
//         .with_coin_type(SHIMMER_COIN_TYPE)
//         .with_storage_path("test-storage/backup_and_restore_different_coin_type_dont_ignore/1")
//         .finish()
//         .await?;

//     wallet
//         .backup(
//             PathBuf::from("test-storage/backup_and_restore_different_coin_type_dont_ignore/backup.stronghold"),
//             stronghold_password.clone(),
//         )
//         .await?;

//     // restore from backup

//     let stronghold = StrongholdSecretManager::builder()
//         .build("test-storage/backup_and_restore_different_coin_type_dont_ignore/2.stronghold")?;

//     let restore_wallet = Wallet::builder()
//         .with_storage_path("test-storage/backup_and_restore_different_coin_type_dont_ignore/2")
//         .with_secret_manager(SecretManager::Stronghold(stronghold))
//         .with_client_options(ClientOptions::new().with_node(NODE_LOCAL)?)
//         // Build with a different coin type, to check if it gets replaced by the one from the backup
//         .with_coin_type(IOTA_COIN_TYPE)
//         .finish()
//         .await?;

//     // restore with ignore_if_coin_type_mismatch: Some(true) to not overwrite the coin type
//     restore_wallet
//         .restore_backup(
//             PathBuf::from("test-storage/backup_and_restore_different_coin_type_dont_ignore/backup.stronghold"),
//             stronghold_password,
//             Some(false),
//             None,
//         )
//         .await?;

//     // Validate restored data

//     // No wallet restored, because the coin type was different
//     let restored_wallet = restore_wallet.get_wallet_data().await?;
//     assert_eq!(
//         wallet.address().await,
//         restored_wallet.address().await,
//     );

//     // TODO: Restored coin type is used
//     let new_wallet = restore_wallet;
//     assert_eq!(new_wallet.data().await.coin_type(), &SHIMMER_COIN_TYPE);
//     // secret manager is restored
//     assert_eq!(
//         new_wallet.address().await,
//         "smr1qzvjvjyqxgfx4f0m3xhn2rj24e03dwsmjz082735y3wx88v2gudu2afedhu"
//     );

//     // compare client options, they are not restored
//     let client_options = restore_wallet.client_options().await;
//     let node_dto = NodeDto::Node(Node::from(Url::parse(NODE_LOCAL).unwrap()));
//     assert!(client_options.node_manager_builder.nodes.contains(&node_dto));

//     tear_down(storage_path)
// }

// #[tokio::test]
// async fn backup_and_restore_bech32_hrp_mismatch() -> Result<()> {
//     iota_stronghold::engine::snapshot::try_set_encrypt_work_factor(0).unwrap();

//     let storage_path = "test-storage/backup_and_restore_bech32_hrp_mismatch";
//     setup(storage_path)?;

//     let client_options = ClientOptions::new().with_node(NODE_LOCAL)?;

//     let stronghold_password = "some_hopefully_secure_password".to_owned();

//     // Create directory if not existing, because stronghold panics otherwise
//     std::fs::create_dir_all(storage_path).ok();
//     let stronghold = StrongholdSecretManager::builder()
//         .password(stronghold_password.clone())
//         .build("test-storage/backup_and_restore_bech32_hrp_mismatch/1.stronghold")?;

//     stronghold.store_mnemonic(Mnemonic::from("inhale gorilla deny three celery song category owner lottery rent author wealth penalty crawl hobby obtain glad warm early rain clutch slab august bleak".to_string())).await.unwrap();

//     let wallet = Wallet::builder()
//         .with_secret_manager(SecretManager::Stronghold(stronghold))
//         .with_client_options(client_options.clone())
//         .with_coin_type(SHIMMER_COIN_TYPE)
//         .with_storage_path("test-storage/backup_and_restore_bech32_hrp_mismatch/1")
//         .finish()
//         .await?;

//     wallet
//         .backup(
//             PathBuf::from("test-storage/backup_and_restore_bech32_hrp_mismatch/backup.stronghold"),
//             stronghold_password.clone(),
//         )
//         .await?;

//     // restore from backup

//     let stronghold =
//         StrongholdSecretManager::builder().build("test-storage/backup_and_restore_bech32_hrp_mismatch/2.stronghold")?
// ;

//     let restore_wallet = Wallet::builder()
//         .with_storage_path("test-storage/backup_and_restore_bech32_hrp_mismatch/2")
//         .with_secret_manager(SecretManager::Stronghold(stronghold))
//         .with_client_options(ClientOptions::new().with_node(NODE_OTHER)?)
//         // Build with a different coin type, to check if it gets replaced by the one from the backup
//         .with_coin_type(IOTA_COIN_TYPE)
//         .finish()
//         .await?;

//     restore_wallet
//         .restore_backup(
//             PathBuf::from("test-storage/backup_and_restore_bech32_hrp_mismatch/backup.stronghold"),
//             stronghold_password,
//             None,
//             Some(iota_sdk::types::block::address::Hrp::from_str_unchecked("otherhrp")),
//         )
//         .await?;

//     // Validate restored data

//     // compare restored client options
//     let client_options = restore_wallet.client_options().await;
//     let node_dto = NodeDto::Node(Node::from(Url::parse(NODE_LOCAL).unwrap()));
//     assert!(client_options.node_manager_builder.nodes.contains(&node_dto));

//     // No restored wallet because the bech32 hrp was different
//     let restored_wallet = restore_wallet.get_wallet_data().await?;
//     assert!(restored_wallet.is_empty());

//     // Restored coin type is used
//     let new_wallet = restore_wallet;
//     assert_eq!(new_wallet.details().await.coin_type(), &SHIMMER_COIN_TYPE);

//     // secret manager is the same
//     assert_eq!(
//         wallet.generate_ed25519_addresses(1, None).await?,
//         new_wallet.generate_ed25519_addresses(1, None).await?
//     );
//     tear_down(storage_path)
// }

// // Restore a Stronghold snapshot without secret manager data
// #[tokio::test]
// async fn restore_no_secret_manager_data() -> Result<()> {
//     iota_stronghold::engine::snapshot::try_set_encrypt_work_factor(0).unwrap();

//     let storage_path = "test-storage/restore_no_secret_manager_data";
//     setup(storage_path)?;

//     let stronghold = StrongholdSecretManager::builder().build(storage_path.to_string() + "/wallet.stronghold")?;

//     let restore_wallet = Wallet::builder()
//         .with_storage_path(storage_path)
//         .with_secret_manager(SecretManager::Stronghold(stronghold))
//         .with_client_options(ClientOptions::new().with_node(NODE_LOCAL)?)
//         .with_coin_type(IOTA_COIN_TYPE)
//         .finish()
//         .await?;

//     let stronghold_password = "some_hopefully_secure_password".to_owned();

//     restore_wallet
//         .restore_backup(
//             PathBuf::from("./tests/wallet/fixtures/no_secret_manager_data.stronghold"),
//             stronghold_password.clone(),
//             None,
//             None,
//         )
//         .await?;

//     restore_wallet.set_stronghold_password(stronghold_password).await?;

//     // Backup is restored also without any secret manager data inside and the seed is available
//     // Backup was created with mnemonic: "inhale gorilla deny three celery song category owner lottery rent author
//     // wealth penalty crawl hobby obtain glad warm early rain clutch slab august bleak"
//     assert_eq!(
//         restore_wallet.generate_ed25519_address(0, 0, None).await?.to_string(),
//         "0xc2ece328eb3d9bbc51d471dd17fd3665aa8c6bae63c78d64c13977efbb8b011e"
//     );
//     tear_down(storage_path)
// }
>>>>>>> cdde4cbd
<|MERGE_RESOLUTION|>--- conflicted
+++ resolved
@@ -1,576 +1,6 @@
 // Copyright 2022 IOTA Stiftung
 // SPDX-License-Identifier: Apache-2.0
 
-<<<<<<< HEAD
-use std::path::PathBuf;
-
-use crypto::keys::bip39::Mnemonic;
-use iota_sdk::{
-    client::{
-        constants::{IOTA_COIN_TYPE, SHIMMER_COIN_TYPE},
-        node_manager::node::{Node, NodeDto},
-        secret::{mnemonic::MnemonicSecretManager, stronghold::StrongholdSecretManager, SecretManager},
-    },
-    wallet::{ClientOptions, Result, Wallet},
-};
-use pretty_assertions::assert_eq;
-use url::Url;
-
-use crate::wallet::common::{setup, tear_down, NODE_LOCAL, NODE_OTHER};
-
-// Backup and restore with Stronghold
-#[tokio::test]
-async fn backup_and_restore() -> Result<()> {
-    iota_stronghold::engine::snapshot::try_set_encrypt_work_factor(0).unwrap();
-
-    let storage_path = "test-storage/backup_and_restore";
-    setup(storage_path)?;
-
-    let client_options = ClientOptions::new().with_node(NODE_LOCAL)?;
-
-    let stronghold_password = "some_hopefully_secure_password".to_owned();
-
-    // Create directory if not existing, because stronghold panics otherwise
-    std::fs::create_dir_all(storage_path).ok();
-    let stronghold = StrongholdSecretManager::builder()
-        .password(stronghold_password.clone())
-        .build("test-storage/backup_and_restore/1.stronghold")?;
-
-    stronghold.store_mnemonic(Mnemonic::from("inhale gorilla deny three celery song category owner lottery rent author wealth penalty crawl hobby obtain glad warm early rain clutch slab august bleak".to_string())).await.unwrap();
-
-    let wallet = Wallet::builder()
-        .with_secret_manager(SecretManager::Stronghold(stronghold))
-        .with_client_options(client_options.clone())
-        .with_coin_type(SHIMMER_COIN_TYPE)
-        .with_storage_path("test-storage/backup_and_restore/1")
-        .finish()
-        .await?;
-
-    let account = wallet.create_account().with_alias("Alice").finish().await?;
-
-    wallet
-        .backup(
-            PathBuf::from("test-storage/backup_and_restore/backup.stronghold"),
-            stronghold_password.clone(),
-        )
-        .await?;
-
-    // restore from backup
-
-    let stronghold = StrongholdSecretManager::builder().build("test-storage/backup_and_restore/2.stronghold")?;
-
-    let restore_wallet = Wallet::builder()
-        .with_storage_path("test-storage/backup_and_restore/2")
-        .with_secret_manager(SecretManager::Stronghold(stronghold))
-        .with_client_options(ClientOptions::new().with_node(NODE_OTHER)?)
-        // Build with a different coin type, to check if it gets replaced by the one from the backup
-        .with_coin_type(IOTA_COIN_TYPE)
-        .finish()
-        .await?;
-
-    // Wrong password fails
-    restore_wallet
-        .restore_backup::<SecretManager>(
-            PathBuf::from("test-storage/backup_and_restore/backup.stronghold"),
-            "wrong password".to_owned(),
-            None,
-            None,
-        )
-        .await
-        .unwrap_err();
-
-    // Correct password works, even after trying with a wrong one before
-    restore_wallet
-        .restore_backup::<SecretManager>(
-            PathBuf::from("test-storage/backup_and_restore/backup.stronghold"),
-            stronghold_password,
-            None,
-            None,
-        )
-        .await?;
-
-    // Validate restored data
-
-    // Restored coin type is used
-    let new_account = restore_wallet.create_account().finish().await?;
-    assert_eq!(new_account.details().await.coin_type(), &SHIMMER_COIN_TYPE);
-
-    // compare restored client options
-    let client_options = restore_wallet.client_options().await;
-    let node_dto = NodeDto::Node(Node::from(Url::parse(NODE_LOCAL).unwrap()));
-    assert!(client_options.node_manager_builder.nodes.contains(&node_dto));
-
-    // Get account
-    let recovered_account = restore_wallet.get_account("Alice").await?;
-    assert_eq!(account.addresses().await, recovered_account.addresses().await);
-
-    // secret manager is the same
-    assert_eq!(
-        account.generate_ed25519_addresses(1, None).await?,
-        recovered_account.generate_ed25519_addresses(1, None).await?
-    );
-    tear_down(storage_path)
-}
-
-// Backup and restore with Stronghold and MnemonicSecretManager
-#[tokio::test]
-async fn backup_and_restore_mnemonic_secret_manager() -> Result<()> {
-    iota_stronghold::engine::snapshot::try_set_encrypt_work_factor(0).unwrap();
-
-    let storage_path = "test-storage/backup_and_restore_mnemonic_secret_manager";
-    setup(storage_path)?;
-
-    let client_options = ClientOptions::new().with_node(NODE_LOCAL)?;
-
-    let secret_manager = MnemonicSecretManager::try_from_mnemonic(
-        "inhale gorilla deny three celery song category owner lottery rent author wealth penalty crawl hobby obtain glad warm early rain clutch slab august bleak".to_owned(),
-    )?;
-
-    let wallet = Wallet::builder()
-        .with_secret_manager(SecretManager::Mnemonic(secret_manager))
-        .with_client_options(client_options.clone())
-        .with_coin_type(SHIMMER_COIN_TYPE)
-        .with_storage_path("test-storage/backup_and_restore_mnemonic_secret_manager/1")
-        .finish()
-        .await?;
-
-    let account = wallet.create_account().with_alias("Alice").finish().await?;
-
-    let stronghold_password = "some_hopefully_secure_password".to_owned();
-
-    // Create directory if not existing, because stronghold panics otherwise
-    std::fs::create_dir_all(storage_path).ok();
-    wallet
-        .backup(
-            PathBuf::from("test-storage/backup_and_restore_mnemonic_secret_manager/backup.stronghold"),
-            stronghold_password.clone(),
-        )
-        .await?;
-
-    // restore from backup
-
-    let secret_manager = MnemonicSecretManager::try_from_mnemonic(
-        "inhale gorilla deny three celery song category owner lottery rent author wealth penalty crawl hobby obtain glad warm early rain clutch slab august bleak".to_owned(),
-    )?;
-
-    let restore_wallet = Wallet::builder()
-        .with_storage_path("test-storage/backup_and_restore_mnemonic_secret_manager/2")
-        .with_secret_manager(SecretManager::Mnemonic(secret_manager))
-        // Build with a different coin type, to check if it gets replaced by the one from the backup
-        .with_coin_type(IOTA_COIN_TYPE)
-        .with_client_options(ClientOptions::new().with_node(NODE_OTHER)?)
-        .finish()
-        .await?;
-
-    restore_wallet
-        .restore_backup::<SecretManager>(
-            PathBuf::from("test-storage/backup_and_restore_mnemonic_secret_manager/backup.stronghold"),
-            stronghold_password,
-            None,
-            None,
-        )
-        .await?;
-
-    // Validate restored data
-
-    // Restored coin type is used
-    let new_account = restore_wallet.create_account().finish().await?;
-    assert_eq!(new_account.details().await.coin_type(), &SHIMMER_COIN_TYPE);
-
-    // compare restored client options
-    let client_options = restore_wallet.client_options().await;
-    let node_dto = NodeDto::Node(Node::from(Url::parse(NODE_LOCAL).unwrap()));
-    assert!(client_options.node_manager_builder.nodes.contains(&node_dto));
-
-    // Get account
-    let recovered_account = restore_wallet.get_account("Alice").await?;
-    assert_eq!(account.addresses().await, recovered_account.addresses().await);
-
-    // secret manager is the same
-    assert_eq!(
-        account.generate_ed25519_addresses(1, None).await?,
-        recovered_account.generate_ed25519_addresses(1, None).await?
-    );
-    tear_down(storage_path)
-}
-
-// Backup and restore with Stronghold
-#[tokio::test]
-async fn backup_and_restore_different_coin_type() -> Result<()> {
-    iota_stronghold::engine::snapshot::try_set_encrypt_work_factor(0).unwrap();
-
-    let storage_path = "test-storage/backup_and_restore_different_coin_type";
-    setup(storage_path)?;
-
-    let client_options = ClientOptions::new().with_node(NODE_LOCAL)?;
-
-    let stronghold_password = "some_hopefully_secure_password".to_owned();
-
-    // Create directory if not existing, because stronghold panics otherwise
-    std::fs::create_dir_all(storage_path).ok();
-    let stronghold = StrongholdSecretManager::builder()
-        .password(stronghold_password.clone())
-        .build("test-storage/backup_and_restore_different_coin_type/1.stronghold")?;
-
-    stronghold.store_mnemonic(Mnemonic::from("inhale gorilla deny three celery song category owner lottery rent author wealth penalty crawl hobby obtain glad warm early rain clutch slab august bleak".to_string())).await.unwrap();
-
-    let wallet = Wallet::builder()
-        .with_secret_manager(SecretManager::Stronghold(stronghold))
-        .with_client_options(client_options.clone())
-        .with_coin_type(SHIMMER_COIN_TYPE)
-        .with_storage_path("test-storage/backup_and_restore_different_coin_type/1")
-        .finish()
-        .await?;
-
-    // Create one account
-    wallet.create_account().with_alias("Alice").finish().await?;
-
-    wallet
-        .backup(
-            PathBuf::from("test-storage/backup_and_restore_different_coin_type/backup.stronghold"),
-            stronghold_password.clone(),
-        )
-        .await?;
-
-    // restore from backup
-
-    let stronghold =
-        StrongholdSecretManager::builder().build("test-storage/backup_and_restore_different_coin_type/2.stronghold")?;
-
-    let restore_wallet = Wallet::builder()
-        .with_storage_path("test-storage/backup_and_restore_different_coin_type/2")
-        .with_secret_manager(SecretManager::Stronghold(stronghold))
-        .with_client_options(ClientOptions::new().with_node(NODE_OTHER)?)
-        // Build with a different coin type, to check if it gets replaced by the one from the backup
-        .with_coin_type(IOTA_COIN_TYPE)
-        .finish()
-        .await?;
-
-    // restore with ignore_if_coin_type_mismatch: Some(true) to not overwrite the coin type
-    restore_wallet
-        .restore_backup::<SecretManager>(
-            PathBuf::from("test-storage/backup_and_restore_different_coin_type/backup.stronghold"),
-            stronghold_password,
-            Some(true),
-            None,
-        )
-        .await?;
-
-    // Validate restored data
-
-    // No accounts restored, because the coin type was different
-    assert!(restore_wallet.get_accounts().await?.is_empty());
-
-    // Restored coin type is not used and it's still the same one
-    let new_account = restore_wallet.create_account().finish().await?;
-    assert_eq!(new_account.details().await.coin_type(), &IOTA_COIN_TYPE);
-    // secret manager is the same
-    assert_eq!(
-        new_account.first_address_bech32().await,
-        "smr1qrpwecegav7eh0z363ca69laxej64rrt4e3u0rtycyuh0mam3vq3ulygj9p"
-    );
-
-    // compare restored client options
-    let client_options = restore_wallet.client_options().await;
-    let node_dto = NodeDto::Node(Node::from(Url::parse(NODE_OTHER).unwrap()));
-    assert!(client_options.node_manager_builder.nodes.contains(&node_dto));
-
-    tear_down(storage_path)
-}
-
-// Backup and restore with Stronghold
-#[tokio::test]
-async fn backup_and_restore_same_coin_type() -> Result<()> {
-    iota_stronghold::engine::snapshot::try_set_encrypt_work_factor(0).unwrap();
-
-    let storage_path = "test-storage/backup_and_restore_same_coin_type";
-    setup(storage_path)?;
-
-    let client_options = ClientOptions::new().with_node(NODE_LOCAL)?;
-
-    let stronghold_password = "some_hopefully_secure_password".to_owned();
-
-    // Create directory if not existing, because stronghold panics otherwise
-    std::fs::create_dir_all(storage_path).ok();
-    let stronghold = StrongholdSecretManager::builder()
-        .password(stronghold_password.clone())
-        .build("test-storage/backup_and_restore_same_coin_type/1.stronghold")?;
-
-    stronghold.store_mnemonic(Mnemonic::from("inhale gorilla deny three celery song category owner lottery rent author wealth penalty crawl hobby obtain glad warm early rain clutch slab august bleak".to_string())).await.unwrap();
-
-    let wallet = Wallet::builder()
-        .with_secret_manager(SecretManager::Stronghold(stronghold))
-        .with_client_options(client_options.clone())
-        .with_coin_type(SHIMMER_COIN_TYPE)
-        .with_storage_path("test-storage/backup_and_restore_same_coin_type/1")
-        .finish()
-        .await?;
-
-    // Create one account
-    let account_before_backup = wallet.create_account().with_alias("Alice").finish().await?;
-
-    wallet
-        .backup(
-            PathBuf::from("test-storage/backup_and_restore_same_coin_type/backup.stronghold"),
-            stronghold_password.clone(),
-        )
-        .await?;
-
-    // restore from backup
-
-    let stronghold =
-        StrongholdSecretManager::builder().build("test-storage/backup_and_restore_same_coin_type/2.stronghold")?;
-
-    let restore_wallet = Wallet::builder()
-        .with_storage_path("test-storage/backup_and_restore_same_coin_type/2")
-        .with_secret_manager(SecretManager::Stronghold(stronghold))
-        .with_client_options(ClientOptions::new().with_node(NODE_OTHER)?)
-        // Build with same coin type
-        .with_coin_type(SHIMMER_COIN_TYPE)
-        .finish()
-        .await?;
-
-    // restore with ignore_if_coin_type_mismatch: Some(true) to not overwrite the coin type
-    restore_wallet
-        .restore_backup::<SecretManager>(
-            PathBuf::from("test-storage/backup_and_restore_same_coin_type/backup.stronghold"),
-            stronghold_password,
-            Some(true),
-            None,
-        )
-        .await?;
-
-    // Validate restored data
-
-    // The account is restored, because the coin type is the same
-    let restored_accounts = restore_wallet.get_accounts().await?;
-    assert_eq!(restored_accounts.len(), 1);
-
-    // addresses are still there
-    assert_eq!(
-        restored_accounts[0].addresses().await,
-        account_before_backup.addresses().await
-    );
-
-    // compare client options, they are not restored
-    let client_options = restore_wallet.client_options().await;
-    let node_dto = NodeDto::Node(Node::from(Url::parse(NODE_OTHER).unwrap()));
-    assert!(client_options.node_manager_builder.nodes.contains(&node_dto));
-
-    tear_down(storage_path)
-}
-
-// Backup and restore with Stronghold
-#[tokio::test]
-async fn backup_and_restore_different_coin_type_dont_ignore() -> Result<()> {
-    iota_stronghold::engine::snapshot::try_set_encrypt_work_factor(0).unwrap();
-
-    let storage_path = "test-storage/backup_and_restore_different_coin_type_dont_ignore";
-    setup(storage_path)?;
-
-    let client_options = ClientOptions::new().with_node(NODE_OTHER)?;
-
-    let stronghold_password = "some_hopefully_secure_password".to_owned();
-
-    // Create directory if not existing, because stronghold panics otherwise
-    std::fs::create_dir_all(storage_path).ok();
-    let stronghold = StrongholdSecretManager::builder()
-        .password(stronghold_password.clone())
-        .build("test-storage/backup_and_restore_different_coin_type_dont_ignore/1.stronghold")?;
-
-    stronghold.store_mnemonic(Mnemonic::from("inhale gorilla deny three celery song category owner lottery rent author wealth penalty crawl hobby obtain glad warm early rain clutch slab august bleak".to_string())).await.unwrap();
-
-    let wallet = Wallet::builder()
-        .with_secret_manager(SecretManager::Stronghold(stronghold))
-        .with_client_options(client_options.clone())
-        .with_coin_type(SHIMMER_COIN_TYPE)
-        .with_storage_path("test-storage/backup_and_restore_different_coin_type_dont_ignore/1")
-        .finish()
-        .await?;
-
-    // Create one account
-    let account = wallet.create_account().with_alias("Alice").finish().await?;
-
-    wallet
-        .backup(
-            PathBuf::from("test-storage/backup_and_restore_different_coin_type_dont_ignore/backup.stronghold"),
-            stronghold_password.clone(),
-        )
-        .await?;
-
-    // restore from backup
-
-    let stronghold = StrongholdSecretManager::builder()
-        .build("test-storage/backup_and_restore_different_coin_type_dont_ignore/2.stronghold")?;
-
-    let restore_wallet = Wallet::builder()
-        .with_storage_path("test-storage/backup_and_restore_different_coin_type_dont_ignore/2")
-        .with_secret_manager(SecretManager::Stronghold(stronghold))
-        .with_client_options(ClientOptions::new().with_node(NODE_LOCAL)?)
-        // Build with a different coin type, to check if it gets replaced by the one from the backup
-        .with_coin_type(IOTA_COIN_TYPE)
-        .finish()
-        .await?;
-
-    // restore with ignore_if_coin_type_mismatch: Some(true) to not overwrite the coin type
-    restore_wallet
-        .restore_backup::<SecretManager>(
-            PathBuf::from("test-storage/backup_and_restore_different_coin_type_dont_ignore/backup.stronghold"),
-            stronghold_password,
-            Some(false),
-            None,
-        )
-        .await?;
-
-    // Validate restored data
-
-    // No accounts restored, because the coin type was different
-    let restored_account = restore_wallet.get_account("Alice").await?;
-    assert_eq!(
-        account.first_address_bech32().await,
-        restored_account.first_address_bech32().await,
-    );
-
-    // Restored coin type is used
-    let new_account = restore_wallet.create_account().finish().await?;
-    assert_eq!(new_account.details().await.coin_type(), &SHIMMER_COIN_TYPE);
-    // secret manager is restored
-    assert_eq!(
-        new_account.first_address_bech32().await,
-        "smr1qzvjvjyqxgfx4f0m3xhn2rj24e03dwsmjz082735y3wx88v2gudu2afedhu"
-    );
-
-    // compare client options, they are not restored
-    let client_options = restore_wallet.client_options().await;
-    let node_dto = NodeDto::Node(Node::from(Url::parse(NODE_LOCAL).unwrap()));
-    assert!(client_options.node_manager_builder.nodes.contains(&node_dto));
-
-    tear_down(storage_path)
-}
-
-#[tokio::test]
-async fn backup_and_restore_bech32_hrp_mismatch() -> Result<()> {
-    iota_stronghold::engine::snapshot::try_set_encrypt_work_factor(0).unwrap();
-
-    let storage_path = "test-storage/backup_and_restore_bech32_hrp_mismatch";
-    setup(storage_path)?;
-
-    let client_options = ClientOptions::new().with_node(NODE_LOCAL)?;
-
-    let stronghold_password = "some_hopefully_secure_password".to_owned();
-
-    // Create directory if not existing, because stronghold panics otherwise
-    std::fs::create_dir_all(storage_path).ok();
-    let stronghold = StrongholdSecretManager::builder()
-        .password(stronghold_password.clone())
-        .build("test-storage/backup_and_restore_bech32_hrp_mismatch/1.stronghold")?;
-
-    stronghold.store_mnemonic(Mnemonic::from("inhale gorilla deny three celery song category owner lottery rent author wealth penalty crawl hobby obtain glad warm early rain clutch slab august bleak".to_string())).await.unwrap();
-
-    let wallet = Wallet::builder()
-        .with_secret_manager(SecretManager::Stronghold(stronghold))
-        .with_client_options(client_options.clone())
-        .with_coin_type(SHIMMER_COIN_TYPE)
-        .with_storage_path("test-storage/backup_and_restore_bech32_hrp_mismatch/1")
-        .finish()
-        .await?;
-
-    let account = wallet.create_account().with_alias("Alice").finish().await?;
-
-    wallet
-        .backup(
-            PathBuf::from("test-storage/backup_and_restore_bech32_hrp_mismatch/backup.stronghold"),
-            stronghold_password.clone(),
-        )
-        .await?;
-
-    // restore from backup
-
-    let stronghold =
-        StrongholdSecretManager::builder().build("test-storage/backup_and_restore_bech32_hrp_mismatch/2.stronghold")?;
-
-    let restore_wallet = Wallet::builder()
-        .with_storage_path("test-storage/backup_and_restore_bech32_hrp_mismatch/2")
-        .with_secret_manager(SecretManager::Stronghold(stronghold))
-        .with_client_options(ClientOptions::new().with_node(NODE_OTHER)?)
-        // Build with a different coin type, to check if it gets replaced by the one from the backup
-        .with_coin_type(IOTA_COIN_TYPE)
-        .finish()
-        .await?;
-
-    restore_wallet
-        .restore_backup::<SecretManager>(
-            PathBuf::from("test-storage/backup_and_restore_bech32_hrp_mismatch/backup.stronghold"),
-            stronghold_password,
-            None,
-            Some(iota_sdk::types::block::address::Hrp::from_str_unchecked("otherhrp")),
-        )
-        .await?;
-
-    // Validate restored data
-
-    // compare restored client options
-    let client_options = restore_wallet.client_options().await;
-    let node_dto = NodeDto::Node(Node::from(Url::parse(NODE_LOCAL).unwrap()));
-    assert!(client_options.node_manager_builder.nodes.contains(&node_dto));
-
-    // No restored accounts because the bech32 hrp was different
-    let restored_accounts = restore_wallet.get_accounts().await?;
-    assert!(restored_accounts.is_empty());
-
-    // Restored coin type is used
-    let new_account = restore_wallet.create_account().finish().await?;
-    assert_eq!(new_account.details().await.coin_type(), &SHIMMER_COIN_TYPE);
-
-    // secret manager is the same
-    assert_eq!(
-        account.generate_ed25519_addresses(1, None).await?,
-        new_account.generate_ed25519_addresses(1, None).await?
-    );
-    tear_down(storage_path)
-}
-
-// Restore a Stronghold snapshot without secret manager data
-#[tokio::test]
-async fn restore_no_secret_manager_data() -> Result<()> {
-    iota_stronghold::engine::snapshot::try_set_encrypt_work_factor(0).unwrap();
-
-    let storage_path = "test-storage/restore_no_secret_manager_data";
-    setup(storage_path)?;
-
-    let stronghold = StrongholdSecretManager::builder().build(storage_path.to_string() + "/wallet.stronghold")?;
-
-    let restore_wallet = Wallet::builder()
-        .with_storage_path(storage_path)
-        .with_secret_manager(SecretManager::Stronghold(stronghold))
-        .with_client_options(ClientOptions::new().with_node(NODE_LOCAL)?)
-        .with_coin_type(IOTA_COIN_TYPE)
-        .finish()
-        .await?;
-
-    let stronghold_password = "some_hopefully_secure_password".to_owned();
-
-    restore_wallet
-        .restore_backup::<SecretManager>(
-            PathBuf::from("./tests/wallet/fixtures/no_secret_manager_data.stronghold"),
-            stronghold_password.clone(),
-            None,
-            None,
-        )
-        .await?;
-
-    restore_wallet.set_stronghold_password(stronghold_password).await?;
-
-    // Backup is restored also without any secret manager data inside and the seed is available
-    // Backup was created with mnemonic: "inhale gorilla deny three celery song category owner lottery rent author
-    // wealth penalty crawl hobby obtain glad warm early rain clutch slab august bleak"
-    assert_eq!(
-        restore_wallet.generate_ed25519_address(0, 0, None).await?.to_string(),
-        "0xc2ece328eb3d9bbc51d471dd17fd3665aa8c6bae63c78d64c13977efbb8b011e"
-    );
-    tear_down(storage_path)
-}
-=======
 // use std::path::PathBuf;
 
 // use crypto::keys::bip39::Mnemonic;
@@ -1144,5 +574,4 @@
 //         "0xc2ece328eb3d9bbc51d471dd17fd3665aa8c6bae63c78d64c13977efbb8b011e"
 //     );
 //     tear_down(storage_path)
-// }
->>>>>>> cdde4cbd
+// }