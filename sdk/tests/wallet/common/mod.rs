--- conflicted
+++ resolved
@@ -30,24 +30,17 @@
 ///
 /// A Wallet
 #[allow(dead_code, unused_variables)]
-<<<<<<< HEAD
-pub(crate) async fn make_wallet(storage_path: &str, mnemonic: Option<Mnemonic>, node: Option<&str>) -> Result<Wallet> {
-    let client_options = ClientOptions::new()
-        .with_node(node.unwrap_or(NODE_LOCAL))?
-        .with_protocol_parameters(iota_mainnet_protocol_parameters().clone());
-    let secret_manager =
-        MnemonicSecretManager::try_from_mnemonic(mnemonic.unwrap_or_else(|| Client::generate_mnemonic().unwrap()))?;
-=======
 pub(crate) async fn make_wallet(
     storage_path: &str,
     mnemonic: impl Into<Option<Mnemonic>>,
     node: Option<&str>,
 ) -> Result<Wallet> {
-    let client_options = ClientOptions::new().with_node(node.unwrap_or(NODE_LOCAL))?;
+    let client_options = ClientOptions::new()
+        .with_node(node.unwrap_or(NODE_LOCAL))?
+        .with_protocol_parameters(iota_mainnet_protocol_parameters().clone());
     let secret_manager = MnemonicSecretManager::try_from_mnemonic(
         mnemonic.into().unwrap_or_else(|| Client::generate_mnemonic().unwrap()),
     )?;
->>>>>>> 6b3e64f2
 
     #[allow(unused_mut)]
     let mut wallet_builder = Wallet::builder()
