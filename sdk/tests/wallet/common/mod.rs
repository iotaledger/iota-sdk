// Copyright 2023 IOTA Stiftung
// SPDX-License-Identifier: Apache-2.0

mod constants;

use crypto::keys::{bip39::Mnemonic, bip44::Bip44};
use iota_sdk::{
    client::{
        constants::SHIMMER_COIN_TYPE,
        request_funds_from_faucet,
        secret::{mnemonic::MnemonicSecretManager, SecretManager},
        Client,
    },
    wallet::{ClientOptions, Wallet},
};

pub use self::constants::*;

/// It creates a new wallet with a mnemonic secret manager, a client options object,
/// SHIMMER_COIN_TYPE, and a storage path
///
/// Arguments:
///
/// * `storage_path`: The path to the directory where the wallet will store its data.
/// * `mnemonic`: The mnemonic phrase that you want to use to generate the account. Defaults to a random one.
/// * `node`: The node to connect to. Defaults to `constants::NODE_LOCAL`
///
/// Returns:
///
/// A Wallet
#[allow(dead_code, unused_variables)]
pub(crate) async fn make_wallet(
    storage_path: &str,
<<<<<<< HEAD
    mnemonic: Option<Mnemonic>,
    node: Option<&str>,
) -> Result<Wallet, Box<dyn std::error::Error>> {
=======
    mnemonic: impl Into<Option<Mnemonic>>,
    node: Option<&str>,
) -> Result<Wallet> {
>>>>>>> 6b3e64f2
    let client_options = ClientOptions::new().with_node(node.unwrap_or(NODE_LOCAL))?;
    let secret_manager = MnemonicSecretManager::try_from_mnemonic(
        mnemonic.into().unwrap_or_else(|| Client::generate_mnemonic().unwrap()),
    )?;

    #[allow(unused_mut)]
    let mut wallet_builder = Wallet::builder()
        .with_secret_manager(SecretManager::Mnemonic(secret_manager))
        .with_client_options(client_options)
        .with_bip_path(Bip44::new(SHIMMER_COIN_TYPE));

    #[cfg(feature = "storage")]
    {
        wallet_builder = wallet_builder.with_storage_path(storage_path);
    }

    Ok(wallet_builder.finish().await?)
}

#[allow(dead_code, unused_variables)]
#[cfg(feature = "ledger_nano")]
pub(crate) async fn make_ledger_nano_wallet(
    storage_path: &str,
    node: Option<&str>,
) -> Result<Wallet, Box<dyn std::error::Error>> {
    let client_options = ClientOptions::new().with_node(node.unwrap_or(NODE_LOCAL))?;
    let mut secret_manager = iota_sdk::client::secret::ledger_nano::LedgerSecretManager::new(true);
    secret_manager.non_interactive = true;

    #[allow(unused_mut)]
    let mut wallet_builder = Wallet::builder()
        .with_secret_manager(SecretManager::LedgerNano(secret_manager))
        .with_client_options(client_options)
        .with_bip_path(Bip44::new(SHIMMER_COIN_TYPE));
    #[cfg(feature = "storage")]
    {
        wallet_builder = wallet_builder.with_storage_path(storage_path);
    }

    Ok(wallet_builder.finish().await?)
}

/// Request funds from the faucet and sync the wallet.
#[allow(dead_code)]
pub(crate) async fn request_funds(wallet: &Wallet) -> Result<(), Box<dyn std::error::Error>> {
    request_funds_from_faucet(FAUCET_URL, &wallet.address().await).await?;

    // Continue only after funds are received
    for _ in 0..30 {
        tokio::time::sleep(std::time::Duration::from_secs(2)).await;
        let balance = wallet.sync(None).await?;
        if balance.base_coin().available() > 0 {
            return Ok(());
        }
    }
    panic!("Faucet no longer wants to hand over coins");
}

#[allow(dead_code)]
pub(crate) fn setup(path: &str) -> Result<(), Box<dyn std::error::Error>> {
    std::fs::remove_dir_all(path).ok();
    Ok(())
}

#[allow(dead_code)]
pub(crate) fn tear_down(path: &str) -> Result<(), Box<dyn std::error::Error>> {
    std::fs::remove_dir_all(path).ok();
    Ok(())
}<|MERGE_RESOLUTION|>--- conflicted
+++ resolved
@@ -31,15 +31,9 @@
 #[allow(dead_code, unused_variables)]
 pub(crate) async fn make_wallet(
     storage_path: &str,
-<<<<<<< HEAD
-    mnemonic: Option<Mnemonic>,
+    mnemonic: impl Into<Option<Mnemonic>>,
     node: Option<&str>,
 ) -> Result<Wallet, Box<dyn std::error::Error>> {
-=======
-    mnemonic: impl Into<Option<Mnemonic>>,
-    node: Option<&str>,
-) -> Result<Wallet> {
->>>>>>> 6b3e64f2
     let client_options = ClientOptions::new().with_node(node.unwrap_or(NODE_LOCAL))?;
     let secret_manager = MnemonicSecretManager::try_from_mnemonic(
         mnemonic.into().unwrap_or_else(|| Client::generate_mnemonic().unwrap()),
