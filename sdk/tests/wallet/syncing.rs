--- conflicted
+++ resolved
@@ -125,15 +125,9 @@
 //     assert_eq!(balance.accounts().len(), 0);
 //     let unspent_outputs = wallet_1.unspent_outputs(None).await?;
 //     assert_eq!(unspent_outputs.len(), 1);
-<<<<<<< HEAD
 //     unspent_outputs.into_iter().for_each(|output_with_ext_metadata| {
 //         assert!(output_with_ext_metadata.output.is_basic());
-//         assert_eq!(output_with_ext_metadata.output.unlock_conditions().unwrap().len(), 1);
-=======
-//     unspent_outputs.into_iter().for_each(|output_data| {
-//         assert!(output_data.output.is_basic());
-//         assert_eq!(output_data.output.unlock_conditions().len(), 1);
->>>>>>> 741268c9
+//         assert_eq!(output_with_ext_metadata.output.unlock_conditions().len(), 1);
 //         assert_eq!(
 //             output_with_ext_metadata
 //                 .output
