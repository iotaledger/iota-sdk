// Copyright 2024 IOTA Stiftung
// SPDX-License-Identifier: Apache-2.0

use iota_sdk::types::block::{
    address::{Address, Ed25519Address},
    input::{Input, UtxoInput},
    output::{unlock_condition::AddressUnlockCondition, BasicOutput, Output},
<<<<<<< HEAD
    payload::{
        signed_transaction::{SignedTransactionPayload, Transaction, TransactionId},
        PayloadError,
    },
    protocol::protocol_parameters,
=======
    payload::signed_transaction::{SignedTransactionPayload, Transaction, TransactionId},
    protocol::iota_mainnet_protocol_parameters,
>>>>>>> 23623631
    rand::mana::rand_mana_allotment,
    signature::{Ed25519Signature, Signature},
    unlock::{ReferenceUnlock, SignatureUnlock, Unlock, Unlocks},
};
use packable::PackableExt;
use pretty_assertions::assert_eq;

const TRANSACTION_ID: &str = "0x52fdfc072182654f163f5f0f9a621d729566c74d10037c4d7bbb0407d1e2c64900000000";
const ED25519_ADDRESS: &str = "0x52fdfc072182654f163f5f0f9a621d729566c74d10037c4d7bbb0407d1e2c649";
const ED25519_PUBLIC_KEY: &str = "0x1da5ddd11ba3f961acab68fafee3177d039875eaa94ac5fdbff8b53f0c50bfb9";
const ED25519_SIGNATURE: &str = "0xc6a40edf9a089f42c18f4ebccb35fe4b578d93b879e99b87f63573324a710d3456b03fb6d1fcc027e6401cbd9581f790ee3ed7a3f68e9c225fcb9f1cd7b7110d";

#[test]
fn kind() {
    assert_eq!(SignedTransactionPayload::KIND, 1);
}

// Validate that attempting to construct a `SignedTransactionPayload` with too few unlocks is an error.
#[test]
fn builder_too_few_unlocks() {
    let protocol_parameters = iota_mainnet_protocol_parameters();
    // Construct a transaction with two inputs and one output.
    let transaction_id = TransactionId::new(prefix_hex::decode(TRANSACTION_ID).unwrap());
    let input1 = Input::Utxo(UtxoInput::new(transaction_id, 0));
    let input2 = Input::Utxo(UtxoInput::new(transaction_id, 1));
    let bytes: [u8; 32] = prefix_hex::decode(ED25519_ADDRESS).unwrap();
    let address = Address::from(Ed25519Address::new(bytes));
    let amount = 1_000_000;
    let output = Output::Basic(
        BasicOutput::build_with_amount(amount)
            .add_unlock_condition(AddressUnlockCondition::new(address))
            .finish()
            .unwrap(),
    );
    let transaction = Transaction::builder(protocol_parameters.network_id())
        .with_inputs([input1, input2])
        .add_output(output)
        .add_mana_allotment(rand_mana_allotment(&protocol_parameters))
        .finish_with_params(protocol_parameters)
        .unwrap();

    // Construct a list with a single unlock, whereas we have 2 tx inputs.
    let pub_key_bytes = prefix_hex::decode(ED25519_PUBLIC_KEY).unwrap();
    let sig_bytes = prefix_hex::decode(ED25519_SIGNATURE).unwrap();
    let signature = Ed25519Signature::from_bytes(pub_key_bytes, sig_bytes);
    let sig_unlock = Unlock::from(SignatureUnlock::from(Signature::from(signature)));
    let unlocks = Unlocks::new([sig_unlock]).unwrap();

    assert!(matches!(
            SignedTransactionPayload::new(transaction, unlocks),
            Err(PayloadError::InputUnlockCountMismatch{input_count, unlock_count})
            if input_count == 2 && unlock_count == 1));
}

// Validate that attempting to construct a `SignedTransactionPayload` with too many unlocks is an error.
#[test]
fn builder_too_many_unlocks() {
    let protocol_parameters = iota_mainnet_protocol_parameters();
    // Construct a transaction with one input and one output.
    let transaction_id = TransactionId::new(prefix_hex::decode(TRANSACTION_ID).unwrap());
    let input1 = Input::Utxo(UtxoInput::new(transaction_id, 0));
    let bytes: [u8; 32] = prefix_hex::decode(ED25519_ADDRESS).unwrap();
    let address = Address::from(Ed25519Address::new(bytes));
    let amount = 1_000_000;
    let output = Output::Basic(
        BasicOutput::build_with_amount(amount)
            .add_unlock_condition(AddressUnlockCondition::new(address))
            .finish()
            .unwrap(),
    );
    let transaction = Transaction::builder(protocol_parameters.network_id())
        .add_input(input1)
        .add_output(output)
        .add_mana_allotment(rand_mana_allotment(&protocol_parameters))
        .finish_with_params(protocol_parameters)
        .unwrap();

    // Construct a list of two unlocks, whereas we only have 1 tx input.
    let pub_key_bytes = prefix_hex::decode(ED25519_PUBLIC_KEY).unwrap();
    let sig_bytes = prefix_hex::decode(ED25519_SIGNATURE).unwrap();
    let signature = Ed25519Signature::from_bytes(pub_key_bytes, sig_bytes);
    let sig_unlock = Unlock::from(SignatureUnlock::from(Signature::from(signature)));
    let ref_unlock = Unlock::from(ReferenceUnlock::new(0).unwrap());

    let unlocks = Unlocks::new([sig_unlock, ref_unlock]).unwrap();

    assert!(matches!(
            SignedTransactionPayload::new(transaction, unlocks),
            Err(PayloadError::InputUnlockCountMismatch{input_count, unlock_count})
            if input_count == 1 && unlock_count == 2));
}

// Validate that a `unpack` ∘ `pack` round-trip results in the original block.
#[test]
fn pack_unpack_valid() {
    // Construct a transaction with two inputs and one output.
    let protocol_parameters = iota_mainnet_protocol_parameters();
    let transaction_id = TransactionId::new(prefix_hex::decode(TRANSACTION_ID).unwrap());
    let input1 = Input::Utxo(UtxoInput::new(transaction_id, 0));
    let input2 = Input::Utxo(UtxoInput::new(transaction_id, 1));
    let bytes: [u8; 32] = prefix_hex::decode(ED25519_ADDRESS).unwrap();
    let address = Address::from(Ed25519Address::new(bytes));
    let amount = 1_000_000;
    let output = Output::Basic(
        BasicOutput::build_with_amount(amount)
            .add_unlock_condition(AddressUnlockCondition::new(address))
            .finish()
            .unwrap(),
    );
    let transaction = Transaction::builder(protocol_parameters.network_id())
        .with_inputs([input1, input2])
        .add_output(output)
        .add_mana_allotment(rand_mana_allotment(&protocol_parameters))
        .finish_with_params(protocol_parameters)
        .unwrap();

    // Construct a list of two unlocks, whereas we only have 1 tx input.
    let pub_key_bytes = prefix_hex::decode(ED25519_PUBLIC_KEY).unwrap();
    let sig_bytes = prefix_hex::decode(ED25519_SIGNATURE).unwrap();
    let signature = Ed25519Signature::from_bytes(pub_key_bytes, sig_bytes);
    let sig_unlock = Unlock::from(SignatureUnlock::from(Signature::from(signature)));
    let ref_unlock = Unlock::from(ReferenceUnlock::new(0).unwrap());
    let unlocks = Unlocks::new([sig_unlock, ref_unlock]).unwrap();

    let tx_payload = SignedTransactionPayload::new(transaction, unlocks).unwrap();
    let packed_tx_payload = tx_payload.pack_to_vec();

    assert_eq!(packed_tx_payload.len(), tx_payload.packed_len());
    assert_eq!(
        tx_payload,
        PackableExt::unpack_bytes_verified(packed_tx_payload.as_slice(), protocol_parameters).unwrap()
    );
}

#[test]
fn getters() {
    let protocol_parameters = iota_mainnet_protocol_parameters();
    // Construct a transaction with two inputs and one output.
    let transaction_id = TransactionId::new(prefix_hex::decode(TRANSACTION_ID).unwrap());
    let input1 = Input::Utxo(UtxoInput::new(transaction_id, 0));
    let input2 = Input::Utxo(UtxoInput::new(transaction_id, 1));
    let bytes: [u8; 32] = prefix_hex::decode(ED25519_ADDRESS).unwrap();
    let address = Address::from(Ed25519Address::new(bytes));
    let amount = 1_000_000;
    let output = Output::Basic(
        BasicOutput::build_with_amount(amount)
            .add_unlock_condition(AddressUnlockCondition::new(address))
            .finish()
            .unwrap(),
    );
    let transaction = Transaction::builder(protocol_parameters.network_id())
        .with_inputs([input1, input2])
        .add_output(output)
        .add_mana_allotment(rand_mana_allotment(&protocol_parameters))
        .finish_with_params(protocol_parameters)
        .unwrap();

    // Construct a list of two unlocks, whereas we only have 1 tx input.
    let pub_key_bytes = prefix_hex::decode(ED25519_PUBLIC_KEY).unwrap();
    let sig_bytes = prefix_hex::decode(ED25519_SIGNATURE).unwrap();
    let signature = Ed25519Signature::from_bytes(pub_key_bytes, sig_bytes);
    let sig_unlock = Unlock::from(SignatureUnlock::from(Signature::from(signature)));
    let ref_unlock = Unlock::from(ReferenceUnlock::new(0).unwrap());
    let unlocks = Unlocks::new([sig_unlock, ref_unlock]).unwrap();

    let tx_payload = SignedTransactionPayload::new(transaction.clone(), unlocks.clone()).unwrap();

    assert_eq!(*tx_payload.transaction(), transaction);
    assert_eq!(*tx_payload.unlocks(), unlocks);
}<|MERGE_RESOLUTION|>--- conflicted
+++ resolved
@@ -5,16 +5,11 @@
     address::{Address, Ed25519Address},
     input::{Input, UtxoInput},
     output::{unlock_condition::AddressUnlockCondition, BasicOutput, Output},
-<<<<<<< HEAD
     payload::{
         signed_transaction::{SignedTransactionPayload, Transaction, TransactionId},
         PayloadError,
     },
-    protocol::protocol_parameters,
-=======
-    payload::signed_transaction::{SignedTransactionPayload, Transaction, TransactionId},
     protocol::iota_mainnet_protocol_parameters,
->>>>>>> 23623631
     rand::mana::rand_mana_allotment,
     signature::{Ed25519Signature, Signature},
     unlock::{ReferenceUnlock, SignatureUnlock, Unlock, Unlocks},
