--- conflicted
+++ resolved
@@ -60,16 +60,9 @@
 #[test]
 fn pack_unpack_invalid_index() {
     assert!(matches!(
-<<<<<<< HEAD
-        ReferenceUnlock::unpack_verified([0x2a, 0x2a], &()),
+        ReferenceUnlock::unpack_bytes_verified([0x2a, 0x2a], &()),
         Err(UnpackError::Packable(UnlockError::InvalidReferenceIndex(
             InvalidBoundedU16(10794)
         )))
-=======
-        ReferenceUnlock::unpack_bytes_verified([0x2a, 0x2a], &()),
-        Err(UnpackError::Packable(Error::InvalidReferenceIndex(InvalidBoundedU16(
-            10794
-        ))))
->>>>>>> 23623631
     ));
 }