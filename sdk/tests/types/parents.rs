// Copyright 2020-2021 IOTA Stiftung
// SPDX-License-Identifier: Apache-2.0

use core::ops::Deref;

use iota_sdk::types::block::{
    core::basic,
    rand::block::{rand_block_id, rand_block_ids},
    Error,
};
use packable::{error::UnpackError, prefix::VecPrefix, PackableExt};

#[test]
fn len() {
    for i in 1..=8 {
<<<<<<< HEAD
        assert_eq!(StrongParents::from_set(rand_block_ids(i)).unwrap().len(), i);
=======
        assert_eq!(basic::StrongParents::from_vec(rand_block_ids(i)).unwrap().len(), i);
>>>>>>> 6ecd1ccc
    }
}

#[test]
fn new_valid_iter() {
    let inner = rand_block_ids(8);
<<<<<<< HEAD
    let parents = StrongParents::from_set(inner.clone()).unwrap();
=======
    let parents = basic::StrongParents::from_vec(inner.clone()).unwrap();
>>>>>>> 6ecd1ccc

    assert!(inner.into_iter().eq(parents.into_iter()));
}

#[test]
fn new_from_set() {
    let inner = rand_block_ids(8);
<<<<<<< HEAD
    let parents = StrongParents::from_set(inner.clone()).unwrap();
=======
    let parents = basic::StrongParents::from_set(BTreeSet::from_iter(inner.clone())).unwrap();
>>>>>>> 6ecd1ccc

    assert_eq!(parents.as_set(), &inner);
}

#[test]
fn new_valid_deref() {
    let inner = rand_block_ids(8);
<<<<<<< HEAD
    let parents = StrongParents::from_set(inner.clone()).unwrap();
=======
    let parents = basic::StrongParents::from_vec(inner.clone()).unwrap();
>>>>>>> 6ecd1ccc

    assert_eq!(parents.deref(), &inner);
}

#[test]
fn new_invalid_more_than_max() {
    let mut inner = vec![rand_block_id()];

    for _ in 0..8 {
        basic::StrongParents::from_vec(inner.clone()).unwrap();
        inner.push(rand_block_id());
        inner.sort();
    }

    // TODO https://github.com/iotaledger/iota-sdk/issues/647
    // assert!(matches!(
    //     Parents::from_vec(inner),
    //     Err(Error::InvalidParentCount(TryIntoBoundedU8Error::Invalid(9)))
    // ));
    assert!(matches!(
        basic::StrongParents::from_vec(inner),
        Err(Error::InvalidParentCount)
    ));
}

#[test]
fn new_not_sorted() {
    let inner = rand_block_ids(8);
    let reversed = inner.iter().copied().rev().collect::<Vec<_>>();

<<<<<<< HEAD
    let parents = StrongParents::from_vec(reversed).unwrap();
=======
    let parents = basic::StrongParents::from_vec(inner_1).unwrap();
>>>>>>> 6ecd1ccc

    assert_eq!(parents.as_set(), &inner);
}

#[test]
fn new_not_unique() {
    let inner = rand_block_ids(7);
    let non_unique = inner.iter().chain(&inner).copied().collect::<Vec<_>>();

<<<<<<< HEAD
    let parents = StrongParents::from_vec(non_unique).unwrap();
=======
    let parents = basic::StrongParents::from_vec(inner_1).unwrap();
>>>>>>> 6ecd1ccc

    assert_eq!(parents.as_set(), &inner);
}

#[test]
fn packed_len() {
<<<<<<< HEAD
    let parents = StrongParents::from_set(rand_block_ids(5)).unwrap();
=======
    let parents = basic::StrongParents::from_vec(rand_block_ids(5)).unwrap();
>>>>>>> 6ecd1ccc

    assert_eq!(parents.packed_len(), 1 + 5 * 40);
    assert_eq!(parents.pack_to_vec().len(), 1 + 5 * 40);
}

#[test]
fn pack_unpack_valid() {
<<<<<<< HEAD
    let parents_1 = StrongParents::from_set(rand_block_ids(8)).unwrap();
    let parents_2 = StrongParents::unpack_verified(parents_1.pack_to_vec().as_slice(), &()).unwrap();
=======
    let parents_1 = basic::StrongParents::from_vec(rand_block_ids(8)).unwrap();
    let parents_2 = basic::StrongParents::unpack_verified(parents_1.pack_to_vec().as_slice(), &()).unwrap();
>>>>>>> 6ecd1ccc

    assert_eq!(parents_1, parents_2);
}

#[test]
fn pack_unpack_invalid_less_than_min() {
    let bytes = vec![
        0, 227, 127, 245, 158, 220, 152, 191, 107, 27, 218, 187, 247, 227, 25, 215, 141, 92, 95, 138, 21, 98, 20, 83,
        206, 92, 26, 62, 9, 221, 81, 191, 4, 96, 54, 232, 50, 83, 49, 236, 80, 189, 251, 191, 192, 122, 206, 202, 209,
        145, 50, 168, 233, 176, 12, 164, 138, 207, 22, 96, 82, 189, 64, 188, 130,
    ];

    // TODO https://github.com/iotaledger/iota-sdk/issues/647
    // assert!(matches!(
    //     Parents::unpack_verified(bytes.as_slice(), &()),
    //     Err(UnpackError::Packable(Error::InvalidParentCount(
    //         TryIntoBoundedU8Error::Invalid(0)
    //     )))
    // ));
    assert!(matches!(
        basic::StrongParents::unpack_verified(bytes.as_slice(), &()),
        Err(UnpackError::Packable(Error::InvalidParentCount))
    ));
}

#[test]
fn pack_unpack_invalid_more_than_max() {
    let bytes = vec![
        9, 227, 127, 245, 158, 220, 152, 191, 107, 27, 218, 187, 247, 227, 25, 215, 141, 92, 95, 138, 21, 98, 20, 83,
        206, 92, 26, 62, 9, 221, 81, 191, 4, 96, 54, 232, 50, 83, 49, 236, 80, 189, 251, 191, 192, 122, 206, 202, 209,
        145, 50, 168, 233, 176, 12, 164, 138, 207, 22, 96, 82, 189, 64, 188, 130,
    ];

    // TODO https://github.com/iotaledger/iota-sdk/issues/647
    // assert!(matches!(
    //     Parents::unpack_verified(bytes.as_slice(), &()),
    //     Err(UnpackError::Packable(Error::InvalidParentCount(
    //         TryIntoBoundedU8Error::Invalid(9)
    //     )))
    // ));
    assert!(matches!(
        basic::StrongParents::unpack_verified(bytes.as_slice(), &()),
        Err(UnpackError::Packable(Error::InvalidParentCount))
    ));
}

#[test]
fn unpack_invalid_not_sorted() {
    let inner = rand_block_ids(8);
    let reversed = inner.into_iter().rev().collect::<Vec<_>>();
    let inner = VecPrefix::<_, u8>::try_from(reversed).unwrap();

    let packed = inner.pack_to_vec();
    let parents = basic::StrongParents::unpack_verified(packed.as_slice(), &());

    assert!(matches!(
        parents,
        Err(UnpackError::Packable(Error::ParentsNotUniqueSorted))
    ),);
}

#[test]
fn unpack_invalid_not_unique() {
    let inner = rand_block_ids(3);
    let non_unique = inner.iter().chain(&inner).copied().collect::<Vec<_>>();
    let inner = VecPrefix::<_, u8>::try_from(non_unique).unwrap();

    let packed = inner.pack_to_vec();
    let parents = basic::StrongParents::unpack_verified(packed.as_slice(), &());

    assert!(matches!(
        parents,
        Err(UnpackError::Packable(Error::ParentsNotUniqueSorted))
    ),);
}<|MERGE_RESOLUTION|>--- conflicted
+++ resolved
@@ -13,22 +13,14 @@
 #[test]
 fn len() {
     for i in 1..=8 {
-<<<<<<< HEAD
-        assert_eq!(StrongParents::from_set(rand_block_ids(i)).unwrap().len(), i);
-=======
-        assert_eq!(basic::StrongParents::from_vec(rand_block_ids(i)).unwrap().len(), i);
->>>>>>> 6ecd1ccc
+        assert_eq!(basic::StrongParents::from_set(rand_block_ids(i)).unwrap().len(), i);
     }
 }
 
 #[test]
 fn new_valid_iter() {
     let inner = rand_block_ids(8);
-<<<<<<< HEAD
-    let parents = StrongParents::from_set(inner.clone()).unwrap();
-=======
-    let parents = basic::StrongParents::from_vec(inner.clone()).unwrap();
->>>>>>> 6ecd1ccc
+    let parents = basic::StrongParents::from_set(inner.clone()).unwrap();
 
     assert!(inner.into_iter().eq(parents.into_iter()));
 }
@@ -36,11 +28,7 @@
 #[test]
 fn new_from_set() {
     let inner = rand_block_ids(8);
-<<<<<<< HEAD
-    let parents = StrongParents::from_set(inner.clone()).unwrap();
-=======
-    let parents = basic::StrongParents::from_set(BTreeSet::from_iter(inner.clone())).unwrap();
->>>>>>> 6ecd1ccc
+    let parents = basic::StrongParents::from_set(inner.clone()).unwrap();
 
     assert_eq!(parents.as_set(), &inner);
 }
@@ -48,11 +36,7 @@
 #[test]
 fn new_valid_deref() {
     let inner = rand_block_ids(8);
-<<<<<<< HEAD
-    let parents = StrongParents::from_set(inner.clone()).unwrap();
-=======
-    let parents = basic::StrongParents::from_vec(inner.clone()).unwrap();
->>>>>>> 6ecd1ccc
+    let parents = basic::StrongParents::from_set(inner.clone()).unwrap();
 
     assert_eq!(parents.deref(), &inner);
 }
@@ -83,11 +67,7 @@
     let inner = rand_block_ids(8);
     let reversed = inner.iter().copied().rev().collect::<Vec<_>>();
 
-<<<<<<< HEAD
-    let parents = StrongParents::from_vec(reversed).unwrap();
-=======
-    let parents = basic::StrongParents::from_vec(inner_1).unwrap();
->>>>>>> 6ecd1ccc
+    let parents = basic::StrongParents::from_vec(reversed).unwrap();
 
     assert_eq!(parents.as_set(), &inner);
 }
@@ -97,22 +77,14 @@
     let inner = rand_block_ids(7);
     let non_unique = inner.iter().chain(&inner).copied().collect::<Vec<_>>();
 
-<<<<<<< HEAD
-    let parents = StrongParents::from_vec(non_unique).unwrap();
-=======
-    let parents = basic::StrongParents::from_vec(inner_1).unwrap();
->>>>>>> 6ecd1ccc
+    let parents = basic::StrongParents::from_vec(non_unique).unwrap();
 
     assert_eq!(parents.as_set(), &inner);
 }
 
 #[test]
 fn packed_len() {
-<<<<<<< HEAD
-    let parents = StrongParents::from_set(rand_block_ids(5)).unwrap();
-=======
-    let parents = basic::StrongParents::from_vec(rand_block_ids(5)).unwrap();
->>>>>>> 6ecd1ccc
+    let parents = basic::StrongParents::from_set(rand_block_ids(5)).unwrap();
 
     assert_eq!(parents.packed_len(), 1 + 5 * 40);
     assert_eq!(parents.pack_to_vec().len(), 1 + 5 * 40);
@@ -120,13 +92,8 @@
 
 #[test]
 fn pack_unpack_valid() {
-<<<<<<< HEAD
-    let parents_1 = StrongParents::from_set(rand_block_ids(8)).unwrap();
-    let parents_2 = StrongParents::unpack_verified(parents_1.pack_to_vec().as_slice(), &()).unwrap();
-=======
-    let parents_1 = basic::StrongParents::from_vec(rand_block_ids(8)).unwrap();
+    let parents_1 = basic::StrongParents::from_set(rand_block_ids(8)).unwrap();
     let parents_2 = basic::StrongParents::unpack_verified(parents_1.pack_to_vec().as_slice(), &()).unwrap();
->>>>>>> 6ecd1ccc
 
     assert_eq!(parents_1, parents_2);
 }
