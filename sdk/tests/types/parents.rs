// Copyright 2020-2021 IOTA Stiftung
// SPDX-License-Identifier: Apache-2.0

use core::ops::Deref;
use std::collections::BTreeSet;

use iota_sdk::types::block::{
    core::basic,
    rand::block::{rand_block_id, rand_block_ids},
    BlockError, BlockId,
};
use packable::{error::UnpackError, prefix::VecPrefix, PackableExt};
use pretty_assertions::assert_eq;

#[test]
fn len() {
    for i in 1..=8 {
        assert_eq!(basic::StrongParents::from_vec(rand_block_ids(i)).unwrap().len(), i);
    }
}

#[test]
fn new_valid_iter() {
    let inner = rand_block_ids(8);
    let parents = basic::StrongParents::from_vec(inner.clone()).unwrap();

    let parents_vec = parents.iter().copied().collect::<Vec<BlockId>>();

    assert_eq!(inner, parents_vec[0..].to_vec());
}

#[test]
fn new_from_set() {
    let inner = rand_block_ids(8);
    let parents = basic::StrongParents::from_set(BTreeSet::from_iter(inner.clone())).unwrap();

    assert_eq!(*parents.to_vec(), inner);
}

#[test]
fn new_valid_deref() {
    let inner = rand_block_ids(8);
    let parents = basic::StrongParents::from_vec(inner.clone()).unwrap();

    assert_eq!(parents.deref(), &inner.into_boxed_slice());
}

#[test]
fn new_invalid_more_than_max() {
    let mut inner = vec![rand_block_id()];

    for _ in 0..8 {
        basic::StrongParents::from_vec(inner.clone()).unwrap();
        inner.push(rand_block_id());
        inner.sort();
    }

    // TODO https://github.com/iotaledger/iota-sdk/issues/647
    // assert!(matches!(
    //     Parents::from_vec(inner),
    //     Err(Error::InvalidParentCount(TryIntoBoundedU8Error::Invalid(9)))
    // ));
    assert!(matches!(
        basic::StrongParents::from_vec(inner),
        Err(BlockError::InvalidParentCount)
    ));
}

#[test]
fn new_not_sorted() {
    let mut inner_1 = rand_block_ids(8);
    let inner_2 = inner_1.clone();
    inner_1.reverse();

    let parents = basic::StrongParents::from_vec(inner_1).unwrap();

    assert_eq!(*parents.to_vec(), inner_2);
}

#[test]
fn new_not_unique() {
    let mut inner_1 = rand_block_ids(7);
    let inner_2 = inner_1.clone();
    inner_1.push(*inner_1.last().unwrap());

    let parents = basic::StrongParents::from_vec(inner_1).unwrap();

    assert_eq!(*parents.to_vec(), inner_2);
}

#[test]
fn packed_len() {
    let parents = basic::StrongParents::from_vec(rand_block_ids(5)).unwrap();

    assert_eq!(parents.packed_len(), 1 + 5 * 36);
    assert_eq!(parents.pack_to_vec().len(), 1 + 5 * 36);
}

#[test]
fn pack_unpack_valid() {
    let parents_1 = basic::StrongParents::from_vec(rand_block_ids(8)).unwrap();
    let parents_2 = basic::StrongParents::unpack_bytes_verified(parents_1.pack_to_vec().as_slice(), &()).unwrap();

    assert_eq!(parents_1, parents_2);
}

#[test]
fn pack_unpack_invalid_less_than_min() {
    let bytes = vec![
        0, 227, 127, 245, 158, 220, 152, 191, 107, 27, 218, 187, 247, 227, 25, 215, 141, 92, 95, 138, 21, 98, 20, 83,
        206, 92, 26, 62, 9, 221, 81, 191, 4, 96, 54, 232, 50, 83, 49, 236, 80, 189, 251, 191, 192, 122, 206, 202, 209,
        145, 50, 168, 233, 176, 12, 164, 138, 207, 22, 96, 82, 189, 64, 188, 130,
    ];

    // TODO https://github.com/iotaledger/iota-sdk/issues/647
    // assert!(matches!(
    //     Parents::unpack_verified(bytes.as_slice(), &()),
    //     Err(UnpackError::Packable(Error::InvalidParentCount(
    //         TryIntoBoundedU8Error::Invalid(0)
    //     )))
    // ));
    assert!(matches!(
<<<<<<< HEAD
        basic::StrongParents::unpack_verified(bytes.as_slice(), &()),
        Err(UnpackError::Packable(BlockError::InvalidParentCount))
=======
        basic::StrongParents::unpack_bytes_verified(bytes.as_slice(), &()),
        Err(UnpackError::Packable(Error::InvalidParentCount))
>>>>>>> 23623631
    ));
}

#[test]
fn pack_unpack_invalid_more_than_max() {
    let bytes = vec![
        9, 227, 127, 245, 158, 220, 152, 191, 107, 27, 218, 187, 247, 227, 25, 215, 141, 92, 95, 138, 21, 98, 20, 83,
        206, 92, 26, 62, 9, 221, 81, 191, 4, 96, 54, 232, 50, 83, 49, 236, 80, 189, 251, 191, 192, 122, 206, 202, 209,
        145, 50, 168, 233, 176, 12, 164, 138, 207, 22, 96, 82, 189, 64, 188, 130,
    ];

    // TODO https://github.com/iotaledger/iota-sdk/issues/647
    // assert!(matches!(
    //     Parents::unpack_verified(bytes.as_slice(), &()),
    //     Err(UnpackError::Packable(Error::InvalidParentCount(
    //         TryIntoBoundedU8Error::Invalid(9)
    //     )))
    // ));
    assert!(matches!(
<<<<<<< HEAD
        basic::StrongParents::unpack_verified(bytes.as_slice(), &()),
        Err(UnpackError::Packable(BlockError::InvalidParentCount))
=======
        basic::StrongParents::unpack_bytes_verified(bytes.as_slice(), &()),
        Err(UnpackError::Packable(Error::InvalidParentCount))
>>>>>>> 23623631
    ));
}

#[test]
fn unpack_invalid_not_sorted() {
    let mut inner = rand_block_ids(8);
    inner.reverse();
    let inner = VecPrefix::<_, u8>::try_from(inner).unwrap();

    let packed = inner.pack_to_vec();
    let parents = basic::StrongParents::unpack_bytes_verified(packed.as_slice(), &());

    assert!(matches!(
        parents,
        Err(UnpackError::Packable(BlockError::ParentsNotUniqueSorted))
    ),);
}

#[test]
fn unpack_invalid_not_unique() {
    let mut inner = rand_block_ids(7);
    inner.push(*inner.last().unwrap());
    let inner = VecPrefix::<_, u8>::try_from(inner).unwrap();

    let packed = inner.pack_to_vec();
    let parents = basic::StrongParents::unpack_bytes_verified(packed.as_slice(), &());

    assert!(matches!(
        parents,
        Err(UnpackError::Packable(BlockError::ParentsNotUniqueSorted))
    ),);
}<|MERGE_RESOLUTION|>--- conflicted
+++ resolved
@@ -120,13 +120,8 @@
     //     )))
     // ));
     assert!(matches!(
-<<<<<<< HEAD
-        basic::StrongParents::unpack_verified(bytes.as_slice(), &()),
+        basic::StrongParents::unpack_bytes_verified(bytes.as_slice(), &()),
         Err(UnpackError::Packable(BlockError::InvalidParentCount))
-=======
-        basic::StrongParents::unpack_bytes_verified(bytes.as_slice(), &()),
-        Err(UnpackError::Packable(Error::InvalidParentCount))
->>>>>>> 23623631
     ));
 }
 
@@ -146,13 +141,8 @@
     //     )))
     // ));
     assert!(matches!(
-<<<<<<< HEAD
-        basic::StrongParents::unpack_verified(bytes.as_slice(), &()),
+        basic::StrongParents::unpack_bytes_verified(bytes.as_slice(), &()),
         Err(UnpackError::Packable(BlockError::InvalidParentCount))
-=======
-        basic::StrongParents::unpack_bytes_verified(bytes.as_slice(), &()),
-        Err(UnpackError::Packable(Error::InvalidParentCount))
->>>>>>> 23623631
     ));
 }
 
