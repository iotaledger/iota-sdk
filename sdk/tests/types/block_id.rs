// Copyright 2020-2021 IOTA Stiftung
// SPDX-License-Identifier: Apache-2.0

use core::str::FromStr;

<<<<<<< HEAD
use iota_sdk::types::{
    block::{
        output::RentStructure, protocol::ProtocolParameters, rand::bytes::rand_bytes_array, slot::SlotIndex, BlockHash,
        BlockId, BlockWrapper, BlockWrapperDto,
    },
    TryFromDto,
};
=======
use iota_sdk::types::block::{rand::bytes::rand_bytes_array, BlockHash, BlockId};
>>>>>>> f38f5617
use packable::PackableExt;

const BLOCK_ID: &str = "0x52fdfc072182654f163f5f0f9a621d729566c74d10037c4d7bbb0407d1e2c64900000000";

#[test]
fn debug_impl() {
    assert_eq!(
        format!("{:?}", BlockId::from_str(BLOCK_ID).unwrap()),
        r#"BlockId { id: "0x52fdfc072182654f163f5f0f9a621d729566c74d10037c4d7bbb0407d1e2c64900000000", slot_index: SlotIndex(0) }"#
    );
}

#[test]
fn from_str_valid() {
    BlockId::from_str(BLOCK_ID).unwrap();
}

#[test]
fn from_to_str() {
    assert_eq!(BLOCK_ID, BlockId::from_str(BLOCK_ID).unwrap().to_string());
}

// Validate that the length of a packed `BlockId` matches the declared `packed_len()`.
#[test]
fn packed_len() {
    let block_id = BlockId::from_str(BLOCK_ID).unwrap();

    assert_eq!(block_id.packed_len(), 36);
    assert_eq!(block_id.pack_to_vec().len(), 36);
}

// Validate that a `unpack` ∘ `pack` round-trip results in the original block id.
#[test]
fn pack_unpack_valid() {
    let block_id = BlockId::from_str(BLOCK_ID).unwrap();
    let packed_block_id = block_id.pack_to_vec();

    assert_eq!(packed_block_id.len(), block_id.packed_len());
    assert_eq!(
        block_id,
        PackableExt::unpack_verified(packed_block_id.as_slice(), &()).unwrap()
    );
}

#[test]
fn memory_layout() {
    let block_hash = BlockHash::new(rand_bytes_array());
    let slot_index = SlotIndex(12345);
    let block_id = block_hash.with_slot_index(slot_index);
    assert_eq!(slot_index, block_id.slot_index());
    let memory_layout =
        <[u8; BlockId::LENGTH]>::try_from([block_hash.as_ref(), &slot_index.to_le_bytes()].concat()).unwrap();
    assert_eq!(block_id.as_ref(), memory_layout);
}

// TODO: re-enable below tests when source is updated
// fn protocol_parameters() -> ProtocolParameters {
//     ProtocolParameters::new(3, "test", "rms", RentStructure::default(), 0, 1695275822, 10, 0).unwrap()
// }

// #[test]
// fn basic_block_id_tagged_data_payload() {
//     // Test from https://github.com/iotaledger/tips-draft/blob/tip46/tips/TIP-0046/tip-0046.md#basic-block-id-tagged-data-payload

//     let block_json = serde_json::json!({
//       "protocolVersion": 3,
//       "networkId": "10549460113735494767",
//       "issuingTime": "1695275834000000000",
//       "slotCommitmentId": "0x498bf08a5ed287bc87340341ffab28706768cd3a7035ae5e33932d9a12bb30940000000000000000",
//       "latestFinalizedSlot": "21",
//       "issuerId": "0x3370746f30705b7d0b42597459714d45241e5a64761b09627c447b751c7e145c",
//       "block": {
//         "type": 0,
//         "strongParents": [
//           "0x304442486c7a05361408585e4b5f7a67441c437528755a70041e0e557a6d4b2d7d4362083d492b57",
//           "0x5f736978340a243d381b343b160b316a6b7d4b1e3c0355492e2e72113c2b126600157e69113c0b5c"
//         ],
//         "weakParents": [
//           "0x0b5a48384f382f4a49471c4860683c6f0a0d446f012e1b117c4e405f5e24497c72691f43535c0b42"
//         ],
//         "shallowLikeParents": [
//           "0x163007217803006078040b0f51507d3572355a457839095e572f125500401b7d220c772b56165a12"
//         ],
//         "payload": {
//           "type": 5,
//           "tag": "0x68656c6c6f20776f726c64",
//           "data": "0x01020304"
//         },
//         "maxBurnedMana": "180500"
//       },
//       "signature": {
//         "type": 0,
//         "publicKey": "0x024b6f086177156350111d5e56227242034e596b7e3d0901180873740723193c",
//         "signature":
// "0x7c274e5e771d5d60202d334f06773d3672484b1e4e6f03231b4e69305329267a4834374b0f2e0d5c6c2f7779620f4f534c773b1679400c52303d1f23121a4049"
//       }
//     });

//     let block_dto = serde_json::from_value::<BlockWrapperDto>(block_json).unwrap();
//     let block = BlockWrapper::try_from_dto(block_dto).unwrap();
//     let block_bytes = block.pack_to_vec();

//     assert_eq!(
//         block_bytes,
//         [
//             3, 111, 44, 91, 123, 20, 54, 103, 146, 0, 196, 223, 153, 99, 212, 134, 23, 73, 139, 240, 138, 94, 210,
// 135,             188, 135, 52, 3, 65, 255, 171, 40, 112, 103, 104, 205, 58, 112, 53, 174, 94, 51, 147, 45, 154, 18,
// 187, 48,             148, 0, 0, 0, 0, 0, 0, 0, 0, 21, 0, 0, 0, 0, 0, 0, 0, 51, 112, 116, 111, 48, 112, 91, 125, 11,
// 66, 89, 116,             89, 113, 77, 69, 36, 30, 90, 100, 118, 27, 9, 98, 124, 68, 123, 117, 28, 126, 20, 92, 0, 2,
// 48, 68, 66, 72,             108, 122, 5, 54, 20, 8, 88, 94, 75, 95, 122, 103, 68, 28, 67, 117, 40, 117, 90, 112, 4,
// 30, 14, 85, 122,             109, 75, 45, 125, 67, 98, 8, 61, 73, 43, 87, 95, 115, 105, 120, 52, 10, 36, 61, 56, 27,
// 52, 59, 22, 11, 49,             106, 107, 125, 75, 30, 60, 3, 85, 73, 46, 46, 114, 17, 60, 43, 18, 102, 0, 21, 126,
// 105, 17, 60, 11, 92, 1,             11, 90, 72, 56, 79, 56, 47, 74, 73, 71, 28, 72, 96, 104, 60, 111, 10, 13, 68,
// 111, 1, 46, 27, 17, 124, 78,             64, 95, 94, 36, 73, 124, 114, 105, 31, 67, 83, 92, 11, 66, 1, 22, 48, 7, 33,
// 120, 3, 0, 96, 120, 4, 11, 15,             81, 80, 125, 53, 114, 53, 90, 69, 120, 57, 9, 94, 87, 47, 18, 85, 0, 64,
// 27, 125, 34, 12, 119, 43, 86, 22,             90, 18, 24, 0, 0, 0, 5, 0, 0, 0, 11, 104, 101, 108, 108, 111, 32, 119,
// 111, 114, 108, 100, 4, 0, 0, 0, 1,             2, 3, 4, 20, 193, 2, 0, 0, 0, 0, 0, 0, 2, 75, 111, 8, 97, 119, 21, 99,
// 80, 17, 29, 94, 86, 34, 114, 66, 3,             78, 89, 107, 126, 61, 9, 1, 24, 8, 115, 116, 7, 35, 25, 60, 124, 39,
// 78, 94, 119, 29, 93, 96, 32, 45, 51,             79, 6, 119, 61, 54, 114, 72, 75, 30, 78, 111, 3, 35, 27, 78, 105,
// 48, 83, 41, 38, 122, 72, 52, 55, 75, 15,             46, 13, 92, 108, 47, 119, 121, 98, 15, 79, 83, 76, 119, 59, 22,
// 121, 64, 12, 82, 48, 61, 31, 35, 18, 26,             64, 73
//         ]
//     );

//     let block_id = block.id(&protocol_parameters()).to_string();

//     assert_eq!(
//         block_id,
//         "0xb2c397afa61262c10af75320a166d28be34debcc4449f272f90c8769681c0b710200000000000000"
//     );
// }

// #[test]
// fn basic_block_id_transaction_payload() {
//     // Test from https://github.com/iotaledger/tips-draft/blob/tip46/tips/TIP-0046/tip-0046.md#basic-block-id-transaction-payload

//     let block_json = serde_json::json!({
//       "protocolVersion": 3,
//       "networkId": "10549460113735494767",
//       "issuingTime": "1695275834000000000",
//       "slotCommitmentId": "0x498bf08a5ed287bc87340341ffab28706768cd3a7035ae5e33932d9a12bb30940000000000000000",
//       "latestFinalizedSlot": "21",
//       "issuerId": "0x3370746f30705b7d0b42597459714d45241e5a64761b09627c447b751c7e145c",
//       "block": {
//         "type": 0,
//         "strongParents": [
//           "0x304442486c7a05361408585e4b5f7a67441c437528755a70041e0e557a6d4b2d7d4362083d492b57",
//           "0x5f736978340a243d381b343b160b316a6b7d4b1e3c0355492e2e72113c2b126600157e69113c0b5c"
//         ],
//         "weakParents": [
//           "0x0b5a48384f382f4a49471c4860683c6f0a0d446f012e1b117c4e405f5e24497c72691f43535c0b42"
//         ],
//         "shallowLikeParents": [
//           "0x163007217803006078040b0f51507d3572355a457839095e572f125500401b7d220c772b56165a12"
//         ],
//         "payload": {
//           "type": 6,
//           "essence": {
//             "type": 2,
//             "networkId": "3650798313638353144",
//             "creationSlot": "28",
//             "contextInputs": [],
//             "inputs": [
//               {
//                 "type": 0,
//                 "transactionId": "0x24ff9b3038506fb1b406306a496001c3e24e2be07c838317922bf21d686a078f",
//                 "transactionOutputIndex": 10
//               }
//             ],
//             "inputsCommitment": "0xb70c6f86a1ea03a59a71d73dcd07e2082bbdf0ce971faa21748348bca22fb023",
//             "outputs": [
//               {
//                 "type": 3,
//                 "amount": "10000",
//                 "mana": "0",
//                 "unlockConditions": [
//                   {
//                     "type": 0,
//                     "address": {
//                       "type": 0,
//                       "pubKeyHash": "0xd9f84458286dc41cd34789dec566cd096cf47de991aa36a97aebfaea14128f6d"
//                     }
//                   }
//                 ]
//               }
//             ],
//             "allotments": [],
//             "capabilities": 0,
//             "payload": {
//               "type": 5,
//               "tag": "0x1d7b3e11697264111e130b0e",
//               "data": "0x1d7b3e11697264111e130b0e"
//             }
//           },
//           "unlocks": [
//             {
//               "type": 0,
//               "signature": {
//                 "type": 0,
//                 "publicKey": "0x803361fe1effc899dca7f931d8ad07c01ba23aaa93f986adb04d4c17cf6368d8",
//                 "signature":
// "0xccddbac3aaac413e0193e16da3449f30c183d0e7eaa7f303dc12ae0dbc9fb890e449a52f9056e7d952ea796fd3e5645f60d9eb98ed91cb3261720fb528d2a105"
//               }
//             }
//           ]
//         },
//         "maxBurnedMana": "180500"
//       },
//       "signature": {
//         "type": 0,
//         "publicKey": "0x024b6f086177156350111d5e56227242034e596b7e3d0901180873740723193c",
//         "signature":
// "0x7c274e5e771d5d60202d334f06773d3672484b1e4e6f03231b4e69305329267a4834374b0f2e0d5c6c2f7779620f4f534c773b1679400c52303d1f23121a4049"
//       }
//     });

//     let block_dto = serde_json::from_value::<BlockWrapperDto>(block_json).unwrap();
//     let block = BlockWrapper::try_from_dto(block_dto).unwrap();
//     let block_bytes = block.pack_to_vec();

//     assert_eq!(
//         block_bytes,
//         [
//             3, 111, 44, 91, 123, 20, 54, 103, 146, 0, 196, 223, 153, 99, 212, 134, 23, 73, 139, 240, 138, 94, 210,
// 135,             188, 135, 52, 3, 65, 255, 171, 40, 112, 103, 104, 205, 58, 112, 53, 174, 94, 51, 147, 45, 154, 18,
// 187, 48,             148, 0, 0, 0, 0, 0, 0, 0, 0, 21, 0, 0, 0, 0, 0, 0, 0, 51, 112, 116, 111, 48, 112, 91, 125, 11,
// 66, 89, 116,             89, 113, 77, 69, 36, 30, 90, 100, 118, 27, 9, 98, 124, 68, 123, 117, 28, 126, 20, 92, 0, 2,
// 48, 68, 66, 72,             108, 122, 5, 54, 20, 8, 88, 94, 75, 95, 122, 103, 68, 28, 67, 117, 40, 117, 90, 112, 4,
// 30, 14, 85, 122,             109, 75, 45, 125, 67, 98, 8, 61, 73, 43, 87, 95, 115, 105, 120, 52, 10, 36, 61, 56, 27,
// 52, 59, 22, 11, 49,             106, 107, 125, 75, 30, 60, 3, 85, 73, 46, 46, 114, 17, 60, 43, 18, 102, 0, 21, 126,
// 105, 17, 60, 11, 92, 1,             11, 90, 72, 56, 79, 56, 47, 74, 73, 71, 28, 72, 96, 104, 60, 111, 10, 13, 68,
// 111, 1, 46, 27, 17, 124, 78,             64, 95, 94, 36, 73, 124, 114, 105, 31, 67, 83, 92, 11, 66, 1, 22, 48, 7, 33,
// 120, 3, 0, 96, 120, 4, 11, 15,             81, 80, 125, 53, 114, 53, 90, 69, 120, 57, 9, 94, 87, 47, 18, 85, 0, 64,
// 27, 125, 34, 12, 119, 43, 86, 22,             90, 18, 32, 1, 0, 0, 6, 0, 0, 0, 2, 248, 88, 2, 55, 185, 61, 170, 50,
// 28, 0, 0, 0, 0, 0, 0, 0, 0, 0, 1, 0,             0, 36, 255, 155, 48, 56, 80, 111, 177, 180, 6, 48, 106, 73, 96, 1,
// 195, 226, 78, 43, 224, 124, 131, 131,             23, 146, 43, 242, 29, 104, 106, 7, 143, 10, 0, 183, 12, 111, 134,
// 161, 234, 3, 165, 154, 113, 215, 61, 205,             7, 226, 8, 43, 189, 240, 206, 151, 31, 170, 33, 116, 131, 72,
// 188, 162, 47, 176, 35, 1, 0, 3, 16, 39, 0, 0,             0, 0, 0, 0, 0, 0, 0, 0, 0, 0, 0, 0, 0, 1, 0, 0, 217, 248,
// 68, 88, 40, 109, 196, 28, 211, 71, 137, 222, 197,             102, 205, 9, 108, 244, 125, 233, 145, 170, 54, 169,
// 122, 235, 250, 234, 20, 18, 143, 109, 0, 0, 0, 0, 33,             0, 0, 0, 5, 0, 0, 0, 12, 29, 123, 62, 17, 105, 114,
// 100, 17, 30, 19, 11, 14, 12, 0, 0, 0, 29, 123, 62, 17,             105, 114, 100, 17, 30, 19, 11, 14, 1, 0, 0, 0,
// 128, 51, 97, 254, 30, 255, 200, 153, 220, 167, 249, 49, 216,             173, 7, 192, 27, 162, 58, 170, 147, 249,
// 134, 173, 176, 77, 76, 23, 207, 99, 104, 216, 204, 221, 186, 195,             170, 172, 65, 62, 1, 147, 225, 109,
// 163, 68, 159, 48, 193, 131, 208, 231, 234, 167, 243, 3, 220, 18, 174,             13, 188, 159, 184, 144, 228, 73,
// 165, 47, 144, 86, 231, 217, 82, 234, 121, 111, 211, 229, 100, 95, 96, 217,             235, 152, 237, 145, 203, 50,
// 97, 114, 15, 181, 40, 210, 161, 5, 20, 193, 2, 0, 0, 0, 0, 0, 0, 2, 75, 111,             8, 97, 119, 21, 99, 80, 17,
// 29, 94, 86, 34, 114, 66, 3, 78, 89, 107, 126, 61, 9, 1, 24, 8, 115, 116, 7, 35,             25, 60, 124, 39, 78, 94,
// 119, 29, 93, 96, 32, 45, 51, 79, 6, 119, 61, 54, 114, 72, 75, 30, 78, 111, 3, 35,             27, 78, 105, 48, 83,
// 41, 38, 122, 72, 52, 55, 75, 15, 46, 13, 92, 108, 47, 119, 121, 98, 15, 79, 83, 76,             119, 59, 22, 121, 64,
// 12, 82, 48, 61, 31, 35, 18, 26, 64, 73         ]
//     );

//     let block_id = block.id(&protocol_parameters()).to_string();

//     assert_eq!(
//         block_id,
//         "0x95f37c6a1e838133726aaefa8c33a65204bfe811000542f593a6b0b997bc78d90200000000000000"
//     );
// }

// #[test]
// fn validation_block_id() {
//     // Test from https://github.com/iotaledger/tips-draft/blob/tip46/tips/TIP-0046/tip-0046.md#validation-block-id

//     let block_json = serde_json::json!({
//       "protocolVersion": 3,
//       "networkId": "10549460113735494767",
//       "issuingTime": "1695275834000000000",
//       "slotCommitmentId": "0x498bf08a5ed287bc87340341ffab28706768cd3a7035ae5e33932d9a12bb30940000000000000000",
//       "latestFinalizedSlot": "0",
//       "issuerId": "0x3370746f30705b7d0b42597459714d45241e5a64761b09627c447b751c7e145c",
//       "block": {
//         "type": 1,
//         "strongParents": [
//           "0x304442486c7a05361408585e4b5f7a67441c437528755a70041e0e557a6d4b2d7d4362083d492b57",
//           "0x5f736978340a243d381b343b160b316a6b7d4b1e3c0355492e2e72113c2b126600157e69113c0b5c"
//         ],
//         "weakParents": [
//           "0x0b5a48384f382f4a49471c4860683c6f0a0d446f012e1b117c4e405f5e24497c72691f43535c0b42"
//         ],
//         "shallowLikeParents": [
//           "0x163007217803006078040b0f51507d3572355a457839095e572f125500401b7d220c772b56165a12"
//         ],
//         "highestSupportedVersion": 3,
//         "protocolParametersHash": "0xf6021fae654975db2e82c17444dc8d43573cb4222f506fb46ba46a097cf8c873"
//       },
//       "signature": {
//         "type": 0,
//         "publicKey": "0x024b6f086177156350111d5e56227242034e596b7e3d0901180873740723193c",
//         "signature":
// "0x7c274e5e771d5d60202d334f06773d3672484b1e4e6f03231b4e69305329267a4834374b0f2e0d5c6c2f7779620f4f534c773b1679400c52303d1f23121a4049"
//       }
//     });

//     let block_dto = serde_json::from_value::<BlockWrapperDto>(block_json).unwrap();
//     let block = BlockWrapper::try_from_dto(block_dto).unwrap();
//     let block_bytes = block.pack_to_vec();

//     assert_eq!(
//         block_bytes,
//         [
//             3, 111, 44, 91, 123, 20, 54, 103, 146, 0, 196, 223, 153, 99, 212, 134, 23, 73, 139, 240, 138, 94, 210,
// 135,             188, 135, 52, 3, 65, 255, 171, 40, 112, 103, 104, 205, 58, 112, 53, 174, 94, 51, 147, 45, 154, 18,
// 187, 48,             148, 0, 0, 0, 0, 0, 0, 0, 0, 0, 0, 0, 0, 0, 0, 0, 0, 51, 112, 116, 111, 48, 112, 91, 125, 11,
// 66, 89, 116,             89, 113, 77, 69, 36, 30, 90, 100, 118, 27, 9, 98, 124, 68, 123, 117, 28, 126, 20, 92, 1, 2,
// 48, 68, 66, 72,             108, 122, 5, 54, 20, 8, 88, 94, 75, 95, 122, 103, 68, 28, 67, 117, 40, 117, 90, 112, 4,
// 30, 14, 85, 122,             109, 75, 45, 125, 67, 98, 8, 61, 73, 43, 87, 95, 115, 105, 120, 52, 10, 36, 61, 56, 27,
// 52, 59, 22, 11, 49,             106, 107, 125, 75, 30, 60, 3, 85, 73, 46, 46, 114, 17, 60, 43, 18, 102, 0, 21, 126,
// 105, 17, 60, 11, 92, 1,             11, 90, 72, 56, 79, 56, 47, 74, 73, 71, 28, 72, 96, 104, 60, 111, 10, 13, 68,
// 111, 1, 46, 27, 17, 124, 78,             64, 95, 94, 36, 73, 124, 114, 105, 31, 67, 83, 92, 11, 66, 1, 22, 48, 7, 33,
// 120, 3, 0, 96, 120, 4, 11, 15,             81, 80, 125, 53, 114, 53, 90, 69, 120, 57, 9, 94, 87, 47, 18, 85, 0, 64,
// 27, 125, 34, 12, 119, 43, 86, 22,             90, 18, 3, 246, 2, 31, 174, 101, 73, 117, 219, 46, 130, 193, 116, 68,
// 220, 141, 67, 87, 60, 180, 34, 47,             80, 111, 180, 107, 164, 106, 9, 124, 248, 200, 115, 0, 2, 75, 111, 8,
// 97, 119, 21, 99, 80, 17, 29, 94, 86,             34, 114, 66, 3, 78, 89, 107, 126, 61, 9, 1, 24, 8, 115, 116, 7, 35,
// 25, 60, 124, 39, 78, 94, 119, 29, 93,             96, 32, 45, 51, 79, 6, 119, 61, 54, 114, 72, 75, 30, 78, 111, 3,
// 35, 27, 78, 105, 48, 83, 41, 38, 122, 72,             52, 55, 75, 15, 46, 13, 92, 108, 47, 119, 121, 98, 15, 79, 83,
// 76, 119, 59, 22, 121, 64, 12, 82, 48, 61,             31, 35, 18, 26, 64, 73
//         ]
//     );

//     let block_id = block.id(&protocol_parameters()).to_string();

//     assert_eq!(
//         block_id,
//         "0xe7577f23f82595fcf5501d3858666e5efe2e3063d715b03e43cdd93ea69d6af60200000000000000"
//     );
// }<|MERGE_RESOLUTION|>--- conflicted
+++ resolved
@@ -3,17 +3,7 @@
 
 use core::str::FromStr;
 
-<<<<<<< HEAD
-use iota_sdk::types::{
-    block::{
-        output::RentStructure, protocol::ProtocolParameters, rand::bytes::rand_bytes_array, slot::SlotIndex, BlockHash,
-        BlockId, BlockWrapper, BlockWrapperDto,
-    },
-    TryFromDto,
-};
-=======
-use iota_sdk::types::block::{rand::bytes::rand_bytes_array, BlockHash, BlockId};
->>>>>>> f38f5617
+use iota_sdk::types::block::{rand::bytes::rand_bytes_array, slot::SlotIndex, BlockHash, BlockId};
 use packable::PackableExt;
 
 const BLOCK_ID: &str = "0x52fdfc072182654f163f5f0f9a621d729566c74d10037c4d7bbb0407d1e2c64900000000";
