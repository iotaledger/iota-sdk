--- conflicted
+++ resolved
@@ -4,11 +4,7 @@
 use core::str::FromStr;
 
 use iota_sdk::types::{
-<<<<<<< HEAD
-    block::{protocol::ProtocolParameters, Block, BlockDto, BlockId},
-=======
-    block::{rand::bytes::rand_bytes_array, slot::SlotIndex, Block, BlockDto, BlockHash, BlockId},
->>>>>>> 3d6a9775
+    block::{protocol::ProtocolParameters, rand::bytes::rand_bytes_array, Block, BlockDto, BlockHash, BlockId},
     TryFromDto,
 };
 use packable::PackableExt;
