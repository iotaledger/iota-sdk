--- conflicted
+++ resolved
@@ -54,91 +54,6 @@
     );
 }
 
-<<<<<<< HEAD
-#[test]
-fn transaction_id() {
-    // Test from https://github.com/iotaledger/tips-draft/blob/tip46/tips/TIP-0046/tip-0046.md#transaction-id
-
-    let transaction_payload_json = serde_json::json!({
-      "type":6,
-      "essence":{
-        "type":2,
-        "networkId":"3650798313638353144",
-        "creationSlot":28,
-        "contextInputs":[],
-        "inputs":[
-          {
-            "type":0,
-            "transactionId":"0x24ff9b3038506fb1b406306a496001c3e24e2be07c838317922bf21d686a078f",
-            "transactionOutputIndex":10
-          }
-        ],
-        "inputsCommitment":"0xb70c6f86a1ea03a59a71d73dcd07e2082bbdf0ce971faa21748348bca22fb023",
-        "outputs":[
-          {
-            "type":3,
-            "amount":"10000",
-            "mana":"0",
-            "unlockConditions":[
-              {
-                "type":0,
-                "address":{
-                  "type":0,
-                  "pubKeyHash":"0xd9f84458286dc41cd34789dec566cd096cf47de991aa36a97aebfaea14128f6d"
-                }
-              }
-            ]
-          }
-        ],
-        "allotments":[],
-        "payload":{
-          "type":5,
-          "tag":"0x1d7b3e11697264111e130b0e",
-          "data":"0x1d7b3e11697264111e130b0e"
-        }
-      },
-      "unlocks":[
-        {
-          "type":0,
-          "signature":{
-            "type":0,
-            "publicKey":"0x803361fe1effc899dca7f931d8ad07c01ba23aaa93f986adb04d4c17cf6368d8",
-            "signature":"0xccddbac3aaac413e0193e16da3449f30c183d0e7eaa7f303dc12ae0dbc9fb890e449a52f9056e7d952ea796fd3e5645f60d9eb98ed91cb3261720fb528d2a105"
-          }
-        }
-      ]
-    });
-
-    let transaction_payload_dto = serde_json::from_value::<TransactionPayloadDto>(transaction_payload_json).unwrap();
-    let transaction_payload = TransactionPayload::try_from_dto(transaction_payload_dto).unwrap();
-    let transaction_payload_bytes = Payload::from(transaction_payload.clone()).pack_to_vec();
-
-    assert_eq!(
-        transaction_payload_bytes,
-        [
-            6, 0, 0, 0, 2, 248, 88, 2, 55, 185, 61, 170, 50, 28, 0, 0, 0, 0, 0, 0, 0, 0, 0, 1, 0, 0, 36, 255, 155, 48,
-            56, 80, 111, 177, 180, 6, 48, 106, 73, 96, 1, 195, 226, 78, 43, 224, 124, 131, 131, 23, 146, 43, 242, 29,
-            104, 106, 7, 143, 10, 0, 183, 12, 111, 134, 161, 234, 3, 165, 154, 113, 215, 61, 205, 7, 226, 8, 43, 189,
-            240, 206, 151, 31, 170, 33, 116, 131, 72, 188, 162, 47, 176, 35, 1, 0, 3, 16, 39, 0, 0, 0, 0, 0, 0, 0, 0,
-            0, 0, 0, 0, 0, 0, 0, 1, 0, 0, 217, 248, 68, 88, 40, 109, 196, 28, 211, 71, 137, 222, 197, 102, 205, 9, 108,
-            244, 125, 233, 145, 170, 54, 169, 122, 235, 250, 234, 20, 18, 143, 109, 0, 0, 0, 33, 0, 0, 0, 5, 0, 0, 0,
-            12, 29, 123, 62, 17, 105, 114, 100, 17, 30, 19, 11, 14, 12, 0, 0, 0, 29, 123, 62, 17, 105, 114, 100, 17,
-            30, 19, 11, 14, 1, 0, 0, 0, 128, 51, 97, 254, 30, 255, 200, 153, 220, 167, 249, 49, 216, 173, 7, 192, 27,
-            162, 58, 170, 147, 249, 134, 173, 176, 77, 76, 23, 207, 99, 104, 216, 204, 221, 186, 195, 170, 172, 65, 62,
-            1, 147, 225, 109, 163, 68, 159, 48, 193, 131, 208, 231, 234, 167, 243, 3, 220, 18, 174, 13, 188, 159, 184,
-            144, 228, 73, 165, 47, 144, 86, 231, 217, 82, 234, 121, 111, 211, 229, 100, 95, 96, 217, 235, 152, 237,
-            145, 203, 50, 97, 114, 15, 181, 40, 210, 161, 5
-        ]
-    );
-
-    let transaction_id = transaction_payload.id().to_string();
-
-    assert_eq!(
-        transaction_id,
-        "0xc4f095a7ee824c8fd53040c4143963153636d56bb2334167fd4f531472682533"
-    );
-}
-=======
 // TODO
 // #[test]
 // fn transaction_id() {
@@ -224,5 +139,4 @@
 //         transaction_id,
 //         "0xc4f095a7ee824c8fd53040c4143963153636d56bb2334167fd4f531472682533"
 //     );
-// }
->>>>>>> 83c1d971
+// }