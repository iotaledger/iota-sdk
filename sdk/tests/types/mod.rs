// Copyright 2023 IOTA Stiftung
// SPDX-License-Identifier: Apache-2.0

mod address;
mod api;
mod block;
mod block_id;
mod ed25519_signature;
mod foundry_id;
mod input;
mod output;
mod output_id;
mod parents;
mod payload;
mod protocol;
<<<<<<< HEAD
=======
mod rent;
mod signed_transaction_payload;
>>>>>>> 62bc6148
mod slot;
mod storage_score;
mod tagged_data_payload;
mod transaction;
mod transaction_id;
mod unlock;<|MERGE_RESOLUTION|>--- conflicted
+++ resolved
@@ -13,11 +13,7 @@
 mod parents;
 mod payload;
 mod protocol;
-<<<<<<< HEAD
-=======
-mod rent;
 mod signed_transaction_payload;
->>>>>>> 62bc6148
 mod slot;
 mod storage_score;
 mod tagged_data_payload;
