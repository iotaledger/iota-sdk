// Copyright 2023 IOTA Stiftung
// SPDX-License-Identifier: Apache-2.0

use iota_sdk::types::block::slot::SlotCommitment;
use packable::PackableExt;

#[test]
fn slot_commitment_id() {
    // Test from https://github.com/iotaledger/tips-draft/blob/tip46/tips/TIP-0046/tip-0046.md#slot-commitment-id-1

    let slot_commitment_json = serde_json::json!({
<<<<<<< HEAD
      "protocolVersion":3,
      "index":"10",
      "previousCommitmentId":"0x4b024b3e47280d05272a7d136f0c464e4e136b734e6c427749413e286162077560652c007e37241a",
      "rootsId":"0x75614402763f5f045c040334631b791b4d755d626d504b134a505c001c516549",
      "cumulativeWeight":"100",
      "referenceManaCost":"6000"
=======
        "version": 3,
        "index": "10",
        "previousCommitmentId": "0x4b024b3e47280d05272a7d136f0c464e4e136b734e6c427749413e286162077560652c007e37241a",
        "rootsId": "0x75614402763f5f045c040334631b791b4d755d626d504b134a505c001c516549",
        "cumulativeWeight": "100",
        "referenceManaCost": "6000"
>>>>>>> 64e6b850
    });

    let slot_commitment = serde_json::from_value::<SlotCommitment>(slot_commitment_json).unwrap();
    let slot_commitment_bytes = slot_commitment.pack_to_vec();

    assert_eq!(
        slot_commitment_bytes,
        [
            3, 10, 0, 0, 0, 0, 0, 0, 0, 75, 2, 75, 62, 71, 40, 13, 5, 39, 42, 125, 19, 111, 12, 70, 78, 78, 19, 107,
            115, 78, 108, 66, 119, 73, 65, 62, 40, 97, 98, 7, 117, 96, 101, 44, 0, 126, 55, 36, 26, 117, 97, 68, 2,
            118, 63, 95, 4, 92, 4, 3, 52, 99, 27, 121, 27, 77, 117, 93, 98, 109, 80, 75, 19, 74, 80, 92, 0, 28, 81,
            101, 73, 100, 0, 0, 0, 0, 0, 0, 0, 112, 23, 0, 0, 0, 0, 0, 0
        ]
    );

    let slot_commitment_id = slot_commitment.id().to_string();

    assert_eq!(
        slot_commitment_id,
        "0x3a73079f3dbf8c1744ae0b020b9767546e32f5bbbf4c6f0233da7b64f16581f80a00000000000000"
    );
}<|MERGE_RESOLUTION|>--- conflicted
+++ resolved
@@ -9,21 +9,12 @@
     // Test from https://github.com/iotaledger/tips-draft/blob/tip46/tips/TIP-0046/tip-0046.md#slot-commitment-id-1
 
     let slot_commitment_json = serde_json::json!({
-<<<<<<< HEAD
-      "protocolVersion":3,
-      "index":"10",
-      "previousCommitmentId":"0x4b024b3e47280d05272a7d136f0c464e4e136b734e6c427749413e286162077560652c007e37241a",
-      "rootsId":"0x75614402763f5f045c040334631b791b4d755d626d504b134a505c001c516549",
-      "cumulativeWeight":"100",
-      "referenceManaCost":"6000"
-=======
-        "version": 3,
+        "protocolVersion": 3,
         "index": "10",
         "previousCommitmentId": "0x4b024b3e47280d05272a7d136f0c464e4e136b734e6c427749413e286162077560652c007e37241a",
         "rootsId": "0x75614402763f5f045c040334631b791b4d755d626d504b134a505c001c516549",
         "cumulativeWeight": "100",
         "referenceManaCost": "6000"
->>>>>>> 64e6b850
     });
 
     let slot_commitment = serde_json::from_value::<SlotCommitment>(slot_commitment_json).unwrap();
