--- conflicted
+++ resolved
@@ -120,13 +120,8 @@
 #[test]
 fn unpack_invalid_data_length_more_than_max() {
     assert!(matches!(
-<<<<<<< HEAD
-        TaggedDataPayload::unpack_verified([0x02, 0x00, 0x00, 0x35, 0x82, 0x00, 0x00], &()),
+        TaggedDataPayload::unpack_bytes_verified([0x02, 0x00, 0x00, 0x35, 0x82, 0x00, 0x00], &()),
         Err(UnpackError::Packable(PayloadError::InvalidTaggedDataLength(
-=======
-        TaggedDataPayload::unpack_bytes_verified([0x02, 0x00, 0x00, 0x35, 0x82, 0x00, 0x00], &()),
-        Err(UnpackError::Packable(Error::InvalidTaggedDataLength(
->>>>>>> 23623631
             TryIntoBoundedU32Error::Invalid(33333)
         )))
     ));
