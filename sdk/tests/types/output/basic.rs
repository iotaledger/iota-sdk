--- conflicted
+++ resolved
@@ -1,21 +1,8 @@
 // Copyright 2023 IOTA Stiftung
 // SPDX-License-Identifier: Apache-2.0
 
-<<<<<<< HEAD
-use iota_sdk::types::{
-    block::{
-        output::{BasicOutput, Feature, FoundryId, NativeToken, Output, SimpleTokenScheme, StorageScore, TokenId},
-        protocol::protocol_parameters,
-        rand::{
-            address::rand_account_address,
-            output::{
-                feature::{rand_metadata_feature, rand_sender_feature},
-                rand_basic_output,
-                unlock_condition::rand_address_unlock_condition,
-            },
-=======
 use iota_sdk::types::block::{
-    output::{BasicOutput, Feature, FoundryId, NativeToken, Output, Rent, SimpleTokenScheme, TokenId},
+    output::{BasicOutput, Feature, FoundryId, NativeToken, Output, SimpleTokenScheme, StorageScore, TokenId},
     protocol::protocol_parameters,
     rand::{
         address::rand_account_address,
@@ -23,7 +10,6 @@
             feature::{rand_metadata_feature, rand_sender_feature},
             rand_basic_output,
             unlock_condition::rand_address_unlock_condition,
->>>>>>> 544311a9
         },
     },
 };
