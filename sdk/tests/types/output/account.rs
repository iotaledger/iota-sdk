// Copyright 2023 IOTA Stiftung
// SPDX-License-Identifier: Apache-2.0

use iota_sdk::types::{
    block::{
        address::AccountAddress,
        output::{AccountOutput, Feature, FoundryId, NativeToken, Output, Rent, SimpleTokenScheme, TokenId},
        protocol::protocol_parameters,
        rand::output::{
            feature::{rand_issuer_feature, rand_metadata_feature, rand_sender_feature},
            rand_account_id, rand_account_output,
            unlock_condition::rand_address_unlock_condition_different_from_account_id,
        },
    },
    ValidationParams,
};
use packable::PackableExt;

#[test]
fn builder() {
    let protocol_parameters = protocol_parameters();
    let account_id = rand_account_id();
    let foundry_id = FoundryId::build(&AccountAddress::from(account_id), 0, SimpleTokenScheme::KIND);
    let address_1 = rand_address_unlock_condition_different_from_account_id(&account_id);
    let address_2 = rand_address_unlock_condition_different_from_account_id(&account_id);
    let sender_1 = rand_sender_feature();
    let sender_2 = rand_sender_feature();
    let issuer_1 = rand_issuer_feature();
    let issuer_2 = rand_issuer_feature();
    let amount = 500_000;

    let mut builder = AccountOutput::build_with_amount(amount, account_id)
        .add_native_token(NativeToken::new(TokenId::from(foundry_id), 1000).unwrap())
<<<<<<< HEAD
        .add_unlock_condition(address_1)
        .add_feature(sender_1)
        .replace_feature(sender_2)
        .replace_immutable_feature(issuer_1)
=======
        .add_unlock_condition(gov_address_1.clone())
        .add_unlock_condition(state_address_1.clone())
        .add_feature(sender_1.clone())
        .replace_feature(sender_2.clone())
        .replace_immutable_feature(issuer_1.clone())
>>>>>>> 2b83eb9c
        .add_immutable_feature(issuer_2);

    let output = builder.clone().finish().unwrap();
    assert_eq!(output.amount(), amount);
    assert_eq!(output.unlock_conditions().address(), Some(&address_1));
    assert_eq!(output.features().sender(), Some(&sender_2));
    assert_eq!(output.immutable_features().issuer(), Some(&issuer_1));

    builder = builder
        .clear_unlock_conditions()
        .clear_features()
        .clear_immutable_features()
<<<<<<< HEAD
        .replace_unlock_condition(address_2);
=======
        .replace_unlock_condition(gov_address_2.clone())
        .replace_unlock_condition(state_address_2.clone());
>>>>>>> 2b83eb9c
    let output = builder.clone().finish().unwrap();
    assert_eq!(output.unlock_conditions().address(), Some(&address_2));
    assert!(output.features().is_empty());
    assert!(output.immutable_features().is_empty());

    let metadata = rand_metadata_feature();

    let output = builder
        .with_minimum_storage_deposit(protocol_parameters.rent_structure())
<<<<<<< HEAD
        .add_unlock_condition(rand_address_unlock_condition_different_from_account_id(&account_id))
        .with_features([Feature::from(metadata.clone()), sender_1.into()])
        .with_immutable_features([Feature::from(metadata.clone()), issuer_1.into()])
=======
        .add_unlock_condition(rand_state_controller_address_unlock_condition_different_from(
            &account_id,
        ))
        .add_unlock_condition(rand_governor_address_unlock_condition_different_from(&account_id))
        .with_features([Feature::from(metadata.clone()), sender_1.clone().into()])
        .with_immutable_features([Feature::from(metadata.clone()), issuer_1.clone().into()])
>>>>>>> 2b83eb9c
        .finish_with_params(ValidationParams::default().with_protocol_parameters(protocol_parameters.clone()))
        .unwrap();

    assert_eq!(
        output.amount(),
        Output::Account(output.clone()).rent_cost(protocol_parameters.rent_structure())
    );
    assert_eq!(output.features().metadata(), Some(&metadata));
    assert_eq!(output.features().sender(), Some(&sender_1));
    assert_eq!(output.immutable_features().metadata(), Some(&metadata));
    assert_eq!(output.immutable_features().issuer(), Some(&issuer_1));
}

#[test]
fn pack_unpack() {
    let protocol_parameters = protocol_parameters();
    let output = rand_account_output(protocol_parameters.token_supply());
    let bytes = output.pack_to_vec();
    let output_unpacked = AccountOutput::unpack_verified(bytes, &protocol_parameters).unwrap();

    assert_eq!(output, output_unpacked);
}<|MERGE_RESOLUTION|>--- conflicted
+++ resolved
@@ -31,18 +31,10 @@
 
     let mut builder = AccountOutput::build_with_amount(amount, account_id)
         .add_native_token(NativeToken::new(TokenId::from(foundry_id), 1000).unwrap())
-<<<<<<< HEAD
-        .add_unlock_condition(address_1)
-        .add_feature(sender_1)
-        .replace_feature(sender_2)
-        .replace_immutable_feature(issuer_1)
-=======
-        .add_unlock_condition(gov_address_1.clone())
-        .add_unlock_condition(state_address_1.clone())
+        .add_unlock_condition(address_1.clone())
         .add_feature(sender_1.clone())
         .replace_feature(sender_2.clone())
         .replace_immutable_feature(issuer_1.clone())
->>>>>>> 2b83eb9c
         .add_immutable_feature(issuer_2);
 
     let output = builder.clone().finish().unwrap();
@@ -55,12 +47,7 @@
         .clear_unlock_conditions()
         .clear_features()
         .clear_immutable_features()
-<<<<<<< HEAD
-        .replace_unlock_condition(address_2);
-=======
-        .replace_unlock_condition(gov_address_2.clone())
-        .replace_unlock_condition(state_address_2.clone());
->>>>>>> 2b83eb9c
+        .replace_unlock_condition(address_2.clone());
     let output = builder.clone().finish().unwrap();
     assert_eq!(output.unlock_conditions().address(), Some(&address_2));
     assert!(output.features().is_empty());
@@ -70,18 +57,9 @@
 
     let output = builder
         .with_minimum_storage_deposit(protocol_parameters.rent_structure())
-<<<<<<< HEAD
         .add_unlock_condition(rand_address_unlock_condition_different_from_account_id(&account_id))
-        .with_features([Feature::from(metadata.clone()), sender_1.into()])
-        .with_immutable_features([Feature::from(metadata.clone()), issuer_1.into()])
-=======
-        .add_unlock_condition(rand_state_controller_address_unlock_condition_different_from(
-            &account_id,
-        ))
-        .add_unlock_condition(rand_governor_address_unlock_condition_different_from(&account_id))
         .with_features([Feature::from(metadata.clone()), sender_1.clone().into()])
         .with_immutable_features([Feature::from(metadata.clone()), issuer_1.clone().into()])
->>>>>>> 2b83eb9c
         .finish_with_params(ValidationParams::default().with_protocol_parameters(protocol_parameters.clone()))
         .unwrap();
 
