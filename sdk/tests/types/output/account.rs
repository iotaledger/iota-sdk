// Copyright 2023 IOTA Stiftung
// SPDX-License-Identifier: Apache-2.0

<<<<<<< HEAD
use iota_sdk::types::{
    block::{
        output::{AccountOutput, Feature, Output, Rent},
        protocol::protocol_parameters,
        rand::output::{
            feature::{rand_issuer_feature, rand_metadata_feature, rand_sender_feature},
            rand_account_id, rand_account_output,
            unlock_condition::rand_address_unlock_condition_different_from_account_id,
        },
=======
use iota_sdk::types::block::{
    address::AccountAddress,
    output::{AccountOutput, Feature, FoundryId, MinimumOutputAmount, NativeToken, Output, SimpleTokenScheme, TokenId},
    protocol::protocol_parameters,
    rand::output::{
        feature::{rand_issuer_feature, rand_metadata_feature, rand_sender_feature},
        rand_account_id, rand_account_output,
        unlock_condition::rand_address_unlock_condition_different_from_account_id,
>>>>>>> 383b8a72
    },
};
use packable::PackableExt;
use pretty_assertions::assert_eq;

#[test]
fn builder() {
    let protocol_parameters = protocol_parameters();
    let account_id = rand_account_id();
    let address_1 = rand_address_unlock_condition_different_from_account_id(&account_id);
    let address_2 = rand_address_unlock_condition_different_from_account_id(&account_id);
    let sender_1 = rand_sender_feature();
    let sender_2 = rand_sender_feature();
    let issuer_1 = rand_issuer_feature();
    let issuer_2 = rand_issuer_feature();
    let amount = 500_000;

    let mut builder = AccountOutput::build_with_amount(amount, account_id)
        .add_unlock_condition(address_1.clone())
        .add_feature(sender_1.clone())
        .replace_feature(sender_2.clone())
        .replace_immutable_feature(issuer_1.clone())
        .add_immutable_feature(issuer_2);

    let output = builder.clone().finish().unwrap();
    assert_eq!(output.amount(), amount);
    assert_eq!(output.unlock_conditions().address(), Some(&address_1));
    assert_eq!(output.features().sender(), Some(&sender_2));
    assert_eq!(output.immutable_features().issuer(), Some(&issuer_1));

    builder = builder
        .clear_unlock_conditions()
        .clear_features()
        .clear_immutable_features()
        .replace_unlock_condition(address_2.clone());
    let output = builder.clone().finish().unwrap();
    assert_eq!(output.unlock_conditions().address(), Some(&address_2));
    assert!(output.features().is_empty());
    assert!(output.immutable_features().is_empty());

    let metadata = rand_metadata_feature();

    let output = builder
        .with_minimum_amount(protocol_parameters.storage_score_parameters())
        .add_unlock_condition(rand_address_unlock_condition_different_from_account_id(&account_id))
        .with_features([Feature::from(metadata.clone()), sender_1.clone().into()])
        .with_immutable_features([Feature::from(metadata.clone()), issuer_1.clone().into()])
        .finish()
        .unwrap();

    assert_eq!(
        output.amount(),
        output.minimum_amount(protocol_parameters.storage_score_parameters())
    );
    assert_eq!(output.features().metadata(), Some(&metadata));
    assert_eq!(output.features().sender(), Some(&sender_1));
    assert_eq!(output.immutable_features().metadata(), Some(&metadata));
    assert_eq!(output.immutable_features().issuer(), Some(&issuer_1));
}

#[test]
fn pack_unpack() {
    let protocol_parameters = protocol_parameters();
    let output = rand_account_output(protocol_parameters.token_supply());
    let bytes = output.pack_to_vec();
    let output_unpacked = AccountOutput::unpack_verified(bytes, &protocol_parameters).unwrap();

    assert_eq!(output, output_unpacked);
}<|MERGE_RESOLUTION|>--- conflicted
+++ resolved
@@ -1,26 +1,13 @@
 // Copyright 2023 IOTA Stiftung
 // SPDX-License-Identifier: Apache-2.0
 
-<<<<<<< HEAD
-use iota_sdk::types::{
-    block::{
-        output::{AccountOutput, Feature, Output, Rent},
-        protocol::protocol_parameters,
-        rand::output::{
-            feature::{rand_issuer_feature, rand_metadata_feature, rand_sender_feature},
-            rand_account_id, rand_account_output,
-            unlock_condition::rand_address_unlock_condition_different_from_account_id,
-        },
-=======
 use iota_sdk::types::block::{
-    address::AccountAddress,
-    output::{AccountOutput, Feature, FoundryId, MinimumOutputAmount, NativeToken, Output, SimpleTokenScheme, TokenId},
+    output::{AccountOutput, Feature, MinimumOutputAmount},
     protocol::protocol_parameters,
     rand::output::{
         feature::{rand_issuer_feature, rand_metadata_feature, rand_sender_feature},
         rand_account_id, rand_account_output,
         unlock_condition::rand_address_unlock_condition_different_from_account_id,
->>>>>>> 383b8a72
     },
 };
 use packable::PackableExt;
