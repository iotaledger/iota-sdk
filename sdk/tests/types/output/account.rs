// Copyright 2023 IOTA Stiftung
// SPDX-License-Identifier: Apache-2.0

use iota_sdk::types::{
    block::{
        output::{AccountOutput, Feature, Output, Rent},
        protocol::protocol_parameters,
        rand::output::{
            feature::{rand_issuer_feature, rand_metadata_feature, rand_sender_feature},
            rand_account_id, rand_account_output,
            unlock_condition::{
                rand_governor_address_unlock_condition_different_from,
                rand_state_controller_address_unlock_condition_different_from,
            },
        },
    },
    ValidationParams,
};
use packable::PackableExt;

#[test]
fn builder() {
    let protocol_parameters = protocol_parameters();
    let account_id = rand_account_id();
    let gov_address_1 = rand_governor_address_unlock_condition_different_from(&account_id);
    let gov_address_2 = rand_governor_address_unlock_condition_different_from(&account_id);
    let state_address_1 = rand_state_controller_address_unlock_condition_different_from(&account_id);
    let state_address_2 = rand_state_controller_address_unlock_condition_different_from(&account_id);
    let sender_1 = rand_sender_feature();
    let sender_2 = rand_sender_feature();
    let issuer_1 = rand_issuer_feature();
    let issuer_2 = rand_issuer_feature();
    let amount = 500_000;

    let mut builder = AccountOutput::build_with_amount(amount, account_id)
<<<<<<< HEAD
        .add_unlock_condition(gov_address_1)
        .add_unlock_condition(state_address_1)
        .add_feature(sender_1)
        .replace_feature(sender_2)
        .replace_immutable_feature(issuer_1)
=======
        .add_native_token(NativeToken::new(TokenId::from(foundry_id), 1000).unwrap())
        .add_unlock_condition(gov_address_1.clone())
        .add_unlock_condition(state_address_1.clone())
        .add_feature(sender_1.clone())
        .replace_feature(sender_2.clone())
        .replace_immutable_feature(issuer_1.clone())
>>>>>>> de89ba4e
        .add_immutable_feature(issuer_2);

    let output = builder.clone().finish().unwrap();
    assert_eq!(output.amount(), amount);
    assert_eq!(output.unlock_conditions().governor_address(), Some(&gov_address_1));
    assert_eq!(
        output.unlock_conditions().state_controller_address(),
        Some(&state_address_1)
    );
    assert_eq!(output.features().sender(), Some(&sender_2));
    assert_eq!(output.immutable_features().issuer(), Some(&issuer_1));

    builder = builder
        .clear_unlock_conditions()
        .clear_features()
        .clear_immutable_features()
        .replace_unlock_condition(gov_address_2.clone())
        .replace_unlock_condition(state_address_2.clone());
    let output = builder.clone().finish().unwrap();
    assert_eq!(output.unlock_conditions().governor_address(), Some(&gov_address_2));
    assert_eq!(
        output.unlock_conditions().state_controller_address(),
        Some(&state_address_2)
    );
    assert!(output.features().is_empty());
    assert!(output.immutable_features().is_empty());

    let metadata = rand_metadata_feature();

    let output = builder
        .with_minimum_storage_deposit(protocol_parameters.rent_structure())
        .add_unlock_condition(rand_state_controller_address_unlock_condition_different_from(
            &account_id,
        ))
        .add_unlock_condition(rand_governor_address_unlock_condition_different_from(&account_id))
        .with_features([Feature::from(metadata.clone()), sender_1.clone().into()])
        .with_immutable_features([Feature::from(metadata.clone()), issuer_1.clone().into()])
        .finish_with_params(ValidationParams::default().with_protocol_parameters(protocol_parameters.clone()))
        .unwrap();

    assert_eq!(
        output.amount(),
        Output::Account(output.clone()).rent_cost(protocol_parameters.rent_structure())
    );
    assert_eq!(output.features().metadata(), Some(&metadata));
    assert_eq!(output.features().sender(), Some(&sender_1));
    assert_eq!(output.immutable_features().metadata(), Some(&metadata));
    assert_eq!(output.immutable_features().issuer(), Some(&issuer_1));
}

#[test]
fn pack_unpack() {
    let protocol_parameters = protocol_parameters();
    let output = rand_account_output(protocol_parameters.token_supply());
    let bytes = output.pack_to_vec();
    let output_unpacked = AccountOutput::unpack_verified(bytes, &protocol_parameters).unwrap();

    assert_eq!(output, output_unpacked);
}<|MERGE_RESOLUTION|>--- conflicted
+++ resolved
@@ -33,20 +33,11 @@
     let amount = 500_000;
 
     let mut builder = AccountOutput::build_with_amount(amount, account_id)
-<<<<<<< HEAD
-        .add_unlock_condition(gov_address_1)
-        .add_unlock_condition(state_address_1)
-        .add_feature(sender_1)
-        .replace_feature(sender_2)
-        .replace_immutable_feature(issuer_1)
-=======
-        .add_native_token(NativeToken::new(TokenId::from(foundry_id), 1000).unwrap())
         .add_unlock_condition(gov_address_1.clone())
         .add_unlock_condition(state_address_1.clone())
         .add_feature(sender_1.clone())
         .replace_feature(sender_2.clone())
         .replace_immutable_feature(issuer_1.clone())
->>>>>>> de89ba4e
         .add_immutable_feature(issuer_2);
 
     let output = builder.clone().finish().unwrap();
