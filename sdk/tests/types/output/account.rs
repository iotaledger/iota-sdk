// Copyright 2023 IOTA Stiftung
// SPDX-License-Identifier: Apache-2.0

use iota_sdk::types::{
    block::{
        address::AccountAddress,
        output::{AccountOutput, Feature, FoundryId, NativeToken, Output, SimpleTokenScheme, StorageScore, TokenId},
        protocol::protocol_parameters,
        rand::output::{
            feature::{rand_issuer_feature, rand_metadata_feature, rand_sender_feature},
            rand_account_id, rand_account_output,
            unlock_condition::rand_address_unlock_condition_different_from_account_id,
        },
    },
    ValidationParams,
};
use packable::PackableExt;
use pretty_assertions::assert_eq;

#[test]
fn builder() {
    let protocol_parameters = protocol_parameters();
    let account_id = rand_account_id();
    let foundry_id = FoundryId::build(&AccountAddress::from(account_id), 0, SimpleTokenScheme::KIND);
    let address_1 = rand_address_unlock_condition_different_from_account_id(&account_id);
    let address_2 = rand_address_unlock_condition_different_from_account_id(&account_id);
    let sender_1 = rand_sender_feature();
    let sender_2 = rand_sender_feature();
    let issuer_1 = rand_issuer_feature();
    let issuer_2 = rand_issuer_feature();
    let amount = 500_000;

    let mut builder = AccountOutput::build_with_amount(amount, account_id)
        .add_native_token(NativeToken::new(TokenId::from(foundry_id), 1000).unwrap())
        .add_unlock_condition(address_1.clone())
        .add_feature(sender_1.clone())
        .replace_feature(sender_2.clone())
        .replace_immutable_feature(issuer_1.clone())
        .add_immutable_feature(issuer_2);

    let output = builder.clone().finish().unwrap();
    assert_eq!(output.amount(), amount);
    assert_eq!(output.unlock_conditions().address(), Some(&address_1));
    assert_eq!(output.features().sender(), Some(&sender_2));
    assert_eq!(output.immutable_features().issuer(), Some(&issuer_1));

    builder = builder
        .clear_unlock_conditions()
        .clear_features()
        .clear_immutable_features()
        .replace_unlock_condition(address_2.clone());
    let output = builder.clone().finish().unwrap();
    assert_eq!(output.unlock_conditions().address(), Some(&address_2));
    assert!(output.features().is_empty());
    assert!(output.immutable_features().is_empty());

    let metadata = rand_metadata_feature();

    let output = builder
<<<<<<< HEAD
        .with_minimum_amount(protocol_parameters.storage_score_parameters())
        .add_unlock_condition(rand_state_controller_address_unlock_condition_different_from(
            &account_id,
        ))
        .add_unlock_condition(rand_governor_address_unlock_condition_different_from(&account_id))
=======
        .with_minimum_storage_deposit(protocol_parameters.rent_structure())
        .add_unlock_condition(rand_address_unlock_condition_different_from_account_id(&account_id))
>>>>>>> 36375de8
        .with_features([Feature::from(metadata.clone()), sender_1.clone().into()])
        .with_immutable_features([Feature::from(metadata.clone()), issuer_1.clone().into()])
        .finish_with_params(ValidationParams::default().with_protocol_parameters(protocol_parameters.clone()))
        .unwrap();

    assert_eq!(
        output.amount(),
        Output::Account(output.clone()).storage_cost(protocol_parameters.storage_score_parameters())
    );
    assert_eq!(output.features().metadata(), Some(&metadata));
    assert_eq!(output.features().sender(), Some(&sender_1));
    assert_eq!(output.immutable_features().metadata(), Some(&metadata));
    assert_eq!(output.immutable_features().issuer(), Some(&issuer_1));
}

#[test]
fn pack_unpack() {
    let protocol_parameters = protocol_parameters();
    let output = rand_account_output(protocol_parameters.token_supply());
    let bytes = output.pack_to_vec();
    let output_unpacked = AccountOutput::unpack_verified(bytes, &protocol_parameters).unwrap();

    assert_eq!(output, output_unpacked);
}<|MERGE_RESOLUTION|>--- conflicted
+++ resolved
@@ -57,16 +57,8 @@
     let metadata = rand_metadata_feature();
 
     let output = builder
-<<<<<<< HEAD
         .with_minimum_amount(protocol_parameters.storage_score_parameters())
-        .add_unlock_condition(rand_state_controller_address_unlock_condition_different_from(
-            &account_id,
-        ))
-        .add_unlock_condition(rand_governor_address_unlock_condition_different_from(&account_id))
-=======
-        .with_minimum_storage_deposit(protocol_parameters.rent_structure())
         .add_unlock_condition(rand_address_unlock_condition_different_from_account_id(&account_id))
->>>>>>> 36375de8
         .with_features([Feature::from(metadata.clone()), sender_1.clone().into()])
         .with_immutable_features([Feature::from(metadata.clone()), issuer_1.clone().into()])
         .finish_with_params(ValidationParams::default().with_protocol_parameters(protocol_parameters.clone()))
