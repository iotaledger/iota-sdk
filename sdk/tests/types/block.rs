--- conflicted
+++ resolved
@@ -1,28 +1,17 @@
 // Copyright 2020-2021 IOTA Stiftung
 // SPDX-License-Identifier: Apache-2.0
 
-<<<<<<< HEAD
-use iota_sdk::types::block::{
-    helper::network_name_to_id,
-    payload::Payload,
-    protocol::{protocol_parameters, ProtocolParameters},
-    rand::{
-        block::{rand_basic_block_builder_with_strong_parents, rand_block_wrapper, SignBlockRandom},
-        parents::rand_strong_parents,
-        payload::rand_tagged_data_payload,
-=======
 use iota_sdk::types::{
     block::{
         helper::network_name_to_id,
         payload::Payload,
         protocol::{protocol_parameters, ProtocolParameters},
         rand::{
-            block::{rand_basic_block_builder_with_strong_parents, rand_block_wrapper, rand_block_wrapper_with_block},
+            block::{rand_basic_block_builder_with_strong_parents, rand_block_wrapper, SignBlockRandom},
             parents::rand_strong_parents,
             payload::rand_tagged_data_payload,
         },
         BlockWrapper, BlockWrapperDto,
->>>>>>> 1e954c40
     },
     TryFromDto,
 };
