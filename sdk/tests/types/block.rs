--- conflicted
+++ resolved
@@ -4,13 +4,8 @@
 use iota_sdk::{
     pow::{miner::get_miner, score::PowScorer},
     types::block::{
-<<<<<<< HEAD
         basic::BasicBlock,
-        parent::Parents,
-        payload::{Payload, TaggedDataPayload},
-=======
         payload::Payload,
->>>>>>> 24e295df
         protocol::protocol_parameters,
         rand::{number::rand_number, parents::rand_strong_parents, payload::rand_tagged_data_payload},
         Block, BlockBuilder,
@@ -38,51 +33,6 @@
     assert!(score >= min_pow_score as f64);
 }
 
-<<<<<<< HEAD
-#[test]
-fn invalid_length() {
-    let res = BlockBuilder::<BasicBlock>::new(Parents::from_vec(rand_block_ids(2)).unwrap())
-        .with_nonce(42)
-        .with_payload(TaggedDataPayload::new(vec![42], vec![0u8; Block::LENGTH_MAX - Block::LENGTH_MIN - 9]).unwrap())
-        .finish();
-
-    assert!(matches!(res, Err(Error::InvalidBlockLength(len)) if len == Block::LENGTH_MAX + 33));
-}
-
-#[test]
-fn unpack_valid_no_remaining_bytes() {
-    assert!(
-        Block::unpack_strict(
-            vec![
-                2, 2, 140, 28, 186, 52, 147, 145, 96, 9, 105, 89, 78, 139, 3, 71, 249, 97, 149, 190, 63, 238, 168, 202,
-                82, 140, 227, 66, 173, 19, 110, 93, 117, 34, 225, 202, 251, 10, 156, 58, 144, 225, 54, 79, 62, 38, 20,
-                121, 95, 90, 112, 109, 6, 166, 126, 145, 13, 62, 52, 68, 248, 135, 223, 119, 137, 13, 0, 0, 0, 0, 21,
-                205, 91, 7, 0, 0, 0, 0,
-            ]
-            .as_slice(),
-            &protocol_parameters()
-        )
-        .is_ok()
-    )
-}
-
-#[test]
-fn unpack_invalid_remaining_bytes() {
-    assert!(matches!(
-        Block::unpack_strict(
-            vec![
-                2, 2, 140, 28, 186, 52, 147, 145, 96, 9, 105, 89, 78, 139, 3, 71, 249, 97, 149, 190, 63, 238, 168, 202,
-                82, 140, 227, 66, 173, 19, 110, 93, 117, 34, 225, 202, 251, 10, 156, 58, 144, 225, 54, 79, 62, 38, 20,
-                121, 95, 90, 112, 109, 6, 166, 126, 145, 13, 62, 52, 68, 248, 135, 223, 119, 137, 13, 0, 0, 0, 0, 21,
-                205, 91, 7, 0, 0, 0, 0, 42
-            ]
-            .as_slice(),
-            &protocol_parameters()
-        ),
-        Err(UnpackError::Packable(Error::RemainingBytesAfterBlock))
-    ))
-}
-=======
 // #[test]
 // fn invalid_length() {
 //     let res = BlockBuilder::new(Parents::from_vec(rand_block_ids(2)).unwrap())
@@ -126,7 +76,6 @@
 //         Err(UnpackError::Packable(Error::RemainingBytesAfterBlock))
 //     ))
 // }
->>>>>>> 24e295df
 
 // Validate that a `unpack` ∘ `pack` round-trip results in the original block.
 #[test]
