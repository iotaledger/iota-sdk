// Copyright 2020-2021 IOTA Stiftung
// SPDX-License-Identifier: Apache-2.0

use iota_sdk::types::block::{
    helper::network_name_to_id,
    payload::Payload,
    protocol::{protocol_parameters, ProtocolParameters},
    rand::{
<<<<<<< HEAD
        block::{
            rand_basic_block_builder_with_strong_parents, rand_basic_block_with_strong_parents, rand_block,
            SignBlockRandom,
        },
=======
        block::{rand_basic_block_builder_with_strong_parents, rand_block_wrapper, rand_block_wrapper_with_block},
>>>>>>> 56c624bc
        parents::rand_strong_parents,
        payload::rand_tagged_data_payload,
    },
    BlockWrapper, BlockWrapperDto,
};
use packable::PackableExt;

// TODO reenable tests
// #[test]
// fn invalid_length() {
//     let res = BlockBuilder::new(Parents::from_vec(rand_block_ids(2)).unwrap())
//         .with_payload(TaggedDataPayload::new(vec![42], vec![0u8; Block::LENGTH_MAX - Block::LENGTH_MIN -
// 9]).unwrap())         .finish();

//     assert!(matches!(res, Err(Error::InvalidBlockLength(len)) if len == Block::LENGTH_MAX + 33));
// }

// #[test]
// fn unpack_valid_no_remaining_bytes() {
//     assert!(
//         Block::unpack_strict(
//             vec![
//                 2, 2, 140, 28, 186, 52, 147, 145, 96, 9, 105, 89, 78, 139, 3, 71, 249, 97, 149, 190, 63, 238, 168,
// 202,                 82, 140, 227, 66, 173, 19, 110, 93, 117, 34, 225, 202, 251, 10, 156, 58, 144, 225, 54, 79, 62,
// 38, 20,                 121, 95, 90, 112, 109, 6, 166, 126, 145, 13, 62, 52, 68, 248, 135, 223, 119, 137, 13, 0, 0,
// 0, 0, 21,                 205, 91, 7, 0, 0, 0, 0,
//             ]
//             .as_slice(),
//             &protocol_parameters()
//         )
//         .is_ok()
//     )
// }

// #[test]
// fn invalid_length() {
//     let res = BlockBuilder::new(Parents::from_vec(rand_block_ids(2)).unwrap())
//         .with_nonce(42)
//         .with_payload(TaggedDataPayload::new(vec![42], vec![0u8; Block::LENGTH_MAX - Block::LENGTH_MIN -
// 9]).unwrap())         .finish();

//     assert!(matches!(res, Err(Error::InvalidBlockLength(len)) if len == Block::LENGTH_MAX + 33));
// }

// #[test]
// fn unpack_valid_no_remaining_bytes() {
//     assert!(
//         Block::unpack_strict(
//             vec![
//                 2, 2, 140, 28, 186, 52, 147, 145, 96, 9, 105, 89, 78, 139, 3, 71, 249, 97, 149, 190, 63, 238, 168,
// 202,                 82, 140, 227, 66, 173, 19, 110, 93, 117, 34, 225, 202, 251, 10, 156, 58, 144, 225, 54, 79, 62,
// 38, 20,                 121, 95, 90, 112, 109, 6, 166, 126, 145, 13, 62, 52, 68, 248, 135, 223, 119, 137, 13, 0, 0,
// 0, 0, 21,                 205, 91, 7, 0, 0, 0, 0,
//             ]
//             .as_slice(),
//             &protocol_parameters()
//         )
//         .is_ok()
//     )
// }

// #[test]
// fn unpack_invalid_remaining_bytes() {
//     assert!(matches!(
//         Block::unpack_strict(
//             vec![
//                 2, 2, 140, 28, 186, 52, 147, 145, 96, 9, 105, 89, 78, 139, 3, 71, 249, 97, 149, 190, 63, 238, 168,
// 202,                 82, 140, 227, 66, 173, 19, 110, 93, 117, 34, 225, 202, 251, 10, 156, 58, 144, 225, 54, 79, 62,
// 38, 20,                 121, 95, 90, 112, 109, 6, 166, 126, 145, 13, 62, 52, 68, 248, 135, 223, 119, 137, 13, 0, 0,
// 0, 0, 21,                 205, 91, 7, 0, 0, 0, 0, 42
//             ]
//             .as_slice(),
//             &protocol_parameters()
//         ),
//         Err(UnpackError::Packable(Error::RemainingBytesAfterBlock))
//     ))
// }

// Validate that a `unpack` ∘ `pack` round-trip results in the original block.
#[test]
fn pack_unpack_valid() {
    let protocol_parameters = protocol_parameters();
    let block = rand_block_wrapper(protocol_parameters.clone());
    let packed_block = block.pack_to_vec();

    assert_eq!(packed_block.len(), block.packed_len());
    assert_eq!(
        block,
        PackableExt::unpack_verified(packed_block.as_slice(), &protocol_parameters).unwrap()
    );
}

#[test]
fn getters() {
    let protocol_parameters = protocol_parameters();
    let parents = rand_strong_parents();
    let payload = Payload::from(rand_tagged_data_payload());

<<<<<<< HEAD
    let block = rand_basic_block_builder_with_strong_parents(protocol_parameters.clone(), parents.clone())
        .with_payload(payload.clone())
        .sign_random();
=======
    let block = rand_block_wrapper_with_block(
        protocol_parameters.clone(),
        rand_basic_block_builder_with_strong_parents(parents.clone())
            .with_payload(payload.clone())
            .finish()
            .unwrap(),
    );
>>>>>>> 56c624bc

    assert_eq!(block.protocol_version(), protocol_parameters.version());
    assert_eq!(*block.as_basic().strong_parents(), parents);
    assert_eq!(*block.as_basic().payload().as_ref().unwrap(), &payload);
}

#[test]
fn dto_mismatch_version() {
    let protocol_parameters = ProtocolParameters::default();
    let protocol_parameters_hash = protocol_parameters.hash();
    let slot_index = 11_u64;
    let issuing_time = protocol_parameters.genesis_unix_timestamp() as u64
        + (slot_index - 1) * protocol_parameters.slot_duration_in_seconds() as u64;
    let network_id = protocol_parameters.network_id();
    let protocol_version = 4;
    let block_dto_json = serde_json::json!({
        "protocolVersion": protocol_version,
        "networkId": network_id.to_string(),
        "issuingTime": issuing_time.to_string(),
        "slotCommitmentId": "0x8633b2eb1845fdecf12ee6c5e789c3cf1f0d0bbb3cee65cb5fb2757e995b5cd70000000000000000",
        "latestFinalizedSlot": "0",
        "issuerId": "0x0000000000000000000000000000000000000000000000000000000000000000",
        "block": {
            "type":1,
            "strongParents": [ "0x417c5700320912627b604d4c376a5a1663634b09703538570b1d52440b3e474639490b100a6f3608" ],
            "weakParents": [],
            "shallowLikeParents": [],
            "highestSupportedVersion": 3,
            "protocolParametersHash": protocol_parameters_hash
        },
        "signature": {
            "type": 0,
            "publicKey": "0x714f5f07067012267c21426d382a52752f0b3208443e0e3c49183e0110494148",
            "signature": "0x3e4a492924302b3b093f1e4266757a1d2041480a3861271d4c2e646d4e3d08360a3e765e1a385a784f6753276c233123475867370a184573195d530b41643a1d"
        }
    });
    let block_dto = serde_json::from_value::<BlockWrapperDto>(block_dto_json).unwrap();
    let block_res = BlockWrapper::try_from_dto(block_dto, protocol_parameters.clone());

    assert_eq!(
        block_res,
        Err(iota_sdk::types::block::Error::ProtocolVersionMismatch {
            expected: protocol_parameters.version(),
            actual: protocol_version
        })
    );
}

#[test]
fn dto_mismatch_network_id() {
    let protocol_parameters = ProtocolParameters::default();
    let protocol_parameters_hash = protocol_parameters.hash();
    let slot_index = 11_u64;
    let issuing_time = protocol_parameters.genesis_unix_timestamp() as u64
        + (slot_index - 1) * protocol_parameters.slot_duration_in_seconds() as u64;
    let network_id = network_name_to_id("invalid-network");
    let block_dto_json = serde_json::json!({
        "protocolVersion": 3,
        "networkId": network_id.to_string(),
        "issuingTime": issuing_time.to_string(),
        "slotCommitmentId": "0x8633b2eb1845fdecf12ee6c5e789c3cf1f0d0bbb3cee65cb5fb2757e995b5cd70000000000000000",
        "latestFinalizedSlot": "0",
        "issuerId": "0x0000000000000000000000000000000000000000000000000000000000000000",
        "block": {
            "type":1,
            "strongParents": [ "0x417c5700320912627b604d4c376a5a1663634b09703538570b1d52440b3e474639490b100a6f3608" ],
            "weakParents": [],
            "shallowLikeParents": [],
            "highestSupportedVersion": 3,
            "protocolParametersHash": protocol_parameters_hash
        },
        "signature": {
            "type": 0,
            "publicKey": "0x714f5f07067012267c21426d382a52752f0b3208443e0e3c49183e0110494148",
            "signature": "0x3e4a492924302b3b093f1e4266757a1d2041480a3861271d4c2e646d4e3d08360a3e765e1a385a784f6753276c233123475867370a184573195d530b41643a1d"
        }
    });
    let block_dto = serde_json::from_value::<BlockWrapperDto>(block_dto_json).unwrap();
    let block_res = BlockWrapper::try_from_dto(block_dto, protocol_parameters.clone());

    assert_eq!(
        block_res,
        Err(iota_sdk::types::block::Error::NetworkIdMismatch {
            expected: protocol_parameters.network_id(),
            actual: network_id
        })
    );
}<|MERGE_RESOLUTION|>--- conflicted
+++ resolved
@@ -6,14 +6,7 @@
     payload::Payload,
     protocol::{protocol_parameters, ProtocolParameters},
     rand::{
-<<<<<<< HEAD
-        block::{
-            rand_basic_block_builder_with_strong_parents, rand_basic_block_with_strong_parents, rand_block,
-            SignBlockRandom,
-        },
-=======
-        block::{rand_basic_block_builder_with_strong_parents, rand_block_wrapper, rand_block_wrapper_with_block},
->>>>>>> 56c624bc
+        block::{rand_basic_block_builder_with_strong_parents, rand_block_wrapper, SignBlockRandom},
         parents::rand_strong_parents,
         payload::rand_tagged_data_payload,
     },
@@ -112,23 +105,13 @@
     let parents = rand_strong_parents();
     let payload = Payload::from(rand_tagged_data_payload());
 
-<<<<<<< HEAD
-    let block = rand_basic_block_builder_with_strong_parents(protocol_parameters.clone(), parents.clone())
+    let wrapper = rand_basic_block_builder_with_strong_parents(protocol_parameters.clone(), parents.clone())
         .with_payload(payload.clone())
         .sign_random();
-=======
-    let block = rand_block_wrapper_with_block(
-        protocol_parameters.clone(),
-        rand_basic_block_builder_with_strong_parents(parents.clone())
-            .with_payload(payload.clone())
-            .finish()
-            .unwrap(),
-    );
->>>>>>> 56c624bc
 
-    assert_eq!(block.protocol_version(), protocol_parameters.version());
-    assert_eq!(*block.as_basic().strong_parents(), parents);
-    assert_eq!(*block.as_basic().payload().as_ref().unwrap(), &payload);
+    assert_eq!(wrapper.protocol_version(), protocol_parameters.version());
+    assert_eq!(*wrapper.as_basic().strong_parents(), parents);
+    assert_eq!(*wrapper.as_basic().payload().as_ref().unwrap(), &payload);
 }
 
 #[test]
