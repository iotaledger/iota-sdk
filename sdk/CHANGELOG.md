--- conflicted
+++ resolved
@@ -77,11 +77,8 @@
 - Rename `SecretManager` and `SecretManage` ed25519 address generation methods;
 - `SecretManage::generate_ed25519_addresses` returns `Ed25519Address` type;
 - Made certain `prepare_` methods public: `prepare_mint_nfts`, `prepare_send_native_tokens`, `prepare_send_nft` and `prepare_create_alias_output`;
-<<<<<<< HEAD
 - `Wallet`, `WalletBuilder`, `Account`, `AccountBuilder` now specify generic secret manager type;
-=======
 - `Address`-like types now implement `ToBech32Ext` for `to_bech32` and similar fns;
->>>>>>> df2f8ce0
 
 ### Removed
 
