--- conflicted
+++ resolved
@@ -109,12 +109,9 @@
 - `Client::get_addresses`;
 - `StorageAdapterId`;
 - `Topic` `TryFrom<String>` impl;
-<<<<<<< HEAD
-- `NativeTokenDto`, which required a migration;
-=======
 - `Client::generate_ed25519_addresses`
 - `Wallet::get_node_info`
->>>>>>> 547d1a04
+- `NativeTokenDto`, which required a migration;
 
 ### Fixed
 
