--- conflicted
+++ resolved
@@ -105,11 +105,8 @@
 - Excess `SecretManager` address generation methods;
 - `Bech32Addresses` and `RawAddresses`;
 - `Client::get_addresses`;
-<<<<<<< HEAD
 - `StorageAdapterId`;
-=======
 - `Topic` `TryFrom<String>` impl;
->>>>>>> 7e0b971a
 
 ### Fixed
 
