# Changelog

All notable changes to this project will be documented in this file.

The format is based on [Keep a Changelog](https://keepachangelog.com/en/1.0.0/),
and this project adheres to [Semantic Versioning](https://semver.org/spec/v2.0.0.html).

<!-- ## Unreleased - YYYY-MM-DD

### Added

### Changed

### Deprecated

### Removed

### Fixed

### Security -->

## 0.4.0 - 2023-MM-DD

### Added

- `FilterOptions::{alias_ids, foundry_ids, nft_ids}` fields;
- `Account::{unspent_alias_output, unspent_foundry_output, unspent_nft_output}` methods;
- `StrongholdAdapter::inner` method;
- `OutputMetadata::set_spent` method;
- `ignore_if_bech32_mismatch` parameter to `Wallet::restore_backup()`;
- `OutputWithMetadata::{into_output, into_metadata}` methods;
- Storage and Backup migration;
- `types::block::Error::InvalidFoundryZeroSerialNumber` variant;
- `Hrp` type to represent a valid bech32 human-readable part;
- Multiple prepare methods returning `PreparedTransactionData`: `prepare_consolidate_outputs`, `prepare_vote`, `prepare_stop_participating`, `prepare_increase_voting_power`, `prepare_decrease_voting_power`, `prepare_decrease_native_token_supply` and `prepare_burn`;
- Multiple prepare methods returning `PreparedMintTokenTransaction`: `prepare_mint_native_token` and `prepare_increase_native_token_supply`;
- Stronghold snapshot migration from v2 to v3;
- `SecretManage::sign_evm`;

### Changed

- `OutputData::metadata` changed from `OutputMetadataDto` to `OutputMetadata`;
- Rename messages `SendAmount::addresses_with_amount`, `SendNft::addresses_and_nft_ids`, `SendNativeTokens::addresses_and_native_tokens`, `CreateAliasOutput::alias_output_options`, `MintNfts::nftsOptions`, `MintNativeToken::native_token_options`, `PrepareOutput::options` to `params`.
- Rename `AddressesWithAmount` to `SendAmountParams`.
- Rename `AddressesAndNftIds` to `SendNftParams`.
- Rename `AddressesAndNativeTokens` to `SendNativeTokensParams`.
- Rename `AliasOutputOptions` to `CreateAliasParams`.
- Rename `NftOptions` to `MintNftParams`.
- Rename `NativeTokenOptions` to `MintNativeTokenParams`.
- Rename `OutputOptions` to `OutputParams`.
- `Client::get_outputs()` and derived methods return `OutputWithMetadata` instead of `OutputWithMetadataDto`;
- rename `Client::try_get_outputs()` into `Client::get_outputs_ignore_errors()`;
- rename `Client::try_get_outputs_metadata()` into `Client::get_outputs_metadata_ignore_errors()`;
- All `Node` related errors have been moved from the client error to a newly created `client::node_api::Error`;
- MQTT connections to a node using https will now use wss/tls with native certificates;
- `ClientBuilder::finish` is now async;
- Features and UnlockConditions that take an `Address` now take `impl Into<Address>`;
- Functions that accepted a string bech32 address now accept a `Bech32Address`;
- Functions that accepted a string bech32 HRP now accept an `Hrp`;
- `Account::read` and `write` now accessible via `details` and `details_mut`;
- `Wallet::emit_test_event` no longer returns a `Result`;
- `Client`, `Wallet`, and `Account` fns updated to reflect internal reorganization;
- `AccountBuilder::new` now takes a wallet;
- `InputSigningDataDto::chain` is now `Vec<u32>` instead of `Chain`;
- Most `StrongholdAdapter` fns no longer require a mutable reference;
- `StorageProvider` fns no longer require a mutable reference;
- `Account::burn_native_tokens()`, `Account::burn_nft()`, `Account::destroy_foundry()`, `Account::destroy_alias()` merged into `Account::burn()`;
- `Account::burn_native_tokens()`, `Account::burn_nft()`, `Account::destroy_foundry()`, `Account::destroy_alias()` merged into `Account::burn()`
- `ValidationContext::{input_native_tokens, output_native_tokens}` from HashMap to BTreeMap;
- Rename `AccountInner::get_incoming_transaction_data` to `get_incoming_transaction`;
- `AccountInner::{incoming_transactions, transactions, pending_transactions}` don't return a `Result` anymore;
- `AccountInner::incoming_transactions` returns a `Vec` instead of a `HashMap`;
- `Address::try_from_bech32_with_hrp` refactored to `try_from_bech32`;
- `{MetadataFeature, TagFeature}::new` take an `impl Into<Vec<u8>>` param;
- `GetAddressesBuilderOptions` renamed to `GetAddressesOptions` and fields no longer nullable;
- Methods on `GetAddressesBuilder` moved to `SecretManager`;
- Rename `GenerateAddresses` method to `GenerateEd25519Addresses` for Account and SecretManager, and their respective responses;
- Rename `SecretManager` and `SecretManage` ed25519 address generation methods;
- `SecretManage::generate_ed25519_addresses` returns `Ed25519Address` type;
- Made certain `prepare_` methods public: `prepare_mint_nfts`, `prepare_send_native_tokens`, `prepare_send_nft` and `prepare_create_alias_output`;
<<<<<<< HEAD
- Custom `Serialize` and `Deserialize` impls for `WalletEvent` to have an integer `type` as tag;
=======
- `Address`-like types now implement `ToBech32Ext` for `to_bech32` and similar fns;
- Add constructors for `SendNftParams`, `SendAmountParams`, `SendNativeTokensParams`, `MintNftParams`;
- `Bech32AddressLike`, `HrpLike` and other `TryInto` parameters unified with `ConvertTo` trait;
>>>>>>> 4f7cfe4c

### Removed

- `FilterOptions`'s `Hash` derivation;
- `client_without_tls` feature in favor of separate `client` and `tls` features;
- `IncreaseNativeTokenSupplyOptions`;
- `HARDENED` const;
- `AliasIdDto`, `NftIdDto` and `TokenIdDto`;
- `U256Dto`, `SendAmountParamsDto`, `AddressWithUnspentOutputsDto`, `RequiredStorageDepositDto` and `BaseCoinBalanceDto`;
- `GetAddressesBuilder`;
- Excess `SecretManager` address generation methods;
- `Bech32Addresses` and `RawAddresses`;
- `Client::get_addresses`;

### Fixed

- Storage records decryption;
- CoinType check, by moving it from AccountBuilder to WalletBuilder;

### Fixed

- Validation for transitions in the input selection;
- Automatically increase foundry counter of alias outputs;
- Validate that foundry outputs can't have serial number `0`;

## 0.3.0 - 2023-05-02

### Added

- `NativeTokensBuilder::finish_set`;
- `Features`, `UnlockConditions`, `NativeTokens`, `MilestoneOptions`, and `Parents` added `from_set`;
- `types::block::Error::InvalidField` variant;
- `StorageProvider` and `SecretManage` have an `Error` associated type;
- `SecretManageExt` is a super trait of `SecretManage`;
- `OutputsToClaim::Amount` to allow claiming only outputs that will add an amount to the account;
- `Account::{set_default_sync_options, default_sync_options}` methods;
- `Wallet::get_client` method;
- `Wallet::get_account_aliases` method;

### Changed

- Renamed `AccountHandle` to `Account`, `Account` to `AccountDetails` and `AccountDto` to `AccountDetailsDto`;
- `AddressWrapper` renamed to `Bech32Address` and moved to `types`;
- `Address::try_from_bech32_with_hrp` address and HRP return have been reversed;
- `PostBlockPayload::payload_dto` renamed to `payload`;
- `SendNativeTokens::addresses_native_tokens` renamed to `addresses_and_native_tokens`;
- `SendNft::addresses_nft_ids` renamed to `addresses_and_nft_ids`;
- `Output` builder types, `NativeTokensBuilder`, and `Burn` now use unique, ordered sets for unlock conditions, features, and native tokens. `add_x` and `replace_x` methods thus function appropriately;
- `Features`, `UnlockConditions`, `NativeTokens`, `MilestoneOptions`, and `Parents` constructor `new` renamed to `from_vec`;
- Modified `Ord` and `PartialOrd` implementations for `Feature`, `UnlockCondition`, `NativeToken`, and `MilestoneOption` to support unique, ordered sets;
- `{AliasOutputBuilder, BasicOutputBuilder, FoundryOutputBuilder, NftOutputBuilder}::{new_with_amount, new_with_minimum_storage_deposit, new, with_amount}` don't return a `Result` anymore;
- `{AliasOutput, BasicOutput, FoundryOutput, NftOutput}::{build_with_amount, build_with_minimum_storage_deposit}` don't return a `Result` anymore;
- Lots of builder setters are now taking an `impl Into<Option<T>>` instead of a `T` parameter;
- All `ledger_nano` related errors have been moved from the client error to a newly created `client::secret::ledger_nano::Error`;
- All `stronghold` related errors have been moved from the client error to a newly created `client::stronghold::Error`;

### Removed

- `AddressGenerationOptions` in favor of `GenerateAddressOptions`, which now contains the `internal` flag;
- `types::block::DtoError`, `client::Error::BlockDto` and `wallet::Error::BlockDto`;
- `BasicOutput`, `AliasOutput`, `FoundryOutput`, `NftOutput` - `new_with_amount` and `new_with_minimum_storage_deposit` functions;
- `OutputsToClaim::None` variant;

## 0.2.0 - 2023-04-17

### Added

- `tls` as default feature;
- `{Alias, Basic, Foundry, Nft}Output::clear_unlock_conditions` method;
- `{Alias, Basic, Foundry, Nft}Output::clear_features` method;
- `{Alias, Foundry, Nft}Output::clear_immutable_features` method;
- `{TransactionOptions, TransactionOptionsDto}::allow_micro_amount` field;
- `AddressWithAmount::{new, with_return_address, with_expiration}` methods;
- `{BaseCoinBalance, BaseCoinBalanceDto}::voting_power` field;
- `verify_mnemonic()`;
- `SecretManager::sign_transaction()`;

### Changed

- `AccountManager` and `AccountManagerBuilder` renamed to `Wallet` and `WalletBuilder`;
- `save_account_manager_data` renamed to `save_wallet_data`;
- `get_account_manager_data` renamed to `get_wallet_data`;
- Builder methods `add_unlock_condition`, `replace_unlock_condition`, `with_unlock_conditions` are now generic;
- Builder methods `add_feature`, `replace_feature`, `with_features` are now generic;
- Builder methods `add_immutable_feature`, `replace_immutable_feature`, `with_immutable_features` are now generic;
- Merge `send_amount` and `send_micro_transaction`;
- `AddressWithAmount::{address, amount}` fields are no longer public;
- Fields of `AccountBalance`, `BaseCoinBalance` and `NativeTokensBalance` have been made private and getters have been added;
- Exposed `AccountParticipationOverview, ParticipationEventWithNodes, AliasOutputOptions, AliasOutputOptionsDto, IncreaseNativeTokenSupplyOptions, IncreaseNativeTokenSupplyOptionsDto, NativeTokenOptions, NativeTokenOptionsDto, NftOptions, NftOptionsDto, OutputOptionsDto` from the `account` module;
- Made `Wallet::get_bech32_hrp()` public;

### Removed

- `AddressWithMicroAmount` and `AddressWithAmountDto`;

### Fixed

- Fallback to local PoW;
- Unlock unused inputs;
- Derive location in Stronghold for parallel usage;

## 0.1.0 - 2023-04-03

First release of the `iota-sdk` crate which is a combination and successor of [iota.rs](https://github.com/iotaledger/iota.rs) and [wallet.rs](https://github.com/iotaledger/wallet.rs).

This is a strict implementation of the `stardust` related [TIPs](https://github.com/iotaledger/tips) which are not compatible with the `chrysalis` features set.

All the changes compared to the previous version are mostly derived from the following TIPs:

- [Multi-Asset Ledger and ISC Support](https://github.com/iotaledger/tips/blob/main/tips/TIP-0018/tip-0018.md)
- [Dust Protection Based on Byte Costs (Storage Deposit)](https://github.com/iotaledger/tips/blob/main/tips/TIP-0019/tip-0019.md)
- [Transaction Payload with TIP-18 Output Types](https://github.com/iotaledger/tips/blob/main/tips/TIP-0020/tip-0020.md)
- [Tangle Block](https://github.com/iotaledger/tips/blob/main/tips/TIP-0024/tip-0024.md)
- [Core REST API](https://github.com/iotaledger/tips/blob/main/tips/TIP-0025/tip-0025.md)
- [UTXO Indexer API](https://github.com/iotaledger/tips/blob/main/tips/TIP-0026/tip-0026.md)
- [Event API](https://github.com/iotaledger/tips/blob/main/tips/TIP-0028/tip-0028.md)
- [Milestone Payload](https://github.com/iotaledger/tips/blob/main/tips/TIP-0029/tip-0029.md)
- [Bech32 Address Format](https://github.com/iotaledger/tips/blob/main/tips/TIP-0031/tip-0031.md)
- [Shimmer Protocol Parameters](https://github.com/iotaledger/tips/blob/main/tips/TIP-0032/tip-0032.md)

Past changelogs: [types](https://github.com/iotaledger/iota.rs/blob/develop/types/CHANGELOG.md), [pow](https://github.com/iotaledger/iota.rs/blob/develop/pow/CHANGELOG.md), [client](https://github.com/iotaledger/iota.rs/blob/develop/client/CHANGELOG.md) and [wallet](https://github.com/iotaledger/wallet.rs/blob/develop/wallet/CHANGELOG.md).<|MERGE_RESOLUTION|>--- conflicted
+++ resolved
@@ -78,13 +78,10 @@
 - Rename `SecretManager` and `SecretManage` ed25519 address generation methods;
 - `SecretManage::generate_ed25519_addresses` returns `Ed25519Address` type;
 - Made certain `prepare_` methods public: `prepare_mint_nfts`, `prepare_send_native_tokens`, `prepare_send_nft` and `prepare_create_alias_output`;
-<<<<<<< HEAD
 - Custom `Serialize` and `Deserialize` impls for `WalletEvent` to have an integer `type` as tag;
-=======
 - `Address`-like types now implement `ToBech32Ext` for `to_bech32` and similar fns;
 - Add constructors for `SendNftParams`, `SendAmountParams`, `SendNativeTokensParams`, `MintNftParams`;
 - `Bech32AddressLike`, `HrpLike` and other `TryInto` parameters unified with `ConvertTo` trait;
->>>>>>> 4f7cfe4c
 
 ### Removed
 
@@ -103,9 +100,6 @@
 
 - Storage records decryption;
 - CoinType check, by moving it from AccountBuilder to WalletBuilder;
-
-### Fixed
-
 - Validation for transitions in the input selection;
 - Automatically increase foundry counter of alias outputs;
 - Validate that foundry outputs can't have serial number `0`;
