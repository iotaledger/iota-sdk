--- conflicted
+++ resolved
@@ -94,12 +94,9 @@
 - `LedgerNanoStatus::locked` is now optional since it's an IOTA/Shimmer specific API;
 - `StorageManager` and wallet dynamic `StorageAdapter` are now private;
 - All public password-related methods now claim ownership over provided passwords and take care of zeroing the memory on drop;
-<<<<<<< HEAD
 - Dto type conversion to represented type now always takes owned data;
 - Rename `WalletOptions::build_manager` to `build`;
-=======
 - `PeerDto` renamed to `PeerResponse`, `ReceiptDto` to `ReceiptResponse`, `LedgerInclusionStateDto` to `LedgerInclusionState`, `HeartbeatDto` to `Heartbeat`, `MetricsDto` tp `Metrics`, `GossipDto` to `Gossip`, `RelationDto` to `Relation`;
->>>>>>> d1ae8502
 
 ### Removed
 
