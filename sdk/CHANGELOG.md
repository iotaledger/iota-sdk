# Changelog

All notable changes to this project will be documented in this file.

The format is based on [Keep a Changelog](https://keepachangelog.com/en/1.0.0/),
and this project adheres to [Semantic Versioning](https://semver.org/spec/v2.0.0.html).

<!-- ## Unreleased - YYYY-MM-DD

### Added

### Changed

### Deprecated

### Removed

### Fixed

### Security -->

## 0.4.0 - 2023-MM-DD

### Added

- `FilterOptions::{alias_ids, foundry_ids, nft_ids}` fields;
- `Account::{unspent_alias_output, unspent_foundry_output, unspent_nft_output}` methods;
- `StrongholdAdapter::inner` method;
- `OutputMetadata::set_spent` method;
- `ignore_if_bech32_mismatch` parameter to `Wallet::restore_backup()`;
- `OutputWithMetadata::{into_output, into_metadata}` methods;
- Storage and Backup migration;
- `types::block::Error::InvalidFoundryZeroSerialNumber` variant;
- `Hrp` type to represent a valid bech32 human-readable part;
- Multiple prepare methods returning `PreparedTransactionData`: `prepare_consolidate_outputs`, `prepare_vote`, `prepare_stop_participating`, `prepare_increase_voting_power`, `prepare_decrease_voting_power`, `prepare_decrease_native_token_supply` and `prepare_burn`;
- Multiple prepare methods returning `PreparedMintTokenTransaction`: `prepare_mint_native_token` and `prepare_increase_native_token_supply`;

### Changed

- `OutputData::metadata` changed from `OutputMetadataDto` to `OutputMetadata`;
- Rename messages `SendAmount::addresses_with_amount`, `SendNft::addresses_and_nft_ids`, `SendNativeTokens::addresses_and_native_tokens`, `CreateAliasOutput::alias_output_options`, `MintNfts::nftsOptions`, `MintNativeToken::native_token_options`, `PrepareOutput::options` to `params`.
- Rename `AddressesWithAmount` to `SendAmountParams`.
- Rename `AddressesAndNftIds` to `SendNftParams`.
- Rename `AddressesAndNativeTokens` to `SendNativeTokensParams`.
- Rename `AliasOutputOptions` to `CreateAliasParams`.
- Rename `NftOptions` to `MintNftParams`.
- Rename `NativeTokenOptions` to `MintNativeTokenParams`.
- Rename `OutputOptions` to `OutputParams`.
- `Client::get_outputs()` and derived methods return `OutputWithMetadata` instead of `OutputWithMetadataDto`;
- rename `Client::try_get_outputs()` into `Client::get_outputs_ignore_errors()`;
- rename `Client::try_get_outputs_metadata()` into `Client::get_outputs_metadata_ignore_errors()`;
- All `Node` related errors have been moved from the client error to a newly created `client::node_api::Error`;
- MQTT connections to a node using https will now use wss/tls with native certificates;
- `ClientBuilder::finish` is now async;
- Features and UnlockConditions that take an `Address` now take `impl Into<Address>`;
- Functions that accepted a string bech32 address now accept a `Bech32Address`;
- Functions that accepted a string bech32 HRP now accept an `Hrp`;
- `Account::read` and `write` now accessible via `details` and `details_mut`;
- `Wallet::emit_test_event` no longer returns a `Result`;
- `Client`, `Wallet`, and `Account` fns updated to reflect internal reorganization;
- `AccountBuilder::new` now takes a wallet;
- `InputSigningDataDto::chain` is now `Vec<u32>` instead of `Chain`;
- Most `StrongholdAdapter` fns no longer require a mutable reference;
- `StorageProvider` fns no longer require a mutable reference;
- `Account::burn_native_tokens()`, `Account::burn_nft()`, `Account::destroy_foundry()`, `Account::destroy_alias()` merged into `Account::burn()`;
- `Account::burn_native_tokens()`, `Account::burn_nft()`, `Account::destroy_foundry()`, `Account::destroy_alias()` merged into `Account::burn()`
- `ValidationContext::{input_native_tokens, output_native_tokens}` from HashMap to BTreeMap;
- Rename `AccountInner::get_incoming_transaction_data` to `get_incoming_transaction`;
- `AccountInner::{incoming_transactions, transactions, pending_transactions}` don't return a `Result` anymore;
- `AccountInner::incoming_transactions` returns a `Vec` instead of a `HashMap`;
- `Address::try_from_bech32_with_hrp` refactored to `try_from_bech32`;
- `{MetadataFeature, TagFeature}::new` take an `impl Into<Vec<u8>>` param;
<<<<<<< HEAD
- `GetAddressesBuilderOptions` renamed to `GetAddressesOptions` and fields no longer nullable;
- Methods on `GetAddressesBuilder` moved to `SecretManager`;
- Rename `GenerateAddresses` method to `GenerateEd25519Addresses` for Account and SecretManager, and their respective responses;
- Rename `SecretManager` and `SecretManage` ed25519 address generation methods;
=======
- Made certain `prepare_` methods public: `prepare_mint_nfts`, `prepare_send_native_tokens`, `prepare_send_nft` and `prepare_create_alias_output`;
>>>>>>> 3e289c6b

### Removed

- `FilterOptions`'s `Hash` derivation;
- `client_without_tls` feature in favor of separate `client` and `tls` features;
- `IncreaseNativeTokenSupplyOptions`;
- `HARDENED` const;
- `AliasIdDto`, `NftIdDto` and `TokenIdDto`;
- `U256Dto`, `SendAmountParamsDto`, `AddressWithUnspentOutputsDto`, `RequiredStorageDepositDto` and `BaseCoinBalanceDto`;
- `GetAddressesBuilder`;
- Excess `SecretManager` address generation methods;

### Fixed

- Storage records decryption;

### Fixed

- Validation for transitions in the input selection;
- Automatically increase foundry counter of alias outputs;
- Validate that foundry outputs can't have serial number `0`;

## 0.3.0 - 2023-05-02

### Added

- `NativeTokensBuilder::finish_set`;
- `Features`, `UnlockConditions`, `NativeTokens`, `MilestoneOptions`, and `Parents` added `from_set`;
- `types::block::Error::InvalidField` variant;
- `StorageProvider` and `SecretManage` have an `Error` associated type;
- `SecretManageExt` is a super trait of `SecretManage`;
- `OutputsToClaim::Amount` to allow claiming only outputs that will add an amount to the account;
- `Account::{set_default_sync_options, default_sync_options}` methods;
- `Wallet::get_client` method;
- `Wallet::get_account_aliases` method;

### Changed

- Renamed `AccountHandle` to `Account`, `Account` to `AccountDetails` and `AccountDto` to `AccountDetailsDto`;
- `AddressWrapper` renamed to `Bech32Address` and moved to `types`;
- `Address::try_from_bech32_with_hrp` address and HRP return have been reversed;
- `PostBlockPayload::payload_dto` renamed to `payload`;
- `SendNativeTokens::addresses_native_tokens` renamed to `addresses_and_native_tokens`;
- `SendNft::addresses_nft_ids` renamed to `addresses_and_nft_ids`;
- `Output` builder types, `NativeTokensBuilder`, and `Burn` now use unique, ordered sets for unlock conditions, features, and native tokens. `add_x` and `replace_x` methods thus function appropriately;
- `Features`, `UnlockConditions`, `NativeTokens`, `MilestoneOptions`, and `Parents` constructor `new` renamed to `from_vec`;
- Modified `Ord` and `PartialOrd` implementations for `Feature`, `UnlockCondition`, `NativeToken`, and `MilestoneOption` to support unique, ordered sets;
- `{AliasOutputBuilder, BasicOutputBuilder, FoundryOutputBuilder, NftOutputBuilder}::{new_with_amount, new_with_minimum_storage_deposit, new, with_amount}` don't return a `Result` anymore;
- `{AliasOutput, BasicOutput, FoundryOutput, NftOutput}::{build_with_amount, build_with_minimum_storage_deposit}` don't return a `Result` anymore;
- Lots of builder setters are now taking an `impl Into<Option<T>>` instead of a `T` parameter;
- All `ledger_nano` related errors have been moved from the client error to a newly created `client::secret::ledger_nano::Error`;
- All `stronghold` related errors have been moved from the client error to a newly created `client::stronghold::Error`;

### Removed

- `AddressGenerationOptions` in favor of `GenerateAddressOptions`, which now contains the `internal` flag;
- `types::block::DtoError`, `client::Error::BlockDto` and `wallet::Error::BlockDto`;
- `BasicOutput`, `AliasOutput`, `FoundryOutput`, `NftOutput` - `new_with_amount` and `new_with_minimum_storage_deposit` functions;
- `OutputsToClaim::None` variant;

## 0.2.0 - 2023-04-17

### Added

- `tls` as default feature;
- `{Alias, Basic, Foundry, Nft}Output::clear_unlock_conditions` method;
- `{Alias, Basic, Foundry, Nft}Output::clear_features` method;
- `{Alias, Foundry, Nft}Output::clear_immutable_features` method;
- `{TransactionOptions, TransactionOptionsDto}::allow_micro_amount` field;
- `AddressWithAmount::{new, with_return_address, with_expiration}` methods;
- `{BaseCoinBalance, BaseCoinBalanceDto}::voting_power` field;
- `verify_mnemonic()`;
- `SecretManager::sign_transaction()`;

### Changed

- `AccountManager` and `AccountManagerBuilder` renamed to `Wallet` and `WalletBuilder`;
- `save_account_manager_data` renamed to `save_wallet_data`;
- `get_account_manager_data` renamed to `get_wallet_data`;
- Builder methods `add_unlock_condition`, `replace_unlock_condition`, `with_unlock_conditions` are now generic;
- Builder methods `add_feature`, `replace_feature`, `with_features` are now generic;
- Builder methods `add_immutable_feature`, `replace_immutable_feature`, `with_immutable_features` are now generic;
- Merge `send_amount` and `send_micro_transaction`;
- `AddressWithAmount::{address, amount}` fields are no longer public;
- Fields of `AccountBalance`, `BaseCoinBalance` and `NativeTokensBalance` have been made private and getters have been added;
- Exposed `AccountParticipationOverview, ParticipationEventWithNodes, AliasOutputOptions, AliasOutputOptionsDto, IncreaseNativeTokenSupplyOptions, IncreaseNativeTokenSupplyOptionsDto, NativeTokenOptions, NativeTokenOptionsDto, NftOptions, NftOptionsDto, OutputOptionsDto` from the `account` module;
- Made `Wallet::get_bech32_hrp()` public;

### Removed

- `AddressWithMicroAmount` and `AddressWithAmountDto`;

### Fixed

- Fallback to local PoW;
- Unlock unused inputs;
- Derive location in Stronghold for parallel usage;

## 0.1.0 - 2023-04-03

First release of the `iota-sdk` crate which is a combination and successor of [iota.rs](https://github.com/iotaledger/iota.rs) and [wallet.rs](https://github.com/iotaledger/wallet.rs).

This is a strict implementation of the `stardust` related [TIPs](https://github.com/iotaledger/tips) which are not compatible with the `chrysalis` features set.

All the changes compared to the previous version are mostly derived from the following TIPs:

- [Multi-Asset Ledger and ISC Support](https://github.com/iotaledger/tips/blob/main/tips/TIP-0018/tip-0018.md)
- [Dust Protection Based on Byte Costs (Storage Deposit)](https://github.com/iotaledger/tips/blob/main/tips/TIP-0019/tip-0019.md)
- [Transaction Payload with TIP-18 Output Types](https://github.com/iotaledger/tips/blob/main/tips/TIP-0020/tip-0020.md)
- [Tangle Block](https://github.com/iotaledger/tips/blob/main/tips/TIP-0024/tip-0024.md)
- [Core REST API](https://github.com/iotaledger/tips/blob/main/tips/TIP-0025/tip-0025.md)
- [UTXO Indexer API](https://github.com/iotaledger/tips/blob/main/tips/TIP-0026/tip-0026.md)
- [Event API](https://github.com/iotaledger/tips/blob/main/tips/TIP-0028/tip-0028.md)
- [Milestone Payload](https://github.com/iotaledger/tips/blob/main/tips/TIP-0029/tip-0029.md)
- [Bech32 Address Format](https://github.com/iotaledger/tips/blob/main/tips/TIP-0031/tip-0031.md)
- [Shimmer Protocol Parameters](https://github.com/iotaledger/tips/blob/main/tips/TIP-0032/tip-0032.md)

Past changelogs: [types](https://github.com/iotaledger/iota.rs/blob/develop/types/CHANGELOG.md), [pow](https://github.com/iotaledger/iota.rs/blob/develop/pow/CHANGELOG.md), [client](https://github.com/iotaledger/iota.rs/blob/develop/client/CHANGELOG.md) and [wallet](https://github.com/iotaledger/wallet.rs/blob/develop/wallet/CHANGELOG.md).<|MERGE_RESOLUTION|>--- conflicted
+++ resolved
@@ -70,14 +70,11 @@
 - `AccountInner::incoming_transactions` returns a `Vec` instead of a `HashMap`;
 - `Address::try_from_bech32_with_hrp` refactored to `try_from_bech32`;
 - `{MetadataFeature, TagFeature}::new` take an `impl Into<Vec<u8>>` param;
-<<<<<<< HEAD
 - `GetAddressesBuilderOptions` renamed to `GetAddressesOptions` and fields no longer nullable;
 - Methods on `GetAddressesBuilder` moved to `SecretManager`;
 - Rename `GenerateAddresses` method to `GenerateEd25519Addresses` for Account and SecretManager, and their respective responses;
 - Rename `SecretManager` and `SecretManage` ed25519 address generation methods;
-=======
 - Made certain `prepare_` methods public: `prepare_mint_nfts`, `prepare_send_native_tokens`, `prepare_send_nft` and `prepare_create_alias_output`;
->>>>>>> 3e289c6b
 
 ### Removed
 
