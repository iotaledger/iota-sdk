--- conflicted
+++ resolved
@@ -23,10 +23,8 @@
 
 ### Added
 
-<<<<<<< HEAD
+- `Ed25519Signature` methods `new_from_bytes`, `public_key_bytes`, `from_bytes`, `try_verify`;
 - `Block::hash_without_nonce()` method;
-=======
-- `Ed25519Signature` methods `new_from_bytes`, `public_key_bytes`, `from_bytes`, `try_verify`;
 
 ### Deprecated
 
@@ -35,7 +33,6 @@
 ### Fixed
 
 - `Ed25519Signature` type no longer requires validated public key bytes to construct;
->>>>>>> 348eac13
 
 ## 1.1.3 - 2023-12-07
 
