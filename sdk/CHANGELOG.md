# Changelog

All notable changes to this project will be documented in this file.

The format is based on [Keep a Changelog](https://keepachangelog.com/en/1.0.0/),
and this project adheres to [Semantic Versioning](https://semver.org/spec/v2.0.0.html).

<!-- ## Unreleased - YYYY-MM-DD

### Added

### Changed

### Deprecated

### Removed

### Fixed

### Security -->

## 0.4.0 - 2023-MM-DD

### Added

- `FilterOptions::{alias_ids, foundry_ids, nft_ids}` fields;
- `Account::{unspent_alias_output, unspent_foundry_output, unspent_nft_output}` methods;
- `StrongholdAdapter::inner` method;
- `OutputMetadata::set_spent` method;
- `ignore_if_bech32_mismatch` parameter to `Wallet::restore_backup()`;
- `OutputWithMetadata::{into_output, into_metadata}` methods;

### Changed

- `OutputData::metadata` changed from `OutputMetadataDto` to `OutputMetadata`;
- Rename messages `SendAmount::addresses_with_amount`, `SendNft::addresses_and_nft_ids`, `SendNativeTokens::addresses_and_native_tokens`, `CreateAliasOutput::alias_output_options`, `MintNfts::nftsOptions`, `MintNativeToken::native_token_options`, `PrepareOutput::options` to `params`.
- Rename `AddressesWithAmount` to `SendAmountParams`.
- Rename `AddressesAndNftIds` to `SendNftParams`.
- Rename `AddressesAndNativeTokens` to `SendNativeTokensParams`.
- Rename `AliasOutputOptions` to `CreateAliasParams`.
- Rename `NftOptions` to `MintNftParams`.
- Rename `NativeTokenOptions` to `MintNativeTokenParams`.
- Rename `OutputOptions` to `OutputParams`.
- `Client::get_outputs()` and derived methods return `OutputWithMetadata` instead of `OutputWithMetadataDto`;
- rename `Client::try_get_outputs()` into `Client::get_outputs_ignore_errors()`;
- rename `Client::try_get_outputs_metadata()` into `Client::get_outputs_metadata_ignore_errors()`;
- MQTT connections to a node using https will now use wss/tls with native certificates;
- `ClientBuilder::finish` is now async;
<<<<<<< HEAD
- Custom `Serialize` and `Deserialize` impls for `WalletEvent` to have an integer `type` as tag;
=======
- `Account::read` and `write` now accessible via `details` and `details_mut`;
- `Wallet::emit_test_event` no longer returns a `Result`;
- `AccountBuilder::new` now takes a wallet;
>>>>>>> 7fd6d37d

### Removed

- `FilterOptions`'s `Hash` derivation;
- `client_without_tls` feature in favor of separate `client` and `tls` features;
- `IncreaseNativeTokenSupplyOptions`;

## 0.3.0 - 2023-05-02

### Added

- `NativeTokensBuilder::finish_set`;
- `Features`, `UnlockConditions`, `NativeTokens`, `MilestoneOptions`, and `Parents` added `from_set`;
- `types::block::Error::InvalidField` variant;
- `StorageProvider` and `SecretManage` have an `Error` associated type;
- `SecretManageExt` is a super trait of `SecretManage`;
- `OutputsToClaim::Amount` to allow claiming only outputs that will add an amount to the account;
- `Account::{set_default_sync_options, default_sync_options}` methods;
- `Wallet::get_client` method;
- `Wallet::get_account_aliases` method;

### Changed

- Renamed `AccountHandle` to `Account`, `Account` to `AccountDetails` and `AccountDto` to `AccountDetailsDto`;
- `AddressWrapper` renamed to `Bech32Address` and moved to `types`;
- `Address::try_from_bech32_with_hrp` address and HRP return have been reversed;
- `PostBlockPayload::payload_dto` renamed to `payload`;
- `SendNativeTokens::addresses_native_tokens` renamed to `addresses_and_native_tokens`;
- `SendNft::addresses_nft_ids` renamed to `addresses_and_nft_ids`;
- `Output` builder types, `NativeTokensBuilder`, and `Burn` now use unique, ordered sets for unlock conditions, features, and native tokens. `add_x` and `replace_x` methods thus function appropriately;
- `Features`, `UnlockConditions`, `NativeTokens`, `MilestoneOptions`, and `Parents` constructor `new` renamed to `from_vec`;
- Modified `Ord` and `PartialOrd` implementations for `Feature`, `UnlockCondition`, `NativeToken`, and `MilestoneOption` to support unique, ordered sets;
- `{AliasOutputBuilder, BasicOutputBuilder, FoundryOutputBuilder, NftOutputBuilder}::{new_with_amount, new_with_minimum_storage_deposit, new, with_amount}` don't return a `Result` anymore;
- `{AliasOutput, BasicOutput, FoundryOutput, NftOutput}::{build_with_amount, build_with_minimum_storage_deposit}` don't return a `Result` anymore;
- Lots of builder setters are now taking an `impl Into<Option<T>>` instead of a `T` parameter;
- All `ledger_nano` related errors have been moved from the client error to a newly created `client::secret::ledger_nano::Error`;
- All `stronghold` related errors have been moved from the client error to a newly created `client::stronghold::Error`;

### Removed

- `AddressGenerationOptions` in favor of `GenerateAddressOptions`, which now contains the `internal` flag;
- `types::block::DtoError`, `client::Error::BlockDto` and `wallet::Error::BlockDto`;
- `BasicOutput`, `AliasOutput`, `FoundryOutput`, `NftOutput` - `new_with_amount` and `new_with_minimum_storage_deposit` functions;
- `OutputsToClaim::None` variant;

## 0.2.0 - 2023-04-17

### Added

- `tls` as default feature;
- `{Alias, Basic, Foundry, Nft}Output::clear_unlock_conditions` method;
- `{Alias, Basic, Foundry, Nft}Output::clear_features` method;
- `{Alias, Foundry, Nft}Output::clear_immutable_features` method;
- `{TransactionOptions, TransactionOptionsDto}::allow_micro_amount` field;
- `AddressWithAmount::{new, with_return_address, with_expiration}` methods;
- `{BaseCoinBalance, BaseCoinBalanceDto}::voting_power` field;
- `verify_mnemonic()`;
- `SecretManager::sign_transaction()`;

### Changed

- `AccountManager` and `AccountManagerBuilder` renamed to `Wallet` and `WalletBuilder`;
- `save_account_manager_data` renamed to `save_wallet_data`;
- `get_account_manager_data` renamed to `get_wallet_data`;
- Builder methods `add_unlock_condition`, `replace_unlock_condition`, `with_unlock_conditions` are now generic;
- Builder methods `add_feature`, `replace_feature`, `with_features` are now generic;
- Builder methods `add_immutable_feature`, `replace_immutable_feature`, `with_immutable_features` are now generic;
- Merge `send_amount` and `send_micro_transaction`;
- `AddressWithAmount::{address, amount}` fields are no longer public;
- Fields of `AccountBalance`, `BaseCoinBalance` and `NativeTokensBalance` have been made private and getters have been added;
- Exposed `AccountParticipationOverview, ParticipationEventWithNodes, AliasOutputOptions, AliasOutputOptionsDto, IncreaseNativeTokenSupplyOptions, IncreaseNativeTokenSupplyOptionsDto, NativeTokenOptions, NativeTokenOptionsDto, NftOptions, NftOptionsDto, OutputOptionsDto` from the `account` module;
- Made `Wallet::get_bech32_hrp()` public;

### Removed

- `AddressWithMicroAmount` and `AddressWithAmountDto`;

### Fixed

- Fallback to local PoW;
- Unlock unused inputs;
- Derive location in Stronghold for parallel usage;

## 0.1.0 - 2023-04-03

First release of the `iota-sdk` crate which is a combination and successor of [iota.rs](https://github.com/iotaledger/iota.rs) and [wallet.rs](https://github.com/iotaledger/wallet.rs).

This is a strict implementation of the `stardust` related [TIPs](https://github.com/iotaledger/tips) which are not compatible with the `chrysalis` features set.

All the changes compared to the previous version are mostly derived from the following TIPs:

- [Multi-Asset Ledger and ISC Support](https://github.com/iotaledger/tips/blob/main/tips/TIP-0018/tip-0018.md)
- [Dust Protection Based on Byte Costs (Storage Deposit)](https://github.com/iotaledger/tips/blob/main/tips/TIP-0019/tip-0019.md)
- [Transaction Payload with TIP-18 Output Types](https://github.com/iotaledger/tips/blob/main/tips/TIP-0020/tip-0020.md)
- [Tangle Block](https://github.com/iotaledger/tips/blob/main/tips/TIP-0024/tip-0024.md)
- [Core REST API](https://github.com/iotaledger/tips/blob/main/tips/TIP-0025/tip-0025.md)
- [UTXO Indexer API](https://github.com/iotaledger/tips/blob/main/tips/TIP-0026/tip-0026.md)
- [Event API](https://github.com/iotaledger/tips/blob/main/tips/TIP-0028/tip-0028.md)
- [Milestone Payload](https://github.com/iotaledger/tips/blob/main/tips/TIP-0029/tip-0029.md)
- [Bech32 Address Format](https://github.com/iotaledger/tips/blob/main/tips/TIP-0031/tip-0031.md)
- [Shimmer Protocol Parameters](https://github.com/iotaledger/tips/blob/main/tips/TIP-0032/tip-0032.md)

Past changelogs: [types](https://github.com/iotaledger/iota.rs/blob/develop/types/CHANGELOG.md), [pow](https://github.com/iotaledger/iota.rs/blob/develop/pow/CHANGELOG.md), [client](https://github.com/iotaledger/iota.rs/blob/develop/client/CHANGELOG.md) and [wallet](https://github.com/iotaledger/wallet.rs/blob/develop/wallet/CHANGELOG.md).<|MERGE_RESOLUTION|>--- conflicted
+++ resolved
@@ -46,13 +46,10 @@
 - rename `Client::try_get_outputs_metadata()` into `Client::get_outputs_metadata_ignore_errors()`;
 - MQTT connections to a node using https will now use wss/tls with native certificates;
 - `ClientBuilder::finish` is now async;
-<<<<<<< HEAD
-- Custom `Serialize` and `Deserialize` impls for `WalletEvent` to have an integer `type` as tag;
-=======
 - `Account::read` and `write` now accessible via `details` and `details_mut`;
 - `Wallet::emit_test_event` no longer returns a `Result`;
 - `AccountBuilder::new` now takes a wallet;
->>>>>>> 7fd6d37d
+- Custom `Serialize` and `Deserialize` impls for `WalletEvent` to have an integer `type` as tag;
 
 ### Removed
 
