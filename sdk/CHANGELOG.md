# Changelog

All notable changes to this project will be documented in this file.

The format is based on [Keep a Changelog](https://keepachangelog.com/en/1.0.0/),
and this project adheres to [Semantic Versioning](https://semver.org/spec/v2.0.0.html).

<!-- ## Unreleased - YYYY-MM-DD

### Added

### Changed

### Deprecated

### Removed

### Fixed

### Security -->

## 1.0.4 - 2023-MM-DD

### Changed

- `migrate_db_chrysalis_to_stardust()` returns an error if no chrysalis data was found;

### Fixed

<<<<<<< HEAD
- Don't error if custom remainder address is provided with ledger nano;
=======
- Format of `milestoneIndex` query parameter of `ClientInner::event_status`;
>>>>>>> 1a09bbe5

## 1.0.3 - 2023-09-07

### Added

- `migrate_db_chrysalis_to_stardust()` function;
- `Wallet::get_chrysalis_data()` method;
- `PrivateKeySecretManager` and `SecretManager::PrivateKey`;
- `SecretManager::from` impl for variants;
- `Client` requests now obey a maximum concurrency using a request pool (set via `ClientBuilder::with_max_parallel_api_requests`);

### Fixed

- `Clients` returning the default protocol parameters when multiple `Client` instances are used;
- Ledger Nano events properly created when preparing transactions using a `SecretManager`;
- `Account::prepare_output()` when `ReturnStrategy::Gift` is used with an existing NFT output;
- `Wallet::restore_backup()` when no secret manager data is stored inside;
- Migration mismatch from `iota-rs` version;

## 1.0.2 - 2023-07-28

### Changed

- Bump `iota_stronghold` dependency to `2.0.0`;

## 1.0.1 - 2023-07-25

### Fixed

- `Client::{update_node_manager, update_node_manager}` use the correct `Result` type from `client` and not `wallet`;

## 1.0.0 - 2023-07-24

### Added

- `ConsolidationParams` type;

### Changed

- `Account::{consolidate_outputs, prepare_consolidate_outputs}` take a `ConsolidationParams`;
- Dto validation conversions unified with `TryFromDto` trait;
- Output builder `finish` methods refactored using `ValidationParams`;

### Fixed

- Add serde default to `{RemainderDataDto, InputSigningDto, OutputDataDto}::chain`;
- `Account::prepare_output()` for low amounts;

## 1.0.0-rc.0 - 2023-07-21

### Added

- `wallet::Error::InvalidVotingPower` variant;
- `TransactionEssence::is_regular` and `as_regular`;

### Changed

- Migrated storage types field casing to uniform camelCase;
- Replaced inappropriate serde impls from `AccountDetails` with fn impls for conversion;
- `MqttPayload` now uses Dtos;
- `NodeManagerBuilder` node fields are no longer wrapped in `Option`;
- Prefix-hex string values replaced with boxed slices in Dtos;
- `MilestoneEssence::new` now takes generic metadata for convenience;
- `ParametersMilestoneOption::new` now accepts boxed slice;
- `{SecretManage, ClientBlockBuilder}::sign_transaction` return type from `Payload` to `TransactionPayload`;
- Made most public enums `non_exhaustive`;

### Removed

- `ProtocolParametersDto`, `NetworkInfoDto`, `OutputMetadataDto` in favor of base types;
- `serde` derives for types with explicit Dtos;
- More fields that are considered empty are no longer serialized;
- `Client::find_outputs()` method;

### Fixed

- Call `ledger.set_non_interactive_mode()` only if it's a debug app;
- Don't return other output types if alias/nft/foundry ids are provided in the `FilterOptions` for `Account::{outputs(), unspent_outputs()`;

## 0.4.0 - 2023-07-14

### Added

- `FilterOptions::{alias_ids, foundry_ids, nft_ids}` fields;
- `Account::{unspent_alias_output, unspent_foundry_output, unspent_nft_output}` methods;
- `StrongholdAdapter::inner` method;
- `OutputMetadata::set_spent` method;
- `ignore_if_bech32_mismatch` parameter to `Wallet::restore_backup()`;
- `OutputWithMetadata::{into_output, into_metadata}` methods;
- Storage and Backup migration;
- `types::block::Error::InvalidFoundryZeroSerialNumber` variant;
- `Hrp` type to represent a valid bech32 human-readable part;
- Multiple prepare methods returning `PreparedTransactionData`: `prepare_consolidate_outputs`, `prepare_vote`, `prepare_stop_participating`, `prepare_increase_voting_power`, `prepare_decrease_voting_power`, `prepare_decrease_native_token_supply` and `prepare_burn`;
- Multiple prepare methods returning `PreparedMintTokenTransaction`: `prepare_mint_native_token` and `prepare_increase_native_token_supply`;
- Stronghold snapshot migration from v2 to v3;
- `SecretManage::sign_evm`;
- `Account::addresses_balance` method accepting addresses to get balance for;
- `Wallet::get_secret_manager` method;
- `Password` type which is `Zeroize` and `ZeroizeOnDrop`;
- `TransactionOptions` parameter to `Account::{sign_and_submit_transaction, submit_and_store_transaction}`;
- Support for `LedgerSecretManager::sign_ed25519`;
- `UnlockCondition::{is_address, is_storage_deposit_return, is_timelock, is_expiration, is_state_controller_address, is_governor_address, is_immutable_alias_address}`;
- `UnlockCondition::{as_address, as_storage_deposit_return, as_timelock, as_expiration, as_state_controller_address, as_governor_address, as_immutable_alias_address}`;
- `ClientInner::call_plugin_route` to Client to fetch data from custom node plugins;
- `WalletBuilder::with_storage_options` method, allowing storage encryption;
- `StorageOptions::{new, with_encryption_key}` methods and getters;
- `MinimumStorageDepositBasicOutput`;
- `LedgerSecretManager::non_interactive` field;

### Changed

- `OutputData::metadata` changed from `OutputMetadataDto` to `OutputMetadata`;
- Rename messages `SendAmount::addresses_with_amount`, `SendNft::addresses_and_nft_ids`, `SendNativeTokens::addresses_and_native_tokens`, `CreateAliasOutput::alias_output_options`, `MintNfts::nftsOptions`, `MintNativeToken::native_token_options`, `PrepareOutput::options` to `params`.
- Rename `AddressesWithAmount` to `SendAmountParams`.
- Rename `AddressesAndNftIds` to `SendNftParams`.
- Rename `AddressesAndNativeTokens` to `SendNativeTokensParams`.
- Rename `AliasOutputOptions` to `CreateAliasParams`.
- Rename `NftOptions` to `MintNftParams`.
- Rename `NativeTokenOptions` to `MintNativeTokenParams`.
- Rename `OutputOptions` to `OutputParams`.
- `Client::get_outputs()` and derived methods return `OutputWithMetadata` instead of `OutputWithMetadataDto`;
- rename `Client::try_get_outputs()` into `Client::get_outputs_ignore_errors()`;
- rename `Client::try_get_outputs_metadata()` into `Client::get_outputs_metadata_ignore_errors()`;
- All `Node` related errors have been moved from the client error to a newly created `client::node_api::Error`;
- MQTT connections to a node using https will now use wss/tls with native certificates;
- `ClientBuilder::finish` is now async;
- Features and UnlockConditions that take an `Address` now take `impl Into<Address>`;
- Functions that accepted a string bech32 address now accept a `Bech32Address`;
- Functions that accepted a string bech32 HRP now accept an `Hrp`;
- `Account::read` and `write` now accessible via `details` and `details_mut`;
- `Wallet::emit_test_event` no longer returns a `Result`;
- `Client`, `Wallet`, and `Account` fns updated to reflect internal reorganization;
- `AccountBuilder::new` now takes a wallet;
- `InputSigningDataDto::chain` is now `Vec<u32>` instead of `Chain`;
- Most `StrongholdAdapter` fns no longer require a mutable reference;
- `StorageProvider` fns no longer require a mutable reference;
- `Account::burn_native_tokens()`, `Account::burn_nft()`, `Account::destroy_foundry()`, `Account::destroy_alias()` merged into `Account::burn()`;
- `Account::burn_native_tokens()`, `Account::burn_nft()`, `Account::destroy_foundry()`, `Account::destroy_alias()` merged into `Account::burn()`
- `ValidationContext::{input_native_tokens, output_native_tokens}` from HashMap to BTreeMap;
- Rename `AccountInner::get_incoming_transaction_data` to `get_incoming_transaction`;
- `AccountInner::{incoming_transactions, transactions, pending_transactions}` don't return a `Result` anymore;
- `AccountInner::incoming_transactions` returns a `Vec` instead of a `HashMap`;
- `Address::try_from_bech32_with_hrp` refactored to `try_from_bech32`;
- `{MetadataFeature, TagFeature}::new` take an `impl Into<Vec<u8>>` param;
- Merged `StorageProvider` into `StorageAdapter`;
- `GetAddressesBuilderOptions` renamed to `GetAddressesOptions` and fields no longer nullable;
- Methods on `GetAddressesBuilder` moved to `SecretManager`;
- Rename `GenerateAddresses` method to `GenerateEd25519Addresses` for Account and SecretManager, and their respective responses;
- Rename `SecretManager` and `SecretManage` ed25519 address generation methods;
- `SecretManage::generate_ed25519_addresses` returns `Ed25519Address` type;
- Made certain `prepare_` methods public: `prepare_mint_nfts`, `prepare_send_native_tokens`, `prepare_send_nft` and `prepare_create_alias_output`;
- `Wallet`, `WalletBuilder`, `Account`, `AccountBuilder` now specify generic secret manager type;
- `Address`-like types now implement `ToBech32Ext` for `to_bech32` and similar fns;
- Add constructors for `SendNftParams`, `SendAmountParams`, `SendNativeTokensParams`, `MintNftParams`;
- Rename `AccountBalance` to `Balance` and `AccountBalanceDto` to `BalanceDto`:
- `Bech32AddressLike`, `HrpLike` and other `TryInto` parameters unified with `ConvertTo` trait;
- Custom `Serialize` and `Deserialize` impls for `WalletEvent` to have an integer `type` as tag;
- `WalletEventType` now converts to/from u8 instead of string;
- `Client` methods `get_outputs`, `get_outputs_ignore_errors`, `get_outputs_metadata_ignore_errors` now accept a slice of output ids;
- More functions accept generic types for ergonomics: `Wallet::listen`, `clear_listeners`, `EventEmitter` fns, `RegularTransactionEssenceBuilder` fns, `AliasOutputBuilder` fns, `Account::claim_outputs`, `prepare_transaction`, `send`, `finish_transaction`, `send_nft`, `prepare_send_nft`, `send_native_tokens`, `prepare_send_native_tokens`, `send_amount`, `prepare_send_amount`, `mint_nfts`, `prepare_mint_nfts`, `vote`, `prepare_vote`, `Unlocks::new`, `TaggedDataPayload::new`, `MilestonePayload::new`, `ReceiptMilestoneOption::new`, `Client::subscribe`, `unsubscribe`, `basic_output_ids`, `alias_output_ids`, `foundry_output_ids`, `nft_output_ids`, `MqttManager::with_topics`, `MqttTopicManager::new`, `with_topics`, `QueryParameters::new`;
- `Topic::try_new` renamed to `new`, `topic` renamed to `as_str`;
- `LedgerNanoStatus::locked` is now optional since it's an IOTA/Shimmer specific API;
- `StorageManager` and wallet dynamic `StorageAdapter` are now private;
- All public password-related methods now claim ownership over provided passwords and take care of zeroing the memory on drop;
- Dto type conversion to represented type now always takes owned data;
- Rename `WalletOptions::build_manager` to `build`;
- `PeerDto` renamed to `PeerResponse`, `ReceiptDto` to `ReceiptResponse`, `LedgerInclusionStateDto` to `LedgerInclusionState`, `HeartbeatDto` to `Heartbeat`, `MetricsDto` tp `Metrics`, `GossipDto` to `Gossip`, `RelationDto` to `Relation`;
- Default number of workers for nonce `Miner` changed from `1` to `num_cpu::get()`;
- Made `Account::get_basic_outputs_for_additional_inputs` private;
- `Account::get_unlockable_outputs_with_additional_unlock_conditions` renamed to `claimable_outputs`;
- Use concrete ID types instead of String in HTTP responses;
- `Client::get_outputs_metadata_ignore_errors` returns `OutputMetadata` instead of DTO;
- `ClientInner::get_output_metadata` returns `OutputMetadata` instead of DTO;
- Rename `Account::mint_native_token` to `create_native_token`, `Account::increase_native_token_supply` to `mint_native_token`, `Account::decrease_native_token_supply` to `melt_native_token`;
- Rename `Account::prepare_mint_native_token` to `prepare_create_native_token`, `Account::prepare_increase_native_token_supply` to `prepare_mint_native_token`, `Account::prepare_decrease_native_token_supply` to `prepare_melt_native_token`;
- Rename `MintNativeTokenParams` to `CreateNativeTokenParams`;
- Rename `MintNativeTokenTransaction` to `CreateNativeTokenTransaction` and `PreparedMintNativeTokenTransaction` to `PreparedCreateNativeTokenTransaction` (including their corresponding DTOs);
- `Signature::Ed25519` now holds a boxed type;
- `Ed25519Signature::new` renamed to `try_from_bytes` and returns a Result;
- `Ed25519Signature::new`, `public_key`, `signature` now use concrete types;
- `Ed25519Signature::verify` is no longer fallable;
- `Mnemonic` type used over Strings where possible;
- `SecretManage::sign_ed25519`, `sign_secp256k1_ecdsa`, and `signature_unlock` now accept Bip44 type chains;
- Rename `SendAmountParams` to `SendParams`;
- Rename `Account::send` to `send_outputs`, `Account::send_amount` to `send`, `Account::prepare_send_amount` to `prepare_send`;
- Made `ManagerStorage` public and renamed it to `StorageKind`;
- Made `StorageOptions` public;
- Renamed `Client::block` to `build_block`;
- Renamed "inception" modules to `core` (ex. `wallet::wallet` -> `wallet::core`);

### Removed

- `FilterOptions`'s `Hash` derivation;
- `client_without_tls` feature in favor of separate `client` and `tls` features;
- `IncreaseNativeTokenSupplyOptions`;
- `HARDENED` const;
- `AliasIdDto`, `NftIdDto` and `TokenIdDto`;
- `U256Dto`, `SendAmountParamsDto`, `AddressWithUnspentOutputsDto`, `RequiredStorageDepositDto` and `BaseCoinBalanceDto`;
- `GetAddressesBuilder`;
- Excess `SecretManager` address generation methods;
- `Bech32Addresses` and `RawAddresses`;
- `Client::get_addresses`;
- `StorageAdapterId`;
- `Topic` `TryFrom<String>` impl;
- `Client::generate_ed25519_addresses`
- `Wallet::get_node_info`
- `NativeTokenDto`, which required a migration;
- `RentStructureDto`, `CreateAliasParamsDto`, `AssetsDto`, `OutputParamsDto`, `MintNativeTokenParamsDto` and `MintNftParamsDto`;
- `NativeTokensBalanceDto` and `BalanceDto`;
- `RentStructureBuilder`;
- `PlaceholderSecretManager`;
- `block::Error::{InvalidControllerKind, MigratedFundsNotSorted, MissingPayload, MissingRequiredSenderBlock}` variants;
- `client::Error::InvalidBIP32ChainData`;
- `BlockResponse`, `OutputResponse` and `MilestoneResponse`;
- `ClientError::UnexpectedApiResponse`;
- `HD_WALLET_TYPE` constant;

### Fixed

- Storage records decryption;
- CoinType check, by moving it from AccountBuilder to WalletBuilder;
- Validation for transitions in the input selection;
- Automatically increase foundry counter of alias outputs;
- Validate that foundry outputs can't have serial number `0`;
- Allow QueryParameter::Issuer for NFTs;

## 0.3.0 - 2023-05-02

### Added

- `NativeTokensBuilder::finish_set`;
- `Features`, `UnlockConditions`, `NativeTokens`, `MilestoneOptions`, and `Parents` added `from_set`;
- `types::block::Error::InvalidField` variant;
- `StorageProvider` and `SecretManage` have an `Error` associated type;
- `SecretManageExt` is a super trait of `SecretManage`;
- `OutputsToClaim::Amount` to allow claiming only outputs that will add an amount to the account;
- `Account::{set_default_sync_options, default_sync_options}` methods;
- `Wallet::get_client` method;
- `Wallet::get_account_aliases` method;

### Changed

- Renamed `AccountHandle` to `Account`, `Account` to `AccountDetails` and `AccountDto` to `AccountDetailsDto`;
- `AddressWrapper` renamed to `Bech32Address` and moved to `types`;
- `Address::try_from_bech32_with_hrp` address and HRP return have been reversed;
- `PostBlockPayload::payload_dto` renamed to `payload`;
- `SendNativeTokens::addresses_native_tokens` renamed to `addresses_and_native_tokens`;
- `SendNft::addresses_nft_ids` renamed to `addresses_and_nft_ids`;
- `Output` builder types, `NativeTokensBuilder`, and `Burn` now use unique, ordered sets for unlock conditions, features, and native tokens. `add_x` and `replace_x` methods thus function appropriately;
- `Features`, `UnlockConditions`, `NativeTokens`, `MilestoneOptions`, and `Parents` constructor `new` renamed to `from_vec`;
- Modified `Ord` and `PartialOrd` implementations for `Feature`, `UnlockCondition`, `NativeToken`, and `MilestoneOption` to support unique, ordered sets;
- `{AliasOutputBuilder, BasicOutputBuilder, FoundryOutputBuilder, NftOutputBuilder}::{new_with_amount, new_with_minimum_storage_deposit, new, with_amount}` don't return a `Result` anymore;
- `{AliasOutput, BasicOutput, FoundryOutput, NftOutput}::{build_with_amount, build_with_minimum_storage_deposit}` don't return a `Result` anymore;
- Lots of builder setters are now taking an `impl Into<Option<T>>` instead of a `T` parameter;
- All `ledger_nano` related errors have been moved from the client error to a newly created `client::secret::ledger_nano::Error`;
- All `stronghold` related errors have been moved from the client error to a newly created `client::stronghold::Error`;

### Removed

- `AddressGenerationOptions` in favor of `GenerateAddressOptions`, which now contains the `internal` flag;
- `types::block::DtoError`, `client::Error::BlockDto` and `wallet::Error::BlockDto`;
- `BasicOutput`, `AliasOutput`, `FoundryOutput`, `NftOutput` - `new_with_amount` and `new_with_minimum_storage_deposit` functions;
- `OutputsToClaim::None` variant;

## 0.2.0 - 2023-04-17

### Added

- `tls` as default feature;
- `{Alias, Basic, Foundry, Nft}Output::clear_unlock_conditions` method;
- `{Alias, Basic, Foundry, Nft}Output::clear_features` method;
- `{Alias, Foundry, Nft}Output::clear_immutable_features` method;
- `{TransactionOptions, TransactionOptionsDto}::allow_micro_amount` field;
- `AddressWithAmount::{new, with_return_address, with_expiration}` methods;
- `{BaseCoinBalance, BaseCoinBalanceDto}::voting_power` field;
- `verify_mnemonic()`;
- `SecretManager::sign_transaction()`;

### Changed

- `AccountManager` and `AccountManagerBuilder` renamed to `Wallet` and `WalletBuilder`;
- `save_account_manager_data` renamed to `save_wallet_data`;
- `get_account_manager_data` renamed to `get_wallet_data`;
- Builder methods `add_unlock_condition`, `replace_unlock_condition`, `with_unlock_conditions` are now generic;
- Builder methods `add_feature`, `replace_feature`, `with_features` are now generic;
- Builder methods `add_immutable_feature`, `replace_immutable_feature`, `with_immutable_features` are now generic;
- Merge `send_amount` and `send_micro_transaction`;
- `AddressWithAmount::{address, amount}` fields are no longer public;
- Fields of `AccountBalance`, `BaseCoinBalance` and `NativeTokensBalance` have been made private and getters have been added;
- Exposed `AccountParticipationOverview, ParticipationEventWithNodes, AliasOutputOptions, AliasOutputOptionsDto, IncreaseNativeTokenSupplyOptions, IncreaseNativeTokenSupplyOptionsDto, NativeTokenOptions, NativeTokenOptionsDto, NftOptions, NftOptionsDto, OutputOptionsDto` from the `account` module;
- Made `Wallet::get_bech32_hrp()` public;

### Removed

- `AddressWithMicroAmount` and `AddressWithAmountDto`;

### Fixed

- Fallback to local PoW;
- Unlock unused inputs;
- Derive location in Stronghold for parallel usage;

## 0.1.0 - 2023-04-03

First release of the `iota-sdk` crate which is a combination and successor of [iota.rs](https://github.com/iotaledger/iota.rs) and [wallet.rs](https://github.com/iotaledger/wallet.rs).

This is a strict implementation of the `stardust` related [TIPs](https://github.com/iotaledger/tips) which are not compatible with the `chrysalis` features set.

All the changes compared to the previous version are mostly derived from the following TIPs:

- [Multi-Asset Ledger and ISC Support](https://github.com/iotaledger/tips/blob/main/tips/TIP-0018/tip-0018.md)
- [Dust Protection Based on Byte Costs (Storage Deposit)](https://github.com/iotaledger/tips/blob/main/tips/TIP-0019/tip-0019.md)
- [Transaction Payload with TIP-18 Output Types](https://github.com/iotaledger/tips/blob/main/tips/TIP-0020/tip-0020.md)
- [Tangle Block](https://github.com/iotaledger/tips/blob/main/tips/TIP-0024/tip-0024.md)
- [Core REST API](https://github.com/iotaledger/tips/blob/main/tips/TIP-0025/tip-0025.md)
- [UTXO Indexer API](https://github.com/iotaledger/tips/blob/main/tips/TIP-0026/tip-0026.md)
- [Event API](https://github.com/iotaledger/tips/blob/main/tips/TIP-0028/tip-0028.md)
- [Milestone Payload](https://github.com/iotaledger/tips/blob/main/tips/TIP-0029/tip-0029.md)
- [Bech32 Address Format](https://github.com/iotaledger/tips/blob/main/tips/TIP-0031/tip-0031.md)
- [Shimmer Protocol Parameters](https://github.com/iotaledger/tips/blob/main/tips/TIP-0032/tip-0032.md)

Past changelogs: [types](https://github.com/iotaledger/iota.rs/blob/develop/types/CHANGELOG.md), [pow](https://github.com/iotaledger/iota.rs/blob/develop/pow/CHANGELOG.md), [client](https://github.com/iotaledger/iota.rs/blob/develop/client/CHANGELOG.md) and [wallet](https://github.com/iotaledger/wallet.rs/blob/develop/wallet/CHANGELOG.md).<|MERGE_RESOLUTION|>--- conflicted
+++ resolved
@@ -27,11 +27,8 @@
 
 ### Fixed
 
-<<<<<<< HEAD
+- Format of `milestoneIndex` query parameter of `ClientInner::event_status`;
 - Don't error if custom remainder address is provided with ledger nano;
-=======
-- Format of `milestoneIndex` query parameter of `ClientInner::event_status`;
->>>>>>> 1a09bbe5
 
 ## 1.0.3 - 2023-09-07
 
