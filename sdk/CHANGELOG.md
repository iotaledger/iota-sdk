--- conflicted
+++ resolved
@@ -48,11 +48,8 @@
 - `ClientBuilder::finish` is now async;
 - `Account::read` and `write` now accessible via `details` and `details_mut`;
 - `Wallet::emit_test_event` no longer returns a `Result`;
-<<<<<<< HEAD
 - `Client`, `Wallet`, and `Account` fns updated to reflect internal reorganization;
-=======
 - `AccountBuilder::new` now takes a wallet;
->>>>>>> 7fd6d37d
 
 ### Removed
 
