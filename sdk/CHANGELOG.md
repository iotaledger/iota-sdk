--- conflicted
+++ resolved
@@ -50,11 +50,8 @@
 - `Account::read` and `write` now accessible via `details` and `details_mut`;
 - `Wallet::emit_test_event` no longer returns a `Result`;
 - `AccountBuilder::new` now takes a wallet;
-<<<<<<< HEAD
+- `InputSigningDataDto::chain` is now `Vec<u32>` instead of `Chain`;
 - Custom `Serialize` and `Deserialize` impls for `WalletEvent` to have an integer `type` as tag;
-=======
-- `InputSigningDataDto::chain` is now `Vec<u32>` instead of `Chain`;
->>>>>>> 6e939cfd
 
 ### Removed
 
