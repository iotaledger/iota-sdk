--- conflicted
+++ resolved
@@ -23,11 +23,8 @@
 
 ### Added
 
-<<<<<<< HEAD
+- `impl From<&OutputId> for {AliasAddress, NftAddress}`;
 - `Address::kind_str` method;
-=======
-- `impl From<&OutputId> for {AliasAddress, NftAddress}`;
->>>>>>> 9b25c6a6
 
 ### Fixed
 
