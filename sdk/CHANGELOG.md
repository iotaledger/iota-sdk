# Changelog

All notable changes to this project will be documented in this file.

The format is based on [Keep a Changelog](https://keepachangelog.com/en/1.0.0/),
and this project adheres to [Semantic Versioning](https://semver.org/spec/v2.0.0.html).

<!-- ## Unreleased - YYYY-MM-DD

### Added

### Changed

### Deprecated

### Removed

### Fixed

### Security -->

## 1.0.0-rc.0 - 2023-07-DD

### Added

- `wallet::Error::InvalidVotingPower` variant;

### Changed

- Migrated storage types field casing to uniform camelCase;
- Replaced inappropriate serde impls from `AccountDetails` with fn impls for conversion;
<<<<<<< HEAD
- `{SecretManage, ClientBlockBuilder}::sign_transaction` return type from `Payload` to `TransactionPayload`;
=======
- `MqttPayload` now uses Dtos;
- `NodeManagerBuilder` node fields are no longer wrapped in `Option`;
- Prefix-hex string values replaced with boxed slices in Dtos;
- `MilestoneEssence::new` now takes generic metadata for convenience;
- `ParametersMilestoneOption::new` now accepts boxed slice;
>>>>>>> 11214cd7

### Removed

- `ProtocolParametersDto`, `NetworkInfoDto`, `OutputMetadataDto` in favor of base types;
- `serde` derives for types with explicit Dtos;
- More fields that are considered empty are no longer serialized;

### Fixed

- Call `ledger.set_non_interactive_mode()` only if it's a debug app;

## 0.4.0 - 2023-07-14

### Added

- `FilterOptions::{alias_ids, foundry_ids, nft_ids}` fields;
- `Account::{unspent_alias_output, unspent_foundry_output, unspent_nft_output}` methods;
- `StrongholdAdapter::inner` method;
- `OutputMetadata::set_spent` method;
- `ignore_if_bech32_mismatch` parameter to `Wallet::restore_backup()`;
- `OutputWithMetadata::{into_output, into_metadata}` methods;
- Storage and Backup migration;
- `types::block::Error::InvalidFoundryZeroSerialNumber` variant;
- `Hrp` type to represent a valid bech32 human-readable part;
- Multiple prepare methods returning `PreparedTransactionData`: `prepare_consolidate_outputs`, `prepare_vote`, `prepare_stop_participating`, `prepare_increase_voting_power`, `prepare_decrease_voting_power`, `prepare_decrease_native_token_supply` and `prepare_burn`;
- Multiple prepare methods returning `PreparedMintTokenTransaction`: `prepare_mint_native_token` and `prepare_increase_native_token_supply`;
- Stronghold snapshot migration from v2 to v3;
- `SecretManage::sign_evm`;
- `Account::addresses_balance` method accepting addresses to get balance for;
- `Wallet::get_secret_manager` method;
- `Password` type which is `Zeroize` and `ZeroizeOnDrop`;
- `TransactionOptions` parameter to `Account::{sign_and_submit_transaction, submit_and_store_transaction}`;
- Support for `LedgerSecretManager::sign_ed25519`;
- `UnlockCondition::{is_address, is_storage_deposit_return, is_timelock, is_expiration, is_state_controller_address, is_governor_address, is_immutable_alias_address}`;
- `UnlockCondition::{as_address, as_storage_deposit_return, as_timelock, as_expiration, as_state_controller_address, as_governor_address, as_immutable_alias_address}`;
- `ClientInner::call_plugin_route` to Client to fetch data from custom node plugins;
- `WalletBuilder::with_storage_options` method, allowing storage encryption;
- `StorageOptions::{new, with_encryption_key}` methods and getters;
- `MinimumStorageDepositBasicOutput`;
- `LedgerSecretManager::non_interactive` field;

### Changed

- `OutputData::metadata` changed from `OutputMetadataDto` to `OutputMetadata`;
- Rename messages `SendAmount::addresses_with_amount`, `SendNft::addresses_and_nft_ids`, `SendNativeTokens::addresses_and_native_tokens`, `CreateAliasOutput::alias_output_options`, `MintNfts::nftsOptions`, `MintNativeToken::native_token_options`, `PrepareOutput::options` to `params`.
- Rename `AddressesWithAmount` to `SendAmountParams`.
- Rename `AddressesAndNftIds` to `SendNftParams`.
- Rename `AddressesAndNativeTokens` to `SendNativeTokensParams`.
- Rename `AliasOutputOptions` to `CreateAliasParams`.
- Rename `NftOptions` to `MintNftParams`.
- Rename `NativeTokenOptions` to `MintNativeTokenParams`.
- Rename `OutputOptions` to `OutputParams`.
- `Client::get_outputs()` and derived methods return `OutputWithMetadata` instead of `OutputWithMetadataDto`;
- rename `Client::try_get_outputs()` into `Client::get_outputs_ignore_errors()`;
- rename `Client::try_get_outputs_metadata()` into `Client::get_outputs_metadata_ignore_errors()`;
- All `Node` related errors have been moved from the client error to a newly created `client::node_api::Error`;
- MQTT connections to a node using https will now use wss/tls with native certificates;
- `ClientBuilder::finish` is now async;
- Features and UnlockConditions that take an `Address` now take `impl Into<Address>`;
- Functions that accepted a string bech32 address now accept a `Bech32Address`;
- Functions that accepted a string bech32 HRP now accept an `Hrp`;
- `Account::read` and `write` now accessible via `details` and `details_mut`;
- `Wallet::emit_test_event` no longer returns a `Result`;
- `Client`, `Wallet`, and `Account` fns updated to reflect internal reorganization;
- `AccountBuilder::new` now takes a wallet;
- `InputSigningDataDto::chain` is now `Vec<u32>` instead of `Chain`;
- Most `StrongholdAdapter` fns no longer require a mutable reference;
- `StorageProvider` fns no longer require a mutable reference;
- `Account::burn_native_tokens()`, `Account::burn_nft()`, `Account::destroy_foundry()`, `Account::destroy_alias()` merged into `Account::burn()`;
- `Account::burn_native_tokens()`, `Account::burn_nft()`, `Account::destroy_foundry()`, `Account::destroy_alias()` merged into `Account::burn()`
- `ValidationContext::{input_native_tokens, output_native_tokens}` from HashMap to BTreeMap;
- Rename `AccountInner::get_incoming_transaction_data` to `get_incoming_transaction`;
- `AccountInner::{incoming_transactions, transactions, pending_transactions}` don't return a `Result` anymore;
- `AccountInner::incoming_transactions` returns a `Vec` instead of a `HashMap`;
- `Address::try_from_bech32_with_hrp` refactored to `try_from_bech32`;
- `{MetadataFeature, TagFeature}::new` take an `impl Into<Vec<u8>>` param;
- Merged `StorageProvider` into `StorageAdapter`;
- `GetAddressesBuilderOptions` renamed to `GetAddressesOptions` and fields no longer nullable;
- Methods on `GetAddressesBuilder` moved to `SecretManager`;
- Rename `GenerateAddresses` method to `GenerateEd25519Addresses` for Account and SecretManager, and their respective responses;
- Rename `SecretManager` and `SecretManage` ed25519 address generation methods;
- `SecretManage::generate_ed25519_addresses` returns `Ed25519Address` type;
- Made certain `prepare_` methods public: `prepare_mint_nfts`, `prepare_send_native_tokens`, `prepare_send_nft` and `prepare_create_alias_output`;
- `Wallet`, `WalletBuilder`, `Account`, `AccountBuilder` now specify generic secret manager type;
- `Address`-like types now implement `ToBech32Ext` for `to_bech32` and similar fns;
- Add constructors for `SendNftParams`, `SendAmountParams`, `SendNativeTokensParams`, `MintNftParams`;
- Rename `AccountBalance` to `Balance` and `AccountBalanceDto` to `BalanceDto`:
- `Bech32AddressLike`, `HrpLike` and other `TryInto` parameters unified with `ConvertTo` trait;
- Custom `Serialize` and `Deserialize` impls for `WalletEvent` to have an integer `type` as tag;
- `WalletEventType` now converts to/from u8 instead of string;
- `Client` methods `get_outputs`, `get_outputs_ignore_errors`, `get_outputs_metadata_ignore_errors` now accept a slice of output ids;
- More functions accept generic types for ergonomics: `Wallet::listen`, `clear_listeners`, `EventEmitter` fns, `RegularTransactionEssenceBuilder` fns, `AliasOutputBuilder` fns, `Account::claim_outputs`, `prepare_transaction`, `send`, `finish_transaction`, `send_nft`, `prepare_send_nft`, `send_native_tokens`, `prepare_send_native_tokens`, `send_amount`, `prepare_send_amount`, `mint_nfts`, `prepare_mint_nfts`, `vote`, `prepare_vote`, `Unlocks::new`, `TaggedDataPayload::new`, `MilestonePayload::new`, `ReceiptMilestoneOption::new`, `Client::subscribe`, `unsubscribe`, `basic_output_ids`, `alias_output_ids`, `foundry_output_ids`, `nft_output_ids`, `MqttManager::with_topics`, `MqttTopicManager::new`, `with_topics`, `QueryParameters::new`;
- `Topic::try_new` renamed to `new`, `topic` renamed to `as_str`;
- `LedgerNanoStatus::locked` is now optional since it's an IOTA/Shimmer specific API;
- `StorageManager` and wallet dynamic `StorageAdapter` are now private;
- All public password-related methods now claim ownership over provided passwords and take care of zeroing the memory on drop;
- Dto type conversion to represented type now always takes owned data;
- Rename `WalletOptions::build_manager` to `build`;
- `PeerDto` renamed to `PeerResponse`, `ReceiptDto` to `ReceiptResponse`, `LedgerInclusionStateDto` to `LedgerInclusionState`, `HeartbeatDto` to `Heartbeat`, `MetricsDto` tp `Metrics`, `GossipDto` to `Gossip`, `RelationDto` to `Relation`;
- Default number of workers for nonce `Miner` changed from `1` to `num_cpu::get()`;
- Made `Account::get_basic_outputs_for_additional_inputs` private;
- `Account::get_unlockable_outputs_with_additional_unlock_conditions` renamed to `claimable_outputs`;
- Use concrete ID types instead of String in HTTP responses;
- `Client::get_outputs_metadata_ignore_errors` returns `OutputMetadata` instead of DTO;
- `ClientInner::get_output_metadata` returns `OutputMetadata` instead of DTO;
- Rename `Account::mint_native_token` to `create_native_token`, `Account::increase_native_token_supply` to `mint_native_token`, `Account::decrease_native_token_supply` to `melt_native_token`;
- Rename `Account::prepare_mint_native_token` to `prepare_create_native_token`, `Account::prepare_increase_native_token_supply` to `prepare_mint_native_token`, `Account::prepare_decrease_native_token_supply` to `prepare_melt_native_token`;
- Rename `MintNativeTokenParams` to `CreateNativeTokenParams`;
- Rename `MintNativeTokenTransaction` to `CreateNativeTokenTransaction` and `PreparedMintNativeTokenTransaction` to `PreparedCreateNativeTokenTransaction` (including their corresponding DTOs);
- `Signature::Ed25519` now holds a boxed type;
- `Ed25519Signature::new` renamed to `try_from_bytes` and returns a Result;
- `Ed25519Signature::new`, `public_key`, `signature` now use concrete types;
- `Ed25519Signature::verify` is no longer fallable;
- `Mnemonic` type used over Strings where possible;
- `SecretManage::sign_ed25519`, `sign_secp256k1_ecdsa`, and `signature_unlock` now accept Bip44 type chains;
- Rename `SendAmountParams` to `SendParams`;
- Rename `Account::send` to `send_outputs`, `Account::send_amount` to `send`, `Account::prepare_send_amount` to `prepare_send`;
- Made `ManagerStorage` public and renamed it to `StorageKind`;
- Made `StorageOptions` public;
- Renamed `Client::block` to `build_block`;
- Renamed "inception" modules to `core` (ex. `wallet::wallet` -> `wallet::core`);

### Removed

- `FilterOptions`'s `Hash` derivation;
- `client_without_tls` feature in favor of separate `client` and `tls` features;
- `IncreaseNativeTokenSupplyOptions`;
- `HARDENED` const;
- `AliasIdDto`, `NftIdDto` and `TokenIdDto`;
- `U256Dto`, `SendAmountParamsDto`, `AddressWithUnspentOutputsDto`, `RequiredStorageDepositDto` and `BaseCoinBalanceDto`;
- `GetAddressesBuilder`;
- Excess `SecretManager` address generation methods;
- `Bech32Addresses` and `RawAddresses`;
- `Client::get_addresses`;
- `StorageAdapterId`;
- `Topic` `TryFrom<String>` impl;
- `Client::generate_ed25519_addresses`
- `Wallet::get_node_info`
- `NativeTokenDto`, which required a migration;
- `RentStructureDto`, `CreateAliasParamsDto`, `AssetsDto`, `OutputParamsDto`, `MintNativeTokenParamsDto` and `MintNftParamsDto`;
- `NativeTokensBalanceDto` and `BalanceDto`;
- `RentStructureBuilder`;
- `PlaceholderSecretManager`;
- `block::Error::{InvalidControllerKind, MigratedFundsNotSorted, MissingPayload, MissingRequiredSenderBlock}` variants;
- `client::Error::InvalidBIP32ChainData`;
- `BlockResponse`, `OutputResponse` and `MilestoneResponse`;
- `ClientError::UnexpectedApiResponse`;
- `HD_WALLET_TYPE` constant;

### Fixed

- Storage records decryption;
- CoinType check, by moving it from AccountBuilder to WalletBuilder;
- Validation for transitions in the input selection;
- Automatically increase foundry counter of alias outputs;
- Validate that foundry outputs can't have serial number `0`;
- Allow QueryParameter::Issuer for NFTs;

## 0.3.0 - 2023-05-02

### Added

- `NativeTokensBuilder::finish_set`;
- `Features`, `UnlockConditions`, `NativeTokens`, `MilestoneOptions`, and `Parents` added `from_set`;
- `types::block::Error::InvalidField` variant;
- `StorageProvider` and `SecretManage` have an `Error` associated type;
- `SecretManageExt` is a super trait of `SecretManage`;
- `OutputsToClaim::Amount` to allow claiming only outputs that will add an amount to the account;
- `Account::{set_default_sync_options, default_sync_options}` methods;
- `Wallet::get_client` method;
- `Wallet::get_account_aliases` method;

### Changed

- Renamed `AccountHandle` to `Account`, `Account` to `AccountDetails` and `AccountDto` to `AccountDetailsDto`;
- `AddressWrapper` renamed to `Bech32Address` and moved to `types`;
- `Address::try_from_bech32_with_hrp` address and HRP return have been reversed;
- `PostBlockPayload::payload_dto` renamed to `payload`;
- `SendNativeTokens::addresses_native_tokens` renamed to `addresses_and_native_tokens`;
- `SendNft::addresses_nft_ids` renamed to `addresses_and_nft_ids`;
- `Output` builder types, `NativeTokensBuilder`, and `Burn` now use unique, ordered sets for unlock conditions, features, and native tokens. `add_x` and `replace_x` methods thus function appropriately;
- `Features`, `UnlockConditions`, `NativeTokens`, `MilestoneOptions`, and `Parents` constructor `new` renamed to `from_vec`;
- Modified `Ord` and `PartialOrd` implementations for `Feature`, `UnlockCondition`, `NativeToken`, and `MilestoneOption` to support unique, ordered sets;
- `{AliasOutputBuilder, BasicOutputBuilder, FoundryOutputBuilder, NftOutputBuilder}::{new_with_amount, new_with_minimum_storage_deposit, new, with_amount}` don't return a `Result` anymore;
- `{AliasOutput, BasicOutput, FoundryOutput, NftOutput}::{build_with_amount, build_with_minimum_storage_deposit}` don't return a `Result` anymore;
- Lots of builder setters are now taking an `impl Into<Option<T>>` instead of a `T` parameter;
- All `ledger_nano` related errors have been moved from the client error to a newly created `client::secret::ledger_nano::Error`;
- All `stronghold` related errors have been moved from the client error to a newly created `client::stronghold::Error`;

### Removed

- `AddressGenerationOptions` in favor of `GenerateAddressOptions`, which now contains the `internal` flag;
- `types::block::DtoError`, `client::Error::BlockDto` and `wallet::Error::BlockDto`;
- `BasicOutput`, `AliasOutput`, `FoundryOutput`, `NftOutput` - `new_with_amount` and `new_with_minimum_storage_deposit` functions;
- `OutputsToClaim::None` variant;

## 0.2.0 - 2023-04-17

### Added

- `tls` as default feature;
- `{Alias, Basic, Foundry, Nft}Output::clear_unlock_conditions` method;
- `{Alias, Basic, Foundry, Nft}Output::clear_features` method;
- `{Alias, Foundry, Nft}Output::clear_immutable_features` method;
- `{TransactionOptions, TransactionOptionsDto}::allow_micro_amount` field;
- `AddressWithAmount::{new, with_return_address, with_expiration}` methods;
- `{BaseCoinBalance, BaseCoinBalanceDto}::voting_power` field;
- `verify_mnemonic()`;
- `SecretManager::sign_transaction()`;

### Changed

- `AccountManager` and `AccountManagerBuilder` renamed to `Wallet` and `WalletBuilder`;
- `save_account_manager_data` renamed to `save_wallet_data`;
- `get_account_manager_data` renamed to `get_wallet_data`;
- Builder methods `add_unlock_condition`, `replace_unlock_condition`, `with_unlock_conditions` are now generic;
- Builder methods `add_feature`, `replace_feature`, `with_features` are now generic;
- Builder methods `add_immutable_feature`, `replace_immutable_feature`, `with_immutable_features` are now generic;
- Merge `send_amount` and `send_micro_transaction`;
- `AddressWithAmount::{address, amount}` fields are no longer public;
- Fields of `AccountBalance`, `BaseCoinBalance` and `NativeTokensBalance` have been made private and getters have been added;
- Exposed `AccountParticipationOverview, ParticipationEventWithNodes, AliasOutputOptions, AliasOutputOptionsDto, IncreaseNativeTokenSupplyOptions, IncreaseNativeTokenSupplyOptionsDto, NativeTokenOptions, NativeTokenOptionsDto, NftOptions, NftOptionsDto, OutputOptionsDto` from the `account` module;
- Made `Wallet::get_bech32_hrp()` public;

### Removed

- `AddressWithMicroAmount` and `AddressWithAmountDto`;

### Fixed

- Fallback to local PoW;
- Unlock unused inputs;
- Derive location in Stronghold for parallel usage;

## 0.1.0 - 2023-04-03

First release of the `iota-sdk` crate which is a combination and successor of [iota.rs](https://github.com/iotaledger/iota.rs) and [wallet.rs](https://github.com/iotaledger/wallet.rs).

This is a strict implementation of the `stardust` related [TIPs](https://github.com/iotaledger/tips) which are not compatible with the `chrysalis` features set.

All the changes compared to the previous version are mostly derived from the following TIPs:

- [Multi-Asset Ledger and ISC Support](https://github.com/iotaledger/tips/blob/main/tips/TIP-0018/tip-0018.md)
- [Dust Protection Based on Byte Costs (Storage Deposit)](https://github.com/iotaledger/tips/blob/main/tips/TIP-0019/tip-0019.md)
- [Transaction Payload with TIP-18 Output Types](https://github.com/iotaledger/tips/blob/main/tips/TIP-0020/tip-0020.md)
- [Tangle Block](https://github.com/iotaledger/tips/blob/main/tips/TIP-0024/tip-0024.md)
- [Core REST API](https://github.com/iotaledger/tips/blob/main/tips/TIP-0025/tip-0025.md)
- [UTXO Indexer API](https://github.com/iotaledger/tips/blob/main/tips/TIP-0026/tip-0026.md)
- [Event API](https://github.com/iotaledger/tips/blob/main/tips/TIP-0028/tip-0028.md)
- [Milestone Payload](https://github.com/iotaledger/tips/blob/main/tips/TIP-0029/tip-0029.md)
- [Bech32 Address Format](https://github.com/iotaledger/tips/blob/main/tips/TIP-0031/tip-0031.md)
- [Shimmer Protocol Parameters](https://github.com/iotaledger/tips/blob/main/tips/TIP-0032/tip-0032.md)

Past changelogs: [types](https://github.com/iotaledger/iota.rs/blob/develop/types/CHANGELOG.md), [pow](https://github.com/iotaledger/iota.rs/blob/develop/pow/CHANGELOG.md), [client](https://github.com/iotaledger/iota.rs/blob/develop/client/CHANGELOG.md) and [wallet](https://github.com/iotaledger/wallet.rs/blob/develop/wallet/CHANGELOG.md).<|MERGE_RESOLUTION|>--- conflicted
+++ resolved
@@ -29,15 +29,12 @@
 
 - Migrated storage types field casing to uniform camelCase;
 - Replaced inappropriate serde impls from `AccountDetails` with fn impls for conversion;
-<<<<<<< HEAD
-- `{SecretManage, ClientBlockBuilder}::sign_transaction` return type from `Payload` to `TransactionPayload`;
-=======
 - `MqttPayload` now uses Dtos;
 - `NodeManagerBuilder` node fields are no longer wrapped in `Option`;
 - Prefix-hex string values replaced with boxed slices in Dtos;
 - `MilestoneEssence::new` now takes generic metadata for convenience;
 - `ParametersMilestoneOption::new` now accepts boxed slice;
->>>>>>> 11214cd7
+- `{SecretManage, ClientBlockBuilder}::sign_transaction` return type from `Payload` to `TransactionPayload`;
 
 ### Removed
 
