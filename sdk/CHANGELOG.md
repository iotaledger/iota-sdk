# Changelog

All notable changes to this project will be documented in this file.

The format is based on [Keep a Changelog](https://keepachangelog.com/en/1.0.0/),
and this project adheres to [Semantic Versioning](https://semver.org/spec/v2.0.0.html).

<!-- ## Unreleased - YYYY-MM-DD

### Added

### Changed

### Deprecated

### Removed

### Fixed

### Security -->

<<<<<<< HEAD
## 1.1.4 - 2024-xx-xx

### Added

- `Display` for `SecretManager`;
- `StrongholdAdapter::snapshot_path` getter method;
=======
## 1.1.4 - 2024-01-22

### Added

- `Ed25519Signature` methods `new_from_bytes`, `public_key_bytes`, `from_bytes`, `try_verify`;
- `Block::hash_without_nonce()` method;

### Deprecated

- `Ed25519Signature` methods `public_key`, `try_from_bytes`, `verify`;

### Fixed

- `Ed25519Signature` type no longer requires validated public key bytes to construct;
- `SelfControlledAliasOutput` and `SelfDepositNft` conditions;
>>>>>>> ff1b4661

## 1.1.3 - 2023-12-07

### Added

- `Account::prepare_claim_outputs` method;

### Changed

- Bump `iota-ledger-nano` dependency;
- Display of `WalletError::InsufficientFunds`;

### Fixed

- `needs_blind_signing()` for non Ed25519 addresses;
- `InvalidTransactionNativeTokensCount` error for multiple entries with the same native token;

## 1.1.2 - 2023-10-26

### Added

- `impl From<&OutputId> for {AliasAddress, NftAddress}`;
- `Address::kind_str` method;
- `Display` for `Address`;

### Fixed

- `Account::claim_outputs()` if an input has less amount than min storage deposit;
- URLs aren't truncated after the hostname anymore;
- Ledger nano potentially failing to identify the correct remainder output;
- Slow syncing with many claimable outputs;
- Potential deadlock in syncing;

## 1.1.1 - 2023-10-11

### Added

- `QueryParameter::UnlockableByAddress` to allowed query parameters for `Client::{alias_output_ids(), basic_output_ids(), nft_output_ids()}`;

### Changed

- Use `QueryParameter::UnlockableByAddress` for syncing also without default SyncOptions;

### Fixed

- Update protocol params and addresses with correct bech32 HRP in `Wallet::set_client_options()`;
- `migrate_db_chrysalis_to_stardust()` for some ledger nano wallets;

## 1.1.0 - 2023-09-29

Stable release.

## 1.1.0-rc.0 - 2023-09-25

### Added

- `Wallet::get_or_create_account` convenience method;
- `Output::kind_str()` method;
- `ConflictReason` display implementation with an explanation of the conflict;
- `TokenScheme` methods `is_simple` and `as_simple`;
- `Irc27Metadata` and `Irc30Metadata` helpers;
- `Client::output_ids()` method;
- `QueryParameter::UnlockableByAddress` variant;

### Changed

- `StrongholdAdapterBuilder` updated to be slightly more ergonomic;
- `Wallet::{set_stronghold_password, change_stronghold_password, set_stronghold_password_clear_interval, store_mnemonic}` return an `Err` instead of `Ok` in case of a non-stronghold secret manager; 

## 1.0.4 - 2023-MM-DD

### Changed

- `migrate_db_chrysalis_to_stardust()` returns an error if no chrysalis data was found;

### Fixed

- Format of `milestoneIndex` query parameter of `ClientInner::event_status`;
- Don't error if custom remainder address is provided with ledger nano;
- `migrate_db_chrysalis_to_stardust()` when ledger nano was used as signer type;

## 1.0.3 - 2023-09-07

### Added

- `migrate_db_chrysalis_to_stardust()` function;
- `Wallet::get_chrysalis_data()` method;
- `PrivateKeySecretManager` and `SecretManager::PrivateKey`;
- `SecretManager::from` impl for variants;
- `Client` requests now obey a maximum concurrency using a request pool (set via `ClientBuilder::with_max_parallel_api_requests`);

### Fixed

- `Clients` returning the default protocol parameters when multiple `Client` instances are used;
- Ledger Nano events properly created when preparing transactions using a `SecretManager`;
- `Account::prepare_output()` when `ReturnStrategy::Gift` is used with an existing NFT output;
- `Wallet::restore_backup()` when no secret manager data is stored inside;
- Migration mismatch from `iota-rs` version;

## 1.0.2 - 2023-07-28

### Changed

- Bump `iota_stronghold` dependency to `2.0.0`;

## 1.0.1 - 2023-07-25

### Fixed

- `Client::{update_node_manager, update_node_manager}` use the correct `Result` type from `client` and not `wallet`;

## 1.0.0 - 2023-07-24

### Added

- `ConsolidationParams` type;

### Changed

- `Account::{consolidate_outputs, prepare_consolidate_outputs}` take a `ConsolidationParams`;
- Dto validation conversions unified with `TryFromDto` trait;
- Output builder `finish` methods refactored using `ValidationParams`;

### Fixed

- Add serde default to `{RemainderDataDto, InputSigningDto, OutputDataDto}::chain`;
- `Account::prepare_output()` for low amounts;

## 1.0.0-rc.0 - 2023-07-21

### Added

- `wallet::Error::InvalidVotingPower` variant;
- `TransactionEssence::is_regular` and `as_regular`;

### Changed

- Migrated storage types field casing to uniform camelCase;
- Replaced inappropriate serde impls from `AccountDetails` with fn impls for conversion;
- `MqttPayload` now uses Dtos;
- `NodeManagerBuilder` node fields are no longer wrapped in `Option`;
- Prefix-hex string values replaced with boxed slices in Dtos;
- `MilestoneEssence::new` now takes generic metadata for convenience;
- `ParametersMilestoneOption::new` now accepts boxed slice;
- `{SecretManage, ClientBlockBuilder}::sign_transaction` return type from `Payload` to `TransactionPayload`;
- Made most public enums `non_exhaustive`;

### Removed

- `ProtocolParametersDto`, `NetworkInfoDto`, `OutputMetadataDto` in favor of base types;
- `serde` derives for types with explicit Dtos;
- More fields that are considered empty are no longer serialized;
- `Client::find_outputs()` method;

### Fixed

- Call `ledger.set_non_interactive_mode()` only if it's a debug app;
- Don't return other output types if alias/nft/foundry ids are provided in the `FilterOptions` for `Account::{outputs(), unspent_outputs()`;

## 0.4.0 - 2023-07-14

### Added

- `FilterOptions::{alias_ids, foundry_ids, nft_ids}` fields;
- `Account::{unspent_alias_output, unspent_foundry_output, unspent_nft_output}` methods;
- `StrongholdAdapter::inner` method;
- `OutputMetadata::set_spent` method;
- `ignore_if_bech32_mismatch` parameter to `Wallet::restore_backup()`;
- `OutputWithMetadata::{into_output, into_metadata}` methods;
- Storage and Backup migration;
- `types::block::Error::InvalidFoundryZeroSerialNumber` variant;
- `Hrp` type to represent a valid bech32 human-readable part;
- Multiple prepare methods returning `PreparedTransactionData`: `prepare_consolidate_outputs`, `prepare_vote`, `prepare_stop_participating`, `prepare_increase_voting_power`, `prepare_decrease_voting_power`, `prepare_decrease_native_token_supply` and `prepare_burn`;
- Multiple prepare methods returning `PreparedMintTokenTransaction`: `prepare_mint_native_token` and `prepare_increase_native_token_supply`;
- Stronghold snapshot migration from v2 to v3;
- `SecretManage::sign_evm`;
- `Account::addresses_balance` method accepting addresses to get balance for;
- `Wallet::get_secret_manager` method;
- `Password` type which is `Zeroize` and `ZeroizeOnDrop`;
- `TransactionOptions` parameter to `Account::{sign_and_submit_transaction, submit_and_store_transaction}`;
- Support for `LedgerSecretManager::sign_ed25519`;
- `UnlockCondition::{is_address, is_storage_deposit_return, is_timelock, is_expiration, is_state_controller_address, is_governor_address, is_immutable_alias_address}`;
- `UnlockCondition::{as_address, as_storage_deposit_return, as_timelock, as_expiration, as_state_controller_address, as_governor_address, as_immutable_alias_address}`;
- `ClientInner::call_plugin_route` to Client to fetch data from custom node plugins;
- `WalletBuilder::with_storage_options` method, allowing storage encryption;
- `StorageOptions::{new, with_encryption_key}` methods and getters;
- `MinimumStorageDepositBasicOutput`;
- `LedgerSecretManager::non_interactive` field;

### Changed

- `OutputData::metadata` changed from `OutputMetadataDto` to `OutputMetadata`;
- Rename messages `SendAmount::addresses_with_amount`, `SendNft::addresses_and_nft_ids`, `SendNativeTokens::addresses_and_native_tokens`, `CreateAliasOutput::alias_output_options`, `MintNfts::nftsOptions`, `MintNativeToken::native_token_options`, `PrepareOutput::options` to `params`.
- Rename `AddressesWithAmount` to `SendAmountParams`.
- Rename `AddressesAndNftIds` to `SendNftParams`.
- Rename `AddressesAndNativeTokens` to `SendNativeTokensParams`.
- Rename `AliasOutputOptions` to `CreateAliasParams`.
- Rename `NftOptions` to `MintNftParams`.
- Rename `NativeTokenOptions` to `MintNativeTokenParams`.
- Rename `OutputOptions` to `OutputParams`.
- `Client::get_outputs()` and derived methods return `OutputWithMetadata` instead of `OutputWithMetadataDto`;
- rename `Client::try_get_outputs()` into `Client::get_outputs_ignore_errors()`;
- rename `Client::try_get_outputs_metadata()` into `Client::get_outputs_metadata_ignore_errors()`;
- All `Node` related errors have been moved from the client error to a newly created `client::node_api::Error`;
- MQTT connections to a node using https will now use wss/tls with native certificates;
- `ClientBuilder::finish` is now async;
- Features and UnlockConditions that take an `Address` now take `impl Into<Address>`;
- Functions that accepted a string bech32 address now accept a `Bech32Address`;
- Functions that accepted a string bech32 HRP now accept an `Hrp`;
- `Account::read` and `write` now accessible via `details` and `details_mut`;
- `Wallet::emit_test_event` no longer returns a `Result`;
- `Client`, `Wallet`, and `Account` fns updated to reflect internal reorganization;
- `AccountBuilder::new` now takes a wallet;
- `InputSigningDataDto::chain` is now `Vec<u32>` instead of `Chain`;
- Most `StrongholdAdapter` fns no longer require a mutable reference;
- `StorageProvider` fns no longer require a mutable reference;
- `Account::burn_native_tokens()`, `Account::burn_nft()`, `Account::destroy_foundry()`, `Account::destroy_alias()` merged into `Account::burn()`;
- `Account::burn_native_tokens()`, `Account::burn_nft()`, `Account::destroy_foundry()`, `Account::destroy_alias()` merged into `Account::burn()`
- `ValidationContext::{input_native_tokens, output_native_tokens}` from HashMap to BTreeMap;
- Rename `AccountInner::get_incoming_transaction_data` to `get_incoming_transaction`;
- `AccountInner::{incoming_transactions, transactions, pending_transactions}` don't return a `Result` anymore;
- `AccountInner::incoming_transactions` returns a `Vec` instead of a `HashMap`;
- `Address::try_from_bech32_with_hrp` refactored to `try_from_bech32`;
- `{MetadataFeature, TagFeature}::new` take an `impl Into<Vec<u8>>` param;
- Merged `StorageProvider` into `StorageAdapter`;
- `GetAddressesBuilderOptions` renamed to `GetAddressesOptions` and fields no longer nullable;
- Methods on `GetAddressesBuilder` moved to `SecretManager`;
- Rename `GenerateAddresses` method to `GenerateEd25519Addresses` for Account and SecretManager, and their respective responses;
- Rename `SecretManager` and `SecretManage` ed25519 address generation methods;
- `SecretManage::generate_ed25519_addresses` returns `Ed25519Address` type;
- Made certain `prepare_` methods public: `prepare_mint_nfts`, `prepare_send_native_tokens`, `prepare_send_nft` and `prepare_create_alias_output`;
- `Wallet`, `WalletBuilder`, `Account`, `AccountBuilder` now specify generic secret manager type;
- `Address`-like types now implement `ToBech32Ext` for `to_bech32` and similar fns;
- Add constructors for `SendNftParams`, `SendAmountParams`, `SendNativeTokensParams`, `MintNftParams`;
- Rename `AccountBalance` to `Balance` and `AccountBalanceDto` to `BalanceDto`:
- `Bech32AddressLike`, `HrpLike` and other `TryInto` parameters unified with `ConvertTo` trait;
- Custom `Serialize` and `Deserialize` impls for `WalletEvent` to have an integer `type` as tag;
- `WalletEventType` now converts to/from u8 instead of string;
- `Client` methods `get_outputs`, `get_outputs_ignore_errors`, `get_outputs_metadata_ignore_errors` now accept a slice of output ids;
- More functions accept generic types for ergonomics: `Wallet::listen`, `clear_listeners`, `EventEmitter` fns, `RegularTransactionEssenceBuilder` fns, `AliasOutputBuilder` fns, `Account::claim_outputs`, `prepare_transaction`, `send`, `finish_transaction`, `send_nft`, `prepare_send_nft`, `send_native_tokens`, `prepare_send_native_tokens`, `send_amount`, `prepare_send_amount`, `mint_nfts`, `prepare_mint_nfts`, `vote`, `prepare_vote`, `Unlocks::new`, `TaggedDataPayload::new`, `MilestonePayload::new`, `ReceiptMilestoneOption::new`, `Client::subscribe`, `unsubscribe`, `basic_output_ids`, `alias_output_ids`, `foundry_output_ids`, `nft_output_ids`, `MqttManager::with_topics`, `MqttTopicManager::new`, `with_topics`, `QueryParameters::new`;
- `Topic::try_new` renamed to `new`, `topic` renamed to `as_str`;
- `LedgerNanoStatus::locked` is now optional since it's an IOTA/Shimmer specific API;
- `StorageManager` and wallet dynamic `StorageAdapter` are now private;
- All public password-related methods now claim ownership over provided passwords and take care of zeroing the memory on drop;
- Dto type conversion to represented type now always takes owned data;
- Rename `WalletOptions::build_manager` to `build`;
- `PeerDto` renamed to `PeerResponse`, `ReceiptDto` to `ReceiptResponse`, `LedgerInclusionStateDto` to `LedgerInclusionState`, `HeartbeatDto` to `Heartbeat`, `MetricsDto` tp `Metrics`, `GossipDto` to `Gossip`, `RelationDto` to `Relation`;
- Default number of workers for nonce `Miner` changed from `1` to `num_cpu::get()`;
- Made `Account::get_basic_outputs_for_additional_inputs` private;
- `Account::get_unlockable_outputs_with_additional_unlock_conditions` renamed to `claimable_outputs`;
- Use concrete ID types instead of String in HTTP responses;
- `Client::get_outputs_metadata_ignore_errors` returns `OutputMetadata` instead of DTO;
- `ClientInner::get_output_metadata` returns `OutputMetadata` instead of DTO;
- Rename `Account::mint_native_token` to `create_native_token`, `Account::increase_native_token_supply` to `mint_native_token`, `Account::decrease_native_token_supply` to `melt_native_token`;
- Rename `Account::prepare_mint_native_token` to `prepare_create_native_token`, `Account::prepare_increase_native_token_supply` to `prepare_mint_native_token`, `Account::prepare_decrease_native_token_supply` to `prepare_melt_native_token`;
- Rename `MintNativeTokenParams` to `CreateNativeTokenParams`;
- Rename `MintNativeTokenTransaction` to `CreateNativeTokenTransaction` and `PreparedMintNativeTokenTransaction` to `PreparedCreateNativeTokenTransaction` (including their corresponding DTOs);
- `Signature::Ed25519` now holds a boxed type;
- `Ed25519Signature::new` renamed to `try_from_bytes` and returns a Result;
- `Ed25519Signature::new`, `public_key`, `signature` now use concrete types;
- `Ed25519Signature::verify` is no longer fallable;
- `Mnemonic` type used over Strings where possible;
- `SecretManage::sign_ed25519`, `sign_secp256k1_ecdsa`, and `signature_unlock` now accept Bip44 type chains;
- Rename `SendAmountParams` to `SendParams`;
- Rename `Account::send` to `send_outputs`, `Account::send_amount` to `send`, `Account::prepare_send_amount` to `prepare_send`;
- Made `ManagerStorage` public and renamed it to `StorageKind`;
- Made `StorageOptions` public;
- Renamed `Client::block` to `build_block`;
- Renamed "inception" modules to `core` (ex. `wallet::wallet` -> `wallet::core`);

### Removed

- `FilterOptions`'s `Hash` derivation;
- `client_without_tls` feature in favor of separate `client` and `tls` features;
- `IncreaseNativeTokenSupplyOptions`;
- `HARDENED` const;
- `AliasIdDto`, `NftIdDto` and `TokenIdDto`;
- `U256Dto`, `SendAmountParamsDto`, `AddressWithUnspentOutputsDto`, `RequiredStorageDepositDto` and `BaseCoinBalanceDto`;
- `GetAddressesBuilder`;
- Excess `SecretManager` address generation methods;
- `Bech32Addresses` and `RawAddresses`;
- `Client::get_addresses`;
- `StorageAdapterId`;
- `Topic` `TryFrom<String>` impl;
- `Client::generate_ed25519_addresses`
- `Wallet::get_node_info`
- `NativeTokenDto`, which required a migration;
- `RentStructureDto`, `CreateAliasParamsDto`, `AssetsDto`, `OutputParamsDto`, `MintNativeTokenParamsDto` and `MintNftParamsDto`;
- `NativeTokensBalanceDto` and `BalanceDto`;
- `RentStructureBuilder`;
- `PlaceholderSecretManager`;
- `block::Error::{InvalidControllerKind, MigratedFundsNotSorted, MissingPayload, MissingRequiredSenderBlock}` variants;
- `client::Error::InvalidBIP32ChainData`;
- `BlockResponse`, `OutputResponse` and `MilestoneResponse`;
- `ClientError::UnexpectedApiResponse`;
- `HD_WALLET_TYPE` constant;

### Fixed

- Storage records decryption;
- CoinType check, by moving it from AccountBuilder to WalletBuilder;
- Validation for transitions in the input selection;
- Automatically increase foundry counter of alias outputs;
- Validate that foundry outputs can't have serial number `0`;
- Allow QueryParameter::Issuer for NFTs;

## 0.3.0 - 2023-05-02

### Added

- `NativeTokensBuilder::finish_set`;
- `Features`, `UnlockConditions`, `NativeTokens`, `MilestoneOptions`, and `Parents` added `from_set`;
- `types::block::Error::InvalidField` variant;
- `StorageProvider` and `SecretManage` have an `Error` associated type;
- `SecretManageExt` is a super trait of `SecretManage`;
- `OutputsToClaim::Amount` to allow claiming only outputs that will add an amount to the account;
- `Account::{set_default_sync_options, default_sync_options}` methods;
- `Wallet::get_client` method;
- `Wallet::get_account_aliases` method;

### Changed

- Renamed `AccountHandle` to `Account`, `Account` to `AccountDetails` and `AccountDto` to `AccountDetailsDto`;
- `AddressWrapper` renamed to `Bech32Address` and moved to `types`;
- `Address::try_from_bech32_with_hrp` address and HRP return have been reversed;
- `PostBlockPayload::payload_dto` renamed to `payload`;
- `SendNativeTokens::addresses_native_tokens` renamed to `addresses_and_native_tokens`;
- `SendNft::addresses_nft_ids` renamed to `addresses_and_nft_ids`;
- `Output` builder types, `NativeTokensBuilder`, and `Burn` now use unique, ordered sets for unlock conditions, features, and native tokens. `add_x` and `replace_x` methods thus function appropriately;
- `Features`, `UnlockConditions`, `NativeTokens`, `MilestoneOptions`, and `Parents` constructor `new` renamed to `from_vec`;
- Modified `Ord` and `PartialOrd` implementations for `Feature`, `UnlockCondition`, `NativeToken`, and `MilestoneOption` to support unique, ordered sets;
- `{AliasOutputBuilder, BasicOutputBuilder, FoundryOutputBuilder, NftOutputBuilder}::{new_with_amount, new_with_minimum_storage_deposit, new, with_amount}` don't return a `Result` anymore;
- `{AliasOutput, BasicOutput, FoundryOutput, NftOutput}::{build_with_amount, build_with_minimum_storage_deposit}` don't return a `Result` anymore;
- Lots of builder setters are now taking an `impl Into<Option<T>>` instead of a `T` parameter;
- All `ledger_nano` related errors have been moved from the client error to a newly created `client::secret::ledger_nano::Error`;
- All `stronghold` related errors have been moved from the client error to a newly created `client::stronghold::Error`;

### Removed

- `AddressGenerationOptions` in favor of `GenerateAddressOptions`, which now contains the `internal` flag;
- `types::block::DtoError`, `client::Error::BlockDto` and `wallet::Error::BlockDto`;
- `BasicOutput`, `AliasOutput`, `FoundryOutput`, `NftOutput` - `new_with_amount` and `new_with_minimum_storage_deposit` functions;
- `OutputsToClaim::None` variant;

## 0.2.0 - 2023-04-17

### Added

- `tls` as default feature;
- `{Alias, Basic, Foundry, Nft}Output::clear_unlock_conditions` method;
- `{Alias, Basic, Foundry, Nft}Output::clear_features` method;
- `{Alias, Foundry, Nft}Output::clear_immutable_features` method;
- `{TransactionOptions, TransactionOptionsDto}::allow_micro_amount` field;
- `AddressWithAmount::{new, with_return_address, with_expiration}` methods;
- `{BaseCoinBalance, BaseCoinBalanceDto}::voting_power` field;
- `verify_mnemonic()`;
- `SecretManager::sign_transaction()`;

### Changed

- `AccountManager` and `AccountManagerBuilder` renamed to `Wallet` and `WalletBuilder`;
- `save_account_manager_data` renamed to `save_wallet_data`;
- `get_account_manager_data` renamed to `get_wallet_data`;
- Builder methods `add_unlock_condition`, `replace_unlock_condition`, `with_unlock_conditions` are now generic;
- Builder methods `add_feature`, `replace_feature`, `with_features` are now generic;
- Builder methods `add_immutable_feature`, `replace_immutable_feature`, `with_immutable_features` are now generic;
- Merge `send_amount` and `send_micro_transaction`;
- `AddressWithAmount::{address, amount}` fields are no longer public;
- Fields of `AccountBalance`, `BaseCoinBalance` and `NativeTokensBalance` have been made private and getters have been added;
- Exposed `AccountParticipationOverview, ParticipationEventWithNodes, AliasOutputOptions, AliasOutputOptionsDto, IncreaseNativeTokenSupplyOptions, IncreaseNativeTokenSupplyOptionsDto, NativeTokenOptions, NativeTokenOptionsDto, NftOptions, NftOptionsDto, OutputOptionsDto` from the `account` module;
- Made `Wallet::get_bech32_hrp()` public;

### Removed

- `AddressWithMicroAmount` and `AddressWithAmountDto`;

### Fixed

- Fallback to local PoW;
- Unlock unused inputs;
- Derive location in Stronghold for parallel usage;

## 0.1.0 - 2023-04-03

First release of the `iota-sdk` crate which is a combination and successor of [iota.rs](https://github.com/iotaledger/iota.rs) and [wallet.rs](https://github.com/iotaledger/wallet.rs).

This is a strict implementation of the `stardust` related [TIPs](https://github.com/iotaledger/tips) which are not compatible with the `chrysalis` features set.

All the changes compared to the previous version are mostly derived from the following TIPs:

- [Multi-Asset Ledger and ISC Support](https://github.com/iotaledger/tips/blob/main/tips/TIP-0018/tip-0018.md)
- [Dust Protection Based on Byte Costs (Storage Deposit)](https://github.com/iotaledger/tips/blob/main/tips/TIP-0019/tip-0019.md)
- [Transaction Payload with TIP-18 Output Types](https://github.com/iotaledger/tips/blob/main/tips/TIP-0020/tip-0020.md)
- [Tangle Block](https://github.com/iotaledger/tips/blob/main/tips/TIP-0024/tip-0024.md)
- [Core REST API](https://github.com/iotaledger/tips/blob/main/tips/TIP-0025/tip-0025.md)
- [UTXO Indexer API](https://github.com/iotaledger/tips/blob/main/tips/TIP-0026/tip-0026.md)
- [Event API](https://github.com/iotaledger/tips/blob/main/tips/TIP-0028/tip-0028.md)
- [Milestone Payload](https://github.com/iotaledger/tips/blob/main/tips/TIP-0029/tip-0029.md)
- [Bech32 Address Format](https://github.com/iotaledger/tips/blob/main/tips/TIP-0031/tip-0031.md)
- [Shimmer Protocol Parameters](https://github.com/iotaledger/tips/blob/main/tips/TIP-0032/tip-0032.md)

Past changelogs: [types](https://github.com/iotaledger/iota.rs/blob/develop/types/CHANGELOG.md), [pow](https://github.com/iotaledger/iota.rs/blob/develop/pow/CHANGELOG.md), [client](https://github.com/iotaledger/iota.rs/blob/develop/client/CHANGELOG.md) and [wallet](https://github.com/iotaledger/wallet.rs/blob/develop/wallet/CHANGELOG.md).<|MERGE_RESOLUTION|>--- conflicted
+++ resolved
@@ -19,20 +19,14 @@
 
 ### Security -->
 
-<<<<<<< HEAD
-## 1.1.4 - 2024-xx-xx
-
-### Added
-
+## 1.1.4 - 2024-01-22
+
+### Added
+
+- `Ed25519Signature` methods `new_from_bytes`, `public_key_bytes`, `from_bytes`, `try_verify`;
+- `Block::hash_without_nonce()` method;
 - `Display` for `SecretManager`;
 - `StrongholdAdapter::snapshot_path` getter method;
-=======
-## 1.1.4 - 2024-01-22
-
-### Added
-
-- `Ed25519Signature` methods `new_from_bytes`, `public_key_bytes`, `from_bytes`, `try_verify`;
-- `Block::hash_without_nonce()` method;
 
 ### Deprecated
 
@@ -42,7 +36,6 @@
 
 - `Ed25519Signature` type no longer requires validated public key bytes to construct;
 - `SelfControlledAliasOutput` and `SelfDepositNft` conditions;
->>>>>>> ff1b4661
 
 ## 1.1.3 - 2023-12-07
 
