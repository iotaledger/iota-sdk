--- conflicted
+++ resolved
@@ -35,12 +35,9 @@
 - `Client::get_outputs()` and derived methods return `OutputWithMetadata` instead of `OutputWithMetadataDto`;
 - rename `Client::try_get_outputs()` into `Client::get_outputs_ignore_errors()`;
 - rename `Client::try_get_outputs_metadata()` into `Client::get_outputs_metadata_ignore_errors()`;
-<<<<<<< HEAD
 - All `Node` related errors have been moved from the client error to a newly created `client::node_api::Error`;
-=======
 - MQTT connections to a node using https will now use wss/tls with native certificates;
 - `ClientBuilder::finish` is now async;
->>>>>>> 2c9b75d0
 
 ### Removed
 
