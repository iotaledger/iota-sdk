# Changelog

All notable changes to this project will be documented in this file.

The format is based on [Keep a Changelog](https://keepachangelog.com/en/1.0.0/),
and this project adheres to [Semantic Versioning](https://semver.org/spec/v2.0.0.html).

<!-- ## Unreleased - YYYY-MM-DD

### Added

### Changed

### Deprecated

### Removed

### Fixed

### Security -->

## 0.4.0 - 2023-MM-DD

### Added

- `FilterOptions::{alias_ids, foundry_ids, nft_ids}` fields;
- `Account::{unspent_alias_output, unspent_foundry_output, unspent_nft_output}` methods;
- `StrongholdAdapter::inner` method;
- `OutputMetadata::set_spent` method;
- `ignore_if_bech32_mismatch` parameter to `Wallet::restore_backup()`;
- `OutputWithMetadata::{into_output, into_metadata}` methods;
- Storage and Backup migration;

### Changed

- `OutputData::metadata` changed from `OutputMetadataDto` to `OutputMetadata`;
- Rename messages `SendAmount::addresses_with_amount`, `SendNft::addresses_and_nft_ids`, `SendNativeTokens::addresses_and_native_tokens`, `CreateAliasOutput::alias_output_options`, `MintNfts::nftsOptions`, `MintNativeToken::native_token_options`, `PrepareOutput::options` to `params`.
- Rename `AddressesWithAmount` to `SendAmountParams`.
- Rename `AddressesAndNftIds` to `SendNftParams`.
- Rename `AddressesAndNativeTokens` to `SendNativeTokensParams`.
- Rename `AliasOutputOptions` to `CreateAliasParams`.
- Rename `NftOptions` to `MintNftParams`.
- Rename `NativeTokenOptions` to `MintNativeTokenParams`.
- Rename `OutputOptions` to `OutputParams`.
- `Client::get_outputs()` and derived methods return `OutputWithMetadata` instead of `OutputWithMetadataDto`;
- rename `Client::try_get_outputs()` into `Client::get_outputs_ignore_errors()`;
- rename `Client::try_get_outputs_metadata()` into `Client::get_outputs_metadata_ignore_errors()`;
- All `Node` related errors have been moved from the client error to a newly created `client::node_api::Error`;
- MQTT connections to a node using https will now use wss/tls with native certificates;
- `ClientBuilder::finish` is now async;
- `Account::read` and `write` now accessible via `details` and `details_mut`;
- `Wallet::emit_test_event` no longer returns a `Result`;
- `Client`, `Wallet`, and `Account` fns updated to reflect internal reorganization;
- `AccountBuilder::new` now takes a wallet;
- `InputSigningDataDto::chain` is now `Vec<u32>` instead of `Chain`;
<<<<<<< HEAD
- `Account::burn_native_tokens()`, `Account::burn_nft()`, `Account::destroy_foundry()`, `Account::destroy_alias()` merged into `Account::burn()`;
=======
- Most `StrongholdAdapter` fns no longer require a mutable reference;
- `StorageProvider` fns no longer require a mutable reference;
>>>>>>> ac35b682

### Removed

- `FilterOptions`'s `Hash` derivation;
- `client_without_tls` feature in favor of separate `client` and `tls` features;
- `IncreaseNativeTokenSupplyOptions`;
- `HARDENED` const;
- `AliasIdDto`, `NftIdDto` and `TokenIdDto`;
- `U256Dto`;

### Fixed

- Storage records decryption;

## 0.3.0 - 2023-05-02

### Added

- `NativeTokensBuilder::finish_set`;
- `Features`, `UnlockConditions`, `NativeTokens`, `MilestoneOptions`, and `Parents` added `from_set`;
- `types::block::Error::InvalidField` variant;
- `StorageProvider` and `SecretManage` have an `Error` associated type;
- `SecretManageExt` is a super trait of `SecretManage`;
- `OutputsToClaim::Amount` to allow claiming only outputs that will add an amount to the account;
- `Account::{set_default_sync_options, default_sync_options}` methods;
- `Wallet::get_client` method;
- `Wallet::get_account_aliases` method;

### Changed

- Renamed `AccountHandle` to `Account`, `Account` to `AccountDetails` and `AccountDto` to `AccountDetailsDto`;
- `AddressWrapper` renamed to `Bech32Address` and moved to `types`;
- `Address::try_from_bech32_with_hrp` address and HRP return have been reversed;
- `PostBlockPayload::payload_dto` renamed to `payload`;
- `SendNativeTokens::addresses_native_tokens` renamed to `addresses_and_native_tokens`;
- `SendNft::addresses_nft_ids` renamed to `addresses_and_nft_ids`;
- `Output` builder types, `NativeTokensBuilder`, and `Burn` now use unique, ordered sets for unlock conditions, features, and native tokens. `add_x` and `replace_x` methods thus function appropriately;
- `Features`, `UnlockConditions`, `NativeTokens`, `MilestoneOptions`, and `Parents` constructor `new` renamed to `from_vec`;
- Modified `Ord` and `PartialOrd` implementations for `Feature`, `UnlockCondition`, `NativeToken`, and `MilestoneOption` to support unique, ordered sets;
- `{AliasOutputBuilder, BasicOutputBuilder, FoundryOutputBuilder, NftOutputBuilder}::{new_with_amount, new_with_minimum_storage_deposit, new, with_amount}` don't return a `Result` anymore;
- `{AliasOutput, BasicOutput, FoundryOutput, NftOutput}::{build_with_amount, build_with_minimum_storage_deposit}` don't return a `Result` anymore;
- Lots of builder setters are now taking an `impl Into<Option<T>>` instead of a `T` parameter;
- All `ledger_nano` related errors have been moved from the client error to a newly created `client::secret::ledger_nano::Error`;
- All `stronghold` related errors have been moved from the client error to a newly created `client::stronghold::Error`;

### Removed

- `AddressGenerationOptions` in favor of `GenerateAddressOptions`, which now contains the `internal` flag;
- `types::block::DtoError`, `client::Error::BlockDto` and `wallet::Error::BlockDto`;
- `BasicOutput`, `AliasOutput`, `FoundryOutput`, `NftOutput` - `new_with_amount` and `new_with_minimum_storage_deposit` functions;
- `OutputsToClaim::None` variant;

## 0.2.0 - 2023-04-17

### Added

- `tls` as default feature;
- `{Alias, Basic, Foundry, Nft}Output::clear_unlock_conditions` method;
- `{Alias, Basic, Foundry, Nft}Output::clear_features` method;
- `{Alias, Foundry, Nft}Output::clear_immutable_features` method;
- `{TransactionOptions, TransactionOptionsDto}::allow_micro_amount` field;
- `AddressWithAmount::{new, with_return_address, with_expiration}` methods;
- `{BaseCoinBalance, BaseCoinBalanceDto}::voting_power` field;
- `verify_mnemonic()`;
- `SecretManager::sign_transaction()`;

### Changed

- `AccountManager` and `AccountManagerBuilder` renamed to `Wallet` and `WalletBuilder`;
- `save_account_manager_data` renamed to `save_wallet_data`;
- `get_account_manager_data` renamed to `get_wallet_data`;
- Builder methods `add_unlock_condition`, `replace_unlock_condition`, `with_unlock_conditions` are now generic;
- Builder methods `add_feature`, `replace_feature`, `with_features` are now generic;
- Builder methods `add_immutable_feature`, `replace_immutable_feature`, `with_immutable_features` are now generic;
- Merge `send_amount` and `send_micro_transaction`;
- `AddressWithAmount::{address, amount}` fields are no longer public;
- Fields of `AccountBalance`, `BaseCoinBalance` and `NativeTokensBalance` have been made private and getters have been added;
- Exposed `AccountParticipationOverview, ParticipationEventWithNodes, AliasOutputOptions, AliasOutputOptionsDto, IncreaseNativeTokenSupplyOptions, IncreaseNativeTokenSupplyOptionsDto, NativeTokenOptions, NativeTokenOptionsDto, NftOptions, NftOptionsDto, OutputOptionsDto` from the `account` module;
- Made `Wallet::get_bech32_hrp()` public;

### Removed

- `AddressWithMicroAmount` and `AddressWithAmountDto`;

### Fixed

- Fallback to local PoW;
- Unlock unused inputs;
- Derive location in Stronghold for parallel usage;

## 0.1.0 - 2023-04-03

First release of the `iota-sdk` crate which is a combination and successor of [iota.rs](https://github.com/iotaledger/iota.rs) and [wallet.rs](https://github.com/iotaledger/wallet.rs).

This is a strict implementation of the `stardust` related [TIPs](https://github.com/iotaledger/tips) which are not compatible with the `chrysalis` features set.

All the changes compared to the previous version are mostly derived from the following TIPs:

- [Multi-Asset Ledger and ISC Support](https://github.com/iotaledger/tips/blob/main/tips/TIP-0018/tip-0018.md)
- [Dust Protection Based on Byte Costs (Storage Deposit)](https://github.com/iotaledger/tips/blob/main/tips/TIP-0019/tip-0019.md)
- [Transaction Payload with TIP-18 Output Types](https://github.com/iotaledger/tips/blob/main/tips/TIP-0020/tip-0020.md)
- [Tangle Block](https://github.com/iotaledger/tips/blob/main/tips/TIP-0024/tip-0024.md)
- [Core REST API](https://github.com/iotaledger/tips/blob/main/tips/TIP-0025/tip-0025.md)
- [UTXO Indexer API](https://github.com/iotaledger/tips/blob/main/tips/TIP-0026/tip-0026.md)
- [Event API](https://github.com/iotaledger/tips/blob/main/tips/TIP-0028/tip-0028.md)
- [Milestone Payload](https://github.com/iotaledger/tips/blob/main/tips/TIP-0029/tip-0029.md)
- [Bech32 Address Format](https://github.com/iotaledger/tips/blob/main/tips/TIP-0031/tip-0031.md)
- [Shimmer Protocol Parameters](https://github.com/iotaledger/tips/blob/main/tips/TIP-0032/tip-0032.md)

Past changelogs: [types](https://github.com/iotaledger/iota.rs/blob/develop/types/CHANGELOG.md), [pow](https://github.com/iotaledger/iota.rs/blob/develop/pow/CHANGELOG.md), [client](https://github.com/iotaledger/iota.rs/blob/develop/client/CHANGELOG.md) and [wallet](https://github.com/iotaledger/wallet.rs/blob/develop/wallet/CHANGELOG.md).<|MERGE_RESOLUTION|>--- conflicted
+++ resolved
@@ -53,12 +53,9 @@
 - `Client`, `Wallet`, and `Account` fns updated to reflect internal reorganization;
 - `AccountBuilder::new` now takes a wallet;
 - `InputSigningDataDto::chain` is now `Vec<u32>` instead of `Chain`;
-<<<<<<< HEAD
-- `Account::burn_native_tokens()`, `Account::burn_nft()`, `Account::destroy_foundry()`, `Account::destroy_alias()` merged into `Account::burn()`;
-=======
 - Most `StrongholdAdapter` fns no longer require a mutable reference;
 - `StorageProvider` fns no longer require a mutable reference;
->>>>>>> ac35b682
+- `Account::burn_native_tokens()`, `Account::burn_nft()`, `Account::destroy_foundry()`, `Account::destroy_alias()` merged into `Account::burn()`
 
 ### Removed
 
