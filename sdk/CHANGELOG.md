--- conflicted
+++ resolved
@@ -31,11 +31,8 @@
 - `OutputWithMetadata::{into_output, into_metadata}` methods;
 - Storage and Backup migration;
 - `types::block::Error::InvalidFoundryZeroSerialNumber` variant;
-<<<<<<< HEAD
-- `Password` type that is `Zeroize` and `ZeroizeOnDrop`;
-=======
 - Added `Hrp` type to represent a valid bech32 human-readable part;
->>>>>>> f04570e2
+- Added `Password` type which derives `Zeroize` and `ZeroizeOnDrop`;
 
 ### Changed
 
