# Changelog

All notable changes to this project will be documented in this file.

The format is based on [Keep a Changelog](https://keepachangelog.com/en/1.0.0/),
and this project adheres to [Semantic Versioning](https://semver.org/spec/v2.0.0.html).

<!-- ## Unreleased - YYYY-MM-DD

### Added

### Changed

### Deprecated

### Removed

### Fixed

### Security -->

## 1.1.4 - 2024-01-22

### Added

- `Ed25519Signature` methods `new_from_bytes`, `public_key_bytes`, `from_bytes`, `try_verify`;
- `Block::hash_without_nonce()` method;

### Deprecated

- `Ed25519Signature` methods `public_key`, `try_from_bytes`, `verify`;

### Fixed

- `Ed25519Signature` type no longer requires validated public key bytes to construct;
<<<<<<< HEAD
- Input selection for > max native tokens;
=======
- `SelfControlledAliasOutput` and `SelfDepositNft` conditions;
>>>>>>> ff1b4661

## 1.1.3 - 2023-12-07

### Added

- `Account::prepare_claim_outputs` method;

### Changed

- Bump `iota-ledger-nano` dependency;
- Display of `WalletError::InsufficientFunds`;

### Fixed

- `needs_blind_signing()` for non Ed25519 addresses;
- `InvalidTransactionNativeTokensCount` error for multiple entries with the same native token;

## 1.1.2 - 2023-10-26

### Added

- `impl From<&OutputId> for {AliasAddress, NftAddress}`;
- `Address::kind_str` method;
- `Display` for `Address`;

### Fixed

- `Account::claim_outputs()` if an input has less amount than min storage deposit;
- URLs aren't truncated after the hostname anymore;
- Ledger nano potentially failing to identify the correct remainder output;
- Slow syncing with many claimable outputs;
- Potential deadlock in syncing;

## 1.1.1 - 2023-10-11

### Added

- `QueryParameter::UnlockableByAddress` to allowed query parameters for `Client::{alias_output_ids(), basic_output_ids(), nft_output_ids()}`;

### Changed

- Use `QueryParameter::UnlockableByAddress` for syncing also without default SyncOptions;

### Fixed

- Update protocol params and addresses with correct bech32 HRP in `Wallet::set_client_options()`;
- `migrate_db_chrysalis_to_stardust()` for some ledger nano wallets;

## 1.1.0 - 2023-09-29

Stable release.

## 1.1.0-rc.0 - 2023-09-25

### Added

- `Wallet::get_or_create_account` convenience method;
- `Output::kind_str()` method;
- `ConflictReason` display implementation with an explanation of the conflict;
- `TokenScheme` methods `is_simple` and `as_simple`;
- `Irc27Metadata` and `Irc30Metadata` helpers;
- `Client::output_ids()` method;
- `QueryParameter::UnlockableByAddress` variant;

### Changed

- `StrongholdAdapterBuilder` updated to be slightly more ergonomic;
- `Wallet::{set_stronghold_password, change_stronghold_password, set_stronghold_password_clear_interval, store_mnemonic}` return an `Err` instead of `Ok` in case of a non-stronghold secret manager; 

## 1.0.4 - 2023-MM-DD

### Changed

- `migrate_db_chrysalis_to_stardust()` returns an error if no chrysalis data was found;

### Fixed

- Format of `milestoneIndex` query parameter of `ClientInner::event_status`;
- Don't error if custom remainder address is provided with ledger nano;
- `migrate_db_chrysalis_to_stardust()` when ledger nano was used as signer type;

## 1.0.3 - 2023-09-07

### Added

- `migrate_db_chrysalis_to_stardust()` function;
- `Wallet::get_chrysalis_data()` method;
- `PrivateKeySecretManager` and `SecretManager::PrivateKey`;
- `SecretManager::from` impl for variants;
- `Client` requests now obey a maximum concurrency using a request pool (set via `ClientBuilder::with_max_parallel_api_requests`);

### Fixed

- `Clients` returning the default protocol parameters when multiple `Client` instances are used;
- Ledger Nano events properly created when preparing transactions using a `SecretManager`;
- `Account::prepare_output()` when `ReturnStrategy::Gift` is used with an existing NFT output;
- `Wallet::restore_backup()` when no secret manager data is stored inside;
- Migration mismatch from `iota-rs` version;

## 1.0.2 - 2023-07-28

### Changed

- Bump `iota_stronghold` dependency to `2.0.0`;

## 1.0.1 - 2023-07-25

### Fixed

- `Client::{update_node_manager, update_node_manager}` use the correct `Result` type from `client` and not `wallet`;

## 1.0.0 - 2023-07-24

### Added

- `ConsolidationParams` type;

### Changed

- `Account::{consolidate_outputs, prepare_consolidate_outputs}` take a `ConsolidationParams`;
- Dto validation conversions unified with `TryFromDto` trait;
- Output builder `finish` methods refactored using `ValidationParams`;

### Fixed

- Add serde default to `{RemainderDataDto, InputSigningDto, OutputDataDto}::chain`;
- `Account::prepare_output()` for low amounts;

## 1.0.0-rc.0 - 2023-07-21

### Added

- `wallet::Error::InvalidVotingPower` variant;
- `TransactionEssence::is_regular` and `as_regular`;

### Changed

- Migrated storage types field casing to uniform camelCase;
- Replaced inappropriate serde impls from `AccountDetails` with fn impls for conversion;
- `MqttPayload` now uses Dtos;
- `NodeManagerBuilder` node fields are no longer wrapped in `Option`;
- Prefix-hex string values replaced with boxed slices in Dtos;
- `MilestoneEssence::new` now takes generic metadata for convenience;
- `ParametersMilestoneOption::new` now accepts boxed slice;
- `{SecretManage, ClientBlockBuilder}::sign_transaction` return type from `Payload` to `TransactionPayload`;
- Made most public enums `non_exhaustive`;

### Removed

- `ProtocolParametersDto`, `NetworkInfoDto`, `OutputMetadataDto` in favor of base types;
- `serde` derives for types with explicit Dtos;
- More fields that are considered empty are no longer serialized;
- `Client::find_outputs()` method;

### Fixed

- Call `ledger.set_non_interactive_mode()` only if it's a debug app;
- Don't return other output types if alias/nft/foundry ids are provided in the `FilterOptions` for `Account::{outputs(), unspent_outputs()`;

## 0.4.0 - 2023-07-14

### Added

- `FilterOptions::{alias_ids, foundry_ids, nft_ids}` fields;
- `Account::{unspent_alias_output, unspent_foundry_output, unspent_nft_output}` methods;
- `StrongholdAdapter::inner` method;
- `OutputMetadata::set_spent` method;
- `ignore_if_bech32_mismatch` parameter to `Wallet::restore_backup()`;
- `OutputWithMetadata::{into_output, into_metadata}` methods;
- Storage and Backup migration;
- `types::block::Error::InvalidFoundryZeroSerialNumber` variant;
- `Hrp` type to represent a valid bech32 human-readable part;
- Multiple prepare methods returning `PreparedTransactionData`: `prepare_consolidate_outputs`, `prepare_vote`, `prepare_stop_participating`, `prepare_increase_voting_power`, `prepare_decrease_voting_power`, `prepare_decrease_native_token_supply` and `prepare_burn`;
- Multiple prepare methods returning `PreparedMintTokenTransaction`: `prepare_mint_native_token` and `prepare_increase_native_token_supply`;
- Stronghold snapshot migration from v2 to v3;
- `SecretManage::sign_evm`;
- `Account::addresses_balance` method accepting addresses to get balance for;
- `Wallet::get_secret_manager` method;
- `Password` type which is `Zeroize` and `ZeroizeOnDrop`;
- `TransactionOptions` parameter to `Account::{sign_and_submit_transaction, submit_and_store_transaction}`;
- Support for `LedgerSecretManager::sign_ed25519`;
- `UnlockCondition::{is_address, is_storage_deposit_return, is_timelock, is_expiration, is_state_controller_address, is_governor_address, is_immutable_alias_address}`;
- `UnlockCondition::{as_address, as_storage_deposit_return, as_timelock, as_expiration, as_state_controller_address, as_governor_address, as_immutable_alias_address}`;
- `ClientInner::call_plugin_route` to Client to fetch data from custom node plugins;
- `WalletBuilder::with_storage_options` method, allowing storage encryption;
- `StorageOptions::{new, with_encryption_key}` methods and getters;
- `MinimumStorageDepositBasicOutput`;
- `LedgerSecretManager::non_interactive` field;

### Changed

- `OutputData::metadata` changed from `OutputMetadataDto` to `OutputMetadata`;
- Rename messages `SendAmount::addresses_with_amount`, `SendNft::addresses_and_nft_ids`, `SendNativeTokens::addresses_and_native_tokens`, `CreateAliasOutput::alias_output_options`, `MintNfts::nftsOptions`, `MintNativeToken::native_token_options`, `PrepareOutput::options` to `params`.
- Rename `AddressesWithAmount` to `SendAmountParams`.
- Rename `AddressesAndNftIds` to `SendNftParams`.
- Rename `AddressesAndNativeTokens` to `SendNativeTokensParams`.
- Rename `AliasOutputOptions` to `CreateAliasParams`.
- Rename `NftOptions` to `MintNftParams`.
- Rename `NativeTokenOptions` to `MintNativeTokenParams`.
- Rename `OutputOptions` to `OutputParams`.
- `Client::get_outputs()` and derived methods return `OutputWithMetadata` instead of `OutputWithMetadataDto`;
- rename `Client::try_get_outputs()` into `Client::get_outputs_ignore_errors()`;
- rename `Client::try_get_outputs_metadata()` into `Client::get_outputs_metadata_ignore_errors()`;
- All `Node` related errors have been moved from the client error to a newly created `client::node_api::Error`;
- MQTT connections to a node using https will now use wss/tls with native certificates;
- `ClientBuilder::finish` is now async;
- Features and UnlockConditions that take an `Address` now take `impl Into<Address>`;
- Functions that accepted a string bech32 address now accept a `Bech32Address`;
- Functions that accepted a string bech32 HRP now accept an `Hrp`;
- `Account::read` and `write` now accessible via `details` and `details_mut`;
- `Wallet::emit_test_event` no longer returns a `Result`;
- `Client`, `Wallet`, and `Account` fns updated to reflect internal reorganization;
- `AccountBuilder::new` now takes a wallet;
- `InputSigningDataDto::chain` is now `Vec<u32>` instead of `Chain`;
- Most `StrongholdAdapter` fns no longer require a mutable reference;
- `StorageProvider` fns no longer require a mutable reference;
- `Account::burn_native_tokens()`, `Account::burn_nft()`, `Account::destroy_foundry()`, `Account::destroy_alias()` merged into `Account::burn()`;
- `Account::burn_native_tokens()`, `Account::burn_nft()`, `Account::destroy_foundry()`, `Account::destroy_alias()` merged into `Account::burn()`
- `ValidationContext::{input_native_tokens, output_native_tokens}` from HashMap to BTreeMap;
- Rename `AccountInner::get_incoming_transaction_data` to `get_incoming_transaction`;
- `AccountInner::{incoming_transactions, transactions, pending_transactions}` don't return a `Result` anymore;
- `AccountInner::incoming_transactions` returns a `Vec` instead of a `HashMap`;
- `Address::try_from_bech32_with_hrp` refactored to `try_from_bech32`;
- `{MetadataFeature, TagFeature}::new` take an `impl Into<Vec<u8>>` param;
- Merged `StorageProvider` into `StorageAdapter`;
- `GetAddressesBuilderOptions` renamed to `GetAddressesOptions` and fields no longer nullable;
- Methods on `GetAddressesBuilder` moved to `SecretManager`;
- Rename `GenerateAddresses` method to `GenerateEd25519Addresses` for Account and SecretManager, and their respective responses;
- Rename `SecretManager` and `SecretManage` ed25519 address generation methods;
- `SecretManage::generate_ed25519_addresses` returns `Ed25519Address` type;
- Made certain `prepare_` methods public: `prepare_mint_nfts`, `prepare_send_native_tokens`, `prepare_send_nft` and `prepare_create_alias_output`;
- `Wallet`, `WalletBuilder`, `Account`, `AccountBuilder` now specify generic secret manager type;
- `Address`-like types now implement `ToBech32Ext` for `to_bech32` and similar fns;
- Add constructors for `SendNftParams`, `SendAmountParams`, `SendNativeTokensParams`, `MintNftParams`;
- Rename `AccountBalance` to `Balance` and `AccountBalanceDto` to `BalanceDto`:
- `Bech32AddressLike`, `HrpLike` and other `TryInto` parameters unified with `ConvertTo` trait;
- Custom `Serialize` and `Deserialize` impls for `WalletEvent` to have an integer `type` as tag;
- `WalletEventType` now converts to/from u8 instead of string;
- `Client` methods `get_outputs`, `get_outputs_ignore_errors`, `get_outputs_metadata_ignore_errors` now accept a slice of output ids;
- More functions accept generic types for ergonomics: `Wallet::listen`, `clear_listeners`, `EventEmitter` fns, `RegularTransactionEssenceBuilder` fns, `AliasOutputBuilder` fns, `Account::claim_outputs`, `prepare_transaction`, `send`, `finish_transaction`, `send_nft`, `prepare_send_nft`, `send_native_tokens`, `prepare_send_native_tokens`, `send_amount`, `prepare_send_amount`, `mint_nfts`, `prepare_mint_nfts`, `vote`, `prepare_vote`, `Unlocks::new`, `TaggedDataPayload::new`, `MilestonePayload::new`, `ReceiptMilestoneOption::new`, `Client::subscribe`, `unsubscribe`, `basic_output_ids`, `alias_output_ids`, `foundry_output_ids`, `nft_output_ids`, `MqttManager::with_topics`, `MqttTopicManager::new`, `with_topics`, `QueryParameters::new`;
- `Topic::try_new` renamed to `new`, `topic` renamed to `as_str`;
- `LedgerNanoStatus::locked` is now optional since it's an IOTA/Shimmer specific API;
- `StorageManager` and wallet dynamic `StorageAdapter` are now private;
- All public password-related methods now claim ownership over provided passwords and take care of zeroing the memory on drop;
- Dto type conversion to represented type now always takes owned data;
- Rename `WalletOptions::build_manager` to `build`;
- `PeerDto` renamed to `PeerResponse`, `ReceiptDto` to `ReceiptResponse`, `LedgerInclusionStateDto` to `LedgerInclusionState`, `HeartbeatDto` to `Heartbeat`, `MetricsDto` tp `Metrics`, `GossipDto` to `Gossip`, `RelationDto` to `Relation`;
- Default number of workers for nonce `Miner` changed from `1` to `num_cpu::get()`;
- Made `Account::get_basic_outputs_for_additional_inputs` private;
- `Account::get_unlockable_outputs_with_additional_unlock_conditions` renamed to `claimable_outputs`;
- Use concrete ID types instead of String in HTTP responses;
- `Client::get_outputs_metadata_ignore_errors` returns `OutputMetadata` instead of DTO;
- `ClientInner::get_output_metadata` returns `OutputMetadata` instead of DTO;
- Rename `Account::mint_native_token` to `create_native_token`, `Account::increase_native_token_supply` to `mint_native_token`, `Account::decrease_native_token_supply` to `melt_native_token`;
- Rename `Account::prepare_mint_native_token` to `prepare_create_native_token`, `Account::prepare_increase_native_token_supply` to `prepare_mint_native_token`, `Account::prepare_decrease_native_token_supply` to `prepare_melt_native_token`;
- Rename `MintNativeTokenParams` to `CreateNativeTokenParams`;
- Rename `MintNativeTokenTransaction` to `CreateNativeTokenTransaction` and `PreparedMintNativeTokenTransaction` to `PreparedCreateNativeTokenTransaction` (including their corresponding DTOs);
- `Signature::Ed25519` now holds a boxed type;
- `Ed25519Signature::new` renamed to `try_from_bytes` and returns a Result;
- `Ed25519Signature::new`, `public_key`, `signature` now use concrete types;
- `Ed25519Signature::verify` is no longer fallable;
- `Mnemonic` type used over Strings where possible;
- `SecretManage::sign_ed25519`, `sign_secp256k1_ecdsa`, and `signature_unlock` now accept Bip44 type chains;
- Rename `SendAmountParams` to `SendParams`;
- Rename `Account::send` to `send_outputs`, `Account::send_amount` to `send`, `Account::prepare_send_amount` to `prepare_send`;
- Made `ManagerStorage` public and renamed it to `StorageKind`;
- Made `StorageOptions` public;
- Renamed `Client::block` to `build_block`;
- Renamed "inception" modules to `core` (ex. `wallet::wallet` -> `wallet::core`);

### Removed

- `FilterOptions`'s `Hash` derivation;
- `client_without_tls` feature in favor of separate `client` and `tls` features;
- `IncreaseNativeTokenSupplyOptions`;
- `HARDENED` const;
- `AliasIdDto`, `NftIdDto` and `TokenIdDto`;
- `U256Dto`, `SendAmountParamsDto`, `AddressWithUnspentOutputsDto`, `RequiredStorageDepositDto` and `BaseCoinBalanceDto`;
- `GetAddressesBuilder`;
- Excess `SecretManager` address generation methods;
- `Bech32Addresses` and `RawAddresses`;
- `Client::get_addresses`;
- `StorageAdapterId`;
- `Topic` `TryFrom<String>` impl;
- `Client::generate_ed25519_addresses`
- `Wallet::get_node_info`
- `NativeTokenDto`, which required a migration;
- `RentStructureDto`, `CreateAliasParamsDto`, `AssetsDto`, `OutputParamsDto`, `MintNativeTokenParamsDto` and `MintNftParamsDto`;
- `NativeTokensBalanceDto` and `BalanceDto`;
- `RentStructureBuilder`;
- `PlaceholderSecretManager`;
- `block::Error::{InvalidControllerKind, MigratedFundsNotSorted, MissingPayload, MissingRequiredSenderBlock}` variants;
- `client::Error::InvalidBIP32ChainData`;
- `BlockResponse`, `OutputResponse` and `MilestoneResponse`;
- `ClientError::UnexpectedApiResponse`;
- `HD_WALLET_TYPE` constant;

### Fixed

- Storage records decryption;
- CoinType check, by moving it from AccountBuilder to WalletBuilder;
- Validation for transitions in the input selection;
- Automatically increase foundry counter of alias outputs;
- Validate that foundry outputs can't have serial number `0`;
- Allow QueryParameter::Issuer for NFTs;

## 0.3.0 - 2023-05-02

### Added

- `NativeTokensBuilder::finish_set`;
- `Features`, `UnlockConditions`, `NativeTokens`, `MilestoneOptions`, and `Parents` added `from_set`;
- `types::block::Error::InvalidField` variant;
- `StorageProvider` and `SecretManage` have an `Error` associated type;
- `SecretManageExt` is a super trait of `SecretManage`;
- `OutputsToClaim::Amount` to allow claiming only outputs that will add an amount to the account;
- `Account::{set_default_sync_options, default_sync_options}` methods;
- `Wallet::get_client` method;
- `Wallet::get_account_aliases` method;

### Changed

- Renamed `AccountHandle` to `Account`, `Account` to `AccountDetails` and `AccountDto` to `AccountDetailsDto`;
- `AddressWrapper` renamed to `Bech32Address` and moved to `types`;
- `Address::try_from_bech32_with_hrp` address and HRP return have been reversed;
- `PostBlockPayload::payload_dto` renamed to `payload`;
- `SendNativeTokens::addresses_native_tokens` renamed to `addresses_and_native_tokens`;
- `SendNft::addresses_nft_ids` renamed to `addresses_and_nft_ids`;
- `Output` builder types, `NativeTokensBuilder`, and `Burn` now use unique, ordered sets for unlock conditions, features, and native tokens. `add_x` and `replace_x` methods thus function appropriately;
- `Features`, `UnlockConditions`, `NativeTokens`, `MilestoneOptions`, and `Parents` constructor `new` renamed to `from_vec`;
- Modified `Ord` and `PartialOrd` implementations for `Feature`, `UnlockCondition`, `NativeToken`, and `MilestoneOption` to support unique, ordered sets;
- `{AliasOutputBuilder, BasicOutputBuilder, FoundryOutputBuilder, NftOutputBuilder}::{new_with_amount, new_with_minimum_storage_deposit, new, with_amount}` don't return a `Result` anymore;
- `{AliasOutput, BasicOutput, FoundryOutput, NftOutput}::{build_with_amount, build_with_minimum_storage_deposit}` don't return a `Result` anymore;
- Lots of builder setters are now taking an `impl Into<Option<T>>` instead of a `T` parameter;
- All `ledger_nano` related errors have been moved from the client error to a newly created `client::secret::ledger_nano::Error`;
- All `stronghold` related errors have been moved from the client error to a newly created `client::stronghold::Error`;

### Removed

- `AddressGenerationOptions` in favor of `GenerateAddressOptions`, which now contains the `internal` flag;
- `types::block::DtoError`, `client::Error::BlockDto` and `wallet::Error::BlockDto`;
- `BasicOutput`, `AliasOutput`, `FoundryOutput`, `NftOutput` - `new_with_amount` and `new_with_minimum_storage_deposit` functions;
- `OutputsToClaim::None` variant;

## 0.2.0 - 2023-04-17

### Added

- `tls` as default feature;
- `{Alias, Basic, Foundry, Nft}Output::clear_unlock_conditions` method;
- `{Alias, Basic, Foundry, Nft}Output::clear_features` method;
- `{Alias, Foundry, Nft}Output::clear_immutable_features` method;
- `{TransactionOptions, TransactionOptionsDto}::allow_micro_amount` field;
- `AddressWithAmount::{new, with_return_address, with_expiration}` methods;
- `{BaseCoinBalance, BaseCoinBalanceDto}::voting_power` field;
- `verify_mnemonic()`;
- `SecretManager::sign_transaction()`;

### Changed

- `AccountManager` and `AccountManagerBuilder` renamed to `Wallet` and `WalletBuilder`;
- `save_account_manager_data` renamed to `save_wallet_data`;
- `get_account_manager_data` renamed to `get_wallet_data`;
- Builder methods `add_unlock_condition`, `replace_unlock_condition`, `with_unlock_conditions` are now generic;
- Builder methods `add_feature`, `replace_feature`, `with_features` are now generic;
- Builder methods `add_immutable_feature`, `replace_immutable_feature`, `with_immutable_features` are now generic;
- Merge `send_amount` and `send_micro_transaction`;
- `AddressWithAmount::{address, amount}` fields are no longer public;
- Fields of `AccountBalance`, `BaseCoinBalance` and `NativeTokensBalance` have been made private and getters have been added;
- Exposed `AccountParticipationOverview, ParticipationEventWithNodes, AliasOutputOptions, AliasOutputOptionsDto, IncreaseNativeTokenSupplyOptions, IncreaseNativeTokenSupplyOptionsDto, NativeTokenOptions, NativeTokenOptionsDto, NftOptions, NftOptionsDto, OutputOptionsDto` from the `account` module;
- Made `Wallet::get_bech32_hrp()` public;

### Removed

- `AddressWithMicroAmount` and `AddressWithAmountDto`;

### Fixed

- Fallback to local PoW;
- Unlock unused inputs;
- Derive location in Stronghold for parallel usage;

## 0.1.0 - 2023-04-03

First release of the `iota-sdk` crate which is a combination and successor of [iota.rs](https://github.com/iotaledger/iota.rs) and [wallet.rs](https://github.com/iotaledger/wallet.rs).

This is a strict implementation of the `stardust` related [TIPs](https://github.com/iotaledger/tips) which are not compatible with the `chrysalis` features set.

All the changes compared to the previous version are mostly derived from the following TIPs:

- [Multi-Asset Ledger and ISC Support](https://github.com/iotaledger/tips/blob/main/tips/TIP-0018/tip-0018.md)
- [Dust Protection Based on Byte Costs (Storage Deposit)](https://github.com/iotaledger/tips/blob/main/tips/TIP-0019/tip-0019.md)
- [Transaction Payload with TIP-18 Output Types](https://github.com/iotaledger/tips/blob/main/tips/TIP-0020/tip-0020.md)
- [Tangle Block](https://github.com/iotaledger/tips/blob/main/tips/TIP-0024/tip-0024.md)
- [Core REST API](https://github.com/iotaledger/tips/blob/main/tips/TIP-0025/tip-0025.md)
- [UTXO Indexer API](https://github.com/iotaledger/tips/blob/main/tips/TIP-0026/tip-0026.md)
- [Event API](https://github.com/iotaledger/tips/blob/main/tips/TIP-0028/tip-0028.md)
- [Milestone Payload](https://github.com/iotaledger/tips/blob/main/tips/TIP-0029/tip-0029.md)
- [Bech32 Address Format](https://github.com/iotaledger/tips/blob/main/tips/TIP-0031/tip-0031.md)
- [Shimmer Protocol Parameters](https://github.com/iotaledger/tips/blob/main/tips/TIP-0032/tip-0032.md)

Past changelogs: [types](https://github.com/iotaledger/iota.rs/blob/develop/types/CHANGELOG.md), [pow](https://github.com/iotaledger/iota.rs/blob/develop/pow/CHANGELOG.md), [client](https://github.com/iotaledger/iota.rs/blob/develop/client/CHANGELOG.md) and [wallet](https://github.com/iotaledger/wallet.rs/blob/develop/wallet/CHANGELOG.md).<|MERGE_RESOLUTION|>--- conflicted
+++ resolved
@@ -33,11 +33,8 @@
 ### Fixed
 
 - `Ed25519Signature` type no longer requires validated public key bytes to construct;
-<<<<<<< HEAD
+- `SelfControlledAliasOutput` and `SelfDepositNft` conditions;
 - Input selection for > max native tokens;
-=======
-- `SelfControlledAliasOutput` and `SelfDepositNft` conditions;
->>>>>>> ff1b4661
 
 ## 1.1.3 - 2023-12-07
 
