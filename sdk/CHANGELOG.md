--- conflicted
+++ resolved
@@ -46,15 +46,12 @@
 - rename `Client::try_get_outputs_metadata()` into `Client::get_outputs_metadata_ignore_errors()`;
 - MQTT connections to a node using https will now use wss/tls with native certificates;
 - `ClientBuilder::finish` is now async;
-<<<<<<< HEAD
 - Features and UnlockConditions that take an `Address` now take `impl Into<Address>`;
 - Functions that accepted a string bech32 address now accept a `Bech32Address`;
 - Functions that accepted a string bech32 HRP now accept an `Hrp`;
-=======
 - `Account::read` and `write` now accessible via `details` and `details_mut`;
 - `Wallet::emit_test_event` no longer returns a `Result`;
 - `AccountBuilder::new` now takes a wallet;
->>>>>>> 39955e4f
 
 ### Removed
 
