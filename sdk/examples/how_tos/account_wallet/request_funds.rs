--- conflicted
+++ resolved
@@ -6,18 +6,12 @@
 //!
 //! `cargo run --release --all-features --example account_wallet_request_funds`
 
+use crypto::keys::bip39::Mnemonic;
 use iota_sdk::{
-    client::{request_funds_from_faucet, secret::SecretManager},
+    client::{request_funds_from_faucet, secret::stronghold::StrongholdSecretManager},
     types::block::address::{AccountAddress, ToBech32Ext},
-<<<<<<< HEAD
-    wallet::{
-        account::{AliasSyncOptions, SyncOptions},
-        Result, Wallet,
-    },
-=======
     wallet::{AccountSyncOptions, Result, SyncOptions},
     Wallet,
->>>>>>> cdde4cbd
 };
 
 #[tokio::main]
@@ -27,14 +21,24 @@
 
     let faucet_url = std::env::var("FAUCET_URL").unwrap();
 
+    // Setup Stronghold secret_manager
+    let secret_manager = StrongholdSecretManager::builder()
+        .password(std::env::var("STRONGHOLD_PASSWORD").unwrap())
+        .build(std::env::var("STRONGHOLD_SNAPSHOT_PATH").unwrap())?;
+
+    // Only required the first time, can also be generated with `manager.generate_mnemonic()?`
+    let mnemonic = Mnemonic::from(std::env::var("MNEMONIC").unwrap());
+
+    // The mnemonic only needs to be stored the first time
+    secret_manager.store_mnemonic(mnemonic).await?;
+
     // Create the wallet
     let wallet = Wallet::builder()
-        .load_storage::<SecretManager>(std::env::var("WALLET_DB_PATH").unwrap())
-        .await?
-        .finish()
+        .with_storage_path(&std::env::var("WALLET_DB_PATH").unwrap())
+        .finish(&secret_manager)
         .await?;
 
-    let balance = wallet.sync(None).await?;
+    let balance = wallet.sync(&secret_manager, None).await?;
 
     let total_base_token_balance = balance.base_coin().total();
     println!("Balance before requesting funds on wallet address: {total_base_token_balance:#?}");
@@ -57,7 +61,11 @@
         },
         ..Default::default()
     };
-    let total_base_token_balance = wallet.sync(Some(sync_options)).await?.base_coin().total();
+    let total_base_token_balance = wallet
+        .sync(&secret_manager, Some(sync_options))
+        .await?
+        .base_coin()
+        .total();
     println!("Balance after requesting funds on account address: {total_base_token_balance:#?}");
 
     Ok(())
