// Copyright 2022 IOTA Stiftung
// SPDX-License-Identifier: Apache-2.0

//! In this example we will mint some collection NFTs with issuer feature.
//!
//! Make sure that `STRONGHOLD_SNAPSHOT_PATH` and `WALLET_DB_PATH` already exist by
//! running the `./how_tos/accounts_and_addresses/create_wallet.rs` example.
//!
//! You have to provide the ISSUER_NFT_ID that was created by first running the
//! `mint_issuer_nft` example!
//!
//! Rename `.env.example` to `.env` first, then run the command:
//! ```sh
//! cargo run --release --all-features --example mint_collection_nft <ISSUER_NFT_ID>
//! ```

use iota_sdk::{
    client::secret::SecretManager,
    types::block::{
        address::{Bech32Address, NftAddress},
        output::{feature::Irc27Metadata, NftId},
        payload::signed_transaction::TransactionId,
    },
<<<<<<< HEAD
    wallet::{Account, MintNftParams, Result, Wallet},
=======
    wallet::{MintNftParams, Result},
    Wallet,
>>>>>>> cdde4cbd
};

// The NFT collection size
const NFT_COLLECTION_SIZE: usize = 150;
// Mint NFTs in chunks since the transaction size is limited
const NUM_NFTS_MINTED_PER_TRANSACTION: usize = 50;

#[tokio::main]
async fn main() -> Result<()> {
    // This example uses secrets in environment variables for simplicity which should not be done in production.
    dotenvy::dotenv().ok();

    let issuer_nft_id = std::env::args()
        .nth(1)
        .expect("missing example argument: ISSUER_NFT_ID")
        .parse::<NftId>()?;

    let wallet = Wallet::builder()
        .load_storage::<SecretManager>(std::env::var("WALLET_DB_PATH").unwrap())
        .await?
        .finish()
        .await?;

    wallet.sync(None).await?;
    println!("Wallet synced!");

    // Set the stronghold password
    wallet
        .set_stronghold_password(std::env::var("STRONGHOLD_PASSWORD").unwrap())
        .await?;

    let bech32_hrp = wallet.client().get_bech32_hrp().await?;
    let issuer = Bech32Address::new(bech32_hrp, NftAddress::new(issuer_nft_id));

    // Create the metadata with another index for each
    let nft_mint_params = (0..NFT_COLLECTION_SIZE)
        .map(|index| {
            MintNftParams::new()
                .with_immutable_metadata(get_immutable_metadata(index).to_bytes())
                // The NFT address from the NFT we minted in mint_issuer_nft example
                .with_issuer(issuer.clone())
        })
        .collect::<Vec<_>>();

    for (index, nft_mint_params) in nft_mint_params.chunks(NUM_NFTS_MINTED_PER_TRANSACTION).enumerate() {
        println!(
            "Minting {} NFTs... ({}/{})",
            nft_mint_params.len(),
            index * NUM_NFTS_MINTED_PER_TRANSACTION + nft_mint_params.len(),
            NFT_COLLECTION_SIZE
        );
        let transaction = wallet.mint_nfts(nft_mint_params.to_vec(), None).await?;
        wait_for_inclusion(&transaction.transaction_id, &wallet).await?;

        // Sync so the new outputs are available again for new transactions
        wallet.sync(None).await?;
    }

    // After the NFTs are minted, the issuer nft can be sent to the so called "null address"
    // 0x0000000000000000000000000000000000000000000000000000000000000000 (for smr:
    // smr1qqqqqqqqqqqqqqqqqqqqqqqqqqqqqqqqqqqqqqqqqqqqqqqqqqqqqy8f002) or burned, to
    // prevent minting any further NFTs in the future. Sending it to the null address makes it still available to get
    // its metadata.

    Ok(())
}

fn get_immutable_metadata(index: usize) -> Irc27Metadata {
    Irc27Metadata::new(
        "video/mp4",
        "https://ipfs.io/ipfs/QmPoYcVm9fx47YXNTkhpMEYSxCD3Bqh7PJYr7eo5YjLgiT"
            .parse()
            .unwrap(),
        format!("Shimmer OG NFT #{index}"),
    )
    .with_description(
        "The Shimmer OG NFT was handed out 1337 times by the IOTA Foundation \
        to celebrate the official launch of the Shimmer Network.",
    )
    .with_issuer_name("IOTA Foundation")
    .with_collection_name("Shimmer OG")
}

async fn wait_for_inclusion(transaction_id: &TransactionId, wallet: &Wallet) -> Result<()> {
    println!(
        "Transaction sent: {}/transaction/{}",
        std::env::var("EXPLORER_URL").unwrap(),
        transaction_id
    );
    // Wait for transaction to get included
    let block_id = wallet
        .reissue_transaction_until_included(transaction_id, None, None)
        .await?;
    println!(
        "Block included: {}/block/{}",
        std::env::var("EXPLORER_URL").unwrap(),
        block_id
    );
    Ok(())
}<|MERGE_RESOLUTION|>--- conflicted
+++ resolved
@@ -14,19 +14,16 @@
 //! cargo run --release --all-features --example mint_collection_nft <ISSUER_NFT_ID>
 //! ```
 
+use crypto::keys::bip39::Mnemonic;
 use iota_sdk::{
-    client::secret::SecretManager,
+    client::secret::stronghold::StrongholdSecretManager,
     types::block::{
         address::{Bech32Address, NftAddress},
         output::{feature::Irc27Metadata, NftId},
         payload::signed_transaction::TransactionId,
     },
-<<<<<<< HEAD
-    wallet::{Account, MintNftParams, Result, Wallet},
-=======
     wallet::{MintNftParams, Result},
     Wallet,
->>>>>>> cdde4cbd
 };
 
 // The NFT collection size
@@ -44,19 +41,24 @@
         .expect("missing example argument: ISSUER_NFT_ID")
         .parse::<NftId>()?;
 
+    // Setup Stronghold secret_manager
+    let secret_manager = StrongholdSecretManager::builder()
+        .password(std::env::var("STRONGHOLD_PASSWORD").unwrap())
+        .build(std::env::var("STRONGHOLD_SNAPSHOT_PATH").unwrap())?;
+
+    // Only required the first time, can also be generated with `manager.generate_mnemonic()?`
+    let mnemonic = Mnemonic::from(std::env::var("MNEMONIC").unwrap());
+
+    // The mnemonic only needs to be stored the first time
+    secret_manager.store_mnemonic(mnemonic).await?;
+
     let wallet = Wallet::builder()
-        .load_storage::<SecretManager>(std::env::var("WALLET_DB_PATH").unwrap())
-        .await?
-        .finish()
+        .with_storage_path(&std::env::var("WALLET_DB_PATH").unwrap())
+        .finish(&secret_manager)
         .await?;
 
-    wallet.sync(None).await?;
+    wallet.sync(&secret_manager, None).await?;
     println!("Wallet synced!");
-
-    // Set the stronghold password
-    wallet
-        .set_stronghold_password(std::env::var("STRONGHOLD_PASSWORD").unwrap())
-        .await?;
 
     let bech32_hrp = wallet.client().get_bech32_hrp().await?;
     let issuer = Bech32Address::new(bech32_hrp, NftAddress::new(issuer_nft_id));
@@ -78,11 +80,13 @@
             index * NUM_NFTS_MINTED_PER_TRANSACTION + nft_mint_params.len(),
             NFT_COLLECTION_SIZE
         );
-        let transaction = wallet.mint_nfts(nft_mint_params.to_vec(), None).await?;
-        wait_for_inclusion(&transaction.transaction_id, &wallet).await?;
+        let transaction = wallet
+            .mint_nfts(&secret_manager, nft_mint_params.to_vec(), None)
+            .await?;
+        wait_for_inclusion(&wallet, &secret_manager, &transaction.transaction_id).await?;
 
         // Sync so the new outputs are available again for new transactions
-        wallet.sync(None).await?;
+        wallet.sync(&secret_manager, None).await?;
     }
 
     // After the NFTs are minted, the issuer nft can be sent to the so called "null address"
@@ -110,7 +114,11 @@
     .with_collection_name("Shimmer OG")
 }
 
-async fn wait_for_inclusion(transaction_id: &TransactionId, wallet: &Wallet) -> Result<()> {
+async fn wait_for_inclusion(
+    wallet: &Wallet,
+    secret_manager: &StrongholdSecretManager,
+    transaction_id: &TransactionId,
+) -> Result<()> {
     println!(
         "Transaction sent: {}/transaction/{}",
         std::env::var("EXPLORER_URL").unwrap(),
@@ -118,7 +126,7 @@
     );
     // Wait for transaction to get included
     let block_id = wallet
-        .reissue_transaction_until_included(transaction_id, None, None)
+        .reissue_transaction_until_included(secret_manager, transaction_id, None, None)
         .await?;
     println!(
         "Block included: {}/block/{}",
