// Copyright 2022 IOTA Stiftung
// SPDX-License-Identifier: Apache-2.0

//! In this example we will mint the issuer NFT for the NFT collection.
//!
//! Make sure that `STRONGHOLD_SNAPSHOT_PATH` and `WALLET_DB_PATH` already exist by
//! running the `./how_tos/accounts_and_addresses/create_wallet.rs` example!
//!
//! Make sure that the wallet already has some funds by running the
//! `./how_tos/simple_transaction/request_funds.rs` example!
//!
//! Rename `.env.example` to `.env` first, then run the command:
//! ```sh
//! cargo run --release --all-features --example mint_issuer_nft
//! ```

use iota_sdk::{
    client::secret::SecretManager,
    types::block::{
        output::{NftId, Output, OutputId},
        payload::signed_transaction::TransactionId,
    },
<<<<<<< HEAD
    wallet::{Account, MintNftParams, Result, Wallet},
=======
    wallet::{MintNftParams, Result},
    Wallet,
>>>>>>> cdde4cbd
};

#[tokio::main]
async fn main() -> Result<()> {
    // This example uses secrets in environment variables for simplicity which should not be done in production.
    dotenvy::dotenv().ok();

    let wallet = Wallet::builder()
        .load_storage::<SecretManager>(std::env::var("WALLET_DB_PATH").unwrap())
        .await?
        .finish()
        .await?;

    wallet.sync(None).await?;
    println!("Wallet synced!");

    // Set the stronghold password
    wallet
        .set_stronghold_password(std::env::var("STRONGHOLD_PASSWORD").unwrap())
        .await?;

    // Issue the minting transaction and wait for its inclusion
    println!("Sending NFT minting transaction...");
    let nft_mint_params = [MintNftParams::new()
        .with_immutable_metadata(b"This NFT will be the issuer from the awesome NFT collection".to_vec())];
    let transaction = dbg!(wallet.mint_nfts(nft_mint_params, None).await)?;

    wait_for_inclusion(&transaction.transaction_id, &wallet).await?;

    for (output_index, output) in transaction.payload.transaction().outputs().iter().enumerate() {
        if let Output::Nft(nft_output) = output {
            // New minted nft id is empty in the output
            if nft_output.nft_id().is_null() {
                let output_id = OutputId::new(transaction.transaction_id, output_index as u16);
                let nft_id = NftId::from(&output_id);
                println!("New minted issuer NFT id: {nft_id}");
            }
        }
    }

    Ok(())
}

async fn wait_for_inclusion(transaction_id: &TransactionId, wallet: &Wallet) -> Result<()> {
    println!(
        "Transaction sent: {}/transaction/{}",
        std::env::var("EXPLORER_URL").unwrap(),
        transaction_id
    );
    // Wait for transaction to get included
    let block_id = wallet
        .reissue_transaction_until_included(transaction_id, None, None)
        .await?;
    println!(
        "Block included: {}/block/{}",
        std::env::var("EXPLORER_URL").unwrap(),
        block_id
    );
    Ok(())
}<|MERGE_RESOLUTION|>--- conflicted
+++ resolved
@@ -14,18 +14,15 @@
 //! cargo run --release --all-features --example mint_issuer_nft
 //! ```
 
+use crypto::keys::bip39::Mnemonic;
 use iota_sdk::{
-    client::secret::SecretManager,
+    client::secret::{stronghold::StrongholdSecretManager, SecretManager},
     types::block::{
         output::{NftId, Output, OutputId},
         payload::signed_transaction::TransactionId,
     },
-<<<<<<< HEAD
-    wallet::{Account, MintNftParams, Result, Wallet},
-=======
     wallet::{MintNftParams, Result},
     Wallet,
->>>>>>> cdde4cbd
 };
 
 #[tokio::main]
@@ -33,27 +30,32 @@
     // This example uses secrets in environment variables for simplicity which should not be done in production.
     dotenvy::dotenv().ok();
 
+    // Setup Stronghold secret_manager
+    let secret_manager = StrongholdSecretManager::builder()
+        .password(std::env::var("STRONGHOLD_PASSWORD").unwrap())
+        .build(std::env::var("STRONGHOLD_SNAPSHOT_PATH").unwrap())?;
+
+    // Only required the first time, can also be generated with `manager.generate_mnemonic()?`
+    let mnemonic = Mnemonic::from(std::env::var("MNEMONIC").unwrap());
+
+    // The mnemonic only needs to be stored the first time
+    secret_manager.store_mnemonic(mnemonic).await?;
+
     let wallet = Wallet::builder()
-        .load_storage::<SecretManager>(std::env::var("WALLET_DB_PATH").unwrap())
-        .await?
-        .finish()
+        .with_storage_path(&std::env::var("WALLET_DB_PATH").unwrap())
+        .finish(&secret_manager)
         .await?;
 
-    wallet.sync(None).await?;
+    wallet.sync(&secret_manager, None).await?;
     println!("Wallet synced!");
-
-    // Set the stronghold password
-    wallet
-        .set_stronghold_password(std::env::var("STRONGHOLD_PASSWORD").unwrap())
-        .await?;
 
     // Issue the minting transaction and wait for its inclusion
     println!("Sending NFT minting transaction...");
     let nft_mint_params = [MintNftParams::new()
         .with_immutable_metadata(b"This NFT will be the issuer from the awesome NFT collection".to_vec())];
-    let transaction = dbg!(wallet.mint_nfts(nft_mint_params, None).await)?;
+    let transaction = dbg!(wallet.mint_nfts(&secret_manager, nft_mint_params, None).await)?;
 
-    wait_for_inclusion(&transaction.transaction_id, &wallet).await?;
+    wait_for_inclusion(&wallet, &secret_manager, &transaction.transaction_id).await?;
 
     for (output_index, output) in transaction.payload.transaction().outputs().iter().enumerate() {
         if let Output::Nft(nft_output) = output {
@@ -69,7 +71,11 @@
     Ok(())
 }
 
-async fn wait_for_inclusion(transaction_id: &TransactionId, wallet: &Wallet) -> Result<()> {
+async fn wait_for_inclusion(
+    wallet: &Wallet,
+    secret_manager: &StrongholdSecretManager,
+    transaction_id: &TransactionId,
+) -> Result<()> {
     println!(
         "Transaction sent: {}/transaction/{}",
         std::env::var("EXPLORER_URL").unwrap(),
@@ -77,7 +83,7 @@
     );
     // Wait for transaction to get included
     let block_id = wallet
-        .reissue_transaction_until_included(transaction_id, None, None)
+        .reissue_transaction_until_included(secret_manager, transaction_id, None, None)
         .await?;
     println!(
         "Block included: {}/block/{}",
