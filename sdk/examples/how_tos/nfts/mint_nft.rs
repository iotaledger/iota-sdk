--- conflicted
+++ resolved
@@ -35,15 +35,11 @@
     // This example uses secrets in environment variables for simplicity which should not be done in production.
     dotenvy::dotenv().ok();
 
-<<<<<<< HEAD
-    // Get the wallet we generated with `create_wallet`.
-=======
     for var in ["WALLET_DB_PATH", "STRONGHOLD_PASSWORD", "EXPLORER_URL"] {
         std::env::var(var).unwrap_or_else(|_| panic!(".env variable '{var}' is undefined, see .env.example"));
     }
 
-    // Create the wallet
->>>>>>> d2daecd3
+    // Get the wallet we generated with `create_wallet`.
     let wallet = Wallet::builder()
         .with_storage_path(&std::env::var("WALLET_DB_PATH").unwrap())
         .finish()
