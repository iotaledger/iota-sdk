// Copyright 2022 IOTA Stiftung
// SPDX-License-Identifier: Apache-2.0

//! In this example we will mint some NFTs.
//!
//! Make sure that `STRONGHOLD_SNAPSHOT_PATH` and `WALLET_DB_PATH` already exist by
//! running the `./how_tos/accounts_and_addresses/create_account.rs` example!
//!
//! Rename `.env.example` to `.env` first, then run the command:
//! ```sh
//! cargo run --release --all-features --example mint_nft
//! ```

use iota_sdk::{
    types::block::output::{
        feature::{Irc27Metadata, IssuerFeature, SenderFeature},
        unlock_condition::AddressUnlockCondition,
        NftId, NftOutputBuilder,
    },
    wallet::{MintNftParams, Result},
    Wallet,
};

// The owner address of the first NFT we'll mint
const NFT1_OWNER_ADDRESS: &str = "rms1qpszqzadsym6wpppd6z037dvlejmjuke7s24hm95s9fg9vpua7vluaw60xu";
// The metadata of the first minted NFT
const NFT1_METADATA: &str = "some NFT metadata";
// The tag of the first minted NFT
const NFT1_TAG: &str = "some NFT tag";
// The base coin amount we sent with the second NFT
const NFT2_AMOUNT: u64 = 1_000_000;

#[tokio::main]
async fn main() -> Result<()> {
    // This example uses secrets in environment variables for simplicity which should not be done in production.
    dotenvy::dotenv().ok();

    // Get the wallet we generated with `create_wallet`.
    let wallet = Wallet::builder()
        .with_storage_path(&std::env::var("WALLET_DB_PATH").unwrap())
        .with_alias("Alice")
        .finish()
        .await?;

    // Ensure the account is synced after minting.
    wallet.sync(None).await?;

<<<<<<< HEAD
    // We send from the wallet address.
    let sender_address = wallet.address().await;
=======
    // We send from the first address in the account.
    let sender_address = account.first_address_bech32().await;
>>>>>>> 560026bd

    // Set the stronghold password
    wallet
        .set_stronghold_password(std::env::var("STRONGHOLD_PASSWORD").unwrap())
        .await?;

    let metadata = Irc27Metadata::new(
        "video/mp4",
        "https://ipfs.io/ipfs/QmPoYcVm9fx47YXNTkhpMEYSxCD3Bqh7PJYr7eo5YjLgiT"
            .parse()
            .unwrap(),
        "Shimmer OG NFT",
    )
    .with_description("The original Shimmer NFT");

    let nft_params = [MintNftParams::new()
        .try_with_address(NFT1_OWNER_ADDRESS)?
        .try_with_sender(sender_address.clone())?
        .with_metadata(NFT1_METADATA.as_bytes().to_vec())
        .with_tag(NFT1_TAG.as_bytes().to_vec())
        .try_with_issuer(sender_address.clone())?
        .with_immutable_metadata(metadata.to_bytes())];

    let transaction = wallet.mint_nfts(nft_params, None).await?;
    println!("Transaction sent: {}", transaction.transaction_id);

    // Wait for transaction to get included
    let block_id = wallet
        .reissue_transaction_until_included(&transaction.transaction_id, None, None)
        .await?;
    println!(
        "Block included: {}/block/{}",
        std::env::var("EXPLORER_URL").unwrap(),
        block_id
    );
    println!("Minted NFT 1");

    // Build an NFT manually by using the `NftOutputBuilder`
    let token_supply = wallet.client().get_token_supply().await?;
    let outputs = [
        // address of the owner of the NFT
        NftOutputBuilder::new_with_amount(NFT2_AMOUNT, NftId::null())
            .add_unlock_condition(AddressUnlockCondition::new(sender_address.clone()))
            .add_feature(SenderFeature::new(sender_address.clone()))
            .add_immutable_feature(IssuerFeature::new(sender_address))
            .finish_output(token_supply)?,
    ];

    let transaction = wallet.send_outputs(outputs, None).await?;
    println!("Transaction sent: {}", transaction.transaction_id);

    // Wait for transaction to get included
    let block_id = wallet
        .reissue_transaction_until_included(&transaction.transaction_id, None, None)
        .await?;
    println!(
        "Block included: {}/block/{}",
        std::env::var("EXPLORER_URL").unwrap(),
        block_id
    );
    println!("Minted NFT 2");

    // Ensure the account is synced after minting.
    wallet.sync(None).await?;

    Ok(())
}<|MERGE_RESOLUTION|>--- conflicted
+++ resolved
@@ -45,13 +45,8 @@
     // Ensure the account is synced after minting.
     wallet.sync(None).await?;
 
-<<<<<<< HEAD
     // We send from the wallet address.
     let sender_address = wallet.address().await;
-=======
-    // We send from the first address in the account.
-    let sender_address = account.first_address_bech32().await;
->>>>>>> 560026bd
 
     // Set the stronghold password
     wallet
