--- conflicted
+++ resolved
@@ -9,11 +9,7 @@
 use iota_sdk::{
     client::{api::options::TransactionOptions, node_api::indexer::query_parameters::BasicOutputQueryParameters},
     types::block::address::{AccountAddress, ToBech32Ext},
-<<<<<<< HEAD
-    wallet::{AccountSyncOptions, Result, SyncOptions},
-=======
-    wallet::{AccountSyncOptions, SyncOptions, TransactionOptions},
->>>>>>> 37d52aae
+    wallet::{AccountSyncOptions, SyncOptions},
     Wallet,
 };
 
