// Copyright 2021 IOTA Stiftung
// SPDX-License-Identifier: Apache-2.0

//! In this example we will create a new wallet.
//!
//! Make sure there's no `example.stronghold` file and no `example.walletdb` folder yet!
//!
//! Rename `.env.example` to `.env` first, then run the command:
//! ```sh
//! cargo run --release --all-features --example create_account
//! ```

use std::env::var;

use iota_sdk::{
    client::{
        constants::SHIMMER_COIN_TYPE,
        secret::{stronghold::StrongholdSecretManager, SecretManager},
    },
    wallet::{ClientOptions, Result, Wallet},
};

#[tokio::main]
async fn main() -> Result<()> {
    // This example uses secrets in environment variables for simplicity which should not be done in production.
    dotenvy::dotenv().ok();

    // Setup Stronghold secret_manager
    let secret_manager = StrongholdSecretManager::builder()
<<<<<<< HEAD
        .password(&var("STRONGHOLD_PASSWORD").unwrap())
        .build(var("STRONGHOLD_SNAPSHOT_PATH").unwrap())?;
=======
        .password(std::env::var("STRONGHOLD_PASSWORD").unwrap())
        .build("wallet.stronghold")?;
>>>>>>> 7eee7305

    // Only required the first time, can also be generated with `manager.generate_mnemonic()?`
    let mnemonic = var("NON_SECURE_USE_OF_DEVELOPMENT_MNEMONIC_1").unwrap();

    // The mnemonic only needs to be stored the first time
    secret_manager.store_mnemonic(mnemonic).await?;

    let client_options = ClientOptions::new().with_node(&var("NODE_URL").unwrap())?;

    // Create the wallet
    let wallet = Wallet::builder()
        .with_secret_manager(SecretManager::Stronghold(secret_manager))
        .with_storage_path(&var("WALLET_DB_PATH").unwrap())
        .with_client_options(client_options)
        .with_coin_type(SHIMMER_COIN_TYPE)
        .finish()
        .await?;

    // Create a new account
    let account = wallet.create_account().with_alias("Alice".to_string()).finish().await?;

    println!("Generated new account: '{}'", account.alias().await);

    Ok(())
}<|MERGE_RESOLUTION|>--- conflicted
+++ resolved
@@ -27,13 +27,8 @@
 
     // Setup Stronghold secret_manager
     let secret_manager = StrongholdSecretManager::builder()
-<<<<<<< HEAD
-        .password(&var("STRONGHOLD_PASSWORD").unwrap())
+        .password(var("STRONGHOLD_PASSWORD").unwrap())
         .build(var("STRONGHOLD_SNAPSHOT_PATH").unwrap())?;
-=======
-        .password(std::env::var("STRONGHOLD_PASSWORD").unwrap())
-        .build("wallet.stronghold")?;
->>>>>>> 7eee7305
 
     // Only required the first time, can also be generated with `manager.generate_mnemonic()?`
     let mnemonic = var("NON_SECURE_USE_OF_DEVELOPMENT_MNEMONIC_1").unwrap();
