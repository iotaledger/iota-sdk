// Copyright 2021 IOTA Stiftung
// SPDX-License-Identifier: Apache-2.0

//! In this example we will create a new wallet.
//!
//! Make sure there's no `STRONGHOLD_SNAPSHOT_PATH` file and no `WALLET_DB_PATH` folder yet!
//!
//! Rename `.env.example` to `.env` first, then run the command:
//! ```sh
//! cargo run --release --all-features --example create_account
//! ```

use iota_sdk::{
    client::{
        constants::SHIMMER_COIN_TYPE,
        secret::{stronghold::StrongholdSecretManager, SecretManager},
    },
    crypto::keys::bip39::Mnemonic,
    wallet::{ClientOptions, Result, Wallet},
};

#[tokio::main]
async fn main() -> Result<()> {
    // This example uses secrets in environment variables for simplicity which should not be done in production.
    dotenvy::dotenv().ok();

    // Setup Stronghold secret_manager
    let secret_manager = StrongholdSecretManager::builder()
        .password(std::env::var("STRONGHOLD_PASSWORD").unwrap())
        .build(std::env::var("STRONGHOLD_SNAPSHOT_PATH").unwrap())?;

    // Only required the first time, can also be generated with `manager.generate_mnemonic()?`
<<<<<<< HEAD
    let mnemonic = Mnemonic::from(std::env::var("NON_SECURE_USE_OF_DEVELOPMENT_MNEMONIC_1").unwrap());
=======
    let mnemonic = std::env::var("MNEMONIC").unwrap();
>>>>>>> 136bad10

    // The mnemonic only needs to be stored the first time
    secret_manager.store_mnemonic(mnemonic).await?;

    let client_options = ClientOptions::new().with_node(&std::env::var("NODE_URL").unwrap())?;

    // Create the wallet
    let wallet = Wallet::builder()
        .with_secret_manager(SecretManager::Stronghold(secret_manager))
        .with_storage_path(&std::env::var("WALLET_DB_PATH").unwrap())
        .with_client_options(client_options)
        .with_coin_type(SHIMMER_COIN_TYPE)
        .finish()
        .await?;

    // Create a new account
    let account = wallet.create_account().with_alias("Alice").finish().await?;

    println!("Generated new account: '{}'", account.alias().await);

    Ok(())
}<|MERGE_RESOLUTION|>--- conflicted
+++ resolved
@@ -30,11 +30,7 @@
         .build(std::env::var("STRONGHOLD_SNAPSHOT_PATH").unwrap())?;
 
     // Only required the first time, can also be generated with `manager.generate_mnemonic()?`
-<<<<<<< HEAD
-    let mnemonic = Mnemonic::from(std::env::var("NON_SECURE_USE_OF_DEVELOPMENT_MNEMONIC_1").unwrap());
-=======
-    let mnemonic = std::env::var("MNEMONIC").unwrap();
->>>>>>> 136bad10
+    let mnemonic = Mnemonic::from(std::env::var("MNEMONIC").unwrap());
 
     // The mnemonic only needs to be stored the first time
     secret_manager.store_mnemonic(mnemonic).await?;
