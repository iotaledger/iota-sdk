--- conflicted
+++ resolved
@@ -13,11 +13,7 @@
 async fn main() -> Result<()> {
     let mnemonic = Client::generate_mnemonic()?;
 
-<<<<<<< HEAD
-    println!("Generated mnemonic: {}", mnemonic.as_str());
-=======
     println!("Generated mnemonic:\n{}", mnemonic.as_ref());
->>>>>>> 9718215f
 
     Ok(())
 }