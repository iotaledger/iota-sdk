--- conflicted
+++ resolved
@@ -43,7 +43,6 @@
     // same `AddressUnlockCondition`(the address of the wallet), so they will be consolidated into one
     // output.
     println!("Outputs BEFORE consolidation:");
-<<<<<<< HEAD
     wallet
         .data()
         .await
@@ -56,20 +55,9 @@
                 "- address: {:?}\n- amount: {:?}\n- native tokens: {:?}",
                 output_data.address.clone().to_bech32_unchecked("rms"),
                 output_data.output.amount(),
-                output_data.output.native_tokens()
+                output_data.output.native_token()
             )
         });
-=======
-    outputs.iter().enumerate().for_each(|(i, output_data)| {
-        println!("OUTPUT #{i}");
-        println!(
-            "- address: {:?}\n- amount: {:?}\n- native tokens: {:?}",
-            output_data.address.clone().to_bech32_unchecked("rms"),
-            output_data.output.amount(),
-            output_data.output.native_token()
-        )
-    });
->>>>>>> cae50ffd
 
     println!("Sending consolidation transaction...");
 
@@ -96,7 +84,6 @@
 
     // Outputs after consolidation
     println!("Outputs AFTER consolidation:");
-<<<<<<< HEAD
     wallet
         .data()
         .await
@@ -109,20 +96,9 @@
                 "- address: {:?}\n- amount: {:?}\n- native tokens: {:?}",
                 output_data.address.clone().to_bech32_unchecked("rms"),
                 output_data.output.amount(),
-                output_data.output.native_tokens()
+                output_data.output.native_token()
             )
         });
-=======
-    outputs.iter().enumerate().for_each(|(i, output_data)| {
-        println!("OUTPUT #{i}");
-        println!(
-            "- address: {:?}\n- amount: {:?}\n- native tokens: {:?}",
-            output_data.address.clone().to_bech32_unchecked("rms"),
-            output_data.output.amount(),
-            output_data.output.native_token()
-        )
-    });
->>>>>>> cae50ffd
 
     Ok(())
 }