// Copyright 2021 IOTA Stiftung
// SPDX-License-Identifier: Apache-2.0

//! In this example we will consolidate basic outputs from a wallet with only an AddressUnlockCondition by sending
//! them to the same address again.
//!
//! Make sure that `STRONGHOLD_SNAPSHOT_PATH` and `WALLET_DB_PATH` already exist by
//! running the `./how_tos/accounts_and_addresses/create_wallet.rs` example!
//!
//! Rename `.env.example` to `.env` first, then run the command:
//! ```sh
//! cargo run --release --all-features --example consolidate_outputs
//! ```

use iota_sdk::{
    client::secret::SecretManager,
    types::block::address::ToBech32Ext,
<<<<<<< HEAD
    wallet::{account::ConsolidationParams, Result, Wallet},
=======
    wallet::{ConsolidationParams, Result},
    Wallet,
>>>>>>> cdde4cbd
};

#[tokio::main]
async fn main() -> Result<()> {
    // This example uses secrets in environment variables for simplicity which should not be done in production.
    dotenvy::dotenv().ok();

    let wallet = Wallet::builder()
        .load_storage::<SecretManager>(std::env::var("WALLET_DB_PATH").unwrap())
        .await?
        .finish()
        .await?;

    // Set the stronghold password
    wallet
        .set_stronghold_password(std::env::var("STRONGHOLD_PASSWORD").unwrap())
        .await?;

    // Sync wallet to make sure it is updated with outputs from previous examples
    wallet.sync(None).await?;
    println!("Wallet synced");

    // List unspent outputs before consolidation.
    // The output we created with example `03_get_funds` and the basic output from `09_mint_native_tokens` have only one
    // unlock condition and it is an `AddressUnlockCondition`, and so they are valid for consolidation. They have the
    // same `AddressUnlockCondition`(the address of the wallet), so they will be consolidated into one
    // output.
    let outputs = wallet.unspent_outputs(None).await;
    println!("Outputs BEFORE consolidation:");
    outputs.iter().enumerate().for_each(|(i, output_data)| {
        println!("OUTPUT #{i}");
        println!(
            "- address: {:?}\n- amount: {:?}\n- native tokens: {:?}",
            output_data.address.clone().to_bech32_unchecked("rms"),
            output_data.output.amount(),
            output_data.output.native_token()
        )
    });

    println!("Sending consolidation transaction...");

    // Consolidate unspent outputs and print the consolidation transaction ID
    // Set `force` to true to force the consolidation even though the `output_threshold` isn't reached
    let transaction = wallet
        .consolidate_outputs(ConsolidationParams::new().with_force(true))
        .await?;
    println!("Transaction sent: {}", transaction.transaction_id);

    // Wait for the consolidation transaction to get confirmed
    let block_id = wallet
        .reissue_transaction_until_included(&transaction.transaction_id, None, None)
        .await?;
    println!(
        "Block included: {}/block/{}",
        std::env::var("EXPLORER_URL").unwrap(),
        block_id
    );

    // Sync wallet
    wallet.sync(None).await?;
    println!("Wallet synced");

    // Outputs after consolidation
    let outputs = wallet.unspent_outputs(None).await;
    println!("Outputs AFTER consolidation:");
    outputs.iter().enumerate().for_each(|(i, output_data)| {
        println!("OUTPUT #{i}");
        println!(
            "- address: {:?}\n- amount: {:?}\n- native tokens: {:?}",
            output_data.address.clone().to_bech32_unchecked("rms"),
            output_data.output.amount(),
            output_data.output.native_token()
        )
    });

    Ok(())
}<|MERGE_RESOLUTION|>--- conflicted
+++ resolved
@@ -12,15 +12,12 @@
 //! cargo run --release --all-features --example consolidate_outputs
 //! ```
 
+use crypto::keys::bip39::Mnemonic;
 use iota_sdk::{
-    client::secret::SecretManager,
+    client::secret::stronghold::StrongholdSecretManager,
     types::block::address::ToBech32Ext,
-<<<<<<< HEAD
-    wallet::{account::ConsolidationParams, Result, Wallet},
-=======
     wallet::{ConsolidationParams, Result},
     Wallet,
->>>>>>> cdde4cbd
 };
 
 #[tokio::main]
@@ -28,19 +25,24 @@
     // This example uses secrets in environment variables for simplicity which should not be done in production.
     dotenvy::dotenv().ok();
 
+    // Setup Stronghold secret_manager
+    let secret_manager = StrongholdSecretManager::builder()
+        .password(std::env::var("STRONGHOLD_PASSWORD").unwrap())
+        .build(std::env::var("STRONGHOLD_SNAPSHOT_PATH").unwrap())?;
+
+    // Only required the first time, can also be generated with `manager.generate_mnemonic()?`
+    let mnemonic = Mnemonic::from(std::env::var("MNEMONIC").unwrap());
+
+    // The mnemonic only needs to be stored the first time
+    secret_manager.store_mnemonic(mnemonic).await?;
+
     let wallet = Wallet::builder()
-        .load_storage::<SecretManager>(std::env::var("WALLET_DB_PATH").unwrap())
-        .await?
-        .finish()
-        .await?;
-
-    // Set the stronghold password
-    wallet
-        .set_stronghold_password(std::env::var("STRONGHOLD_PASSWORD").unwrap())
+        .with_storage_path(&std::env::var("WALLET_DB_PATH").unwrap())
+        .finish(&secret_manager)
         .await?;
 
     // Sync wallet to make sure it is updated with outputs from previous examples
-    wallet.sync(None).await?;
+    wallet.sync(&secret_manager, None).await?;
     println!("Wallet synced");
 
     // List unspent outputs before consolidation.
@@ -65,13 +67,13 @@
     // Consolidate unspent outputs and print the consolidation transaction ID
     // Set `force` to true to force the consolidation even though the `output_threshold` isn't reached
     let transaction = wallet
-        .consolidate_outputs(ConsolidationParams::new().with_force(true))
+        .consolidate_outputs(&secret_manager, ConsolidationParams::new().with_force(true))
         .await?;
     println!("Transaction sent: {}", transaction.transaction_id);
 
     // Wait for the consolidation transaction to get confirmed
     let block_id = wallet
-        .reissue_transaction_until_included(&transaction.transaction_id, None, None)
+        .reissue_transaction_until_included(&secret_manager, &transaction.transaction_id, None, None)
         .await?;
     println!(
         "Block included: {}/block/{}",
@@ -80,7 +82,7 @@
     );
 
     // Sync wallet
-    wallet.sync(None).await?;
+    wallet.sync(&secret_manager, None).await?;
     println!("Wallet synced");
 
     // Outputs after consolidation
