--- conflicted
+++ resolved
@@ -40,17 +40,9 @@
             .set_stronghold_password(&var("STRONGHOLD_PASSWORD").unwrap())
             .await?;
 
-<<<<<<< HEAD
         println!("Sending '{}' coins to '{}'...", SEND_AMOUNT, RECV_ADDRESS);
         // Send a transaction
-        let outputs = vec![SendAmountParams::new(RECV_ADDRESS, SEND_AMOUNT)?];
-=======
-        // Send a transaction with 1 Mi
-        let outputs = [SendAmountParams::new(
-            "rms1qpszqzadsym6wpppd6z037dvlejmjuke7s24hm95s9fg9vpua7vluaw60xu",
-            1_000_000,
-        )?];
->>>>>>> 0b515e7b
+        let outputs = [SendAmountParams::new(RECV_ADDRESS, SEND_AMOUNT)?];
         let transaction = account.send_amount(outputs, None).await?;
 
         // Wait for transaction to get included
