--- conflicted
+++ resolved
@@ -7,13 +7,9 @@
 //! `cargo run --release --all-features --example simple_transaction`
 
 use iota_sdk::{
-<<<<<<< HEAD
+    types::block::address::Bech32Address,
     wallet::{Result, SendAmountParams},
     Wallet,
-=======
-    types::block::address::Bech32Address,
-    wallet::{Result, SendAmountParams, Wallet},
->>>>>>> 52493160
 };
 
 #[tokio::main]
