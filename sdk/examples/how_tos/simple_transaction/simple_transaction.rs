// Copyright 2021 IOTA Stiftung
// SPDX-License-Identifier: Apache-2.0

//! In this example we will issue a simple base coin transaction.
//!
//! Make sure that `example.stronghold` and `example.walletdb` already exist by
//! running the `create_account` example!
//!
//! Rename `.env.example` to `.env` first, then run the command:
//! ```sh
//! cargo run --release --all-features --example simple_transaction
//! ```

use std::env::var;

use iota_sdk::wallet::{Result, SendAmountParams, Wallet};

// The base coin amount to send
const SEND_AMOUNT: u64 = 1_000_000;
// The address to send the coins to
const RECV_ADDRESS: &str = "rms1qpszqzadsym6wpppd6z037dvlejmjuke7s24hm95s9fg9vpua7vluaw60xu";

#[tokio::main]
async fn main() -> Result<()> {
    // This example uses secrets in environment variables for simplicity which should not be done in production.
    dotenvy::dotenv().ok();

    let wallet = Wallet::builder()
        .with_storage_path(&var("WALLET_DB_PATH").unwrap())
        .finish()
        .await?;
    let account = wallet.get_account("Alice").await?;

    // May want to ensure the account is synced before sending a transaction.
    let balance = wallet.sync(None).await?;

    if balance.base_coin().available() >= SEND_AMOUNT {
        // Set the stronghold password
        wallet
<<<<<<< HEAD
            .set_stronghold_password(&var("STRONGHOLD_PASSWORD").unwrap())
=======
            .set_stronghold_password(std::env::var("STRONGHOLD_PASSWORD").unwrap())
>>>>>>> 7eee7305
            .await?;

        println!("Sending '{}' coins to '{}'...", SEND_AMOUNT, RECV_ADDRESS);
        // Send a transaction
        let outputs = [SendAmountParams::new(RECV_ADDRESS, SEND_AMOUNT)?];
        let transaction = account.send_amount(outputs, None).await?;

        // Wait for transaction to get included
        let block_id = account
            .retry_transaction_until_included(&transaction.transaction_id, None, None)
            .await?;

        println!(
            "Transaction included: {}/block/{}",
            var("EXPLORER_URL").unwrap(),
            block_id
        );
    } else {
        println!("Insufficient base coin funds");
    }

    Ok(())
}<|MERGE_RESOLUTION|>--- conflicted
+++ resolved
@@ -37,11 +37,7 @@
     if balance.base_coin().available() >= SEND_AMOUNT {
         // Set the stronghold password
         wallet
-<<<<<<< HEAD
-            .set_stronghold_password(&var("STRONGHOLD_PASSWORD").unwrap())
-=======
-            .set_stronghold_password(std::env::var("STRONGHOLD_PASSWORD").unwrap())
->>>>>>> 7eee7305
+            .set_stronghold_password(var("STRONGHOLD_PASSWORD").unwrap())
             .await?;
 
         println!("Sending '{}' coins to '{}'...", SEND_AMOUNT, RECV_ADDRESS);
