--- conflicted
+++ resolved
@@ -27,17 +27,13 @@
     let balance = wallet.sync(None).await?;
     println!("Wallet synced");
 
-<<<<<<< HEAD
-    let bech32_address = wallet.address().await;
-=======
-    let addresses = account.addresses().await;
->>>>>>> 560026bd
+    let wallet_address = wallet.address().await;
 
     let funds_before = balance.base_coin().available();
     println!("Current available funds: {funds_before}");
 
     println!("Requesting funds from faucet...");
-    let faucet_response = request_funds_from_faucet(&std::env::var("FAUCET_URL").unwrap(), &bech32_address).await?;
+    let faucet_response = request_funds_from_faucet(&std::env::var("FAUCET_URL").unwrap(), &wallet_address).await?;
 
     println!("Response from faucet: {}", faucet_response.trim_end());
 
