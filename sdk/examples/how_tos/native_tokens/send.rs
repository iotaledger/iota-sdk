--- conflicted
+++ resolved
@@ -11,15 +11,12 @@
 //! cargo run --release --all-features --example send_native_tokens
 //! ```
 
+use crypto::keys::bip39::Mnemonic;
 use iota_sdk::{
-    client::secret::SecretManager,
+    client::secret::stronghold::StrongholdSecretManager,
     types::block::address::Bech32Address,
-<<<<<<< HEAD
-    wallet::{Result, SendNativeTokensParams, Wallet},
-=======
     wallet::{Result, SendNativeTokenParams},
     Wallet,
->>>>>>> cdde4cbd
 };
 use primitive_types::U256;
 
@@ -33,14 +30,22 @@
     // This example uses secrets in environment variables for simplicity which should not be done in production.
     dotenvy::dotenv().ok();
 
+    let secret_manager = StrongholdSecretManager::builder()
+        .password("some_hopefully_secure_password".to_owned())
+        .build("test.stronghold")?;
+
+    let mnemonic = Mnemonic::from(std::env::var("MNEMONIC").unwrap());
+
+    // The mnemonic only needs to be stored the first time
+    secret_manager.store_mnemonic(mnemonic).await?;
+
     let wallet = Wallet::builder()
-        .load_storage::<SecretManager>(std::env::var("WALLET_DB_PATH").unwrap())
-        .await?
-        .finish()
+        .with_storage_path(&std::env::var("WALLET_DB_PATH").unwrap())
+        .finish(&secret_manager)
         .await?;
 
     // May want to ensure the wallet is synced before sending a transaction.
-    let balance = wallet.sync(None).await?;
+    let balance = wallet.sync(&secret_manager, None).await?;
 
     // Get a token with sufficient balance
     if let Some(token_id) = balance
@@ -58,8 +63,8 @@
         println!("Balance before sending: {available_balance}");
 
         // Set the stronghold password
-        wallet
-            .set_stronghold_password(std::env::var("STRONGHOLD_PASSWORD").unwrap())
+        secret_manager
+            .set_password(std::env::var("STRONGHOLD_PASSWORD").unwrap())
             .await?;
 
         let bech32_address = RECV_ADDRESS.parse::<Bech32Address>()?;
@@ -69,12 +74,12 @@
             (*token_id, U256::from(SEND_NATIVE_TOKEN_AMOUNT)),
         )?];
 
-        let transaction = wallet.send_native_tokens(outputs, None).await?;
+        let transaction = wallet.send_native_tokens(&secret_manager, outputs, None).await?;
         println!("Transaction sent: {}", transaction.transaction_id);
 
         // Wait for transaction to get included
         let block_id = wallet
-            .reissue_transaction_until_included(&transaction.transaction_id, None, None)
+            .reissue_transaction_until_included(&secret_manager, &transaction.transaction_id, None, None)
             .await?;
         println!(
             "Block included: {}/block/{}",
@@ -82,7 +87,7 @@
             block_id
         );
 
-        let balance = wallet.sync(None).await?;
+        let balance = wallet.sync(&secret_manager, None).await?;
 
         let available_balance = balance
             .native_tokens()
