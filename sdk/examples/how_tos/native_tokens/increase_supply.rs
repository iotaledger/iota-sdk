// Copyright 2022 IOTA Stiftung
// SPDX-License-Identifier: Apache-2.0

//! In this example we will mint an existing native token with its foundry.
//!
//! Make sure that `STRONGHOLD_SNAPSHOT_PATH` and `WALLET_DB_PATH` already exist by
//! running the `./how_tos/accounts_and_addresses/create_account.rs` example!
//!
//! You may provide a TOKEN_ID that is available in the account. The foundry
//! output which minted it needs to be available as well. You can check this by
//! running the `get_balance` example. You can mint a new native token by running
//! the `mint_native_token` example.
//!
//! Rename `.env.example` to `.env` first, then run the command:
//! ```sh
//! cargo run --release --all-features --example increase_native_token_supply [TOKEN_ID]
//! ```

use iota_sdk::{types::block::output::TokenId, wallet::Result, Wallet, U256};

// The amount of native tokens to mint
const MINT_AMOUNT: u64 = 10;

#[tokio::main]
async fn main() -> Result<()> {
    // This example uses secrets in environment variables for simplicity which should not be done in production.
    dotenvy::dotenv().ok();

    let wallet = Wallet::builder()
        .with_storage_path(&std::env::var("WALLET_DB_PATH").unwrap())
        .finish()
        .await?;
    let account = wallet.get_account("Alice").await?;

    // May want to ensure the account is synced before sending a transaction.
    let balance = account.sync(None).await?;

    // Set the stronghold password
    wallet
        .set_stronghold_password(std::env::var("STRONGHOLD_PASSWORD").unwrap())
        .await?;

    // Find first foundry and corresponding token id
    let token_id = std::env::args()
        .nth(1)
        .map(|s| s.parse::<TokenId>().expect("invalid token id"))
        .unwrap_or_else(|| TokenId::from(*balance.foundries().first().unwrap()));

    let available_balance = balance
        .native_tokens()
        .iter()
        .find(|t| t.token_id() == &token_id)
        .unwrap()
        .available();
    println!("Balance before minting: {available_balance}",);

    // Mint some more native tokens
    let mint_amount = U256::from(MINT_AMOUNT);
    let transaction = account
        .increase_native_token_supply(token_id, mint_amount, None)
        .await?;
    println!("Transaction sent: {}", transaction.transaction.transaction_id);

    let block_id = account
        .retry_transaction_until_included(&transaction.transaction.transaction_id, None, None)
        .await?;
    println!(
        "Block included: {}/block/{}",
        std::env::var("EXPLORER_URL").unwrap(),
        block_id
    );
<<<<<<< HEAD
    println!("Minted {} native tokens ({})", mint_amount, transaction.token_id);
=======
>>>>>>> b62e30d4

    let balance = account.sync(None).await?;
    let available_balance = balance
        .native_tokens()
        .iter()
        .find(|t| t.token_id() == &token_id)
        .unwrap()
        .available();
    println!("Balance after minting: {available_balance:?}",);

    Ok(())
}<|MERGE_RESOLUTION|>--- conflicted
+++ resolved
@@ -69,10 +69,6 @@
         std::env::var("EXPLORER_URL").unwrap(),
         block_id
     );
-<<<<<<< HEAD
-    println!("Minted {} native tokens ({})", mint_amount, transaction.token_id);
-=======
->>>>>>> b62e30d4
 
     let balance = account.sync(None).await?;
     let available_balance = balance
