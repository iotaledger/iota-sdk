// Copyright 2023 IOTA Stiftung
// SPDX-License-Identifier: Apache-2.0

//! In this example we will claim all claimable outputs.
//! Rename `.env.example` to `.env` first.
//!
//! `cargo run --release --all-features --example claim_transaction`

use iota_sdk::{
    wallet::{OutputsToClaim, Result},
    Wallet,
};

#[tokio::main]
async fn main() -> Result<()> {
    // This example uses secrets in environment variables for simplicity which should not be done in production.
    dotenvy::dotenv().ok();

<<<<<<< HEAD
    // Get the wallet we generated with `create_wallet`.
    let wallet = Wallet::builder()
        .with_storage_path(&std::env::var("WALLET_DB_PATH").unwrap())
        .finish()
        .await?;
=======
    for var in ["EXPLORER_URL", "STRONGHOLD_PASSWORD"] {
        std::env::var(var).unwrap_or_else(|_| panic!(".env variable '{var}' is undefined, see .env.example"));
    }

    // Create the wallet
    let wallet = Wallet::builder().finish().await?;

    // Get the account we generated with `create_account`
    let account = wallet.get_account("Alice").await?;
>>>>>>> d2daecd3

    // May want to ensure the wallet is synced before sending a transaction.
    wallet.sync(None).await?;

    // Set the stronghold password
    wallet
        .set_stronghold_password(std::env::var("STRONGHOLD_PASSWORD").unwrap())
        .await?;

    let output_ids = wallet.claimable_outputs(OutputsToClaim::All).await?;
    println!("Available outputs to claim:");
    for output_id in &output_ids {
        println!("{}", output_id);
    }

    let transaction = wallet.claim_outputs(output_ids).await?;
    println!("Transaction sent: {}", transaction.transaction_id);

    // Wait for transaction to get included
    let block_id = wallet
        .reissue_transaction_until_included(&transaction.transaction_id, None, None)
        .await?;
    println!(
        "Block sent: {}/block/{}",
        std::env::var("EXPLORER_URL").unwrap(),
        block_id
    );

    Ok(())
}<|MERGE_RESOLUTION|>--- conflicted
+++ resolved
@@ -16,23 +16,15 @@
     // This example uses secrets in environment variables for simplicity which should not be done in production.
     dotenvy::dotenv().ok();
 
-<<<<<<< HEAD
+    for var in ["WALLET_DB_PATH", "EXPLORER_URL", "STRONGHOLD_PASSWORD"] {
+        std::env::var(var).unwrap_or_else(|_| panic!(".env variable '{var}' is undefined, see .env.example"));
+    }
+
     // Get the wallet we generated with `create_wallet`.
     let wallet = Wallet::builder()
         .with_storage_path(&std::env::var("WALLET_DB_PATH").unwrap())
         .finish()
         .await?;
-=======
-    for var in ["EXPLORER_URL", "STRONGHOLD_PASSWORD"] {
-        std::env::var(var).unwrap_or_else(|_| panic!(".env variable '{var}' is undefined, see .env.example"));
-    }
-
-    // Create the wallet
-    let wallet = Wallet::builder().finish().await?;
-
-    // Get the account we generated with `create_account`
-    let account = wallet.get_account("Alice").await?;
->>>>>>> d2daecd3
 
     // May want to ensure the wallet is synced before sending a transaction.
     wallet.sync(None).await?;
