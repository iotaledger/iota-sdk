// Copyright 2023 IOTA Stiftung
// SPDX-License-Identifier: Apache-2.0

//! In this example we will claim all claimable outputs.
//! Rename `.env.example` to `.env` first.
//!
//! `cargo run --release --all-features --example claim_transaction`

use iota_sdk::{
<<<<<<< HEAD
    client::secret::SecretManager,
    wallet::{account::OutputsToClaim, Result, Wallet},
=======
    wallet::{OutputsToClaim, Result},
    Wallet,
>>>>>>> cdde4cbd
};

#[tokio::main]
async fn main() -> Result<()> {
    // This example uses secrets in environment variables for simplicity which should not be done in production.
    dotenvy::dotenv().ok();

<<<<<<< HEAD
    // Create the wallet
    let wallet = Wallet::builder()
        .load_storage::<SecretManager>(std::env::var("WALLET_DB_PATH").unwrap())
        .await?
        .finish()
        .await?;

    // Get the account we generated with `create_account`
    let account = wallet.get_account("Alice").await?;
=======
    // Get the wallet we generated with `create_wallet`.
    let wallet = Wallet::builder()
        .with_storage_path(&std::env::var("WALLET_DB_PATH").unwrap())
        .finish()
        .await?;
>>>>>>> cdde4cbd

    // May want to ensure the wallet is synced before sending a transaction.
    wallet.sync(None).await?;

    // Set the stronghold password
    wallet
        .set_stronghold_password(std::env::var("STRONGHOLD_PASSWORD").unwrap())
        .await?;

    let output_ids = wallet.claimable_outputs(OutputsToClaim::All).await?;
    println!("Available outputs to claim:");
    for output_id in &output_ids {
        println!("{}", output_id);
    }

    let transaction = wallet.claim_outputs(output_ids).await?;
    println!("Transaction sent: {}", transaction.transaction_id);

    // Wait for transaction to get included
    let block_id = wallet
        .reissue_transaction_until_included(&transaction.transaction_id, None, None)
        .await?;
    println!(
        "Block sent: {}/block/{}",
        std::env::var("EXPLORER_URL").unwrap(),
        block_id
    );

    Ok(())
}<|MERGE_RESOLUTION|>--- conflicted
+++ resolved
@@ -6,14 +6,11 @@
 //!
 //! `cargo run --release --all-features --example claim_transaction`
 
+use crypto::keys::bip39::Mnemonic;
 use iota_sdk::{
-<<<<<<< HEAD
-    client::secret::SecretManager,
-    wallet::{account::OutputsToClaim, Result, Wallet},
-=======
+    client::secret::stronghold::StrongholdSecretManager,
     wallet::{OutputsToClaim, Result},
     Wallet,
->>>>>>> cdde4cbd
 };
 
 #[tokio::main]
@@ -21,31 +18,25 @@
     // This example uses secrets in environment variables for simplicity which should not be done in production.
     dotenvy::dotenv().ok();
 
-<<<<<<< HEAD
-    // Create the wallet
-    let wallet = Wallet::builder()
-        .load_storage::<SecretManager>(std::env::var("WALLET_DB_PATH").unwrap())
-        .await?
-        .finish()
-        .await?;
+    // Setup Stronghold secret_manager
+    let secret_manager = StrongholdSecretManager::builder()
+        .password(std::env::var("STRONGHOLD_PASSWORD").unwrap())
+        .build(std::env::var("STRONGHOLD_SNAPSHOT_PATH").unwrap())?;
 
-    // Get the account we generated with `create_account`
-    let account = wallet.get_account("Alice").await?;
-=======
+    // Only required the first time, can also be generated with `manager.generate_mnemonic()?`
+    let mnemonic = Mnemonic::from(std::env::var("MNEMONIC").unwrap());
+
+    // The mnemonic only needs to be stored the first time
+    secret_manager.store_mnemonic(mnemonic).await?;
+
     // Get the wallet we generated with `create_wallet`.
     let wallet = Wallet::builder()
         .with_storage_path(&std::env::var("WALLET_DB_PATH").unwrap())
-        .finish()
+        .finish(&secret_manager)
         .await?;
->>>>>>> cdde4cbd
 
     // May want to ensure the wallet is synced before sending a transaction.
-    wallet.sync(None).await?;
-
-    // Set the stronghold password
-    wallet
-        .set_stronghold_password(std::env::var("STRONGHOLD_PASSWORD").unwrap())
-        .await?;
+    wallet.sync(&secret_manager, None).await?;
 
     let output_ids = wallet.claimable_outputs(OutputsToClaim::All).await?;
     println!("Available outputs to claim:");
@@ -53,12 +44,12 @@
         println!("{}", output_id);
     }
 
-    let transaction = wallet.claim_outputs(output_ids).await?;
+    let transaction = wallet.claim_outputs(&secret_manager, output_ids).await?;
     println!("Transaction sent: {}", transaction.transaction_id);
 
     // Wait for transaction to get included
     let block_id = wallet
-        .reissue_transaction_until_included(&transaction.transaction_id, None, None)
+        .reissue_transaction_until_included(&secret_manager, &transaction.transaction_id, None, None)
         .await?;
     println!(
         "Block sent: {}/block/{}",
