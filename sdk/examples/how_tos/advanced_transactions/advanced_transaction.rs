// Copyright 2023 IOTA Stiftung
// SPDX-License-Identifier: Apache-2.0

//! In this example we will send a transaction.
//!
//! Rename `.env.example` to `.env` first.
//!
//! `cargo run --release --all-features --example advanced_transaction`

use iota_sdk::{
    client::secret::SecretManager,
    types::block::{
        address::Bech32Address,
        output::{
            unlock_condition::{AddressUnlockCondition, TimelockUnlockCondition},
            BasicOutputBuilder,
        },
        slot::SlotIndex,
    },
    wallet::{Result, Wallet},
};

#[tokio::main]
async fn main() -> Result<()> {
    // This example uses secrets in environment variables for simplicity which should not be done in production.
    dotenvy::dotenv().ok();

<<<<<<< HEAD
    // Create the wallet
    let wallet = Wallet::builder()
        .load_storage::<SecretManager>(std::env::var("WALLET_DB_PATH").unwrap())
        .await?
=======
    // Get the wallet we generated with `create_wallet`.
    let wallet = Wallet::builder()
        .with_storage_path(&std::env::var("WALLET_DB_PATH").unwrap())
>>>>>>> cdde4cbd
        .finish()
        .await?;

    // May want to ensure the wallet is synced before sending a transaction.
    let balance = wallet.sync(None).await?;

    if balance.base_coin().available() >= 1_000_000 {
        // Set the stronghold password
        wallet
            .set_stronghold_password(std::env::var("STRONGHOLD_PASSWORD").unwrap())
            .await?;

        // TODO better time-based UX ?
        // Create an output with amount 1_000_000 and a timelock of 1000 slots.
        let slot_index = SlotIndex::from(1000);
        let basic_output = BasicOutputBuilder::new_with_amount(1_000_000)
            .add_unlock_condition(AddressUnlockCondition::new(Bech32Address::try_from_str(
                "rms1qpszqzadsym6wpppd6z037dvlejmjuke7s24hm95s9fg9vpua7vluaw60xu",
            )?))
            .add_unlock_condition(TimelockUnlockCondition::new(slot_index)?)
            .finish_output()?;

        let transaction = wallet.send_outputs(vec![basic_output], None).await?;
        println!("Transaction sent: {}", transaction.transaction_id);

        // Wait for transaction to get included
        let block_id = wallet
            .reissue_transaction_until_included(&transaction.transaction_id, None, None)
            .await?;
        println!(
            "Block sent: {}/block/{}",
            std::env::var("EXPLORER_URL").unwrap(),
            block_id
        );
    }

    Ok(())
}<|MERGE_RESOLUTION|>--- conflicted
+++ resolved
@@ -7,8 +7,9 @@
 //!
 //! `cargo run --release --all-features --example advanced_transaction`
 
+use crypto::keys::bip39::Mnemonic;
 use iota_sdk::{
-    client::secret::SecretManager,
+    client::secret::stronghold::StrongholdSecretManager,
     types::block::{
         address::Bech32Address,
         output::{
@@ -25,26 +26,30 @@
     // This example uses secrets in environment variables for simplicity which should not be done in production.
     dotenvy::dotenv().ok();
 
-<<<<<<< HEAD
-    // Create the wallet
-    let wallet = Wallet::builder()
-        .load_storage::<SecretManager>(std::env::var("WALLET_DB_PATH").unwrap())
-        .await?
-=======
+    // Setup Stronghold secret_manager
+    let secret_manager = StrongholdSecretManager::builder()
+        .password(std::env::var("STRONGHOLD_PASSWORD").unwrap())
+        .build(std::env::var("STRONGHOLD_SNAPSHOT_PATH").unwrap())?;
+
+    // Only required the first time, can also be generated with `manager.generate_mnemonic()?`
+    let mnemonic = Mnemonic::from(std::env::var("MNEMONIC").unwrap());
+
+    // The mnemonic only needs to be stored the first time
+    secret_manager.store_mnemonic(mnemonic).await?;
+
     // Get the wallet we generated with `create_wallet`.
     let wallet = Wallet::builder()
         .with_storage_path(&std::env::var("WALLET_DB_PATH").unwrap())
->>>>>>> cdde4cbd
-        .finish()
+        .finish(&secret_manager)
         .await?;
 
     // May want to ensure the wallet is synced before sending a transaction.
-    let balance = wallet.sync(None).await?;
+    let balance = wallet.sync(&secret_manager, None).await?;
 
     if balance.base_coin().available() >= 1_000_000 {
         // Set the stronghold password
-        wallet
-            .set_stronghold_password(std::env::var("STRONGHOLD_PASSWORD").unwrap())
+        secret_manager
+            .set_password(std::env::var("STRONGHOLD_PASSWORD").unwrap())
             .await?;
 
         // TODO better time-based UX ?
@@ -57,12 +62,12 @@
             .add_unlock_condition(TimelockUnlockCondition::new(slot_index)?)
             .finish_output()?;
 
-        let transaction = wallet.send_outputs(vec![basic_output], None).await?;
+        let transaction = wallet.send_outputs(&secret_manager, vec![basic_output], None).await?;
         println!("Transaction sent: {}", transaction.transaction_id);
 
         // Wait for transaction to get included
         let block_id = wallet
-            .reissue_transaction_until_included(&transaction.transaction_id, None, None)
+            .reissue_transaction_until_included(&secret_manager, &transaction.transaction_id, None, None)
             .await?;
         println!(
             "Block sent: {}/block/{}",
