// Copyright 2023 IOTA Stiftung
// SPDX-License-Identifier: Apache-2.0

//! In this example we will send a transaction.
//!
//! Rename `.env.example` to `.env` first.
//!
//! `cargo run --release --all-features --example advanced_transaction`

use iota_sdk::{
    types::block::{
        address::Bech32Address,
        output::{
            unlock_condition::{AddressUnlockCondition, TimelockUnlockCondition},
            BasicOutputBuilder,
        },
        slot::SlotIndex,
    },
    wallet::Result,
    Wallet,
};

#[tokio::main]
async fn main() -> Result<()> {
    // This example uses secrets in environment variables for simplicity which should not be done in production.
    dotenvy::dotenv().ok();

<<<<<<< HEAD
    for var in ["WALLET_DB_PATH", "EXPLORER_URL", "STRONGHOLD_PASSWORD"] {
        std::env::var(var).unwrap_or_else(|_| panic!(".env variable '{var}' is undefined, see .env.example"));
=======
    for var in ["EXPLORER_URL", "STRONGHOLD_PASSWORD"] {
        std::env::var(var).expect(&format!(".env variable '{var}' is undefined, see .env.example"));
>>>>>>> cd3345a7
    }

    // Get the wallet we generated with `create_wallet`.
    let wallet = Wallet::builder()
        .with_storage_path(&std::env::var("WALLET_DB_PATH").unwrap())
        .finish()
        .await?;

    // May want to ensure the wallet is synced before sending a transaction.
    let balance = wallet.sync(None).await?;

    if balance.base_coin().available() >= 1_000_000 {
        // Set the stronghold password
        wallet
            .set_stronghold_password(std::env::var("STRONGHOLD_PASSWORD").unwrap())
            .await?;

        // TODO better time-based UX ?
        // Create an output with amount 1_000_000 and a timelock of 1000 slots.
        let slot_index = SlotIndex::from(1000);
        let basic_output = BasicOutputBuilder::new_with_amount(1_000_000)
            .add_unlock_condition(AddressUnlockCondition::new(Bech32Address::try_from_str(
                "rms1qpszqzadsym6wpppd6z037dvlejmjuke7s24hm95s9fg9vpua7vluaw60xu",
            )?))
            .add_unlock_condition(TimelockUnlockCondition::new(slot_index)?)
            .finish_output()?;

        let transaction = wallet.send_outputs(vec![basic_output], None).await?;
        println!("Transaction sent: {}", transaction.transaction_id);

        // Wait for transaction to get included
        let block_id = wallet
            .reissue_transaction_until_included(&transaction.transaction_id, None, None)
            .await?;
        println!(
            "Block sent: {}/block/{}",
            std::env::var("EXPLORER_URL").unwrap(),
            block_id
        );
    }

    Ok(())
}<|MERGE_RESOLUTION|>--- conflicted
+++ resolved
@@ -25,13 +25,8 @@
     // This example uses secrets in environment variables for simplicity which should not be done in production.
     dotenvy::dotenv().ok();
 
-<<<<<<< HEAD
     for var in ["WALLET_DB_PATH", "EXPLORER_URL", "STRONGHOLD_PASSWORD"] {
-        std::env::var(var).unwrap_or_else(|_| panic!(".env variable '{var}' is undefined, see .env.example"));
-=======
-    for var in ["EXPLORER_URL", "STRONGHOLD_PASSWORD"] {
         std::env::var(var).expect(&format!(".env variable '{var}' is undefined, see .env.example"));
->>>>>>> cd3345a7
     }
 
     // Get the wallet we generated with `create_wallet`.
