// Copyright 2022 IOTA Stiftung
// SPDX-License-Identifier: Apache-2.0

//! In this example we will mint some collection NFTs with issuer feature.
//!
//! Make sure that `example.stronghold` and `example.walletdb` already exist by
//! running the `create_account` example and  that you have created an Issuer NFT ID
//! by running the `mint_issuer_nft` example!
//!
//! Rename `.env.example` to `.env` first, then run the command:
//! ```sh
//! cargo run --release --all-features --example mint_collection_nft
//! ```

use std::{env::var, str::FromStr};

use iota_sdk::{
    types::block::{
        address::{Bech32Address, NftAddress},
        output::NftId,
        payload::transaction::TransactionId,
    },
    wallet::{Account, MintNftParams, Result, Wallet},
};

// !!! Replace with the NFT address from the NFT we minted in `mint_issuer_nft` example !!!
const ISSUER_NFT_ID: &str = "0x13c490ac052e575cffd40e170c2d46c6029b8b68cdf0e899b34cde93d2a7b28a";
// The NFT collection size
const NFT_COLLECTION_SIZE: usize = 150;
// Mint NFTs in chunks since the transaction size is limited
const NUM_NFTS_MINTED_PER_TRANSACTION: usize = 50;

#[tokio::main]
async fn main() -> Result<()> {
    let issuer_nft_id = if ISSUER_NFT_ID == "0x13c490ac052e575cffd40e170c2d46c6029b8b68cdf0e899b34cde93d2a7b28a" {
        panic!("You need to change the ISSUER_NFT_ID constant before you can run this example successfully!");
    } else {
        NftId::from_str(ISSUER_NFT_ID)?
    };

    // This example uses secrets in environment variables for simplicity which should not be done in production.
    dotenvy::dotenv().ok();

    let wallet = Wallet::builder()
        .with_storage_path(&var("WALLET_DB_PATH").unwrap())
        .finish()
        .await?;
    let account = wallet.get_account(&var("ACCOUNT_ALIAS_1").unwrap()).await?;

    account.sync(None).await?;
    println!("Account synced!");

    // Set the stronghold password
    wallet
        .set_stronghold_password(&var("STRONGHOLD_PASSWORD").unwrap())
        .await?;

<<<<<<< HEAD
    // Create the metadata with another index for each
    let bech32_hrp = account.client().get_bech32_hrp().await?;
    let mut index = 0;
    let nft_mint_params = std::iter::repeat_with(|| {
        let params = MintNftParams::new()
            .with_immutable_metadata(get_immutable_metadata(index, issuer_nft_id).as_bytes().to_vec())
            // The NFT address from the NFT we minted in mint_issuer_nft example
            .with_issuer(Bech32Address::new(bech32_hrp, NftAddress::new(issuer_nft_id)));
        index += 1;
        params
    })
    .take(NFT_COLLECTION_SIZE)
    .collect::<Vec<_>>();

    for nft_mint_params in nft_mint_params.chunks(NUM_NFTS_MINTED_PER_TRANSACTION) {
        println!("Minting {} NFTs...", nft_mint_params.len());
        let transaction = account.mint_nfts(nft_mint_params.to_vec(), None).await?;
        wait_for_inclusion(&transaction.transaction_id, &account).await?;
=======
    let bech32_hrp = account.client().get_bech32_hrp().await?;

    let nft_options = (0..nft_collection_size).map(|index| MintNftParams::new()
        .with_immutable_metadata(format!("{{\"standard\":\"IRC27\",\"version\":\"v1.0\",\"type\":\"video/mp4\",\"uri\":\"ipfs://wrongcVm9fx47YXNTkhpMEYSxCD3Bqh7PJYr7eo5Ywrong\",\"name\":\"Shimmer OG NFT #{index}\",\"description\":\"The Shimmer OG NFT was handed out 1337 times by the IOTA Foundation to celebrate the official launch of the Shimmer Network.\",\"issuerName\":\"IOTA Foundation\",\"collectionId\":\"{issuer_nft_id}\",\"collectionName\":\"Shimmer OG\" }}").as_bytes().to_vec())
        // The NFT address from the NFT we minted in mint_issuer_nft example
        .with_issuer(Bech32Address::new(bech32_hrp, NftAddress::new(issuer_nft_id)))
    ).collect::<Vec<_>>();
>>>>>>> 0b515e7b

        // Sync so the new outputs are available again for new transactions
        account.sync(None).await?;
    }

    // After the NFTs are minted, the issuer nft can be sent to the so called "null address"
    // 0x0000000000000000000000000000000000000000000000000000000000000000 (for smr:
    // smr1qqqqqqqqqqqqqqqqqqqqqqqqqqqqqqqqqqqqqqqqqqqqqqqqqqqqqy8f002) or burned, to
    // prevent minting any further NFTs in the future. Sending it to the null address makes it still available to get
    // its metadata.

    Ok(())
}

fn get_immutable_metadata(index: usize, issuer_nft_id: NftId) -> String {
    // Note: we use `serde_json::from_str` to remove all unnecessary whitespace
    serde_json::from_str::<serde_json::Value>(&format!(
        r#"{{
        "standard":"IRC27",
        "version":"v1.0",
        "type":"video/mp4",
        "uri":"ipfs://wrongcVm9fx47YXNTkhpMEYSxCD3Bqh7PJYr7eo5Ywrong",
        "name":"Shimmer OG NFT #{index}",
        "description":"The Shimmer OG NFT was handed out 1337 times by the IOTA Foundation to celebrate the official launch of the Shimmer Network.",
        "issuerName":"IOTA Foundation",
        "collectionId":"{issuer_nft_id}",
        "collectionName":"Shimmer OG"
    }}"#
    )).unwrap().to_string()
}

async fn wait_for_inclusion(transaction_id: &TransactionId, account: &Account) -> Result<()> {
    println!(
        "Transaction sent: {}/transaction/{}",
        var("EXPLORER_URL").unwrap(),
        transaction_id
    );
    // Wait for transaction to get included
    let block_id = account
        .retry_transaction_until_included(transaction_id, None, None)
        .await?;
    println!(
        "Transaction included: {}/block/{}",
        var("EXPLORER_URL").unwrap(),
        block_id
    );
    Ok(())
}<|MERGE_RESOLUTION|>--- conflicted
+++ resolved
@@ -55,34 +55,21 @@
         .set_stronghold_password(&var("STRONGHOLD_PASSWORD").unwrap())
         .await?;
 
-<<<<<<< HEAD
+    let bech32_hrp = account.client().get_bech32_hrp().await?;
     // Create the metadata with another index for each
-    let bech32_hrp = account.client().get_bech32_hrp().await?;
-    let mut index = 0;
-    let nft_mint_params = std::iter::repeat_with(|| {
-        let params = MintNftParams::new()
-            .with_immutable_metadata(get_immutable_metadata(index, issuer_nft_id).as_bytes().to_vec())
-            // The NFT address from the NFT we minted in mint_issuer_nft example
-            .with_issuer(Bech32Address::new(bech32_hrp, NftAddress::new(issuer_nft_id)));
-        index += 1;
-        params
-    })
-    .take(NFT_COLLECTION_SIZE)
-    .collect::<Vec<_>>();
+    let nft_mint_params = (0..NFT_COLLECTION_SIZE)
+        .map(|index| {
+            MintNftParams::new()
+                .with_immutable_metadata(get_immutable_metadata(index, issuer_nft_id).as_bytes().to_vec())
+                // The NFT address from the NFT we minted in mint_issuer_nft example
+                .with_issuer(Bech32Address::new(bech32_hrp, NftAddress::new(issuer_nft_id)))
+        })
+        .collect::<Vec<_>>();
 
     for nft_mint_params in nft_mint_params.chunks(NUM_NFTS_MINTED_PER_TRANSACTION) {
         println!("Minting {} NFTs...", nft_mint_params.len());
         let transaction = account.mint_nfts(nft_mint_params.to_vec(), None).await?;
         wait_for_inclusion(&transaction.transaction_id, &account).await?;
-=======
-    let bech32_hrp = account.client().get_bech32_hrp().await?;
-
-    let nft_options = (0..nft_collection_size).map(|index| MintNftParams::new()
-        .with_immutable_metadata(format!("{{\"standard\":\"IRC27\",\"version\":\"v1.0\",\"type\":\"video/mp4\",\"uri\":\"ipfs://wrongcVm9fx47YXNTkhpMEYSxCD3Bqh7PJYr7eo5Ywrong\",\"name\":\"Shimmer OG NFT #{index}\",\"description\":\"The Shimmer OG NFT was handed out 1337 times by the IOTA Foundation to celebrate the official launch of the Shimmer Network.\",\"issuerName\":\"IOTA Foundation\",\"collectionId\":\"{issuer_nft_id}\",\"collectionName\":\"Shimmer OG\" }}").as_bytes().to_vec())
-        // The NFT address from the NFT we minted in mint_issuer_nft example
-        .with_issuer(Bech32Address::new(bech32_hrp, NftAddress::new(issuer_nft_id)))
-    ).collect::<Vec<_>>();
->>>>>>> 0b515e7b
 
         // Sync so the new outputs are available again for new transactions
         account.sync(None).await?;
