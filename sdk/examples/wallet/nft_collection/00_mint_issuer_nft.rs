--- conflicted
+++ resolved
@@ -18,12 +18,8 @@
         output::{NftId, Output, OutputId},
         payload::transaction::{TransactionEssence, TransactionId},
     },
-<<<<<<< HEAD
-    wallet::{MintNftParams, Result},
+    wallet::{Account, MintNftParams, Result},
     Wallet,
-=======
-    wallet::{Account, MintNftParams, Result, Wallet},
->>>>>>> 0c8cadde
 };
 
 #[tokio::main]
