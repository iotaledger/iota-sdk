--- conflicted
+++ resolved
@@ -27,13 +27,8 @@
     account.sync(None).await?;
 
     // Set the stronghold password
-<<<<<<< HEAD
-    manager
+    wallet
         .set_stronghold_password(&std::env::var("STRONGHOLD_PASSWORD").unwrap())
-=======
-    wallet
-        .set_stronghold_password(&env::var("STRONGHOLD_PASSWORD").unwrap())
->>>>>>> 1d4c88ea
         .await?;
 
     let nft_options = vec![NftOptions {
