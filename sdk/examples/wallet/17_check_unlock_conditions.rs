// Copyright 2023 IOTA Stiftung
// SPDX-License-Identifier: Apache-2.0

//! In this example we check if an output has only an address unlock condition and that the address is from the account.
//!
//! Make sure that `STRONGHOLD_SNAPSHOT_PATH` and `WALLET_DB_PATH` already exist by
//! running the `./how_tos/accounts_and_addresses/create_account.rs` example!
//!
//! ```sh
//! cargo run --release --all-features --example check_unlock_conditions
//! ```

use iota_sdk::{
    types::block::{
        address::Bech32Address,
        output::{unlock_condition::AddressUnlockCondition, BasicOutputBuilder, UnlockCondition},
    },
    wallet::Result,
    Wallet,
};

// The amount to build the basic output with
const AMOUNT: u64 = 1_000_000;

#[tokio::main]
async fn main() -> Result<()> {
    // This example uses secrets in environment variables for simplicity which should not be done in production.
    dotenvy::dotenv().ok();

    let wallet = Wallet::builder()
        .with_storage_path(&std::env::var("WALLET_DB_PATH").unwrap())
        .with_alias("Alice")
        .finish()
        .await?;

<<<<<<< HEAD
    let wallet_address = wallet.address().await;
=======
    let account_addresses = account
        .addresses()
        .await
        .into_iter()
        .map(|a| a.into_bech32())
        .collect::<Vec<Bech32Address>>();
>>>>>>> 560026bd

    println!("Wallet address:\n{:#?}", wallet_address);

    let output = BasicOutputBuilder::new_with_amount(AMOUNT)
<<<<<<< HEAD
        .add_unlock_condition(AddressUnlockCondition::new(wallet_address))
        .finish_output(wallet.client().get_token_supply().await?)?;
=======
        .add_unlock_condition(AddressUnlockCondition::new(account_addresses[0].as_ref().clone()))
        .finish_output(account.client().get_token_supply().await?)?;
>>>>>>> 560026bd

    let controlled_by_account = if let [UnlockCondition::Address(address_unlock_condition)] = output
        .unlock_conditions()
        .expect("output needs to have unlock conditions")
        .as_ref()
    {
        // Check that the address in the unlock condition belongs to the wallet
        wallet_address.inner() == address_unlock_condition.address()
    } else {
        false
    };

    println!(
        "The output has only an address unlock condition and the address is from the account: {controlled_by_account:?}"
    );

    Ok(())
}<|MERGE_RESOLUTION|>--- conflicted
+++ resolved
@@ -33,27 +33,13 @@
         .finish()
         .await?;
 
-<<<<<<< HEAD
     let wallet_address = wallet.address().await;
-=======
-    let account_addresses = account
-        .addresses()
-        .await
-        .into_iter()
-        .map(|a| a.into_bech32())
-        .collect::<Vec<Bech32Address>>();
->>>>>>> 560026bd
 
     println!("Wallet address:\n{:#?}", wallet_address);
 
     let output = BasicOutputBuilder::new_with_amount(AMOUNT)
-<<<<<<< HEAD
-        .add_unlock_condition(AddressUnlockCondition::new(wallet_address))
+        .add_unlock_condition(AddressUnlockCondition::new(wallet_address.clone()))
         .finish_output(wallet.client().get_token_supply().await?)?;
-=======
-        .add_unlock_condition(AddressUnlockCondition::new(account_addresses[0].as_ref().clone()))
-        .finish_output(account.client().get_token_supply().await?)?;
->>>>>>> 560026bd
 
     let controlled_by_account = if let [UnlockCondition::Address(address_unlock_condition)] = output
         .unlock_conditions()
