// Copyright 2023 IOTA Stiftung
// SPDX-License-Identifier: Apache-2.0

//! In this example we check if an output has only an address unlock condition and that the address is from the wallet.
//!
//! Make sure that `STRONGHOLD_SNAPSHOT_PATH` and `WALLET_DB_PATH` already exist by
//! running the `./how_tos/accounts_and_addresses/create_wallet.rs` example!
//!
//! ```sh
//! cargo run --release --all-features --example check_unlock_conditions
//! ```

use iota_sdk::{
<<<<<<< HEAD
    client::secret::SecretManager,
    types::block::{
        address::Bech32Address,
        output::{unlock_condition::AddressUnlockCondition, BasicOutputBuilder, UnlockCondition},
    },
    wallet::{Result, Wallet},
=======
    types::block::output::{unlock_condition::AddressUnlockCondition, BasicOutputBuilder, UnlockCondition},
    wallet::Result,
    Wallet,
>>>>>>> cdde4cbd
};

// The amount to build the basic output with
const AMOUNT: u64 = 1_000_000;

#[tokio::main]
async fn main() -> Result<()> {
    // This example uses secrets in environment variables for simplicity which should not be done in production.
    dotenvy::dotenv().ok();

    let wallet = Wallet::builder()
        .load_storage::<SecretManager>(std::env::var("WALLET_DB_PATH").unwrap())
        .await?
        .finish()
        .await?;

    let wallet_address = wallet.address().await;

    println!("Wallet address:\n{:#?}", wallet_address);

    let output = BasicOutputBuilder::new_with_amount(AMOUNT)
        .add_unlock_condition(AddressUnlockCondition::new(wallet_address.clone()))
        .finish_output()?;

    let controlled_by_account = if let [UnlockCondition::Address(address_unlock_condition)] = output
        .unlock_conditions()
        .expect("output needs to have unlock conditions")
        .as_ref()
    {
        // Check that the address in the unlock condition belongs to the wallet
        wallet_address.inner() == address_unlock_condition.address()
    } else {
        false
    };

    println!(
        "The output has only an address unlock condition and the address is from the account: {controlled_by_account:?}"
    );

    Ok(())
}<|MERGE_RESOLUTION|>--- conflicted
+++ resolved
@@ -10,19 +10,12 @@
 //! cargo run --release --all-features --example check_unlock_conditions
 //! ```
 
+use crypto::keys::bip39::Mnemonic;
 use iota_sdk::{
-<<<<<<< HEAD
-    client::secret::SecretManager,
-    types::block::{
-        address::Bech32Address,
-        output::{unlock_condition::AddressUnlockCondition, BasicOutputBuilder, UnlockCondition},
-    },
-    wallet::{Result, Wallet},
-=======
+    client::secret::stronghold::StrongholdSecretManager,
     types::block::output::{unlock_condition::AddressUnlockCondition, BasicOutputBuilder, UnlockCondition},
     wallet::Result,
     Wallet,
->>>>>>> cdde4cbd
 };
 
 // The amount to build the basic output with
@@ -33,10 +26,20 @@
     // This example uses secrets in environment variables for simplicity which should not be done in production.
     dotenvy::dotenv().ok();
 
+    // Setup Stronghold secret_manager
+    let secret_manager = StrongholdSecretManager::builder()
+        .password(std::env::var("STRONGHOLD_PASSWORD").unwrap())
+        .build(std::env::var("STRONGHOLD_SNAPSHOT_PATH").unwrap())?;
+
+    // Only required the first time, can also be generated with `manager.generate_mnemonic()?`
+    let mnemonic = Mnemonic::from(std::env::var("MNEMONIC").unwrap());
+
+    // The mnemonic only needs to be stored the first time
+    secret_manager.store_mnemonic(mnemonic).await?;
+
     let wallet = Wallet::builder()
-        .load_storage::<SecretManager>(std::env::var("WALLET_DB_PATH").unwrap())
-        .await?
-        .finish()
+        .with_storage_path(&std::env::var("WALLET_DB_PATH").unwrap())
+        .finish(&secret_manager)
         .await?;
 
     let wallet_address = wallet.address().await;
