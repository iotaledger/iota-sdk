--- conflicted
+++ resolved
@@ -35,18 +35,14 @@
         .await?;
     let account = wallet.get_account(&var("ACCOUNT_ALIAS_1").unwrap()).await?;
 
-<<<<<<< HEAD
-    let account_addresses: Vec<Bech32Address> = account
+    let account_addresses = account
         .addresses()
         .await?
         .into_iter()
-        .map(|address| address.address().clone())
-        .collect();
-=======
-    let account_addresses: Vec<Bech32Address> = account.addresses().await?.into_iter().map(|a| *a.address()).collect();
->>>>>>> 52493160
+        .map(|a| *a.address())
+        .collect::<Vec<Bech32Address>>();
 
-    println!("Account addresses: {:#?}", account_addresses);
+    println!("ADDRESSES:\n{:#?}", account_addresses);
 
     let output = BasicOutputBuilder::new_with_amount(AMOUNT)
         .add_unlock_condition(AddressUnlockCondition::new(*account_addresses[0].as_ref()))
