--- conflicted
+++ resolved
@@ -40,35 +40,13 @@
         .await?;
 
     // Get account or create a new one
-<<<<<<< HEAD
     let alias = var("ACCOUNT_ALIAS_1").unwrap();
     let account = get_or_create_account(&wallet, &alias).await?;
-=======
-    let account_alias = "logger";
-    let account = match wallet.get_account(account_alias.to_string()).await {
-        Ok(account) => account,
-        _ => {
-            // first we'll create an example account and store it
-            wallet
-                .create_account()
-                .with_alias(account_alias.to_string())
-                .finish()
-                .await?
-        }
-    };
-
-    let addresses = account.generate_addresses(3, None).await?;
-    let mut bech32_addresses = Vec::new();
-    for address in addresses {
-        bech32_addresses.push(address.into_bech32());
-    }
-    println!("Generated new addresses: {bech32_addresses:#?}");
->>>>>>> 52493160
 
     let addresses = generate_max_addresses(&account, MAX_ADDRESSES_TO_GENERATE).await?;
     let bech32_addresses = addresses
-        .iter()
-        .map(|address| address.address().to_string())
+        .into_iter()
+        .map(|address| address.into_bech32())
         .collect::<Vec<_>>();
 
     println!("Total address count:\n{:?}", account.addresses().await?.len());
