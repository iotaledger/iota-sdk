// Copyright 2021 IOTA Stiftung
// SPDX-License-Identifier: Apache-2.0

//! In this example we will verify the integrity of the wallet database.
//!
//! Rename `.env.example` to `.env` first, then run the command:
//! ```sh
//! cargo run --release --all-features --example storage
//! ```

use std::{env::var, time::Instant};

use iota_sdk::{
    client::{
        constants::SHIMMER_COIN_TYPE,
        secret::{mnemonic::MnemonicSecretManager, SecretManager},
    },
    wallet::{account::types::AccountAddress, Account, ClientOptions, Result, Wallet},
};

// The maximum number of addresses to generate
const MAX_ADDRESSES_TO_GENERATE: usize = 3;

#[tokio::main]
async fn main() -> Result<()> {
    // This example uses secrets in environment variables for simplicity which should not be done in production.
    dotenvy::dotenv().ok();

    let secret_manager =
<<<<<<< HEAD
        MnemonicSecretManager::try_from_mnemonic(std::env::var("NON_SECURE_USE_OF_DEVELOPMENT_MNEMONIC_1").unwrap())?;
=======
        MnemonicSecretManager::try_from_mnemonic(var("NON_SECURE_USE_OF_DEVELOPMENT_MNEMONIC_1").unwrap())?;
>>>>>>> 7746abaa

    let client_options = ClientOptions::new().with_node(&var("NODE_URL").unwrap())?;

    let wallet = Wallet::builder()
        .with_secret_manager(SecretManager::Mnemonic(secret_manager))
        .with_storage_path(&var("WALLET_DB_PATH").unwrap())
        .with_client_options(client_options)
        .with_coin_type(SHIMMER_COIN_TYPE)
        .finish()
        .await?;

    // Get account or create a new one
    let account = get_or_create_account(&wallet, "Alice").await?;

    let addresses = generate_max_addresses(&account, MAX_ADDRESSES_TO_GENERATE).await?;
    let bech32_addresses = addresses
        .into_iter()
        .map(|address| address.into_bech32())
        .collect::<Vec<_>>();

    println!("Total address count:\n{:?}", account.addresses().await?.len());
    println!("ADDRESSES:\n{bech32_addresses:#?}");

    sync_print_balance(&account).await?;

    #[cfg(debug_assertions)]
    wallet.verify_integrity().await?;

    println!("Example finished successfully");
    Ok(())
}

async fn get_or_create_account(wallet: &Wallet, alias: &str) -> Result<Account> {
    Ok(if let Ok(account) = wallet.get_account(alias).await {
        account
    } else {
        println!("Creating account '{alias}'");
        wallet.create_account().with_alias(alias).finish().await?
    })
}

async fn generate_max_addresses(account: &Account, max: usize) -> Result<Vec<AccountAddress>> {
    let alias = account.alias().await;
    if account.addresses().await?.len() < max {
        let num_addresses_to_generate = max - account.addresses().await?.len();
        println!("Generating {num_addresses_to_generate} addresses for account '{alias}'...");
        account
            .generate_ed25519_addresses(num_addresses_to_generate as u32, None)
            .await?;
    }
    account.addresses().await
}

async fn sync_print_balance(account: &Account) -> Result<()> {
    let alias = account.alias().await;
    let now = Instant::now();
    let balance = account.sync(None).await?;
    println!("{alias}'s account synced in: {:.2?}", now.elapsed());
    println!("{alias}'s balance:\n{:#?}", balance.base_coin());
    Ok(())
}<|MERGE_RESOLUTION|>--- conflicted
+++ resolved
@@ -27,11 +27,7 @@
     dotenvy::dotenv().ok();
 
     let secret_manager =
-<<<<<<< HEAD
-        MnemonicSecretManager::try_from_mnemonic(std::env::var("NON_SECURE_USE_OF_DEVELOPMENT_MNEMONIC_1").unwrap())?;
-=======
         MnemonicSecretManager::try_from_mnemonic(var("NON_SECURE_USE_OF_DEVELOPMENT_MNEMONIC_1").unwrap())?;
->>>>>>> 7746abaa
 
     let client_options = ClientOptions::new().with_node(&var("NODE_URL").unwrap())?;
 
