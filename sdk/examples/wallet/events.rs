// Copyright 2021 IOTA Stiftung
// SPDX-License-Identifier: Apache-2.0

//! In this example we'll demonstrate how to listen to wallet events by sending some amount of base coins to an
//! address.
//!
//! Rename `.env.example` to `.env` first, then run the command:
//! ```sh
//! cargo run --release --all-features --example events
//! ```

use std::env::var;

use iota_sdk::{
    client::{
        constants::SHIMMER_COIN_TYPE,
        secret::{mnemonic::MnemonicSecretManager, SecretManager},
    },
    types::block::{
        address::Address,
        output::{unlock_condition::AddressUnlockCondition, BasicOutputBuilder},
    },
    wallet::{ClientOptions, Result, Wallet},
};

// The amount of base coins we'll send
const SEND_AMOUNT: u64 = 1_000_000;
// The address we'll be sending coins to
const RECV_ADDRESS: &str = "rms1qpszqzadsym6wpppd6z037dvlejmjuke7s24hm95s9fg9vpua7vluaw60xu";

#[tokio::main]
async fn main() -> Result<()> {
    // This example uses secrets in environment variables for simplicity which should not be done in production.
    dotenvy::dotenv().ok();

    let client_options = ClientOptions::new().with_node(&var("NODE_URL").unwrap())?;

    let secret_manager =
        MnemonicSecretManager::try_from_mnemonic(&var("NON_SECURE_USE_OF_DEVELOPMENT_MNEMONIC_1").unwrap())?;

    let wallet = Wallet::builder()
        .with_secret_manager(SecretManager::Mnemonic(secret_manager))
        .with_storage_path(&var("WALLET_DB_PATH").unwrap())
        .with_client_options(client_options)
        .with_coin_type(SHIMMER_COIN_TYPE)
        .finish()
        .await?;

    wallet
<<<<<<< HEAD
        .listen(vec![], move |event| {
            println!("RECEIVED AN EVENT:\n{:?}", event.event);
=======
        .listen([], move |event| {
            println!("Received an event {event:?}");
>>>>>>> 0b515e7b
        })
        .await;

    // Get or create an account
    let alias = var("ACCOUNT_ALIAS_1").unwrap();
    let account = if let Ok(account) = wallet.get_account(&alias).await {
        account
    } else {
        println!("Creating account '{alias}'");
        wallet.create_account().with_alias(alias).finish().await?
    };

    let balance = account.sync(None).await?;
    println!("Balance BEFORE:\n{:#?}", balance.base_coin());

    // send transaction
<<<<<<< HEAD
    let outputs = vec![
        BasicOutputBuilder::new_with_amount(SEND_AMOUNT)
            .add_unlock_condition(AddressUnlockCondition::new(Address::try_from_bech32(RECV_ADDRESS)?))
            .finish_output(account.client().get_token_supply().await?)?,
    ];
=======
    let outputs = [BasicOutputBuilder::new_with_amount(1_000_000)
        .add_unlock_condition(AddressUnlockCondition::new(Address::try_from_bech32(
            "rms1qpszqzadsym6wpppd6z037dvlejmjuke7s24hm95s9fg9vpua7vluaw60xu",
        )?))
        .finish_output(account.client().get_token_supply().await?)?];
>>>>>>> 0b515e7b

    let transaction = account.send(outputs, None).await?;
    println!("Transaction sent: {}", transaction.transaction_id);

    let block_id = account
        .retry_transaction_until_included(&transaction.transaction_id, None, None)
        .await?;

    println!(
        "Transaction included: {}/block/{}",
        var("EXPLORER_URL").unwrap(),
        block_id
    );

    let balance = account.sync(None).await?;
    println!("Balance AFTER:\n{:#?}", balance.base_coin());

    Ok(())
}<|MERGE_RESOLUTION|>--- conflicted
+++ resolved
@@ -47,13 +47,8 @@
         .await?;
 
     wallet
-<<<<<<< HEAD
-        .listen(vec![], move |event| {
+        .listen([], move |event| {
             println!("RECEIVED AN EVENT:\n{:?}", event.event);
-=======
-        .listen([], move |event| {
-            println!("Received an event {event:?}");
->>>>>>> 0b515e7b
         })
         .await;
 
@@ -70,19 +65,9 @@
     println!("Balance BEFORE:\n{:#?}", balance.base_coin());
 
     // send transaction
-<<<<<<< HEAD
-    let outputs = vec![
-        BasicOutputBuilder::new_with_amount(SEND_AMOUNT)
-            .add_unlock_condition(AddressUnlockCondition::new(Address::try_from_bech32(RECV_ADDRESS)?))
-            .finish_output(account.client().get_token_supply().await?)?,
-    ];
-=======
-    let outputs = [BasicOutputBuilder::new_with_amount(1_000_000)
-        .add_unlock_condition(AddressUnlockCondition::new(Address::try_from_bech32(
-            "rms1qpszqzadsym6wpppd6z037dvlejmjuke7s24hm95s9fg9vpua7vluaw60xu",
-        )?))
+    let outputs = [BasicOutputBuilder::new_with_amount(SEND_AMOUNT)
+        .add_unlock_condition(AddressUnlockCondition::new(Address::try_from_bech32(RECV_ADDRESS)?))
         .finish_output(account.client().get_token_supply().await?)?];
->>>>>>> 0b515e7b
 
     let transaction = account.send(outputs, None).await?;
     println!("Transaction sent: {}", transaction.transaction_id);
