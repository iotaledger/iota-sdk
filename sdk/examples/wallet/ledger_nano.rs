// Copyright 2022 IOTA Stiftung
// SPDX-License-Identifier: Apache-2.0

//! In this example we will create addresses with a ledger nano hardware wallet.
//!
//! To use the ledger nano simulator
//! * clone https://github.com/iotaledger/ledger-shimmer-app,
//! * run `git submodule init && git submodule update --recursive`,
//! * run `./build.sh -m nanos|nanox|nanosplus -s`, and
//! * use `true` in `LedgerSecretManager::new(true)`.
//!
//! Rename `.env.example` to `.env` first, then run the command:
//! ```sh
//! cargo run --release --all-features --example ledger_nano
//! ```

use std::{env::var, time::Instant};

use iota_sdk::{
    client::{
        constants::SHIMMER_COIN_TYPE,
        secret::{ledger_nano::LedgerSecretManager, SecretManager},
    },
    types::block::address::Bech32Address,
    wallet::{ClientOptions, Result, SendAmountParams, Wallet},
};

// The account alias used in this example
const ACCOUNT_ALIAS: &str = "ledger";
// The wallet database folder created in this example
const WALLET_DB_PATH: &str = "./example.ledger_nano.walletdb";
// The number of addresses to generate
const NUM_ADDRESSES_TO_GENERATE: u32 = 1;
// The address to send coins to
const RECV_ADDRESS: &str = "rms1qpszqzadsym6wpppd6z037dvlejmjuke7s24hm95s9fg9vpua7vluaw60xu";
// The amount of base coins we'll send
const SEND_AMOUNT: u64 = 1_000_000;

#[tokio::main]
async fn main() -> Result<()> {
    // This example uses secrets in environment variables for simplicity which should not be done in production.
    dotenvy::dotenv().ok();

    let client_options = ClientOptions::new().with_node(&var("NODE_URL").unwrap())?;
    let secret_manager = LedgerSecretManager::new(true);
    let wallet = Wallet::builder()
        .with_secret_manager(SecretManager::LedgerNano(secret_manager))
        .with_storage_path(WALLET_DB_PATH)
        .with_client_options(client_options)
        .with_coin_type(SHIMMER_COIN_TYPE)
        .finish()
        .await?;

    println!("{:?}", wallet.get_ledger_nano_status().await?);

    // Get or create a new account
    let account = if let Ok(account) = wallet.get_account(ACCOUNT_ALIAS).await {
        account
    } else {
        println!("Creating account '{ACCOUNT_ALIAS}'");
        wallet
            .create_account()
            .with_alias(ACCOUNT_ALIAS.to_string())
            .finish()
            .await?
    };

    println!("Generating {NUM_ADDRESSES_TO_GENERATE} addresses...");
    let now = Instant::now();
    let addresses = account.generate_addresses(NUM_ADDRESSES_TO_GENERATE, None).await?;
    println!("took: {:.2?}", now.elapsed());

    println!("ADDRESSES:\n{addresses:#?}");

    let now = Instant::now();
    let balance = account.sync(None).await?;
<<<<<<< HEAD
    println!("Account synced in: {:.2?}", now.elapsed());

    println!("Balance BEFORE:\n{:?}", balance.base_coin());

    println!("Sending the coin-transfer transaction...");
    let outputs = vec![SendAmountParams::new(RECV_ADDRESS.to_string(), SEND_AMOUNT)];
=======
    println!("Syncing took: {:.2?}", now.elapsed());
    println!("Balance: {balance:?}");

    // send transaction
    let outputs = vec![SendAmountParams::new(
        Bech32Address::try_from_str("rms1qpszqzadsym6wpppd6z037dvlejmjuke7s24hm95s9fg9vpua7vluaw60xu")?,
        1_000_000,
    )];
>>>>>>> 52493160
    let transaction = account.send_amount(outputs, None).await?;
    println!("Transaction sent: {}", transaction.transaction_id);

    let block_id = account
        .retry_transaction_until_included(&transaction.transaction_id, None, None)
        .await?;
    println!(
        "Transaction included: {}/block/{}",
        var("EXPLORER_URL").unwrap(),
        block_id
    );

    let now = Instant::now();
    let balance = account.sync(None).await?;
    println!("Account synced in: {:.2?}", now.elapsed());

    println!("Balance AFTER:\n{:?}", balance.base_coin());

    Ok(())
}<|MERGE_RESOLUTION|>--- conflicted
+++ resolved
@@ -21,7 +21,6 @@
         constants::SHIMMER_COIN_TYPE,
         secret::{ledger_nano::LedgerSecretManager, SecretManager},
     },
-    types::block::address::Bech32Address,
     wallet::{ClientOptions, Result, SendAmountParams, Wallet},
 };
 
@@ -74,23 +73,12 @@
 
     let now = Instant::now();
     let balance = account.sync(None).await?;
-<<<<<<< HEAD
     println!("Account synced in: {:.2?}", now.elapsed());
 
     println!("Balance BEFORE:\n{:?}", balance.base_coin());
 
     println!("Sending the coin-transfer transaction...");
-    let outputs = vec![SendAmountParams::new(RECV_ADDRESS.to_string(), SEND_AMOUNT)];
-=======
-    println!("Syncing took: {:.2?}", now.elapsed());
-    println!("Balance: {balance:?}");
-
-    // send transaction
-    let outputs = vec![SendAmountParams::new(
-        Bech32Address::try_from_str("rms1qpszqzadsym6wpppd6z037dvlejmjuke7s24hm95s9fg9vpua7vluaw60xu")?,
-        1_000_000,
-    )];
->>>>>>> 52493160
+    let outputs = vec![SendAmountParams::new(RECV_ADDRESS.parse()?, SEND_AMOUNT)];
     let transaction = account.send_amount(outputs, None).await?;
     println!("Transaction sent: {}", transaction.transaction_id);
 
