--- conflicted
+++ resolved
@@ -64,14 +64,12 @@
             .await?
     };
 
-<<<<<<< HEAD
     println!("Generating {NUM_ADDRESSES_TO_GENERATE} addresses...");
     let now = Instant::now();
-    let addresses = account.generate_addresses(NUM_ADDRESSES_TO_GENERATE, None).await?;
+    let addresses = account
+        .generate_ed25519_addresses(NUM_ADDRESSES_TO_GENERATE, None)
+        .await?;
     println!("took: {:.2?}", now.elapsed());
-=======
-    let address = account.generate_ed25519_addresses(1, None).await?;
->>>>>>> df2f8ce0
 
     println!("ADDRESSES:\n{addresses:#?}");
 
