// Copyright 2022 IOTA Stiftung
// SPDX-License-Identifier: Apache-2.0

//! In this example we will create addresses with a ledger nano hardware wallet.
//! To use the ledger nano simulator clone https://github.com/iotaledger/ledger-shimmer-app, run `git submodule init && git submodule update --recursive`,
//! then `./build.sh -m nanos|nanox|nanosplus -s` and use `true` in `LedgerSecretManager::new(true)`.
//!
//! `cargo run --example ledger_nano --release --features=ledger_nano`

use std::time::Instant;

use iota_sdk::{
    client::{
        constants::SHIMMER_COIN_TYPE,
        secret::{ledger_nano::LedgerSecretManager, SecretManager},
    },
<<<<<<< HEAD
    types::block::address::Bech32Address,
    wallet::{AddressWithAmount, ClientOptions, Result, Wallet},
=======
    wallet::{ClientOptions, Result, SendAmountParams, Wallet},
>>>>>>> 39955e4f
};

#[tokio::main]
async fn main() -> Result<()> {
    // This example uses secrets in environment variables for simplicity which should not be done in production.
    dotenvy::dotenv().ok();

    let client_options = ClientOptions::new().with_node(&std::env::var("NODE_URL").unwrap())?;

    let secret_manager = LedgerSecretManager::new(true);

    let wallet = Wallet::builder()
        .with_secret_manager(SecretManager::LedgerNano(secret_manager))
        .with_storage_path("ledger_nano_walletdb")
        .with_client_options(client_options)
        .with_coin_type(SHIMMER_COIN_TYPE)
        .finish()
        .await?;

    println!("{:?}", wallet.get_ledger_nano_status().await?);

    // Get account or create a new one
    let account_alias = "ledger";
    let account = match wallet.get_account(account_alias).await {
        Ok(account) => account,
        _ => {
            // first we'll create an example account and store it
            wallet
                .create_account()
                .with_alias(account_alias.to_string())
                .finish()
                .await?
        }
    };

    let address = account.generate_addresses(1, None).await?;

    println!("{address:?}");

    let now = Instant::now();
    let balance = account.sync(None).await?;
    println!("Syncing took: {:.2?}", now.elapsed());
    println!("Balance: {balance:?}");

    // send transaction
<<<<<<< HEAD
    let outputs = vec![AddressWithAmount::new(
        Bech32Address::try_from_str("rms1qpszqzadsym6wpppd6z037dvlejmjuke7s24hm95s9fg9vpua7vluaw60xu").unwrap(),
=======
    let outputs = vec![SendAmountParams::new(
        "rms1qpszqzadsym6wpppd6z037dvlejmjuke7s24hm95s9fg9vpua7vluaw60xu".to_string(),
>>>>>>> 39955e4f
        1_000_000,
    )];
    let transaction = account.send_amount(outputs, None).await?;
    println!("Transaction sent: {}", transaction.transaction_id);

    let block_id = account
        .retry_transaction_until_included(&transaction.transaction_id, None, None)
        .await?;
    println!(
        "Block included: {}/block/{}",
        std::env::var("EXPLORER_URL").unwrap(),
        block_id
    );

    Ok(())
}<|MERGE_RESOLUTION|>--- conflicted
+++ resolved
@@ -14,12 +14,8 @@
         constants::SHIMMER_COIN_TYPE,
         secret::{ledger_nano::LedgerSecretManager, SecretManager},
     },
-<<<<<<< HEAD
     types::block::address::Bech32Address,
-    wallet::{AddressWithAmount, ClientOptions, Result, Wallet},
-=======
     wallet::{ClientOptions, Result, SendAmountParams, Wallet},
->>>>>>> 39955e4f
 };
 
 #[tokio::main]
@@ -65,13 +61,8 @@
     println!("Balance: {balance:?}");
 
     // send transaction
-<<<<<<< HEAD
-    let outputs = vec![AddressWithAmount::new(
+    let outputs = vec![SendAmountParams::new(
         Bech32Address::try_from_str("rms1qpszqzadsym6wpppd6z037dvlejmjuke7s24hm95s9fg9vpua7vluaw60xu").unwrap(),
-=======
-    let outputs = vec![SendAmountParams::new(
-        "rms1qpszqzadsym6wpppd6z037dvlejmjuke7s24hm95s9fg9vpua7vluaw60xu".to_string(),
->>>>>>> 39955e4f
         1_000_000,
     )];
     let transaction = account.send_amount(outputs, None).await?;
