--- conflicted
+++ resolved
@@ -28,13 +28,8 @@
     let account = wallet.get_account("Alice").await?;
 
     // Set the stronghold password
-<<<<<<< HEAD
-    manager
+    wallet
         .set_stronghold_password(&std::env::var("STRONGHOLD_PASSWORD").unwrap())
-=======
-    wallet
-        .set_stronghold_password(&env::var("STRONGHOLD_PASSWORD").unwrap())
->>>>>>> 1d4c88ea
         .await?;
 
     let bech32_address = "rms1qpszqzadsym6wpppd6z037dvlejmjuke7s24hm95s9fg9vpua7vluaw60xu".to_string();
