--- conflicted
+++ resolved
@@ -5,12 +5,6 @@
 //! Rename `.env.example` to `.env` first.
 //!
 //! `cargo run --example send_native_tokens --release`
-
-<<<<<<< HEAD
-use std::env;
-=======
-use std::str::FromStr;
->>>>>>> c9dae860
 
 use iota_sdk::{
     types::block::{
@@ -31,7 +25,6 @@
 
     // Get the account we generated with `01_create_wallet`
     let account = wallet.get_account("Alice").await?;
-<<<<<<< HEAD
     // May want to ensure the account is synced before sending a transaction.
     let balance = account.sync(None).await?;
 
@@ -44,7 +37,7 @@
     {
         // Set the stronghold password
         wallet
-            .set_stronghold_password(&env::var("STRONGHOLD_PASSWORD").unwrap())
+            .set_stronghold_password(&std::env::var("STRONGHOLD_PASSWORD").unwrap())
             .await?;
 
         let bech32_address = "rms1qpszqzadsym6wpppd6z037dvlejmjuke7s24hm95s9fg9vpua7vluaw60xu".to_string();
@@ -60,7 +53,7 @@
         println!(
             "Transaction: {} Block sent: {}/api/core/v2/blocks/{}",
             transaction.transaction_id,
-            &env::var("NODE_URL").unwrap(),
+            &std::env::var("NODE_URL").unwrap(),
             transaction.block_id.expect("no block created yet")
         );
 
@@ -84,55 +77,10 @@
         println!(
             "Transaction: {} Block sent: {}/api/core/v2/blocks/{}",
             transaction.transaction_id,
-            &env::var("NODE_URL").unwrap(),
+            &std::env::var("NODE_URL").unwrap(),
             transaction.block_id.expect("no block created yet")
         );
     }
-=======
-
-    // Set the stronghold password
-    wallet
-        .set_stronghold_password(&std::env::var("STRONGHOLD_PASSWORD").unwrap())
-        .await?;
-
-    let bech32_address = "rms1qpszqzadsym6wpppd6z037dvlejmjuke7s24hm95s9fg9vpua7vluaw60xu".to_string();
-    // Replace with a TokenId that is available in the account
-    let token_id = TokenId::from_str("0x08847bd287c912fadedb6bf38900bda9f2d377b75b2a0bece8738699f56ebca4130100000000")?;
-
-    let outputs = vec![AddressNativeTokens {
-        address: bech32_address.clone(),
-        native_tokens: vec![(token_id, U256::from(10))],
-        ..Default::default()
-    }];
-
-    let transaction = account.send_native_tokens(outputs, None).await?;
-
-    println!(
-        "Transaction: {} Block sent: {}/api/core/v2/blocks/{}",
-        transaction.transaction_id,
-        &std::env::var("NODE_URL").unwrap(),
-        transaction.block_id.expect("no block created yet")
-    );
-
-    // Send native tokens together with the required storage deposit
-    let rent_structure = account.client().get_rent_structure().await?;
-
-    let outputs = vec![
-        BasicOutputBuilder::new_with_minimum_storage_deposit(rent_structure)?
-            .add_unlock_condition(AddressUnlockCondition::new(Address::try_from_bech32(bech32_address)?))
-            .with_native_tokens(vec![NativeToken::new(token_id, U256::from(10))?])
-            .finish_output(account.client().get_token_supply().await?)?,
-    ];
-
-    let transaction = account.send(outputs, None).await?;
-
-    println!(
-        "Transaction: {} Block sent: {}/api/core/v2/blocks/{}",
-        transaction.transaction_id,
-        &std::env::var("NODE_URL").unwrap(),
-        transaction.block_id.expect("no block created yet")
-    );
->>>>>>> c9dae860
 
     Ok(())
 }