// Copyright 2022 IOTA Stiftung
// SPDX-License-Identifier: Apache-2.0

//! In this example we will send native tokens.
//! Rename `.env.example` to `.env` first.
//!
//! `cargo run --example send_native_tokens --release`

use iota_sdk::{
    types::block::{
        address::Bech32Address,
        output::{unlock_condition::AddressUnlockCondition, BasicOutputBuilder, NativeToken},
    },
    wallet::{Result, SendNativeTokensParams, Wallet},
};
use primitive_types::U256;

#[tokio::main]
async fn main() -> Result<()> {
    // This example uses secrets in environment variables for simplicity which should not be done in production.
    dotenvy::dotenv().ok();

    // Create the wallet
    let wallet = Wallet::builder().finish().await?;

    // Get the account we generated with `01_create_wallet`
    let account = wallet.get_account("Alice").await?;
    // May want to ensure the account is synced before sending a transaction.
    let balance = account.sync(None).await?;

    // Get a token with sufficient balance
    if let Some(token_id) = balance
        .native_tokens()
        .iter()
        .find(|t| t.available() >= U256::from(10))
        .map(|t| t.token_id())
    {
        // Set the stronghold password
        wallet
            .set_stronghold_password(&std::env::var("STRONGHOLD_PASSWORD").unwrap())
            .await?;

        let bech32_address =
            Bech32Address::try_from_str("rms1qpszqzadsym6wpppd6z037dvlejmjuke7s24hm95s9fg9vpua7vluaw60xu").unwrap();

<<<<<<< HEAD
        let outputs = vec![AddressNativeTokens {
            address: bech32_address,
=======
        let outputs = vec![SendNativeTokensParams {
            address: bech32_address.clone(),
>>>>>>> 39955e4f
            native_tokens: vec![(*token_id, U256::from(10))],
            return_address: Default::default(),
            expiration: Default::default(),
        }];

        println!("Preparing native token transaction...");

        let transaction = account.send_native_tokens(outputs, None).await?;
        println!("Transaction sent: {}", transaction.transaction_id);

        // Wait for transaction to get included
        let block_id = account
            .retry_transaction_until_included(&transaction.transaction_id, None, None)
            .await?;
        println!(
            "Block included: {}/block/{}",
            std::env::var("EXPLORER_URL").unwrap(),
            block_id
        );

        account.sync(None).await?;
        println!("Account synced");

        println!("Preparing basic output transaction...");

        // Send native tokens together with the required storage deposit
        let rent_structure = account.client().get_rent_structure().await?;

        let outputs = vec![
            BasicOutputBuilder::new_with_minimum_storage_deposit(rent_structure)
                .add_unlock_condition(AddressUnlockCondition::new(bech32_address))
                .with_native_tokens(vec![NativeToken::new(*token_id, U256::from(10))?])
                .finish_output(account.client().get_token_supply().await?)?,
        ];

        let transaction = account.send(outputs, None).await?;
        println!("Transaction sent: {}", transaction.transaction_id);

        // Wait for transaction to get included
        let block_id = account
            .retry_transaction_until_included(&transaction.transaction_id, None, None)
            .await?;

        println!(
            "Block included: {}/block/{}",
            std::env::var("EXPLORER_URL").unwrap(),
            block_id
        );
    } else {
        println!("Insufficient native token funds");
    }

    Ok(())
}<|MERGE_RESOLUTION|>--- conflicted
+++ resolved
@@ -43,13 +43,8 @@
         let bech32_address =
             Bech32Address::try_from_str("rms1qpszqzadsym6wpppd6z037dvlejmjuke7s24hm95s9fg9vpua7vluaw60xu").unwrap();
 
-<<<<<<< HEAD
-        let outputs = vec![AddressNativeTokens {
+        let outputs = vec![SendNativeTokensParams {
             address: bech32_address,
-=======
-        let outputs = vec![SendNativeTokensParams {
-            address: bech32_address.clone(),
->>>>>>> 39955e4f
             native_tokens: vec![(*token_id, U256::from(10))],
             return_address: Default::default(),
             expiration: Default::default(),
