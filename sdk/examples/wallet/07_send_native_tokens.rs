--- conflicted
+++ resolved
@@ -86,19 +86,10 @@
         // Send native tokens together with the required storage deposit
         let rent_structure = account.client().get_rent_structure().await?;
 
-<<<<<<< HEAD
-        let outputs = vec![
-            BasicOutputBuilder::new_with_minimum_storage_deposit(rent_structure)
-                .add_unlock_condition(AddressUnlockCondition::new(bech32_address))
-                .with_native_tokens(vec![NativeToken::new(*token_id, U256::from(SEND_NATIVE_TOKEN_AMOUNT))?])
-                .finish_output(account.client().get_token_supply().await?)?,
-        ];
-=======
         let outputs = [BasicOutputBuilder::new_with_minimum_storage_deposit(rent_structure)
             .add_unlock_condition(AddressUnlockCondition::new(bech32_address))
-            .with_native_tokens([NativeToken::new(*token_id, U256::from(10))?])
+            .with_native_tokens([NativeToken::new(*token_id, U256::from(SEND_NATIVE_TOKEN_AMOUNT))?])
             .finish_output(account.client().get_token_supply().await?)?];
->>>>>>> 0b515e7b
 
         let transaction = account.send(outputs, None).await?;
         println!("Transaction sent: {}", transaction.transaction_id);
