--- conflicted
+++ resolved
@@ -27,12 +27,8 @@
     // Create a wallet
     let client_options = ClientOptions::new().with_node(&var("NODE_URL").unwrap())?;
     let secret_manager =
-<<<<<<< HEAD
-        MnemonicSecretManager::try_from_mnemonic(std::env::var("NON_SECURE_USE_OF_DEVELOPMENT_MNEMONIC_1").unwrap())?;
+        MnemonicSecretManager::try_from_mnemonic(var("NON_SECURE_USE_OF_DEVELOPMENT_MNEMONIC_1").unwrap())?;
 
-=======
-        MnemonicSecretManager::try_from_mnemonic(var("NON_SECURE_USE_OF_DEVELOPMENT_MNEMONIC_1").unwrap())?;
->>>>>>> 7746abaa
     let wallet = Wallet::builder()
         .with_secret_manager(SecretManager::Mnemonic(secret_manager))
         .with_storage_path(&var("WALLET_DB_PATH").unwrap())
