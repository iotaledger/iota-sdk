// Copyright 2022 IOTA Stiftung
// SPDX-License-Identifier: Apache-2.0

//! cargo run --example destroy_foundry --release
// In this example we will destroy an existing foundry output. This is only possible if its circulating supply is 0.
// Rename `.env.example` to `.env` first

use std::env;

use dotenv::dotenv;
<<<<<<< HEAD
use iota_sdk::wallet::{account_manager::AccountManager, Result};
=======
use iota_sdk::{
    types::block::output::FoundryId,
    wallet::{Result, Wallet},
};
>>>>>>> f5d4d22e

#[tokio::main]
async fn main() -> Result<()> {
    // This example uses dotenv, which is not safe for use in production
    dotenv().ok();

    // Create the wallet
    let wallet = Wallet::builder().finish().await?;

    // Get the account we generated with `01_create_wallet`
<<<<<<< HEAD
    let account = manager.get_account("Alice").await?;
    // May want to ensure the account is synced before sending a transaction.
    let balance = account.sync(None).await?;
=======
    let account = wallet.get_account("Alice").await?;
>>>>>>> f5d4d22e

    // Get the first foundry
    if let Some(foundry_id) = balance.foundries.first() {
        println!("Balance before destroying:\n{balance:?}",);

<<<<<<< HEAD
        // Set the stronghold password
        manager
            .set_stronghold_password(&env::var("STRONGHOLD_PASSWORD").unwrap())
            .await?;
=======
    // Set the stronghold password
    wallet
        .set_stronghold_password(&env::var("STRONGHOLD_PASSWORD").unwrap())
        .await?;
>>>>>>> f5d4d22e

        let transaction = account.destroy_foundry(*foundry_id, None).await?;

        account
            .retry_transaction_until_included(&transaction.transaction_id, None, None)
            .await?;

        let balance = account.sync(None).await?;

        println!("Balance after destroying:\n{balance:?}",);
    }

    Ok(())
}<|MERGE_RESOLUTION|>--- conflicted
+++ resolved
@@ -8,14 +8,7 @@
 use std::env;
 
 use dotenv::dotenv;
-<<<<<<< HEAD
-use iota_sdk::wallet::{account_manager::AccountManager, Result};
-=======
-use iota_sdk::{
-    types::block::output::FoundryId,
-    wallet::{Result, Wallet},
-};
->>>>>>> f5d4d22e
+use iota_sdk::wallet::{Result, Wallet};
 
 #[tokio::main]
 async fn main() -> Result<()> {
@@ -26,29 +19,18 @@
     let wallet = Wallet::builder().finish().await?;
 
     // Get the account we generated with `01_create_wallet`
-<<<<<<< HEAD
-    let account = manager.get_account("Alice").await?;
+    let account = wallet.get_account("Alice").await?;
     // May want to ensure the account is synced before sending a transaction.
     let balance = account.sync(None).await?;
-=======
-    let account = wallet.get_account("Alice").await?;
->>>>>>> f5d4d22e
 
     // Get the first foundry
     if let Some(foundry_id) = balance.foundries.first() {
         println!("Balance before destroying:\n{balance:?}",);
 
-<<<<<<< HEAD
         // Set the stronghold password
-        manager
+        wallet
             .set_stronghold_password(&env::var("STRONGHOLD_PASSWORD").unwrap())
             .await?;
-=======
-    // Set the stronghold password
-    wallet
-        .set_stronghold_password(&env::var("STRONGHOLD_PASSWORD").unwrap())
-        .await?;
->>>>>>> f5d4d22e
 
         let transaction = account.destroy_foundry(*foundry_id, None).await?;
 
