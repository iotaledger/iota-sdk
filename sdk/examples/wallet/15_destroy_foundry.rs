--- conflicted
+++ resolved
@@ -41,13 +41,9 @@
             .set_stronghold_password(&var("STRONGHOLD_PASSWORD").unwrap())
             .await?;
 
-<<<<<<< HEAD
-        println!("Sending the destroy-foundry transaction...");
+        println!("Sending foundry burn transaction...");
 
-        let transaction = account.destroy_foundry(*foundry_id, None).await?;
-=======
         let transaction = account.burn(*foundry_id, None).await?;
->>>>>>> 52493160
         println!("Transaction sent: {}", transaction.transaction_id);
 
         let block_id = account
