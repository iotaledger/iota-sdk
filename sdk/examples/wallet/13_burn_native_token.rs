// Copyright 2022 IOTA Stiftung
// SPDX-License-Identifier: Apache-2.0

//! In this example we will burn a native token. This will not increase the melted supply in the foundry,
//! therefore the foundry output is also not required. But this will also make it impossible to destroy the foundry
//! output that minted it.
//!
//! Make sure that `example.stronghold` and `example.walletdb` already exist by
//! running the `create_wallet` example!
//!
//! Rename `.env.example` to `.env` first, then run the command:
//! ```sh
//! cargo run --release --all-features --example burn_native_token
//! ```

use std::{env::var, str::FromStr};

use iota_sdk::{
<<<<<<< HEAD
    types::block::output::TokenId,
=======
    types::block::output::NativeToken,
>>>>>>> 52493160
    wallet::{Result, Wallet},
    U256,
};

// The native token id. Replace it with a TokenId that is available in the account, the foundry output which minted it,
// also needs to be available. You can check this by running the `get_balance` example. You can mint a new native token
// by running the `mint_native_token` example.
const TOKEN_ID: &str = "0x08847bd287c912fadedb6bf38900bda9f2d377b75b2a0bece8738699f56ebca4130100000000";
// The minimum available native token amount to search for in the account
const MIN_AVAILABLE_AMOUNT: u64 = 11;
// The amount of the native token to burn
const BURN_AMOUNT: u64 = 1;

#[tokio::main]
async fn main() -> Result<()> {
    if TOKEN_ID == "0x08847bd287c912fadedb6bf38900bda9f2d377b75b2a0bece8738699f56ebca4130100000000" {
        println!("You need to change the TOKEN_ID constant before you can run this example successfully!");
        return Ok(());
    }

    // This example uses secrets in environment variables for simplicity which should not be done in production.
    dotenvy::dotenv().ok();

    // Access the wallet we generated with `--example create_wallet`
    let wallet = Wallet::builder()
        .with_storage_path(&var("WALLET_DB_PATH").unwrap())
        .finish()
        .await?;
    let alias = var("ACCOUNT_ALIAS_1").unwrap();
    let account = wallet.get_account(&alias).await?;

    let token_id = TokenId::from_str(TOKEN_ID)?;

    // May want to ensure the account is synced before sending a transaction.
    let balance = account.sync(None).await?;

    if let Some(native_token_balance) = balance.native_tokens().iter().find(|native_token| {
        native_token.token_id() == &token_id && native_token.available() >= U256::from(MIN_AVAILABLE_AMOUNT)
    }) {
        println!("Balance BEFORE burning:\n{native_token_balance:#?}",);

        // Set the stronghold password
        wallet
            .set_stronghold_password(&var("STRONGHOLD_PASSWORD").unwrap())
            .await?;

        println!("Sending the burning transaction...");

        // Burn a native token
<<<<<<< HEAD
        let burn_amount = U256::from(BURN_AMOUNT);
        let transaction = account
            .burn_native_token(*native_token_balance.token_id(), burn_amount, None)
            .await?;
=======
        let burn_amount = U256::from(1);
        let transaction = account.burn(NativeToken::new(*token_id, burn_amount)?, None).await?;
>>>>>>> 52493160
        println!("Transaction sent: {}", transaction.transaction_id);

        let block_id = account
            .retry_transaction_until_included(&transaction.transaction_id, None, None)
            .await?;
        println!(
            "Transaction included: {}/block/{}",
            var("EXPLORER_URL").unwrap(),
            block_id
        );
        println!(
            "Burned {} native token(s) ({})",
            burn_amount,
            native_token_balance.token_id()
        );

        let balance = account.sync(None).await?;

        println!("Balance AFTER burning:");
        if let Some(native_token_balance) = balance
            .native_tokens()
            .iter()
            .find(|native_token| native_token.token_id() == native_token_balance.token_id())
        {
            println!("{native_token_balance:#?}");
        } else {
            println!("No remaining tokens");
        }
    } else {
        println!(
            "Native token '{TOKEN_ID}' doesn't exist or there's not at least '{MIN_AVAILABLE_AMOUNT}' tokens of it in account '{alias}'"
        );
    }

    Ok(())
}<|MERGE_RESOLUTION|>--- conflicted
+++ resolved
@@ -16,11 +16,7 @@
 use std::{env::var, str::FromStr};
 
 use iota_sdk::{
-<<<<<<< HEAD
-    types::block::output::TokenId,
-=======
-    types::block::output::NativeToken,
->>>>>>> 52493160
+    types::block::output::{NativeToken, TokenId},
     wallet::{Result, Wallet},
     U256,
 };
@@ -70,15 +66,8 @@
         println!("Sending the burning transaction...");
 
         // Burn a native token
-<<<<<<< HEAD
         let burn_amount = U256::from(BURN_AMOUNT);
-        let transaction = account
-            .burn_native_token(*native_token_balance.token_id(), burn_amount, None)
-            .await?;
-=======
-        let burn_amount = U256::from(1);
-        let transaction = account.burn(NativeToken::new(*token_id, burn_amount)?, None).await?;
->>>>>>> 52493160
+        let transaction = account.burn(NativeToken::new(token_id, burn_amount)?, None).await?;
         println!("Transaction sent: {}", transaction.transaction_id);
 
         let block_id = account
