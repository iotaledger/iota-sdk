// Copyright 2022 IOTA Stiftung
// SPDX-License-Identifier: Apache-2.0

//! cargo run --example burn_native_token --release
// In this example we will burn an existing native token, this will not increase the melted supply in the foundry,
// therefore the foundry output is also not required. But this will also make it impossible to destroy the foundry
// output that minted it.
// Rename `.env.example` to `.env` first

use std::env;

use dotenv::dotenv;
<<<<<<< HEAD
use iota_sdk::wallet::{account_manager::AccountManager, Result, U256};
=======
use iota_sdk::{
    types::block::output::TokenId,
    wallet::{Result, Wallet, U256},
};
>>>>>>> f5d4d22e

#[tokio::main]
async fn main() -> Result<()> {
    // This example uses dotenv, which is not safe for use in production
    dotenv().ok();

    // Create the wallet
    let wallet = Wallet::builder().finish().await?;

    // Get the account we generated with `01_create_wallet`
<<<<<<< HEAD
    let account = manager.get_account("Alice").await?;
    // May want to ensure the account is synced before sending a transaction.
    let balance = account.sync(None).await?;

    // Get a token with sufficient balance
    if let Some(token_id) = balance
        .native_tokens
        .iter()
        .find(|t| t.available >= U256::from(11))
        .map(|t| t.token_id)
    {
        println!("Balance before burning:\n{balance:?}",);
=======
    let account = wallet.get_account("Alice").await?;

    let balance = account.balance().await?;
    println!("Balance before burning:\n{balance:?}",);

    // Set the stronghold password
    wallet
        .set_stronghold_password(&env::var("STRONGHOLD_PASSWORD").unwrap())
        .await?;
>>>>>>> f5d4d22e

        // Set the stronghold password
        manager
            .set_stronghold_password(&env::var("STRONGHOLD_PASSWORD").unwrap())
            .await?;

        // Burn a native token
        let burn_amount = U256::from(1);
        let transaction = account.burn_native_token(token_id, burn_amount, None).await?;

        account
            .retry_transaction_until_included(&transaction.transaction_id, None, None)
            .await?;

        let balance = account.sync(None).await?;

        println!("Balance after burning:\n{balance:?}",);
    }

    Ok(())
}<|MERGE_RESOLUTION|>--- conflicted
+++ resolved
@@ -10,14 +10,7 @@
 use std::env;
 
 use dotenv::dotenv;
-<<<<<<< HEAD
-use iota_sdk::wallet::{account_manager::AccountManager, Result, U256};
-=======
-use iota_sdk::{
-    types::block::output::TokenId,
-    wallet::{Result, Wallet, U256},
-};
->>>>>>> f5d4d22e
+use iota_sdk::wallet::{Result, Wallet, U256};
 
 #[tokio::main]
 async fn main() -> Result<()> {
@@ -28,8 +21,7 @@
     let wallet = Wallet::builder().finish().await?;
 
     // Get the account we generated with `01_create_wallet`
-<<<<<<< HEAD
-    let account = manager.get_account("Alice").await?;
+    let account = wallet.get_account("Alice").await?;
     // May want to ensure the account is synced before sending a transaction.
     let balance = account.sync(None).await?;
 
@@ -41,20 +33,9 @@
         .map(|t| t.token_id)
     {
         println!("Balance before burning:\n{balance:?}",);
-=======
-    let account = wallet.get_account("Alice").await?;
-
-    let balance = account.balance().await?;
-    println!("Balance before burning:\n{balance:?}",);
-
-    // Set the stronghold password
-    wallet
-        .set_stronghold_password(&env::var("STRONGHOLD_PASSWORD").unwrap())
-        .await?;
->>>>>>> f5d4d22e
 
         // Set the stronghold password
-        manager
+        wallet
             .set_stronghold_password(&env::var("STRONGHOLD_PASSWORD").unwrap())
             .await?;
 
