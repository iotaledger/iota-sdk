--- conflicted
+++ resolved
@@ -15,15 +15,11 @@
 
 use std::{env::var, str::FromStr};
 
-<<<<<<< HEAD
-use iota_sdk::{types::block::output::NativeToken, wallet::Result, Wallet, U256};
-=======
 use iota_sdk::{
     types::block::output::{NativeToken, TokenId},
-    wallet::{Result, Wallet},
-    U256,
+    wallet::Result,
+    Wallet, U256,
 };
->>>>>>> 0c8cadde
 
 // The native token id. Replace it with a TokenId that is available in the account, the foundry output which minted it,
 // also needs to be available. You can check this by running the `get_balance` example. You can mint a new native token
