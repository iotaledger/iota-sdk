// Copyright 2021 IOTA Stiftung
// SPDX-License-Identifier: Apache-2.0

//! In this example we will:
//! * restore a wallet from a mnemonic phrase
//! * create an account if it does not exist yet
//! * generate some addresses for that account - if necessary
//! * print all addresses in the account
//! * print all addresses with funds in the account
//! * make a coin transaction
//!
//! Make sure there's no `example.stronghold` file and no `example.walletdb` folder yet!
//!
//! Rename `.env.example` to `.env` first, then run the command:
//! ```sh
//! cargo run --release --all-features --example wallet
//! ```

use std::{env::var, time::Instant};

use iota_sdk::{
    client::{
        constants::SHIMMER_COIN_TYPE,
        secret::{mnemonic::MnemonicSecretManager, SecretManager},
    },
    types::block::payload::transaction::TransactionId,
    wallet::{Account, ClientOptions, Result, SendAmountParams, Wallet},
};

// The number of addresses to generate in this account
const MAX_ADDRESSES_TO_GENERATE: usize = 10;
// The amount of coins to send
const SEND_AMOUNT: u64 = 1_000_000;
// The address to send the coins to
const RECV_ADDRESS: &str = "rms1qpszqzadsym6wpppd6z037dvlejmjuke7s24hm95s9fg9vpua7vluaw60xu";

#[tokio::main]
async fn main() -> Result<()> {
    // This example uses secrets in environment variables for simplicity which should not be done in production.
    dotenvy::dotenv().ok();

    let wallet = restore_wallet().await?;

    let alias = var("ACCOUNT_ALIAS_1").unwrap();
    let account = get_or_create_account(&wallet, &alias).await?;
    print_accounts(&wallet).await?;

    generate_addresses(&account, MAX_ADDRESSES_TO_GENERATE).await?;
    print_addresses(&account).await?;

    // Change to `true` to print the full balance report
    sync_print_balance(&account, false).await?;

    print_addresses_with_funds(&account).await?;

    println!("Sending '{}' coins to '{}'...", SEND_AMOUNT, RECV_ADDRESS);
    let outputs = vec![SendAmountParams::new(RECV_ADDRESS, SEND_AMOUNT)?];
    let transaction = account.send_amount(outputs, None).await?;
    wait_for_inclusion(&transaction.transaction_id, &account).await?;

    sync_print_balance(&account, false).await?;

    println!("Example finished successfully");
    Ok(())
}

async fn restore_wallet() -> Result<Wallet> {
    let client_options = ClientOptions::new().with_node(&var("NODE_URL").unwrap())?;
    let secret_manager =
        MnemonicSecretManager::try_from_mnemonic(&var("NON_SECURE_USE_OF_DEVELOPMENT_MNEMONIC_1").unwrap())?;
    Wallet::builder()
        .with_secret_manager(SecretManager::Mnemonic(secret_manager))
        .with_storage_path(&var("WALLET_DB_PATH").unwrap())
        .with_client_options(client_options)
        .with_coin_type(SHIMMER_COIN_TYPE)
        .finish()
        .await
}

async fn get_or_create_account(wallet: &Wallet, alias: &str) -> Result<Account> {
    let account = if let Ok(account) = wallet.get_account(alias).await {
        account
    } else {
        println!("Creating account '{alias}'");
        wallet.create_account().with_alias(alias.to_string()).finish().await?
    };
    Ok(account)
}

async fn print_accounts(wallet: &Wallet) -> Result<()> {
    let accounts = wallet.get_accounts().await?;
    println!("Accounts:");
    for account in accounts {
        let details = account.details().await;
        println!("- {}", details.alias());
    }
    Ok(())
}

async fn generate_addresses(account: &Account, max: usize) -> Result<()> {
    if account.addresses().await?.len() < max {
        let num_addresses_to_generate = max - account.addresses().await?.len();
        println!("Generating {num_addresses_to_generate} addresses ...");
        let now = Instant::now();
        account
            .generate_ed25519_addresses(num_addresses_to_generate as u32, None)
            .await?;
        println!("Finished in: {:.2?}", now.elapsed());
    }
    Ok(())
}

async fn print_addresses(account: &Account) -> Result<()> {
    let addresses = account.addresses().await?;
    println!("{}'s addresses:", account.alias().await);
    for address in addresses {
        println!("- {}", address.address());
    }
    Ok(())
}

async fn sync_print_balance(account: &Account, full_report: bool) -> Result<()> {
    let alias = account.alias().await;
    let now = Instant::now();
    let balance = account.sync(None).await?;
    println!("{alias}'s account synced in: {:.2?}", now.elapsed());
    if full_report {
        println!("{alias}'s balance:\n{balance:#?}");
    } else {
        println!("{alias}'s coin balance:\n{:#?}", balance.base_coin());
    }
    Ok(())
}

async fn print_addresses_with_funds(account: &Account) -> Result<()> {
    let addresses_with_unspent_outputs = account.addresses_with_unspent_outputs().await?;
<<<<<<< HEAD
    println!(
        "{}'s addresses with funds/assets: {}",
        account.alias().await,
        addresses_with_unspent_outputs.len()
    );
    for address_with_unspent_outputs in addresses_with_unspent_outputs {
        println!("- {}", address_with_unspent_outputs.address());
        println!("  Output Ids:");
        for output_id in address_with_unspent_outputs.output_ids() {
            println!("  {}", output_id);
        }
    }
    Ok(())
}
=======
    println!("Addresses with balance: {}", addresses_with_unspent_outputs.len());

    // send transaction
    let outputs = [SendAmountParams::new(
        "rms1qpszqzadsym6wpppd6z037dvlejmjuke7s24hm95s9fg9vpua7vluaw60xu",
        1_000_000,
    )?];
    let transaction = account.send_amount(outputs, None).await?;
    println!("Transaction sent: {}", transaction.transaction_id);
>>>>>>> 0b515e7b

async fn wait_for_inclusion(transaction_id: &TransactionId, account: &Account) -> Result<()> {
    println!(
        "Transaction sent: {}/transaction/{}",
        var("EXPLORER_URL").unwrap(),
        transaction_id
    );
    // Wait for transaction to get included
    let block_id = account
        .retry_transaction_until_included(transaction_id, None, None)
        .await?;
    println!(
        "Transaction included: {}/block/{}",
        var("EXPLORER_URL").unwrap(),
        block_id
    );
    Ok(())
}<|MERGE_RESOLUTION|>--- conflicted
+++ resolved
@@ -54,7 +54,7 @@
     print_addresses_with_funds(&account).await?;
 
     println!("Sending '{}' coins to '{}'...", SEND_AMOUNT, RECV_ADDRESS);
-    let outputs = vec![SendAmountParams::new(RECV_ADDRESS, SEND_AMOUNT)?];
+    let outputs = [SendAmountParams::new(RECV_ADDRESS, SEND_AMOUNT)?];
     let transaction = account.send_amount(outputs, None).await?;
     wait_for_inclusion(&transaction.transaction_id, &account).await?;
 
@@ -134,7 +134,6 @@
 
 async fn print_addresses_with_funds(account: &Account) -> Result<()> {
     let addresses_with_unspent_outputs = account.addresses_with_unspent_outputs().await?;
-<<<<<<< HEAD
     println!(
         "{}'s addresses with funds/assets: {}",
         account.alias().await,
@@ -149,17 +148,6 @@
     }
     Ok(())
 }
-=======
-    println!("Addresses with balance: {}", addresses_with_unspent_outputs.len());
-
-    // send transaction
-    let outputs = [SendAmountParams::new(
-        "rms1qpszqzadsym6wpppd6z037dvlejmjuke7s24hm95s9fg9vpua7vluaw60xu",
-        1_000_000,
-    )?];
-    let transaction = account.send_amount(outputs, None).await?;
-    println!("Transaction sent: {}", transaction.transaction_id);
->>>>>>> 0b515e7b
 
 async fn wait_for_inclusion(transaction_id: &TransactionId, account: &Account) -> Result<()> {
     println!(
