// Copyright 2021 IOTA Stiftung
// SPDX-License-Identifier: Apache-2.0

//! In this example we will:
//! * create a wallet from a mnemonic phrase
//! * create an account if it does not exist yet
//! * generate some addresses for that account - if necessary
//! * print all addresses in the account
//! * print all addresses with funds in the account
//! * make a coin transaction
//!
//! Make sure there's no `example.stronghold` file and no `example.walletdb` folder yet!
//!
//! Rename `.env.example` to `.env` first, then run the command:
//! ```sh
//! cargo run --release --all-features --example wallet
//! ```

use std::{env::var, time::Instant};

use iota_sdk::{
    client::{
        constants::SHIMMER_COIN_TYPE,
        secret::{mnemonic::MnemonicSecretManager, SecretManager},
    },
    types::block::payload::transaction::TransactionId,
    wallet::{Account, ClientOptions, Result, SendAmountParams, Wallet},
};

// The number of addresses to generate in this account
const MAX_ADDRESSES_TO_GENERATE: usize = 10;
// The amount of coins to send
const SEND_AMOUNT: u64 = 1_000_000;
// The address to send the coins to
const RECV_ADDRESS: &str = "rms1qpszqzadsym6wpppd6z037dvlejmjuke7s24hm95s9fg9vpua7vluaw60xu";

#[tokio::main]
async fn main() -> Result<()> {
    // This example uses secrets in environment variables for simplicity which should not be done in production.
    dotenvy::dotenv().ok();

    let wallet = create_wallet().await?;

<<<<<<< HEAD
    let account = get_or_create_account(&wallet, "Alice").await?;
    print_accounts(&wallet).await?;

    generate_addresses(&account, MAX_ADDRESSES_TO_GENERATE).await?;
    print_addresses(&account).await?;

    // Change to `true` to print the full balance report
    sync_print_balance(&account, false).await?;

    print_addresses_with_funds(&account).await?;

    println!("Sending '{}' coins to '{}'...", SEND_AMOUNT, RECV_ADDRESS);
    let outputs = [SendAmountParams::new(RECV_ADDRESS, SEND_AMOUNT)?];
    let transaction = account.send_amount(outputs, None).await?;
    wait_for_inclusion(&transaction.transaction_id, &account).await?;

    sync_print_balance(&account, false).await?;
=======
    let secret_manager =
        MnemonicSecretManager::try_from_mnemonic(std::env::var("NON_SECURE_USE_OF_DEVELOPMENT_MNEMONIC_1").unwrap())?;
>>>>>>> 79d127a9

    println!("Example finished successfully");
    Ok(())
}

async fn create_wallet() -> Result<Wallet> {
    let client_options = ClientOptions::new().with_node(&var("NODE_URL").unwrap())?;
    let secret_manager =
        MnemonicSecretManager::try_from_mnemonic(&var("NON_SECURE_USE_OF_DEVELOPMENT_MNEMONIC_1").unwrap())?;
    Wallet::builder()
        .with_secret_manager(SecretManager::Mnemonic(secret_manager))
        .with_storage_path(&var("WALLET_DB_PATH").unwrap())
        .with_client_options(client_options)
        .with_coin_type(SHIMMER_COIN_TYPE)
        .finish()
        .await
}

async fn get_or_create_account(wallet: &Wallet, alias: &str) -> Result<Account> {
    let account = if let Ok(account) = wallet.get_account(alias).await {
        account
    } else {
        println!("Creating account '{alias}'");
        wallet.create_account().with_alias(alias.to_string()).finish().await?
    };
    Ok(account)
}

async fn print_accounts(wallet: &Wallet) -> Result<()> {
    let accounts = wallet.get_accounts().await?;
    println!("Accounts:");
    for account in accounts {
        let details = account.details().await;
        println!("- {}", details.alias());
    }
    Ok(())
}

async fn generate_addresses(account: &Account, max: usize) -> Result<()> {
    if account.addresses().await?.len() < max {
        let num_addresses_to_generate = max - account.addresses().await?.len();
        println!("Generating {num_addresses_to_generate} addresses ...");
        let now = Instant::now();
        account
            .generate_ed25519_addresses(num_addresses_to_generate as u32, None)
            .await?;
        println!("Finished in: {:.2?}", now.elapsed());
    }
    Ok(())
}

async fn print_addresses(account: &Account) -> Result<()> {
    let addresses = account.addresses().await?;
    println!("{}'s addresses:", account.alias().await);
    for address in addresses {
        println!("- {}", address.address());
    }
    Ok(())
}

async fn sync_print_balance(account: &Account, full_report: bool) -> Result<()> {
    let alias = account.alias().await;
    let now = Instant::now();
    let balance = account.sync(None).await?;
    println!("{alias}'s account synced in: {:.2?}", now.elapsed());
    if full_report {
        println!("{alias}'s balance:\n{balance:#?}");
    } else {
        println!("{alias}'s coin balance:\n{:#?}", balance.base_coin());
    }
    Ok(())
}

async fn print_addresses_with_funds(account: &Account) -> Result<()> {
    let addresses_with_unspent_outputs = account.addresses_with_unspent_outputs().await?;
    println!(
        "{}'s addresses with funds/assets: {}",
        account.alias().await,
        addresses_with_unspent_outputs.len()
    );
    for address_with_unspent_outputs in addresses_with_unspent_outputs {
        println!("- {}", address_with_unspent_outputs.address());
        println!("  Output Ids:");
        for output_id in address_with_unspent_outputs.output_ids() {
            println!("  {}", output_id);
        }
    }
    Ok(())
}

async fn wait_for_inclusion(transaction_id: &TransactionId, account: &Account) -> Result<()> {
    println!(
        "Transaction sent: {}/transaction/{}",
        var("EXPLORER_URL").unwrap(),
        transaction_id
    );
    // Wait for transaction to get included
    let block_id = account
        .retry_transaction_until_included(transaction_id, None, None)
        .await?;
    println!(
        "Transaction included: {}/block/{}",
        var("EXPLORER_URL").unwrap(),
        block_id
    );
    Ok(())
}<|MERGE_RESOLUTION|>--- conflicted
+++ resolved
@@ -41,7 +41,6 @@
 
     let wallet = create_wallet().await?;
 
-<<<<<<< HEAD
     let account = get_or_create_account(&wallet, "Alice").await?;
     print_accounts(&wallet).await?;
 
@@ -59,10 +58,6 @@
     wait_for_inclusion(&transaction.transaction_id, &account).await?;
 
     sync_print_balance(&account, false).await?;
-=======
-    let secret_manager =
-        MnemonicSecretManager::try_from_mnemonic(std::env::var("NON_SECURE_USE_OF_DEVELOPMENT_MNEMONIC_1").unwrap())?;
->>>>>>> 79d127a9
 
     println!("Example finished successfully");
     Ok(())
@@ -71,7 +66,7 @@
 async fn create_wallet() -> Result<Wallet> {
     let client_options = ClientOptions::new().with_node(&var("NODE_URL").unwrap())?;
     let secret_manager =
-        MnemonicSecretManager::try_from_mnemonic(&var("NON_SECURE_USE_OF_DEVELOPMENT_MNEMONIC_1").unwrap())?;
+        MnemonicSecretManager::try_from_mnemonic(var("NON_SECURE_USE_OF_DEVELOPMENT_MNEMONIC_1").unwrap())?;
     Wallet::builder()
         .with_secret_manager(SecretManager::Mnemonic(secret_manager))
         .with_storage_path(&var("WALLET_DB_PATH").unwrap())
