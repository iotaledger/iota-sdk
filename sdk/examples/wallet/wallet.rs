// Copyright 2021 IOTA Stiftung
// SPDX-License-Identifier: Apache-2.0

//! In this example we will:
//! * restore a wallet from a mnemonic phrase
//! * create an account if it does not exist yet
//! * generate some addresses for that account - if necessary
//! * print all addresses in the account
//! * print all addresses with funds in the account
//! * make a coin transaction
//!
//! Make sure there's no `example.stronghold` file and no `example.walletdb` folder yet!
//!
//! Rename `.env.example` to `.env` first, then run the command:
//! ```sh
//! cargo run --release --all-features --example wallet
//! ```

use std::time::Instant;

use iota_sdk::{
    client::{
        constants::SHIMMER_COIN_TYPE,
        secret::{mnemonic::MnemonicSecretManager, SecretManager},
    },
<<<<<<< HEAD
    wallet::{Account, AddressWithAmount, ClientOptions, Result, Wallet},
=======
    wallet::{ClientOptions, Result, SendAmountParams, Wallet},
>>>>>>> c79c3d7d
};

// The account alias used in this example
const ACCOUNT_ALIAS: &str = "Alice";
// The wallet database folder created in this example
const WALLET_DB_PATH: &str = "./example.walletdb";
// The number of addresses to generate in this account
const MAX_ADDRESSES_TO_GENERATE: usize = 10;
// The amount of coins to send
const SEND_AMOUNT: u64 = 1_000_000;
// The address to send the coins to
const RECV_ADDRESS: &str = "rms1qpszqzadsym6wpppd6z037dvlejmjuke7s24hm95s9fg9vpua7vluaw60xu";

#[tokio::main]
async fn main() -> Result<()> {
    // This example uses secrets in environment variables for simplicity which should not be done in production.
    dotenvy::dotenv().ok();

    let wallet = restore_wallet().await?;

    let account = get_or_create_account(&wallet, ACCOUNT_ALIAS).await?;
    print_accounts(&wallet).await?;

    generate_addresses(&account, MAX_ADDRESSES_TO_GENERATE).await?;
    print_addresses(&account).await?;

    // Uncomment to print the full balance
    sync_print_balance(&account, false).await?;

    print_addresses_with_funds(&account).await?;

    println!("Sending '{}' coins to '{}'...", SEND_AMOUNT, RECV_ADDRESS);
    let outputs = vec![AddressWithAmount::new(RECV_ADDRESS.to_string(), SEND_AMOUNT)];
    send_and_wait_for_inclusion(&account, outputs).await?;

    sync_print_balance(&account, false).await?;

    println!("Example finished successfully");
    Ok(())
}

async fn restore_wallet() -> Result<Wallet> {
    let client_options = ClientOptions::new().with_node(&std::env::var("NODE_URL").unwrap())?;
    let secret_manager =
        MnemonicSecretManager::try_from_mnemonic(&std::env::var("NON_SECURE_USE_OF_DEVELOPMENT_MNEMONIC_1").unwrap())?;
    Wallet::builder()
        .with_secret_manager(SecretManager::Mnemonic(secret_manager))
        .with_storage_path(WALLET_DB_PATH)
        .with_client_options(client_options)
        .with_coin_type(SHIMMER_COIN_TYPE)
        .finish()
        .await
}

async fn get_or_create_account(wallet: &Wallet, alias: &str) -> Result<Account> {
    let account = if let Ok(account) = wallet.get_account(alias).await {
        account
    } else {
        println!("Creating account '{alias}'");
        wallet.create_account().with_alias(alias.to_string()).finish().await?
    };
    Ok(account)
}

async fn print_accounts(wallet: &Wallet) -> Result<()> {
    let accounts = wallet.get_accounts().await?;
    println!("Accounts:");
    for account in accounts {
        let account = account.read().await;
        println!("- {}", account.alias());
    }
    Ok(())
}

async fn generate_addresses(account: &Account, max: usize) -> Result<()> {
    if account.addresses().await?.len() < max {
        let num_addresses_to_generate = max - account.addresses().await?.len();
        println!("Generating {num_addresses_to_generate} addresses ...");
        let now = Instant::now();
        account
            .generate_addresses(num_addresses_to_generate as u32, None)
            .await?;
        println!("Finished in: {:.2?}", now.elapsed());
    }
    Ok(())
}

async fn print_addresses(account: &Account) -> Result<()> {
    let addresses = account.addresses().await?;
    println!("{}'s addresses:", account.alias().await);
    for address in addresses {
        println!("- {}", address.address());
    }
    Ok(())
}

async fn sync_print_balance(account: &Account, full_report: bool) -> Result<()> {
    let alias = account.alias().await;
    let now = Instant::now();
    let balance = account.sync(None).await?;
    println!("{alias}'s account synced in: {:.2?}", now.elapsed());
    if full_report {
        println!("{alias}'s balance:\n{balance:#?}");
    } else {
        println!("{alias}'s coin balance:\n{:#?}", balance.base_coin());
    }
    Ok(())
}

async fn print_addresses_with_funds(account: &Account) -> Result<()> {
    let addresses_with_unspent_outputs = account.addresses_with_unspent_outputs().await?;
    println!(
        "{}'s addresses with funds/assets: {}",
        account.alias().await,
        addresses_with_unspent_outputs.len()
    );
    for address_with_unspent_outputs in addresses_with_unspent_outputs {
        println!("- {}", address_with_unspent_outputs.address());
        println!("  Output Ids:");
        for output_id in address_with_unspent_outputs.output_ids() {
            println!("  {}", output_id);
        }
    }
    Ok(())
}

<<<<<<< HEAD
async fn send_and_wait_for_inclusion(account: &Account, outputs: Vec<AddressWithAmount>) -> Result<()> {
=======
    // send transaction
    let outputs = vec![SendAmountParams::new(
        "rms1qpszqzadsym6wpppd6z037dvlejmjuke7s24hm95s9fg9vpua7vluaw60xu".to_string(),
        1_000_000,
    )];
>>>>>>> c79c3d7d
    let transaction = account.send_amount(outputs, None).await?;
    println!(
        "Transaction sent: {}/transaction/{}",
        std::env::var("EXPLORER_URL").unwrap(),
        transaction.transaction_id
    );
    // Wait for transaction to get included
    let block_id = account
        .retry_transaction_until_included(&transaction.transaction_id, None, None)
        .await?;
    println!(
        "Transaction included: {}/block/{}",
        std::env::var("EXPLORER_URL").unwrap(),
        block_id
    );
    Ok(())
}<|MERGE_RESOLUTION|>--- conflicted
+++ resolved
@@ -23,11 +23,8 @@
         constants::SHIMMER_COIN_TYPE,
         secret::{mnemonic::MnemonicSecretManager, SecretManager},
     },
-<<<<<<< HEAD
-    wallet::{Account, AddressWithAmount, ClientOptions, Result, Wallet},
-=======
-    wallet::{ClientOptions, Result, SendAmountParams, Wallet},
->>>>>>> c79c3d7d
+    types::block::payload::transaction::TransactionId,
+    wallet::{Account, ClientOptions, Result, SendAmountParams, Wallet},
 };
 
 // The account alias used in this example
@@ -60,8 +57,9 @@
     print_addresses_with_funds(&account).await?;
 
     println!("Sending '{}' coins to '{}'...", SEND_AMOUNT, RECV_ADDRESS);
-    let outputs = vec![AddressWithAmount::new(RECV_ADDRESS.to_string(), SEND_AMOUNT)];
-    send_and_wait_for_inclusion(&account, outputs).await?;
+    let outputs = vec![SendAmountParams::new(RECV_ADDRESS.to_string(), SEND_AMOUNT)];
+    let transaction = account.send_amount(outputs, None).await?;
+    wait_for_inclusion(&transaction.transaction_id, &account).await?;
 
     sync_print_balance(&account, false).await?;
 
@@ -96,8 +94,8 @@
     let accounts = wallet.get_accounts().await?;
     println!("Accounts:");
     for account in accounts {
-        let account = account.read().await;
-        println!("- {}", account.alias());
+        let details = account.details().await;
+        println!("- {}", details.alias());
     }
     Ok(())
 }
@@ -154,24 +152,15 @@
     Ok(())
 }
 
-<<<<<<< HEAD
-async fn send_and_wait_for_inclusion(account: &Account, outputs: Vec<AddressWithAmount>) -> Result<()> {
-=======
-    // send transaction
-    let outputs = vec![SendAmountParams::new(
-        "rms1qpszqzadsym6wpppd6z037dvlejmjuke7s24hm95s9fg9vpua7vluaw60xu".to_string(),
-        1_000_000,
-    )];
->>>>>>> c79c3d7d
-    let transaction = account.send_amount(outputs, None).await?;
+async fn wait_for_inclusion(transaction_id: &TransactionId, account: &Account) -> Result<()> {
     println!(
         "Transaction sent: {}/transaction/{}",
         std::env::var("EXPLORER_URL").unwrap(),
-        transaction.transaction_id
+        transaction_id
     );
     // Wait for transaction to get included
     let block_id = account
-        .retry_transaction_until_included(&transaction.transaction_id, None, None)
+        .retry_transaction_until_included(transaction_id, None, None)
         .await?;
     println!(
         "Transaction included: {}/block/{}",
