--- conflicted
+++ resolved
@@ -42,14 +42,9 @@
         .await?;
 
     // Get the alias output by its alias id
-<<<<<<< HEAD
     let alias_id = AliasId::from_str(ALIAS_ID)?;
     if let Some(alias_output_data) = account
-        .unspent_outputs(Some(FilterOptions {
-=======
-    let alias_output_data = account
         .unspent_outputs(FilterOptions {
->>>>>>> 0b515e7b
             output_types: Some(vec![AliasOutput::KIND]),
             ..Default::default()
         })
@@ -88,7 +83,6 @@
         panic!("alias doesn't exist or is not unspent");
     }
 
-<<<<<<< HEAD
     println!("Example finished successfully");
     Ok(())
 }
@@ -102,11 +96,6 @@
     println!("{alias}'s aliases:\n{:#?}", balance.aliases());
     Ok(())
 }
-=======
-    // Send the updated output
-    let transaction = account.send([updated_alias_output], None).await?;
-    println!("Transaction sent: {}", transaction.transaction_id);
->>>>>>> 0b515e7b
 
 async fn send_and_wait_for_inclusion(account: &Account, outputs: Vec<Output>) -> Result<()> {
     let transaction = account.send(outputs, None).await?;
