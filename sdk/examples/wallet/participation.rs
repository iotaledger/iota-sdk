--- conflicted
+++ resolved
@@ -16,15 +16,11 @@
 //! cargo run --release --all-features --example wallet_participation
 //! ```
 
+use crypto::keys::bip39::Mnemonic;
 use iota_sdk::{
-<<<<<<< HEAD
-    client::{node_manager::node::Node, secret::SecretManager},
-    wallet::{account::types::participation::ParticipationEventRegistrationOptions, Result, Wallet},
-=======
-    client::node_manager::node::Node,
+    client::{node_manager::node::Node, secret::stronghold::StrongholdSecretManager},
     wallet::{types::participation::ParticipationEventRegistrationOptions, Result},
     Wallet,
->>>>>>> cdde4cbd
 };
 use url::Url;
 
@@ -47,15 +43,20 @@
     // This example uses secrets in environment variables for simplicity which should not be done in production.
     dotenvy::dotenv().ok();
 
+    // Setup Stronghold secret_manager
+    let secret_manager = StrongholdSecretManager::builder()
+        .password(std::env::var("STRONGHOLD_PASSWORD").unwrap())
+        .build(std::env::var("STRONGHOLD_SNAPSHOT_PATH").unwrap())?;
+
+    // Only required the first time, can also be generated with `manager.generate_mnemonic()?`
+    let mnemonic = Mnemonic::from(std::env::var("MNEMONIC").unwrap());
+
+    // The mnemonic only needs to be stored the first time
+    secret_manager.store_mnemonic(mnemonic).await?;
+
     let wallet = Wallet::builder()
-        .load_storage::<SecretManager>(std::env::var("WALLET_DB_PATH").unwrap())
-        .await?
-        .finish()
-        .await?;
-
-    // Provide the stronghold password
-    wallet
-        .set_stronghold_password(std::env::var("STRONGHOLD_PASSWORD").unwrap())
+        .with_storage_path(&std::env::var("WALLET_DB_PATH").unwrap())
+        .finish(&secret_manager)
         .await?;
 
     let event_id = PARTICIPATION_EVENT_ID_1.parse()?;
@@ -124,7 +125,7 @@
         }
     }
 
-    let balance = wallet.sync(None).await?;
+    let balance = wallet.sync(&secret_manager, None).await?;
     println!("Wallet synced");
 
     ////////////////////////////////////////////////
@@ -134,20 +135,22 @@
     println!("Current voting power: {}", balance.base_coin().voting_power());
 
     println!("Sending transaction to increase voting power...");
-    let transaction = wallet.increase_voting_power(INCREASE_VOTING_POWER_AMOUNT).await?;
+    let transaction = wallet
+        .increase_voting_power(&secret_manager, INCREASE_VOTING_POWER_AMOUNT)
+        .await?;
     println!("Transaction sent: {}", transaction.transaction_id);
 
     println!("Waiting for `increase voting power` transaction to be included...");
     let block_id = wallet
-        .reissue_transaction_until_included(&transaction.transaction_id, None, None)
-        .await?;
-    println!(
-        "Block included: {}/block/{}",
-        std::env::var("EXPLORER_URL").unwrap(),
-        block_id
-    );
-
-    let balance = wallet.sync(None).await?;
+        .reissue_transaction_until_included(&secret_manager, &transaction.transaction_id, None, None)
+        .await?;
+    println!(
+        "Block included: {}/block/{}",
+        std::env::var("EXPLORER_URL").unwrap(),
+        block_id
+    );
+
+    let balance = wallet.sync(&secret_manager, None).await?;
     println!("Wallet synced");
     println!("New voting power: {}", balance.base_coin().voting_power());
 
@@ -159,20 +162,22 @@
     ////////////////////////////////////////////////
 
     println!("Sending transaction to decrease voting power...");
-    let transaction = wallet.decrease_voting_power(DECREASE_VOTING_POWER_AMOUNT).await?;
+    let transaction = wallet
+        .decrease_voting_power(&secret_manager, DECREASE_VOTING_POWER_AMOUNT)
+        .await?;
     println!("Transaction sent: {}", transaction.transaction_id);
 
     println!("Waiting for `decrease voting power` transaction to be included...");
     let block_id = wallet
-        .reissue_transaction_until_included(&transaction.transaction_id, None, None)
-        .await?;
-    println!(
-        "Block included: {}/block/{}",
-        std::env::var("EXPLORER_URL").unwrap(),
-        block_id
-    );
-
-    let balance = wallet.sync(None).await?;
+        .reissue_transaction_until_included(&secret_manager, &transaction.transaction_id, None, None)
+        .await?;
+    println!(
+        "Block included: {}/block/{}",
+        std::env::var("EXPLORER_URL").unwrap(),
+        block_id
+    );
+
+    let balance = wallet.sync(&secret_manager, None).await?;
     println!("Wallet synced");
     println!("New voting power: {}", balance.base_coin().voting_power());
 
@@ -181,7 +186,7 @@
     ////////////////////////////////////////////////
 
     println!("Sending transaction to vote...");
-    let transaction = wallet.vote(Some(event_id), Some(vec![0])).await?;
+    let transaction = wallet.vote(&secret_manager, Some(event_id), Some(vec![0])).await?;
     // NOTE!!!
     // from here on out, the example will only proceed if you've set up your own participation event and
     // changed the constants above with a valid (i.e. ongoing) event id for
@@ -189,15 +194,15 @@
 
     println!("Waiting for `vote` transaction to be included...");
     let block_id = wallet
-        .reissue_transaction_until_included(&transaction.transaction_id, None, None)
-        .await?;
-    println!(
-        "Block included: {}/block/{}",
-        std::env::var("EXPLORER_URL").unwrap(),
-        block_id
-    );
-
-    wallet.sync(None).await?;
+        .reissue_transaction_until_included(&secret_manager, &transaction.transaction_id, None, None)
+        .await?;
+    println!(
+        "Block included: {}/block/{}",
+        std::env::var("EXPLORER_URL").unwrap(),
+        block_id
+    );
+
+    wallet.sync(&secret_manager, None).await?;
     println!("Wallet synced");
 
     ////////////////////////////////////////////////
@@ -211,20 +216,20 @@
     // stop vote
     ////////////////////////////////////////////////
 
-    let transaction = wallet.stop_participating(event_id).await?;
+    let transaction = wallet.stop_participating(&secret_manager, event_id).await?;
     println!("Transaction sent: {}", transaction.transaction_id);
 
     println!("Waiting for `stop participating` transaction to be included...");
     let block_id = wallet
-        .reissue_transaction_until_included(&transaction.transaction_id, None, None)
-        .await?;
-    println!(
-        "Block included: {}/block/{}",
-        std::env::var("EXPLORER_URL").unwrap(),
-        block_id
-    );
-
-    wallet.sync(None).await?;
+        .reissue_transaction_until_included(&secret_manager, &transaction.transaction_id, None, None)
+        .await?;
+    println!(
+        "Block included: {}/block/{}",
+        std::env::var("EXPLORER_URL").unwrap(),
+        block_id
+    );
+
+    wallet.sync(&secret_manager, None).await?;
     println!("Wallet synced");
 
     ////////////////////////////////////////////////
@@ -235,20 +240,22 @@
     println!("Voting output: {:?}", voting_output.output);
 
     // Decrease full amount, there should be no voting output afterwards
-    let transaction = wallet.decrease_voting_power(voting_output.output.amount()).await?;
+    let transaction = wallet
+        .decrease_voting_power(&secret_manager, voting_output.output.amount())
+        .await?;
     println!("Transaction sent: {}", transaction.transaction_id);
 
     println!("Waiting for `decrease voting power` transaction to be included...");
     let block_id = wallet
-        .reissue_transaction_until_included(&transaction.transaction_id, None, None)
-        .await?;
-    println!(
-        "Block included: {}/block/{}",
-        std::env::var("EXPLORER_URL").unwrap(),
-        block_id
-    );
-
-    wallet.sync(None).await?;
+        .reissue_transaction_until_included(&secret_manager, &transaction.transaction_id, None, None)
+        .await?;
+    println!(
+        "Block included: {}/block/{}",
+        std::env::var("EXPLORER_URL").unwrap(),
+        block_id
+    );
+
+    wallet.sync(&secret_manager, None).await?;
     println!("Wallet synced");
 
     assert!(wallet.get_voting_output().await.is_err());
