// Copyright 2022 IOTA Stiftung
// SPDX-License-Identifier: Apache-2.0

//! In this example we will:
//! * fetch participation/voting events from a node and register some or all of them with our wallet
//! * increase and decrease our voting power
//! * try to vote (the example aborts if you vote on an already ended voting)
//! * if a voting occurred, stops the voting and destroys the voting output
//!
//! Make sure that `example.stronghold` and `example.walletdb` already exist by
//! running the `create_account` example and there are funds on the first address
//! by running the `get_funds` example!
//!
//! Rename `.env.example` to `.env` first, then run the command:
//! ```sh
//! cargo run --release --all-features --example wallet_participation
//! ```

use std::{env::var, str::FromStr};

use iota_sdk::{
    client::node_manager::node::Node,
    types::api::plugins::participation::types::ParticipationEventId,
    wallet::{account::types::participation::ParticipationEventRegistrationOptions, Result},
    Url, Wallet,
};

// The node that runs the participation plugin
const PARTICPATION_NODE_URL: &str = "https://api.testnet.shimmer.network";
// Some (voted on) participation event. You need to change it to perform an actual vote, otherwise the example will
// abort at the time where it tries to send a voting transaction.
const PARTICIPATION_EVENT_ID_1: &str = "0x5a5d145648cd5c100e64d4463f5cccf994a404dcc58e2c3bdfef3aa82266aa8d";
// An ignored participation event. You can empty the string if you don't care about it!
const IGNORED_PARTICIPATION_EVENT_ID: &str = "0x8f682b31fb9d9ff57d87dd6061d823a355eafe133f5d40f96aaca5c5a3d6fc5d";
// A deregistered participation event. You can empty the string if you don't care about it!
const DEREGISTERED_PARTICIPATION_EVENT: &str = "0x16f4b8fa61f40a666404ac446b6a74a0dea47342345311294676794d0dc8b67a";
// The amount of voting power we'll increase
const INCREASE_VOTING_POWER_AMOUNT: u64 = 1000001;
// The amount of voting power we'll then decrease
const DECREASE_VOTING_POWER_AMOUNT: u64 = 1;

#[tokio::main]
async fn main() -> Result<()> {
    // This example uses secrets in environment variables for simplicity which should not be done in production.
    dotenvy::dotenv().ok();

<<<<<<< HEAD
    let client_options = ClientOptions::new()
        .with_node(&std::env::var("NODE_URL").unwrap())?
        .with_ignore_node_health();

    let secret_manager =
        MnemonicSecretManager::try_from_mnemonic(std::env::var("NON_SECURE_USE_OF_DEVELOPMENT_MNEMONIC_1").unwrap())?;

=======
>>>>>>> 7746abaa
    let wallet = Wallet::builder()
        .with_storage_path(&var("WALLET_DB_PATH").unwrap())
        .finish()
        .await?;
    let account = wallet.get_account("Alice").await?;

    // Provide the stronghold password
    wallet
        .set_stronghold_password(var("STRONGHOLD_PASSWORD").unwrap())
        .await?;

    let event_id = ParticipationEventId::from_str(PARTICIPATION_EVENT_ID_1)?;
    let node = Node {
        url: Url::parse(PARTICPATION_NODE_URL).map_err(iota_sdk::client::Error::Url)?,
        auth: None,
        disabled: false,
    };
    let _ = account
        .register_participation_events(&ParticipationEventRegistrationOptions {
            node,
            // We ignore this particular event
            events_to_ignore: (!IGNORED_PARTICIPATION_EVENT_ID.is_empty())
                .then_some(vec![ParticipationEventId::from_str(IGNORED_PARTICIPATION_EVENT_ID)?]),
            // We register all others. If you want to register only particular events provide their ids with a
            // `Some(vec![...])`
            events_to_register: None,
        })
        .await?;

    println!("Registered events:");
    let registered_participation_events = account.get_participation_events().await?;
    for (i, (id, event)) in registered_participation_events.iter().enumerate() {
        println!("EVENT #{i}");
        println!(
            "- id: {id}\n- name: {}\n- commence: {}\n- start: {}\n- end: {}\n- info: {}",
            event.data.name(),
            event.data.milestone_index_commence(),
            event.data.milestone_index_start(),
            event.data.milestone_index_end(),
            event.data.additional_info(),
        );
    }

    println!("Checking for participation event '{PARTICIPATION_EVENT_ID_1}'");
    if let Ok(Some(event)) = account.get_participation_event(event_id).await {
        println!("{event:#?}");

        println!("Getting event status for '{PARTICIPATION_EVENT_ID_1}'");
        let event_status = account.get_participation_event_status(&event_id).await?;
        println!("{event_status:#?}");
    } else {
        println!("Event not found");
    }

    ////////////////////////////////////////////////
    // deregister an event
    ////////////////////////////////////////////////
    if !DEREGISTERED_PARTICIPATION_EVENT.is_empty() {
        account
            .deregister_participation_event(&ParticipationEventId::from_str(DEREGISTERED_PARTICIPATION_EVENT)?)
            .await?;

        println!("Registered events (updated):");
        let registered_participation_events = account.get_participation_events().await?;
        for (i, (id, event)) in registered_participation_events.iter().enumerate() {
            println!("EVENT #{i}");
            println!(
                "- id: {id}\n- name: {}\n- commence: {}\n- start: {}\n- end: {}\n- info: {}",
                event.data.name(),
                event.data.milestone_index_commence(),
                event.data.milestone_index_start(),
                event.data.milestone_index_end(),
                event.data.additional_info(),
            );
        }
    }

    let balance = account.sync(None).await?;
    println!("Account synced");

    ////////////////////////////////////////////////
    // create voting output or increase voting power
    ////////////////////////////////////////////////

    println!("Current voting power: {}", balance.base_coin().voting_power());

    println!("Sending transaction to increase voting power...");
    let transaction = account.increase_voting_power(INCREASE_VOTING_POWER_AMOUNT).await?;
    println!("Transaction sent: {}", transaction.transaction_id);

    println!("Waiting for `increase voting power` transaction to be included...");
    let block_id = account
        .retry_transaction_until_included(&transaction.transaction_id, None, None)
        .await?;
    println!(
        "Transaction included: {}/block/{}",
        var("EXPLORER_URL").unwrap(),
        block_id
    );

    let balance = account.sync(None).await?;
    println!("Account synced");
    println!("New voting power: {}", balance.base_coin().voting_power());

    let voting_output = account.get_voting_output().await?.unwrap();
    println!("Voting output:\n{:#?}", voting_output.output);

    ////////////////////////////////////////////////
    // decrease voting power
    ////////////////////////////////////////////////

    println!("Sending transaction to decrease voting power...");
    let transaction = account.decrease_voting_power(DECREASE_VOTING_POWER_AMOUNT).await?;
    println!("Transaction sent: {}", transaction.transaction_id);

    println!("Waiting for `decrease voting power` transaction to be included...");
    let block_id = account
        .retry_transaction_until_included(&transaction.transaction_id, None, None)
        .await?;
    println!(
        "Transaction included: {}/block/{}",
        var("EXPLORER_URL").unwrap(),
        block_id
    );

    let balance = account.sync(None).await?;
    println!("Account synced");
    println!("New voting power: {}", balance.base_coin().voting_power());

    ////////////////////////////////////////////////
    // vote
    ////////////////////////////////////////////////

    println!("Sending transaction to vote...");
    let transaction = account.vote(Some(event_id), Some(vec![0])).await?;
    // NOTE!!!
    // from here on out, the example will only proceed if you've set up your own participation event and
    // changed the constants above with a valid (i.e. ongoing) event id for
    println!("Transaction sent: {}", transaction.transaction_id);

    println!("Waiting for `vote` transaction to be included...");
    let block_id = account
        .retry_transaction_until_included(&transaction.transaction_id, None, None)
        .await?;
    println!(
        "Transaction included: {}/block/{}",
        var("EXPLORER_URL").unwrap(),
        block_id
    );

    account.sync(None).await?;
    println!("Account synced");

    ////////////////////////////////////////////////
    // get voting overview
    ////////////////////////////////////////////////

    let overview = account.get_participation_overview(None).await?;
    println!("Particpation overview:\n{overview:?}");

    ////////////////////////////////////////////////
    // stop vote
    ////////////////////////////////////////////////

    let transaction = account.stop_participating(event_id).await?;
    println!("Transaction sent: {}", transaction.transaction_id);

    println!("Waiting for `stop participating` transaction to be included...");
    let block_id = account
        .retry_transaction_until_included(&transaction.transaction_id, None, None)
        .await?;
    println!(
        "Transaction included: {}/block/{}",
        var("EXPLORER_URL").unwrap(),
        block_id
    );

    account.sync(None).await?;
    println!("Account synced");

    ////////////////////////////////////////////////
    // destroy voting output
    ////////////////////////////////////////////////

    let voting_output = account.get_voting_output().await?.unwrap();
    println!("Voting output: {:?}", voting_output.output);

    // Decrease full amount, there should be no voting output afterwards
    let transaction = account.decrease_voting_power(voting_output.output.amount()).await?;
    println!("Transaction sent: {}", transaction.transaction_id);

    println!("Waiting for `decrease voting power` transaction to be included...");
    let block_id = account
        .retry_transaction_until_included(&transaction.transaction_id, None, None)
        .await?;
    println!(
        "Transaction included: {}/block/{}",
        var("EXPLORER_URL").unwrap(),
        block_id
    );

    account.sync(None).await?;
    println!("Account synced");

    assert!(account.get_voting_output().await.is_err());

    Ok(())
}<|MERGE_RESOLUTION|>--- conflicted
+++ resolved
@@ -44,16 +44,6 @@
     // This example uses secrets in environment variables for simplicity which should not be done in production.
     dotenvy::dotenv().ok();
 
-<<<<<<< HEAD
-    let client_options = ClientOptions::new()
-        .with_node(&std::env::var("NODE_URL").unwrap())?
-        .with_ignore_node_health();
-
-    let secret_manager =
-        MnemonicSecretManager::try_from_mnemonic(std::env::var("NON_SECURE_USE_OF_DEVELOPMENT_MNEMONIC_1").unwrap())?;
-
-=======
->>>>>>> 7746abaa
     let wallet = Wallet::builder()
         .with_storage_path(&var("WALLET_DB_PATH").unwrap())
         .finish()
