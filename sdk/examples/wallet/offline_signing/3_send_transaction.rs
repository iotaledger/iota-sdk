// Copyright 2022 IOTA Stiftung
// SPDX-License-Identifier: Apache-2.0

//! In this example we send the signed transaction in a block.
//!
//! Rename `.env.example` to `.env` first, then run the command:
//! ```sh
//! cargo run --release --all-features --example 3_send_transaction
//! ```

use std::env::var;

use iota_sdk::{
    client::{
        api::{SignedTransactionData, SignedTransactionDataDto},
        Client,
    },
<<<<<<< HEAD
    wallet::Result,
    Wallet,
=======
    types::block::payload::transaction::TransactionId,
    wallet::{Account, Result, Wallet},
};
use tokio::{
    fs::File,
    io::{AsyncReadExt, BufReader},
>>>>>>> 0c8cadde
};

const ONLINE_WALLET_DB_PATH: &str = "./examples/wallet/offline_signing/example-online-walletdb";
const SIGNED_TRANSACTION_FILE_PATH: &str = "./examples/wallet/offline_signing/example.signed_transaction.json";

#[tokio::main]
async fn main() -> Result<()> {
    // Create the wallet with the secret_manager and client options
    let wallet = Wallet::builder()
        .with_storage_path(ONLINE_WALLET_DB_PATH)
        .finish()
        .await?;

    // Create a new account
    let account = wallet.get_account("Alice").await?;

    let signed_transaction_data = read_signed_transaction_from_file(account.client()).await?;

    // Sends offline signed transaction online.
    let transaction = account.submit_and_store_transaction(signed_transaction_data).await?;
    wait_for_inclusion(&transaction.transaction_id, &account).await?;

    Ok(())
}

async fn read_signed_transaction_from_file(client: &Client) -> Result<SignedTransactionData> {
    let mut file = BufReader::new(File::open(SIGNED_TRANSACTION_FILE_PATH).await?);
    let mut json = String::new();
    file.read_to_string(&mut json).await?;

    let dto = serde_json::from_str::<SignedTransactionDataDto>(&json)?;

    Ok(SignedTransactionData::try_from_dto(
        dto,
        &client.get_protocol_parameters().await?,
    )?)
}

async fn wait_for_inclusion(transaction_id: &TransactionId, account: &Account) -> Result<()> {
    println!(
        "Transaction sent: {}/transaction/{}",
        var("EXPLORER_URL").unwrap(),
        transaction_id
    );
    // Wait for transaction to get included
    let block_id = account
        .retry_transaction_until_included(transaction_id, None, None)
        .await?;
    println!(
        "Transaction included: {}/block/{}",
        var("EXPLORER_URL").unwrap(),
        block_id
    );
    Ok(())
}<|MERGE_RESOLUTION|>--- conflicted
+++ resolved
@@ -15,17 +15,13 @@
         api::{SignedTransactionData, SignedTransactionDataDto},
         Client,
     },
-<<<<<<< HEAD
-    wallet::Result,
+    types::block::payload::transaction::TransactionId,
+    wallet::{Account, Result},
     Wallet,
-=======
-    types::block::payload::transaction::TransactionId,
-    wallet::{Account, Result, Wallet},
 };
 use tokio::{
     fs::File,
     io::{AsyncReadExt, BufReader},
->>>>>>> 0c8cadde
 };
 
 const ONLINE_WALLET_DB_PATH: &str = "./examples/wallet/offline_signing/example-online-walletdb";
