// Copyright 2022 IOTA Stiftung
// SPDX-License-Identifier: Apache-2.0

//! In this example we sign the prepared transaction.
//!
//! Rename `.env.example` to `.env` first, then run the command:
//! ```sh
//! cargo run --release --all-features --example 2_sign_transaction
//! ```

use iota_sdk::{
    client::{
        api::{
            transaction::validate_signed_transaction_payload_length, PreparedTransactionData,
            PreparedTransactionDataDto, SignedTransactionData, SignedTransactionDataDto,
        },
        secret::{stronghold::StrongholdSecretManager, SecretManage, SecretManager},
    },
<<<<<<< HEAD
    types::{
        block::{payload::TransactionPayload, protocol::protocol_parameters},
        TryFromDto,
    },
=======
    types::{block::payload::SignedTransactionPayload, TryFromDto},
>>>>>>> 93a1152a
    wallet::Result,
};

const STRONGHOLD_SNAPSHOT_PATH: &str = "./examples/wallet/offline_signing/example.stronghold";
const PREPARED_TRANSACTION_FILE_PATH: &str = "./examples/wallet/offline_signing/example.prepared_transaction.json";
const SIGNED_TRANSACTION_FILE_PATH: &str = "./examples/wallet/offline_signing/example.signed_transaction.json";

#[tokio::main]
async fn main() -> Result<()> {
    // This example uses secrets in environment variables for simplicity which should not be done in production.
    dotenvy::dotenv().ok();

    // Setup Stronghold secret_manager
    let secret_manager = StrongholdSecretManager::builder()
        .password(std::env::var("STRONGHOLD_PASSWORD").unwrap())
        .build(STRONGHOLD_SNAPSHOT_PATH)?;

    let prepared_transaction_data = read_prepared_transaction_from_file().await?;

    // Signs prepared transaction offline.
    let unlocks = SecretManager::Stronghold(secret_manager)
<<<<<<< HEAD
        // TODO meh
        .sign_transaction_essence(&prepared_transaction_data, &protocol_parameters())
=======
        .transaction_unlocks(&prepared_transaction_data)
>>>>>>> 93a1152a
        .await?;

    let signed_transaction = SignedTransactionPayload::new(prepared_transaction_data.transaction.clone(), unlocks)?;

    validate_signed_transaction_payload_length(&signed_transaction)?;

    let signed_transaction_data = SignedTransactionData {
        payload: signed_transaction,
        inputs_data: prepared_transaction_data.inputs_data,
    };

    println!("Signed transaction.");

    write_signed_transaction_to_file(&signed_transaction_data).await?;

    Ok(())
}

async fn read_prepared_transaction_from_file() -> Result<PreparedTransactionData> {
    use tokio::io::AsyncReadExt;

    let mut file = tokio::io::BufReader::new(tokio::fs::File::open(PREPARED_TRANSACTION_FILE_PATH).await?);
    let mut json = String::new();
    file.read_to_string(&mut json).await?;

    Ok(PreparedTransactionData::try_from_dto(serde_json::from_str::<
        PreparedTransactionDataDto,
    >(&json)?)?)
}

async fn write_signed_transaction_to_file(signed_transaction_data: &SignedTransactionData) -> Result<()> {
    use tokio::io::AsyncWriteExt;

    let dto = SignedTransactionDataDto::from(signed_transaction_data);
    let json = serde_json::to_string_pretty(&dto)?;
    let mut file = tokio::io::BufWriter::new(tokio::fs::File::create(SIGNED_TRANSACTION_FILE_PATH).await?);
    println!("example.signed_transaction.json:\n{json}");
    file.write_all(json.as_bytes()).await?;
    file.flush().await?;
    Ok(())
}<|MERGE_RESOLUTION|>--- conflicted
+++ resolved
@@ -16,14 +16,10 @@
         },
         secret::{stronghold::StrongholdSecretManager, SecretManage, SecretManager},
     },
-<<<<<<< HEAD
     types::{
-        block::{payload::TransactionPayload, protocol::protocol_parameters},
+        block::{payload::SignedTransactionPayload, protocol::protocol_parameters},
         TryFromDto,
     },
-=======
-    types::{block::payload::SignedTransactionPayload, TryFromDto},
->>>>>>> 93a1152a
     wallet::Result,
 };
 
@@ -45,12 +41,7 @@
 
     // Signs prepared transaction offline.
     let unlocks = SecretManager::Stronghold(secret_manager)
-<<<<<<< HEAD
-        // TODO meh
-        .sign_transaction_essence(&prepared_transaction_data, &protocol_parameters())
-=======
-        .transaction_unlocks(&prepared_transaction_data)
->>>>>>> 93a1152a
+        .transaction_unlocks(&prepared_transaction_data, &protocol_parameters())
         .await?;
 
     let signed_transaction = SignedTransactionPayload::new(prepared_transaction_data.transaction.clone(), unlocks)?;
