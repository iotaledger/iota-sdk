--- conflicted
+++ resolved
@@ -38,13 +38,8 @@
 
     // Setup Stronghold secret_manager
     let secret_manager = StrongholdSecretManager::builder()
-<<<<<<< HEAD
-        .password(&var("STRONGHOLD_PASSWORD").unwrap())
+        .password(var("STRONGHOLD_PASSWORD").unwrap())
         .build(STRONGHOLD_SNAPSHOT_PATH)?;
-=======
-        .password(std::env::var("STRONGHOLD_PASSWORD").unwrap())
-        .build("examples/wallet/offline_signing/offline_signing.stronghold")?;
->>>>>>> 7eee7305
 
     // Load snapshot file
     secret_manager.read_stronghold_snapshot().await?;
