--- conflicted
+++ resolved
@@ -37,15 +37,9 @@
     dotenvy::dotenv().ok();
 
     // Setup Stronghold secret_manager
-<<<<<<< HEAD
-    let mut secret_manager = StrongholdSecretManager::builder()
+    let secret_manager = StrongholdSecretManager::builder()
         .password(&var("STRONGHOLD_PASSWORD").unwrap())
         .build(STRONGHOLD_SNAPSHOT_PATH)?;
-=======
-    let secret_manager = StrongholdSecretManager::builder()
-        .password(&std::env::var("STRONGHOLD_PASSWORD").unwrap())
-        .build("examples/wallet/offline_signing/offline_signing.stronghold")?;
->>>>>>> 52493160
 
     // Load snapshot file
     secret_manager.read_stronghold_snapshot().await?;
