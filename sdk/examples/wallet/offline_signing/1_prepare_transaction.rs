--- conflicted
+++ resolved
@@ -38,12 +38,9 @@
 
     let params = [SendParams::new(SEND_AMOUNT, RECV_ADDRESS)?];
 
-<<<<<<< HEAD
-=======
-    // Recovers addresses from example `0_address_generation`.
+    // Recovers the address from example `0_generate_address.rs`.
     let address = read_address_from_file().await?;
 
->>>>>>> 2e34281d
     let client_options = ClientOptions::new().with_node(&std::env::var("NODE_URL").unwrap())?;
 
     // Create the wallet with the secret_manager and client options
@@ -51,7 +48,7 @@
         .with_secret_manager(SecretManager::Placeholder)
         .with_storage_path(ONLINE_WALLET_DB_PATH)
         .with_client_options(client_options.clone())
-        .with_address(read_wallet_address_from_file().await?)
+        .with_address(address)
         .with_bip_path(Bip44::new(SHIMMER_COIN_TYPE))
         .finish()
         .await?;
@@ -78,12 +75,7 @@
     Ok(())
 }
 
-<<<<<<< HEAD
-// Recover wallet address from example `0_address_generation`.
-async fn read_wallet_address_from_file() -> Result<Bech32Address> {
-=======
 async fn read_address_from_file() -> Result<Bech32Address> {
->>>>>>> 2e34281d
     use tokio::io::AsyncReadExt;
 
     let mut file = tokio::io::BufReader::new(tokio::fs::File::open(ADDRESS_FILE_PATH).await?);
