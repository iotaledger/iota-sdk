// Copyright 2022 IOTA Stiftung
// SPDX-License-Identifier: Apache-2.0

//! In this example we will get inputs and prepare a transaction.
//!
//! Rename `.env.example` to `.env` first, then run the command:
//! ```sh
//! cargo run --release --all-features --example 1_prepare_transaction
//! ```

use std::env::var;

use iota_sdk::{
    client::{
        api::{PreparedTransactionData, PreparedTransactionDataDto},
        constants::SHIMMER_COIN_TYPE,
        secret::{placeholder::PlaceholderSecretManager, SecretManager},
    },
    wallet::{account::types::AccountAddress, ClientOptions, Result, SendAmountParams, Wallet},
};
use tokio::{
    fs::File,
    io::{AsyncReadExt, AsyncWriteExt, BufReader, BufWriter},
};

// TODO: .env file?
const ONLINE_WALLET_DB_PATH: &str = "./examples/wallet/offline_signing/example-online-walletdb";
const ADDRESSES_FILE_PATH: &str = "./examples/wallet/offline_signing/example.addresses.json";
const PREPARED_TRANSACTION_FILE_PATH: &str = "./examples/wallet/offline_signing/example.prepared_transaction.json";
// Address to which we want to send the amount.
const RECV_ADDRESS: &str = "rms1qpszqzadsym6wpppd6z037dvlejmjuke7s24hm95s9fg9vpua7vluaw60xu";
// The amount to send.
const SEND_AMOUNT: u64 = 1_000_000;

#[tokio::main]
async fn main() -> Result<()> {
    // This example uses secrets in environment variables for simplicity which should not be done in production.
    dotenvy::dotenv().ok();

<<<<<<< HEAD
    let outputs = vec![SendAmountParams::new(RECV_ADDRESS, SEND_AMOUNT)?];
=======
    let outputs = [SendAmountParams::new(
        // Address to which we want to send the amount.
        "rms1qpszqzadsym6wpppd6z037dvlejmjuke7s24hm95s9fg9vpua7vluaw60xu",
        // The amount to send.
        1_000_000,
    )?];
>>>>>>> 0b515e7b

    // Recovers addresses from example `0_address_generation`.
    let addresses = read_addresses_from_file().await?;

    let client_options = ClientOptions::new().with_node(&var("NODE_URL").unwrap())?;

    // Create the wallet with the secret_manager and client options
    let wallet = Wallet::builder()
        .with_secret_manager(SecretManager::Placeholder(PlaceholderSecretManager))
        .with_storage_path(ONLINE_WALLET_DB_PATH)
        .with_client_options(client_options.clone())
        .with_coin_type(SHIMMER_COIN_TYPE)
        .finish()
        .await?;

    // Create a new account
    let account = wallet
        .create_account()
        .with_alias(var("ACCOUNT_ALIAS_1").unwrap().to_string())
        .with_addresses(addresses)
        .finish()
        .await?;

    // Sync the account to get the outputs for the addresses
    account.sync(None).await?;

    let prepared_transaction = account.prepare_send_amount(outputs.clone(), None).await?;

    println!("Prepared transaction sending {outputs:?}");

    write_transaction_to_file(prepared_transaction).await?;

    Ok(())
}

async fn read_addresses_from_file() -> Result<Vec<AccountAddress>> {
    let mut file = BufReader::new(File::open(ADDRESSES_FILE_PATH).await?);
    let mut json = String::new();
    file.read_to_string(&mut json).await?;

    Ok(serde_json::from_str(&json)?)
}

async fn write_transaction_to_file(prepared_transaction: PreparedTransactionData) -> Result<()> {
    let json = serde_json::to_string_pretty(&PreparedTransactionDataDto::from(&prepared_transaction))?;
    let mut file = BufWriter::new(File::create(PREPARED_TRANSACTION_FILE_PATH).await?);
    println!("example.prepared_transaction.json:\n{json}");
    file.write_all(json.as_bytes()).await?;
    file.flush().await?;
    Ok(())
}<|MERGE_RESOLUTION|>--- conflicted
+++ resolved
@@ -37,16 +37,7 @@
     // This example uses secrets in environment variables for simplicity which should not be done in production.
     dotenvy::dotenv().ok();
 
-<<<<<<< HEAD
-    let outputs = vec![SendAmountParams::new(RECV_ADDRESS, SEND_AMOUNT)?];
-=======
-    let outputs = [SendAmountParams::new(
-        // Address to which we want to send the amount.
-        "rms1qpszqzadsym6wpppd6z037dvlejmjuke7s24hm95s9fg9vpua7vluaw60xu",
-        // The amount to send.
-        1_000_000,
-    )?];
->>>>>>> 0b515e7b
+    let outputs = [SendAmountParams::new(RECV_ADDRESS, SEND_AMOUNT)?];
 
     // Recovers addresses from example `0_address_generation`.
     let addresses = read_addresses_from_file().await?;
