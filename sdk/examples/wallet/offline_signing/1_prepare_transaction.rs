--- conflicted
+++ resolved
@@ -67,21 +67,7 @@
     Ok(())
 }
 
-<<<<<<< HEAD
-async fn write_transaction_to_file(prepared_transaction: PreparedTransactionData) -> Result<()> {
-=======
-async fn read_address_from_file() -> Result<Bip44Address> {
-    use tokio::io::AsyncReadExt;
-
-    let mut file = tokio::io::BufReader::new(tokio::fs::File::open(ADDRESS_FILE_PATH).await?);
-    let mut json = String::new();
-    file.read_to_string(&mut json).await?;
-
-    Ok(serde_json::from_str(&json)?)
-}
-
 async fn write_data_to_file(data: impl serde::Serialize, path: &str) -> Result<()> {
->>>>>>> 49c94683
     use tokio::io::AsyncWriteExt;
 
     let json = serde_json::to_string_pretty(&data)?;
