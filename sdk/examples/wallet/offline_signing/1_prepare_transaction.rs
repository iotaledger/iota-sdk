// Copyright 2022 IOTA Stiftung
// SPDX-License-Identifier: Apache-2.0

//! In this example we will get inputs and prepare a transaction.
//!
//! Rename `.env.example` to `.env` first, then run the command:
//! ```sh
//! cargo run --release --all-features --example 1_prepare_transaction
//! ```

use iota_sdk::{
    client::{api::PreparedTransactionDataDto, constants::SHIMMER_COIN_TYPE, secret::SecretManager},
    crypto::keys::bip44::Bip44,
<<<<<<< HEAD
    wallet::{types::Bip44Address, ClientOptions, SendParams, Wallet},
=======
    types::block::address::Bech32Address,
    wallet::{ClientOptions, Result, SendParams, Wallet},
>>>>>>> c09702b6
};

const ONLINE_WALLET_DB_PATH: &str = "./examples/wallet/offline_signing/example-online-walletdb";
const ADDRESS_FILE_PATH: &str = "./examples/wallet/offline_signing/example.address.json";
const PREPARED_TRANSACTION_FILE_PATH: &str = "./examples/wallet/offline_signing/example.prepared_transaction.json";
const PROTOCOL_PARAMETERS_FILE_PATH: &str = "./examples/wallet/offline_signing/example.protocol_parameters.json";
// Address to which we want to send the amount.
const RECV_ADDRESS: &str = "rms1qpszqzadsym6wpppd6z037dvlejmjuke7s24hm95s9fg9vpua7vluaw60xu";
// The amount to send.
const SEND_AMOUNT: u64 = 1_000_000;

#[tokio::main]
async fn main() -> Result<(), Box<dyn std::error::Error>> {
    // This example uses secrets in environment variables for simplicity which should not be done in production.
    dotenvy::dotenv().ok();

    for var in ["NODE_URL"] {
        std::env::var(var).expect(&format!(".env variable '{var}' is undefined, see .env.example"));
    }

    let params = [SendParams::new(SEND_AMOUNT, RECV_ADDRESS)?];

    // Recovers addresses from example `0_address_generation`.
    let address = read_address_from_file().await?;

    let client_options = ClientOptions::new().with_node(&std::env::var("NODE_URL").unwrap())?;

    // Create the wallet with the secret_manager and client options
    let wallet = Wallet::builder()
        .with_secret_manager(SecretManager::Placeholder)
        .with_storage_path(ONLINE_WALLET_DB_PATH)
        .with_client_options(client_options.clone())
        .with_address(address)
        .with_bip_path(Bip44::new(SHIMMER_COIN_TYPE))
        .finish()
        .await?;

    // Sync the wallet to get the outputs for the addresses
    wallet.sync(None).await?;

    let prepared_transaction = wallet.prepare_send(params.clone(), None).await?;

    println!("Prepared transaction sending {params:?}");

    write_data_to_file(
        PreparedTransactionDataDto::from(&prepared_transaction),
        PREPARED_TRANSACTION_FILE_PATH,
    )
    .await?;

    write_data_to_file(
        wallet.client().get_protocol_parameters().await?,
        PROTOCOL_PARAMETERS_FILE_PATH,
    )
    .await?;

    Ok(())
}

<<<<<<< HEAD
async fn read_address_from_file() -> Result<Bip44Address, Box<dyn std::error::Error>> {
=======
async fn read_address_from_file() -> Result<Bech32Address> {
>>>>>>> c09702b6
    use tokio::io::AsyncReadExt;

    let mut file = tokio::io::BufReader::new(tokio::fs::File::open(ADDRESS_FILE_PATH).await?);
    let mut json = String::new();
    file.read_to_string(&mut json).await?;

    Ok(serde_json::from_str(&json)?)
}

async fn write_data_to_file(data: impl serde::Serialize, path: &str) -> Result<(), Box<dyn std::error::Error>> {
    use tokio::io::AsyncWriteExt;

    let json = serde_json::to_string_pretty(&data)?;
    let mut file = tokio::io::BufWriter::new(tokio::fs::File::create(path).await?);
    println!("{path}:\n{json}");
    file.write_all(json.as_bytes()).await?;
    file.flush().await?;
    Ok(())
}<|MERGE_RESOLUTION|>--- conflicted
+++ resolved
@@ -11,12 +11,8 @@
 use iota_sdk::{
     client::{api::PreparedTransactionDataDto, constants::SHIMMER_COIN_TYPE, secret::SecretManager},
     crypto::keys::bip44::Bip44,
-<<<<<<< HEAD
-    wallet::{types::Bip44Address, ClientOptions, SendParams, Wallet},
-=======
     types::block::address::Bech32Address,
-    wallet::{ClientOptions, Result, SendParams, Wallet},
->>>>>>> c09702b6
+    wallet::{ClientOptions, SendParams, Wallet},
 };
 
 const ONLINE_WALLET_DB_PATH: &str = "./examples/wallet/offline_signing/example-online-walletdb";
@@ -76,11 +72,7 @@
     Ok(())
 }
 
-<<<<<<< HEAD
-async fn read_address_from_file() -> Result<Bip44Address, Box<dyn std::error::Error>> {
-=======
-async fn read_address_from_file() -> Result<Bech32Address> {
->>>>>>> c09702b6
+async fn read_address_from_file() -> Result<Bech32Address, Box<dyn std::error::Error>> {
     use tokio::io::AsyncReadExt;
 
     let mut file = tokio::io::BufReader::new(tokio::fs::File::open(ADDRESS_FILE_PATH).await?);
