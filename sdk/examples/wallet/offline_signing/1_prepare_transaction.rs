--- conflicted
+++ resolved
@@ -17,12 +17,8 @@
         constants::SHIMMER_COIN_TYPE,
         secret::{placeholder::PlaceholderSecretManager, SecretManager},
     },
-<<<<<<< HEAD
     types::block::address::Bech32Address,
-    wallet::{account::types::AccountAddress, AddressWithAmount, ClientOptions, Result, Wallet},
-=======
     wallet::{account::types::AccountAddress, ClientOptions, Result, SendAmountParams, Wallet},
->>>>>>> 39955e4f
 };
 
 const ADDRESS_FILE_NAME: &str = "examples/wallet/offline_signing/addresses.json";
