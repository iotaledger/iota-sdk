--- conflicted
+++ resolved
@@ -16,7 +16,6 @@
         constants::SHIMMER_COIN_TYPE,
         secret::{placeholder::PlaceholderSecretManager, SecretManager},
     },
-    types::block::address::Bech32Address,
     wallet::{account::types::AccountAddress, ClientOptions, Result, SendAmountParams, Wallet},
 };
 use tokio::{
@@ -38,16 +37,7 @@
     // This example uses secrets in environment variables for simplicity which should not be done in production.
     dotenvy::dotenv().ok();
 
-<<<<<<< HEAD
-    let outputs = vec![SendAmountParams::new(RECV_ADDRESS.to_string(), SEND_AMOUNT)];
-=======
-    let outputs = vec![SendAmountParams::new(
-        // Address to which we want to send the amount.
-        Bech32Address::try_from_str("rms1qpszqzadsym6wpppd6z037dvlejmjuke7s24hm95s9fg9vpua7vluaw60xu")?,
-        // The amount to send.
-        1_000_000,
-    )];
->>>>>>> 52493160
+    let outputs = vec![SendAmountParams::new(RECV_ADDRESS.parse()?, SEND_AMOUNT)];
 
     // Recovers addresses from example `0_address_generation`.
     let addresses = read_addresses_from_file().await?;
