--- conflicted
+++ resolved
@@ -46,32 +46,10 @@
         .await?;
 
     // Get account or create a new one
-<<<<<<< HEAD
     let alias = var("ACCOUNT_ALIAS_1").unwrap();
     let account = create_account(&wallet, &alias).await?;
 
     let _ = generate_max_addresses(&account, MAX_ADDRESSES_TO_SPLIT_FUNDS).await?;
-=======
-    let account_alias = "logger";
-    let account = match wallet.get_account(account_alias.to_string()).await {
-        Ok(account) => account,
-        _ => {
-            // first we'll create an example account and store it
-            wallet
-                .create_account()
-                .with_alias(account_alias.to_string())
-                .finish()
-                .await?
-        }
-    };
-
-    let _address = account.generate_ed25519_addresses(5, None).await?;
-    let addresses = account.generate_ed25519_addresses(300, None).await?;
-    let mut bech32_addresses = Vec::new();
-    for ad in addresses {
-        bech32_addresses.push(ad.address().to_string());
-    }
->>>>>>> df2f8ce0
 
     let addresses = account.addresses().await?;
     println!("Total address count: {}", addresses.len());
@@ -159,7 +137,7 @@
         let num_addresses_to_generate = max - account.addresses().await?.len();
         println!("Generating {num_addresses_to_generate} addresses for account '{alias}'...");
         account
-            .generate_addresses(num_addresses_to_generate as u32, None)
+            .generate_ed25519_addresses(num_addresses_to_generate as u32, None)
             .await?;
     }
     account.addresses().await
