--- conflicted
+++ resolved
@@ -68,15 +68,9 @@
     for addresses_chunk in addresses.chunks(2).map(|chunk| chunk.to_vec()) {
         let outputs_per_transaction = addresses_chunk
             .into_iter()
-<<<<<<< HEAD
-            .map(|address| {
+            .map(|a| {
                 BasicOutputBuilder::new_with_amount(SEND_AMOUNT)
-                    .add_unlock_condition(AddressUnlockCondition::new(*address.address().as_ref()))
-=======
-            .map(|a| {
-                BasicOutputBuilder::new_with_amount(1_000_000)
                     .add_unlock_condition(AddressUnlockCondition::new(a.address()))
->>>>>>> 52493160
                     .finish_output(token_supply)
                     .unwrap()
             })
