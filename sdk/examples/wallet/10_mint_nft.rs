// Copyright 2022 IOTA Stiftung
// SPDX-License-Identifier: Apache-2.0

//! In this example we will mint an NFT in two different ways.
//!
//! Make sure that `example.stronghold` and `example.walletdb` already exist by
//! running the `create_wallet` example!
//!
//! Rename `.env.example` to `.env` first, then run the command:
//! ```sh
//! cargo run --release --all-features --example mint_nft
//! ```

use iota_sdk::{
    types::block::output::{
        feature::{IssuerFeature, SenderFeature},
        unlock_condition::AddressUnlockCondition,
        NftId, NftOutputBuilder,
    },
    wallet::{MintNftParams, Result, Wallet},
};

// The account alias used in this example
const ACCOUNT_ALIAS: &str = "Alice";
// The wallet database folder
const WALLET_DB_PATH: &str = "./example.walletdb";
// The owner address of the first NFT we'll mint
const NFT1_OWNER_ADDRESS: &str = "rms1qpszqzadsym6wpppd6z037dvlejmjuke7s24hm95s9fg9vpua7vluaw60xu";
// The metadata of the first minted NFT
const NFT1_METADATA: &str = "some NFT metadata";
// The immutable metadata of the first minted NFT
const NFT1_IMMUTABLE_METADATA: &str = "some NFT immutable metadata";
// The tag of the first minted NFT
const NFT1_TAG: &str = "some NFT tag";
// The base coin amount we sent with the second NFT
const NFT2_AMOUNT: u64 = 1_000_000;

#[tokio::main]
async fn main() -> Result<()> {
    // This example uses secrets in environment variables for simplicity which should not be done in production.
    dotenvy::dotenv().ok();

    // Access the wallet we generated with `--example create_wallet`
    let wallet = Wallet::builder().with_storage_path(WALLET_DB_PATH).finish().await?;
    let account = wallet.get_account(ACCOUNT_ALIAS).await?;

    // May want to ensure the account is synced before sending a transaction.
    let balance = account.sync(None).await?;
    let nfts_before = balance.nfts();

    // We send from the first address in the account.
    let sender_address = account.addresses().await?[0].address().clone();

    // Set the stronghold password
    wallet
        .set_stronghold_password(&std::env::var("STRONGHOLD_PASSWORD").unwrap())
        .await?;

<<<<<<< HEAD
    // Build an NFT using `NftOptions` and use the `mint_nfts` API
    let nft_options = vec![NftOptions {
        address: Some(NFT1_OWNER_ADDRESS.to_string()),
        sender: Some(sender_address.to_string()),
        metadata: Some(NFT1_METADATA.as_bytes().to_vec()),
        tag: Some(NFT1_TAG.as_bytes().to_vec()),
        issuer: Some(sender_address.to_string()),
        immutable_metadata: Some(NFT1_IMMUTABLE_METADATA.as_bytes().to_vec()),
=======
    let nft_options = vec![MintNftParams {
        address: Some("rms1qpszqzadsym6wpppd6z037dvlejmjuke7s24hm95s9fg9vpua7vluaw60xu".to_string()),
        sender: Some("rms1qpllaj0pyveqfkwxmnngz2c488hfdtmfrj3wfkgxtk4gtyrax0jaxzt70zy".to_string()),
        metadata: Some(b"some NFT metadata".to_vec()),
        tag: Some(b"some NFT tag".to_vec()),
        issuer: Some("rms1qpllaj0pyveqfkwxmnngz2c488hfdtmfrj3wfkgxtk4gtyrax0jaxzt70zy".to_string()),
        immutable_metadata: Some(b"some NFT immutable metadata".to_vec()),
>>>>>>> c79c3d7d
    }];

    println!("Preparing NFT 1 minting transaction...");

    let transaction = account.mint_nfts(nft_options, None).await?;
    println!("Transaction sent: {}", transaction.transaction_id);

    // Wait for transaction to get included
    let block_id = account
        .retry_transaction_until_included(&transaction.transaction_id, None, None)
        .await?;
    println!(
        "Transaction included: {}/block/{}",
        std::env::var("EXPLORER_URL").unwrap(),
        block_id
    );
    println!("Minted NFT 1");

    // Build an NFT manually by using the `NftOutputBuilder`
    let token_supply = account.client().get_token_supply().await?;
    let outputs = vec![
        // address of the owner of the NFT
        NftOutputBuilder::new_with_amount(NFT2_AMOUNT, NftId::null())
            .add_unlock_condition(AddressUnlockCondition::new(*sender_address.as_ref()))
            .add_feature(SenderFeature::new(*sender_address.as_ref()))
            .add_immutable_feature(IssuerFeature::new(*sender_address.as_ref()))
            .finish_output(token_supply)?,
    ];

    println!("Preparing NFT 2 minting transaction...");

    let transaction = account.send(outputs, None).await?;
    println!("Transaction sent: {}", transaction.transaction_id);

    // Wait for transaction to get included
    let block_id = account
        .retry_transaction_until_included(&transaction.transaction_id, None, None)
        .await?;
    println!(
        "Transaction included: {}/block/{}",
        std::env::var("EXPLORER_URL").unwrap(),
        block_id
    );
    println!("Minted NFT 2");

    // Ensure the account is synced after minting.
    let balance = account.sync(None).await?;
    let nfts_after = balance.nfts();
    println!("New owned NFTs:");
    nfts_after.iter().for_each(|nft_id| {
        if !nfts_before.contains(nft_id) {
            println!("- {nft_id}");
        }
    });

    Ok(())
}<|MERGE_RESOLUTION|>--- conflicted
+++ resolved
@@ -56,29 +56,19 @@
         .set_stronghold_password(&std::env::var("STRONGHOLD_PASSWORD").unwrap())
         .await?;
 
-<<<<<<< HEAD
-    // Build an NFT using `NftOptions` and use the `mint_nfts` API
-    let nft_options = vec![NftOptions {
+    // Build an NFT using `MintNftParams` and use the `mint_nfts` API
+    let nft_params = vec![MintNftParams {
         address: Some(NFT1_OWNER_ADDRESS.to_string()),
         sender: Some(sender_address.to_string()),
         metadata: Some(NFT1_METADATA.as_bytes().to_vec()),
         tag: Some(NFT1_TAG.as_bytes().to_vec()),
         issuer: Some(sender_address.to_string()),
         immutable_metadata: Some(NFT1_IMMUTABLE_METADATA.as_bytes().to_vec()),
-=======
-    let nft_options = vec![MintNftParams {
-        address: Some("rms1qpszqzadsym6wpppd6z037dvlejmjuke7s24hm95s9fg9vpua7vluaw60xu".to_string()),
-        sender: Some("rms1qpllaj0pyveqfkwxmnngz2c488hfdtmfrj3wfkgxtk4gtyrax0jaxzt70zy".to_string()),
-        metadata: Some(b"some NFT metadata".to_vec()),
-        tag: Some(b"some NFT tag".to_vec()),
-        issuer: Some("rms1qpllaj0pyveqfkwxmnngz2c488hfdtmfrj3wfkgxtk4gtyrax0jaxzt70zy".to_string()),
-        immutable_metadata: Some(b"some NFT immutable metadata".to_vec()),
->>>>>>> c79c3d7d
     }];
 
     println!("Preparing NFT 1 minting transaction...");
 
-    let transaction = account.mint_nfts(nft_options, None).await?;
+    let transaction = account.mint_nfts(nft_params, None).await?;
     println!("Transaction sent: {}", transaction.transaction_id);
 
     // Wait for transaction to get included
