// Copyright 2023 IOTA Stiftung
// SPDX-License-Identifier: Apache-2.0

//! In this example we will spam transactions from multiple threads simultaneously to our own address.
//!
//! Rename `.env.example` to `.env` first, then run the command:
//! ```sh
//! cargo run --release --all-features --example spammer
//! ```

use iota_sdk::{
    client::{
        constants::SHIMMER_COIN_TYPE,
        request_funds_from_faucet,
        secret::{mnemonic::MnemonicSecretManager, SecretManage, SecretManager},
    },
<<<<<<< HEAD
    crypto::keys::bip44::Bip44,
    types::block::{
        address::{Address, Bech32Address, Hrp},
        output::BasicOutput,
        payload::transaction::TransactionId,
    },
    wallet::{ClientOptions, FilterOptions, Result, SendParams, Wallet},
=======
    types::block::{address::Bech32Address, output::BasicOutput, payload::signed_transaction::TransactionId},
    wallet::{account::FilterOptions, Account, ClientOptions, Result, SendParams, Wallet},
>>>>>>> debd49f9
};

// The account alias used in this example.
const ACCOUNT_ALIAS: &str = "spammer";
// The number of spamming rounds.
const NUM_ROUNDS: usize = 1000;
// The amount to send in each transaction
const SEND_AMOUNT: u64 = 1_000_000;
// The number of simultaneous transactions
const NUM_SIMULTANEOUS_TXS: usize = 16;

#[tokio::main(flavor = "multi_thread")]
async fn main() -> Result<()> {
    // This example uses secrets in environment variables for simplicity which should not be done in production.
    dotenvy::dotenv().ok();

    let num_simultaneous_txs = NUM_SIMULTANEOUS_TXS.min(num_cpus::get());

    println!("Spammer set up to issue {num_simultaneous_txs} transactions simultaneously.");

    // Restore wallet from a mnemonic phrase.
    let client_options = ClientOptions::new().with_node(&std::env::var("NODE_URL").unwrap())?;
    let secret_manager = MnemonicSecretManager::try_from_mnemonic(std::env::var("MNEMONIC").unwrap())?;

    // TODO: in this case we can just let the builder generate the wallet address ... so remove?
    let bip_path = Bip44::new(SHIMMER_COIN_TYPE);
    let address = Bech32Address::new(
        Hrp::from_str_unchecked("smr"),
        Address::from(
            secret_manager
                .generate_ed25519_addresses(bip_path.coin_type, bip_path.account, 0..1, None)
                .await?[0],
        ),
    );

    let wallet = Wallet::builder()
        .with_secret_manager(SecretManager::Mnemonic(secret_manager))
        .with_client_options(client_options)
        .with_bip_path(bip_path)
        .with_address(address)
        .with_alias(ACCOUNT_ALIAS)
        .finish()
        .await?;

    let recv_address = wallet.address().await;
    println!("Recv address: {}", recv_address);

    // Ensure there are enough available funds for spamming.
    ensure_enough_funds(&wallet, &recv_address).await?;

    // We make sure that for all threads there are always inputs available to
    // fund the transaction, otherwise we create enough unspent outputs.
    let num_unspent_basic_outputs_with_send_amount = wallet
        .unspent_outputs(FilterOptions {
            output_types: Some(vec![BasicOutput::KIND]),
            ..Default::default()
        })
        .await?
        .iter()
        .filter(|data| data.output.amount() >= SEND_AMOUNT)
        .count();

    println!("Num unspent basic output holding >={SEND_AMOUNT}: {num_unspent_basic_outputs_with_send_amount}");

    if num_unspent_basic_outputs_with_send_amount < 127 {
        println!("Creating unspent outputs...");

        let transaction = wallet
            .send_with_params(vec![SendParams::new(SEND_AMOUNT, recv_address.clone())?; 127], None)
            .await?;
        wait_for_inclusion(&transaction.transaction_id, &wallet).await?;

        wallet.sync(None).await?;
    }

    println!("Spamming transactions...");
    for i in 1..=NUM_ROUNDS {
        println!("ROUND {i}/{NUM_ROUNDS}");
        let round_timer = tokio::time::Instant::now();

        let mut tasks = tokio::task::JoinSet::<std::result::Result<(), (usize, iota_sdk::wallet::Error)>>::new();

        for n in 0..num_simultaneous_txs {
            let recv_address_clone = recv_address.clone();
            let account_clone = wallet.clone();

            tasks.spawn(async move {
                println!("Thread {n}: sending {SEND_AMOUNT} coins to own address");

                let thread_timer = tokio::time::Instant::now();
                let transaction = account_clone
                    .send(SEND_AMOUNT, recv_address_clone, None)
                    .await
                    .map_err(|err| (n, err))?;
                let elapsed = thread_timer.elapsed();

                println!(
                    "Thread {n}: sent in {elapsed:.2?}: {}/transaction/{}",
                    std::env::var("EXPLORER_URL").unwrap(),
                    transaction.transaction_id
                );

                Ok(())
            });
        }

        let mut error_state: std::result::Result<(), ()> = Ok(());
        let mut sent_transactions = 0;
        while let Some(Ok(res)) = tasks.join_next().await {
            match res {
                Ok(()) => sent_transactions += 1,
                Err((n, err)) => {
                    println!("Thread {n}: {err}");
                    error_state = Err(());
                }
            }
        }

        if error_state.is_err() {
            // Sync when getting an error, because that's probably when no outputs are available anymore
            let mut balance = wallet.sync(None).await?;
            println!("Account synced");

            while balance.base_coin().available() == 0 {
                println!("No funds available");
                tokio::time::sleep(std::time::Duration::from_secs(2)).await;
                balance = wallet.sync(None).await?;
                println!("Account synced");
            }
        }

        println!(
            "==> BPS: {:.2}",
            sent_transactions as f64 / round_timer.elapsed().as_secs_f64()
        );
    }
    Ok(())
}

async fn ensure_enough_funds(wallet: &Wallet, bech32_address: &Bech32Address) -> Result<()> {
    let balance = wallet.sync(None).await?;
    let available_funds = balance.base_coin().available();
    println!("Available funds: {available_funds}");
    let min_required_funds = (1.1f64 * (127u64 * SEND_AMOUNT) as f64) as u64;
    println!("Min required funds: {min_required_funds}");
    if available_funds < min_required_funds {
        println!("Requesting funds from faucet...");
        let faucet_response = request_funds_from_faucet(&std::env::var("FAUCET_URL").unwrap(), bech32_address).await?;
        println!("Response from faucet: {}", faucet_response.trim_end());
        if faucet_response.contains("error") {
            panic!("Requesting funds failed (error response)");
        }

        println!("Waiting for funds (timeout=60s)...");
        // Check for changes to the balance
        let start = std::time::Instant::now();
        let new_available_funds = loop {
            if start.elapsed().as_secs() > 60 {
                panic!("Requesting funds failed (timeout)");
            };
            let balance = wallet.sync(None).await?;
            let available_funds_after = balance.base_coin().available();
            if available_funds_after > available_funds {
                break available_funds_after;
            } else {
                tokio::time::sleep(instant::Duration::from_secs(2)).await;
            }
        };
        println!("New available funds: {new_available_funds}");
        if new_available_funds < min_required_funds {
            panic!("insufficient funds: pick a smaller SEND_AMOUNT");
        } else {
            Ok(())
        }
    } else {
        println!("No faucet request necessary");
        Ok(())
    }
}

async fn wait_for_inclusion(transaction_id: &TransactionId, wallet: &Wallet) -> Result<()> {
    println!(
        "Transaction sent: {}/transaction/{}",
        std::env::var("EXPLORER_URL").unwrap(),
        transaction_id
    );
    // Wait for transaction to get included
    let block_id = wallet
        .reissue_transaction_until_included(transaction_id, None, None)
        .await?;
    println!(
        "Block included: {}/block/{}",
        std::env::var("EXPLORER_URL").unwrap(),
        block_id
    );
    Ok(())
}<|MERGE_RESOLUTION|>--- conflicted
+++ resolved
@@ -14,18 +14,13 @@
         request_funds_from_faucet,
         secret::{mnemonic::MnemonicSecretManager, SecretManage, SecretManager},
     },
-<<<<<<< HEAD
     crypto::keys::bip44::Bip44,
     types::block::{
         address::{Address, Bech32Address, Hrp},
         output::BasicOutput,
-        payload::transaction::TransactionId,
+        payload::signed_transaction::TransactionId,
     },
     wallet::{ClientOptions, FilterOptions, Result, SendParams, Wallet},
-=======
-    types::block::{address::Bech32Address, output::BasicOutput, payload::signed_transaction::TransactionId},
-    wallet::{account::FilterOptions, Account, ClientOptions, Result, SendParams, Wallet},
->>>>>>> debd49f9
 };
 
 // The account alias used in this example.
