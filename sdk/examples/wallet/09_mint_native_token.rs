--- conflicted
+++ resolved
@@ -36,11 +36,7 @@
 
     // Set the stronghold password
     wallet
-<<<<<<< HEAD
-        .set_stronghold_password(&var("STRONGHOLD_PASSWORD").unwrap())
-=======
-        .set_stronghold_password(std::env::var("STRONGHOLD_PASSWORD").unwrap())
->>>>>>> 7eee7305
+        .set_stronghold_password(var("STRONGHOLD_PASSWORD").unwrap())
         .await?;
 
     println!("Sending alias output transaction...");
