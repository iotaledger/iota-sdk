--- conflicted
+++ resolved
@@ -59,15 +59,9 @@
 
     println!(
         "Transaction: {} Block sent: {}/api/core/v2/blocks/{}",
-<<<<<<< HEAD
         mint_txn.transaction.transaction_id,
-        &env::var("NODE_URL").unwrap(),
+        &std::env::var("NODE_URL").unwrap(),
         mint_txn.transaction.block_id.expect("no block created yet")
-=======
-        transaction.transaction.transaction_id,
-        &std::env::var("NODE_URL").unwrap(),
-        transaction.transaction.block_id.expect("no block created yet")
->>>>>>> c9dae860
     );
     Ok(())
 }