--- conflicted
+++ resolved
@@ -41,13 +41,9 @@
             .set_stronghold_password(&var("STRONGHOLD_PASSWORD").unwrap())
             .await?;
 
-<<<<<<< HEAD
-        println!("Sending the destroy-alias transaction...");
+        println!("Sending alias burn transaction...");
 
-        let transaction = account.destroy_alias(*alias_id, None).await?;
-=======
         let transaction = account.burn(*alias_id, None).await?;
->>>>>>> 52493160
         println!("Transaction sent: {}", transaction.transaction_id);
 
         let block_id = account
