--- conflicted
+++ resolved
@@ -27,13 +27,8 @@
     println!("Balance before destroying:\n{balance:?}",);
 
     // Set the stronghold password
-<<<<<<< HEAD
-    manager
+    wallet
         .set_stronghold_password(&std::env::var("STRONGHOLD_PASSWORD").unwrap())
-=======
-    wallet
-        .set_stronghold_password(&env::var("STRONGHOLD_PASSWORD").unwrap())
->>>>>>> 1d4c88ea
         .await?;
 
     // Replace with an AliasId that is available in the account
