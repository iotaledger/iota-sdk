--- conflicted
+++ resolved
@@ -7,13 +7,9 @@
 //! `cargo run --example send_micro_transaction --release`
 
 use iota_sdk::{
-<<<<<<< HEAD
+    types::block::address::Bech32Address,
     wallet::{account::TransactionOptions, Result, SendAmountParams},
     Wallet,
-=======
-    types::block::address::Bech32Address,
-    wallet::{account::TransactionOptions, Result, SendAmountParams, Wallet},
->>>>>>> 52493160
 };
 
 #[tokio::main]
