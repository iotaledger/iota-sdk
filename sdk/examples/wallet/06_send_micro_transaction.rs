// Copyright 2022 IOTA Stiftung
// SPDX-License-Identifier: Apache-2.0

//! In this example we will send an amount below the minimum storage deposit.
//!
//! Make sure that `example.stronghold` and `example.walletdb` already exist by
//! running the `create_account` example!
//!
//! Rename `.env.example` to `.env` first, then run the command:
//! ```sh
//! cargo run --release --all-features --example send_micro_transaction
//! ```

use std::env::var;

use iota_sdk::wallet::{account::TransactionOptions, Result, SendAmountParams, Wallet};

// The base coin micro amount to send
const SEND_MICRO_AMOUNT: u64 = 1;
// The address to send the coins to
const RECV_ADDRESS: &str = "rms1qpszqzadsym6wpppd6z037dvlejmjuke7s24hm95s9fg9vpua7vluaw60xu";

#[tokio::main]
async fn main() -> Result<()> {
    // This example uses secrets in environment variables for simplicity which should not be done in production.
    dotenvy::dotenv().ok();

    let wallet = Wallet::builder()
        .with_storage_path(&var("WALLET_DB_PATH").unwrap())
        .finish()
        .await?;
    let account = wallet.get_account(&var("ACCOUNT_ALIAS_1").unwrap()).await?;

    // May want to ensure the account is synced before sending a transaction.
    account.sync(None).await?;

    // Set the stronghold password
    wallet
        .set_stronghold_password(&var("STRONGHOLD_PASSWORD").unwrap())
        .await?;

<<<<<<< HEAD
    println!("Sending '{}' coin(s) to '{}'...", SEND_MICRO_AMOUNT, RECV_ADDRESS);

    // Send a micro transaction
    let outputs = vec![SendAmountParams::new(RECV_ADDRESS, SEND_MICRO_AMOUNT)?];
=======
    // Send a micro transaction with amount 1
    let outputs = [SendAmountParams::new(
        "rms1qpszqzadsym6wpppd6z037dvlejmjuke7s24hm95s9fg9vpua7vluaw60xu",
        1,
    )?];
>>>>>>> 0b515e7b

    let transaction = account
        .send_amount(
            outputs,
            TransactionOptions {
                allow_micro_amount: true,
                ..Default::default()
            },
        )
        .await?;
    println!("Transaction sent: {}", transaction.transaction_id);

    // Wait for transaction to get included
    let block_id = account
        .retry_transaction_until_included(&transaction.transaction_id, None, None)
        .await?;

    println!(
        "Transaction included: {}/block/{}",
        var("EXPLORER_URL").unwrap(),
        block_id
    );

    Ok(())
}<|MERGE_RESOLUTION|>--- conflicted
+++ resolved
@@ -39,18 +39,10 @@
         .set_stronghold_password(&var("STRONGHOLD_PASSWORD").unwrap())
         .await?;
 
-<<<<<<< HEAD
     println!("Sending '{}' coin(s) to '{}'...", SEND_MICRO_AMOUNT, RECV_ADDRESS);
 
     // Send a micro transaction
-    let outputs = vec![SendAmountParams::new(RECV_ADDRESS, SEND_MICRO_AMOUNT)?];
-=======
-    // Send a micro transaction with amount 1
-    let outputs = [SendAmountParams::new(
-        "rms1qpszqzadsym6wpppd6z037dvlejmjuke7s24hm95s9fg9vpua7vluaw60xu",
-        1,
-    )?];
->>>>>>> 0b515e7b
+    let outputs = [SendAmountParams::new(RECV_ADDRESS, SEND_MICRO_AMOUNT)?];
 
     let transaction = account
         .send_amount(
