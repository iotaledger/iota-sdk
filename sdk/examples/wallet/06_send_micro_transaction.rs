--- conflicted
+++ resolved
@@ -6,14 +6,10 @@
 //!
 //! `cargo run --example send_micro_transaction --release`
 
-<<<<<<< HEAD
 use iota_sdk::{
     types::block::address::Bech32Address,
-    wallet::{account::TransactionOptions, AddressWithAmount, Result, Wallet},
+    wallet::{account::TransactionOptions, Result, SendAmountParams, Wallet},
 };
-=======
-use iota_sdk::wallet::{account::TransactionOptions, Result, SendAmountParams, Wallet};
->>>>>>> 39955e4f
 
 #[tokio::main]
 async fn main() -> Result<()> {
@@ -34,13 +30,8 @@
         .await?;
 
     // Send a micro transaction with amount 1
-<<<<<<< HEAD
-    let outputs = vec![AddressWithAmount::new(
+    let outputs = vec![SendAmountParams::new(
         Bech32Address::try_from_str("rms1qpszqzadsym6wpppd6z037dvlejmjuke7s24hm95s9fg9vpua7vluaw60xu").unwrap(),
-=======
-    let outputs = vec![SendAmountParams::new(
-        "rms1qpszqzadsym6wpppd6z037dvlejmjuke7s24hm95s9fg9vpua7vluaw60xu".to_string(),
->>>>>>> 39955e4f
         1,
     )];
 
