--- conflicted
+++ resolved
@@ -32,11 +32,7 @@
 
     // Set the stronghold password
     wallet
-<<<<<<< HEAD
-        .set_stronghold_password(&var("STRONGHOLD_PASSWORD").unwrap())
-=======
-        .set_stronghold_password(std::env::var("STRONGHOLD_PASSWORD").unwrap())
->>>>>>> 7eee7305
+        .set_stronghold_password(var("STRONGHOLD_PASSWORD").unwrap())
         .await?;
 
     // Sync account to make sure account is updated with outputs from previous examples
