--- conflicted
+++ resolved
@@ -37,13 +37,8 @@
     let account = wallet.get_account("Alice").await?;
 
     // Set the stronghold password
-<<<<<<< HEAD
-    manager
+    wallet
         .set_stronghold_password(&std::env::var("STRONGHOLD_PASSWORD").unwrap())
-=======
-    wallet
-        .set_stronghold_password(&env::var("STRONGHOLD_PASSWORD").unwrap())
->>>>>>> 1d4c88ea
         .await?;
 
     // Sync account to make sure account is updated with outputs from previous examples
