--- conflicted
+++ resolved
@@ -44,13 +44,8 @@
     outputs.iter().enumerate().for_each(|(i, output_data)| {
         println!("OUTPUT #{i}");
         println!(
-<<<<<<< HEAD
             "- address: {:?}\n- amount: {:?}\n- native tokens: {:?}",
-            output_data.address.to_bech32("rms"),
-=======
-            "address: {:?}\n amount: {:?}\n native tokens: {:?}\n",
             output_data.address.to_bech32_unchecked("rms"),
->>>>>>> 52493160
             output_data.output.amount(),
             output_data.output.native_tokens()
         )
@@ -83,13 +78,8 @@
     outputs.iter().enumerate().for_each(|(i, output_data)| {
         println!("OUTPUT #{i}");
         println!(
-<<<<<<< HEAD
             "- address: {:?}\n- amount: {:?}\n- native tokens: {:?}",
-            output_data.address.to_bech32("rms"),
-=======
-            "address: {:?}\n amount: {:?}\n native tokens: {:?}\n",
             output_data.address.to_bech32_unchecked("rms"),
->>>>>>> 52493160
             output_data.output.amount(),
             output_data.output.native_tokens()
         )
