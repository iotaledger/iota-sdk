// Copyright 2021 IOTA Stiftung
// SPDX-License-Identifier: Apache-2.0

//! In this example we will write out all wallet logging events to a dedicated log file.
//!
//! Rename `.env.example` to `.env` first, then run the command:
//! ```sh
//! cargo run --release --all-features --example logger
//! ```

use iota_sdk::{
<<<<<<< HEAD
    client::{
        constants::SHIMMER_COIN_TYPE,
        secret::{mnemonic::MnemonicSecretManager, SecretManager},
    },
=======
    client::{constants::SHIMMER_COIN_TYPE, secret::mnemonic::MnemonicSecretManager},
>>>>>>> 5669e9bd
    crypto::keys::bip44::Bip44,
    wallet::{ClientOptions, Wallet},
};

#[tokio::main]
async fn main() -> Result<(), Box<dyn std::error::Error>> {
    // This example uses secrets in environment variables for simplicity which should not be done in production.
    dotenvy::dotenv().ok();

    for var in ["NODE_URL", "MNEMONIC", "WALLET_DB_PATH"] {
        std::env::var(var).expect(&format!(".env variable '{var}' is undefined, see .env.example"));
    }

    // Initialize a logger that writes to the specified file
    let logger_output_config = fern_logger::LoggerOutputConfigBuilder::new()
        .name("example.log")
        .target_exclusions(&["h2", "hyper", "rustls"])
        .level_filter(log::LevelFilter::Debug);
    let config = fern_logger::LoggerConfig::build()
        .with_output(logger_output_config)
        .finish();
    fern_logger::logger_init(config).unwrap();

    // Restore a wallet
    let client_options = ClientOptions::new().with_node(&std::env::var("NODE_URL").unwrap())?;

    let secret_manager = MnemonicSecretManager::try_from_mnemonic(std::env::var("MNEMONIC").unwrap())?;

    let wallet = Wallet::<MnemonicSecretManager>::builder()
        .with_storage_path(&std::env::var("WALLET_DB_PATH").unwrap())
        .with_client_options(client_options)
        .with_secret_manager(secret_manager)
        .with_bip_path(Bip44::new(SHIMMER_COIN_TYPE))
        .finish()
        .await?;

    println!("Syncing wallet");
    wallet.sync(None).await?;

    println!("Example finished successfully");
    Ok(())
}<|MERGE_RESOLUTION|>--- conflicted
+++ resolved
@@ -9,14 +9,7 @@
 //! ```
 
 use iota_sdk::{
-<<<<<<< HEAD
-    client::{
-        constants::SHIMMER_COIN_TYPE,
-        secret::{mnemonic::MnemonicSecretManager, SecretManager},
-    },
-=======
     client::{constants::SHIMMER_COIN_TYPE, secret::mnemonic::MnemonicSecretManager},
->>>>>>> 5669e9bd
     crypto::keys::bip44::Bip44,
     wallet::{ClientOptions, Wallet},
 };
