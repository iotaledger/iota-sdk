--- conflicted
+++ resolved
@@ -39,12 +39,7 @@
     // Restore a wallet
     let client_options = ClientOptions::new().with_node(&var("NODE_URL").unwrap())?;
     let secret_manager =
-<<<<<<< HEAD
-        MnemonicSecretManager::try_from_mnemonic(&var("NON_SECURE_USE_OF_DEVELOPMENT_MNEMONIC_1").unwrap())?;
-=======
-        MnemonicSecretManager::try_from_mnemonic(std::env::var("NON_SECURE_USE_OF_DEVELOPMENT_MNEMONIC_1").unwrap())?;
-
->>>>>>> 79d127a9
+        MnemonicSecretManager::try_from_mnemonic(var("NON_SECURE_USE_OF_DEVELOPMENT_MNEMONIC_1").unwrap())?;
     let wallet = Wallet::builder()
         .with_secret_manager(SecretManager::Mnemonic(secret_manager))
         .with_storage_path(&var("WALLET_DB_PATH").unwrap())
