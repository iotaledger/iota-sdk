// Copyright 2021 IOTA Stiftung
// SPDX-License-Identifier: Apache-2.0

//! In this example we will write out all wallet logging events to a dedicated log file.
//!
//! Rename `.env.example` to `.env` first, then run the command:
//! ```sh
//! cargo run --release --all-features --example logger
//! ```

use std::env::var;

use iota_sdk::{
    client::{
        constants::SHIMMER_COIN_TYPE,
        secret::{mnemonic::MnemonicSecretManager, SecretManager},
    },
    wallet::{ClientOptions, Result, Wallet},
};

// The log file name
const LOG_FILE_NAME: &str = "example.log";
// The log level to use (error, warn, info, debug, trace)
const LOG_LEVEL: log::LevelFilter = log::LevelFilter::Debug;
// The number of addresses to generate
const NUM_ADDRESSES_TO_GENERATE: u32 = 5;

#[tokio::main]
async fn main() -> Result<()> {
    // This example uses secrets in environment variables for simplicity which should not be done in production.
    dotenvy::dotenv().ok();

    // Initialize a logger that writes to the specified file
    let logger_output_config = fern_logger::LoggerOutputConfigBuilder::new()
        .name(LOG_FILE_NAME)
        .target_exclusions(&["h2", "hyper", "rustls"])
        .level_filter(LOG_LEVEL);
    let config = fern_logger::LoggerConfig::build()
        .with_output(logger_output_config)
        .finish();
    fern_logger::logger_init(config).unwrap();

    // Restore a wallet
    let client_options = ClientOptions::new().with_node(&var("NODE_URL").unwrap())?;
    let secret_manager =
        MnemonicSecretManager::try_from_mnemonic(&var("NON_SECURE_USE_OF_DEVELOPMENT_MNEMONIC_1").unwrap())?;
    let wallet = Wallet::builder()
        .with_secret_manager(SecretManager::Mnemonic(secret_manager))
        .with_storage_path(&var("WALLET_DB_PATH").unwrap())
        .with_client_options(client_options)
        .with_coin_type(SHIMMER_COIN_TYPE)
        .finish()
        .await?;

    // Get or create a new account
    let alias = var("ACCOUNT_ALIAS_1").unwrap();
    let account = if let Ok(account) = wallet.get_account(&alias).await {
        account
    } else {
        println!("Creating account '{alias}'");
        wallet.create_account().with_alias(alias).finish().await?
    };

<<<<<<< HEAD
    println!("Generating {NUM_ADDRESSES_TO_GENERATE} addresses...");
    let _ = account.generate_addresses(NUM_ADDRESSES_TO_GENERATE, None).await?;
=======
    let _address = account.generate_ed25519_addresses(5, None).await?;

    let now = Instant::now();
    let balance = account.sync(None).await?;
    println!("Syncing took: {:.2?}", now.elapsed());
>>>>>>> df2f8ce0

    println!("Syncing account");
    let _ = account.sync(None).await?;

    println!("Example finished successfully");
    Ok(())
}<|MERGE_RESOLUTION|>--- conflicted
+++ resolved
@@ -61,16 +61,10 @@
         wallet.create_account().with_alias(alias).finish().await?
     };
 
-<<<<<<< HEAD
     println!("Generating {NUM_ADDRESSES_TO_GENERATE} addresses...");
-    let _ = account.generate_addresses(NUM_ADDRESSES_TO_GENERATE, None).await?;
-=======
-    let _address = account.generate_ed25519_addresses(5, None).await?;
-
-    let now = Instant::now();
-    let balance = account.sync(None).await?;
-    println!("Syncing took: {:.2?}", now.elapsed());
->>>>>>> df2f8ce0
+    let _ = account
+        .generate_ed25519_addresses(NUM_ADDRESSES_TO_GENERATE, None)
+        .await?;
 
     println!("Syncing account");
     let _ = account.sync(None).await?;
