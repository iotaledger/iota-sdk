--- conflicted
+++ resolved
@@ -8,14 +8,7 @@
 use std::env;
 
 use dotenv::dotenv;
-<<<<<<< HEAD
-use iota_sdk::wallet::{account_manager::AccountManager, AddressAndNftId, Result};
-=======
-use iota_sdk::{
-    types::block::output::NftId,
-    wallet::{AddressAndNftId, Result, Wallet},
-};
->>>>>>> f5d4d22e
+use iota_sdk::wallet::{AddressAndNftId, Result, Wallet};
 
 #[tokio::main]
 async fn main() -> Result<()> {
@@ -26,15 +19,14 @@
     let wallet = Wallet::builder().finish().await?;
 
     // Get the account we generated with `01_create_wallet`
-<<<<<<< HEAD
-    let account = manager.get_account("Alice").await?;
+    let account = wallet.get_account("Alice").await?;
     // May want to ensure the account is synced before sending a transaction.
     let balance = account.sync(None).await?;
 
     // Get the first nft
     if let Some(nft_id) = balance.nfts.first() {
         // Set the stronghold password
-        manager
+        wallet
             .set_stronghold_password(&env::var("STRONGHOLD_PASSWORD").unwrap())
             .await?;
 
@@ -57,29 +49,6 @@
             transaction.block_id.expect("no block created yet")
         );
     }
-=======
-    let account = wallet.get_account("Alice").await?;
-
-    // Set the stronghold password
-    wallet
-        .set_stronghold_password(&env::var("STRONGHOLD_PASSWORD").unwrap())
-        .await?;
-
-    let outputs = vec![AddressAndNftId {
-        address: "rms1qpszqzadsym6wpppd6z037dvlejmjuke7s24hm95s9fg9vpua7vluaw60xu".to_string(),
-        // Replace with an NftId that is available in the account
-        nft_id: NftId::from_str("0xe192461b30098a5da889ef6abc9e8130bf3b2d980450fa9201e5df404121b932")?,
-    }];
-
-    let transaction = account.send_nft(outputs, None).await?;
-
-    println!(
-        "Transaction: {} Block sent: {}/api/core/v2/blocks/{}",
-        transaction.transaction_id,
-        &env::var("NODE_URL").unwrap(),
-        transaction.block_id.expect("no block created yet")
-    );
->>>>>>> f5d4d22e
 
     Ok(())
 }