// Copyright 2022 IOTA Stiftung
// SPDX-License-Identifier: Apache-2.0

//! In this example we will send an nft.
//! Rename `.env.example` to `.env` first.
//!
//! `cargo run --example send_nft --release`

<<<<<<< HEAD
use iota_sdk::{
    types::block::address::Bech32Address,
    wallet::{AddressAndNftId, Result, Wallet},
};
=======
use iota_sdk::wallet::{Result, SendNftParams, Wallet};
>>>>>>> 39955e4f

#[tokio::main]
async fn main() -> Result<()> {
    // This example uses secrets in environment variables for simplicity which should not be done in production.
    dotenvy::dotenv().ok();

    // Create the wallet
    let wallet = Wallet::builder().finish().await?;

    // Get the account we generated with `01_create_wallet`
    let account = wallet.get_account("Alice").await?;
    // May want to ensure the account is synced before sending a transaction.
    let balance = account.sync(None).await?;

    // Get the first nft
    if let Some(nft_id) = balance.nfts().first() {
        // Set the stronghold password
        wallet
            .set_stronghold_password(&std::env::var("STRONGHOLD_PASSWORD").unwrap())
            .await?;

<<<<<<< HEAD
        let outputs = vec![AddressAndNftId {
            address: Bech32Address::try_from_str("rms1qpszqzadsym6wpppd6z037dvlejmjuke7s24hm95s9fg9vpua7vluaw60xu")
                .unwrap(),
=======
        let outputs = vec![SendNftParams {
            address: "rms1qpszqzadsym6wpppd6z037dvlejmjuke7s24hm95s9fg9vpua7vluaw60xu".to_string(),
>>>>>>> 39955e4f
            nft_id: *nft_id,
        }];

        let transaction = account.send_nft(outputs, None).await?;
        println!("Transaction sent: {}", transaction.transaction_id);

        // Wait for transaction to get included
        let block_id = account
            .retry_transaction_until_included(&transaction.transaction_id, None, None)
            .await?;

        println!(
            "Block included: {}/block/{}",
            std::env::var("EXPLORER_URL").unwrap(),
            block_id
        );
    }

    Ok(())
}<|MERGE_RESOLUTION|>--- conflicted
+++ resolved
@@ -6,14 +6,10 @@
 //!
 //! `cargo run --example send_nft --release`
 
-<<<<<<< HEAD
 use iota_sdk::{
     types::block::address::Bech32Address,
-    wallet::{AddressAndNftId, Result, Wallet},
+    wallet::{Result, SendNftParams, Wallet},
 };
-=======
-use iota_sdk::wallet::{Result, SendNftParams, Wallet};
->>>>>>> 39955e4f
 
 #[tokio::main]
 async fn main() -> Result<()> {
@@ -35,14 +31,9 @@
             .set_stronghold_password(&std::env::var("STRONGHOLD_PASSWORD").unwrap())
             .await?;
 
-<<<<<<< HEAD
-        let outputs = vec![AddressAndNftId {
+        let outputs = vec![SendNftParams {
             address: Bech32Address::try_from_str("rms1qpszqzadsym6wpppd6z037dvlejmjuke7s24hm95s9fg9vpua7vluaw60xu")
                 .unwrap(),
-=======
-        let outputs = vec![SendNftParams {
-            address: "rms1qpszqzadsym6wpppd6z037dvlejmjuke7s24hm95s9fg9vpua7vluaw60xu".to_string(),
->>>>>>> 39955e4f
             nft_id: *nft_id,
         }];
 
