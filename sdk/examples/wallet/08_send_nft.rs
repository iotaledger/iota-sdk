// Copyright 2022 IOTA Stiftung
// SPDX-License-Identifier: Apache-2.0

//! In this example we will send an nft.
//! Rename `.env.example` to `.env` first.
//!
//! `cargo run --example send_nft --release`

<<<<<<< HEAD
use std::env;

use dotenv::dotenv;
use iota_sdk::wallet::{AddressAndNftId, Result, Wallet};
=======
use std::str::FromStr;

use iota_sdk::{
    types::block::output::NftId,
    wallet::{AddressAndNftId, Result, Wallet},
};
>>>>>>> c9dae860

#[tokio::main]
async fn main() -> Result<()> {
    // This example uses secrets in environment variables for simplicity which should not be done in production.
    dotenvy::dotenv().ok();

    // Create the wallet
    let wallet = Wallet::builder().finish().await?;

    // Get the account we generated with `01_create_wallet`
    let account = wallet.get_account("Alice").await?;
<<<<<<< HEAD
    // May want to ensure the account is synced before sending a transaction.
    let balance = account.sync(None).await?;

    // Get the first nft
    if let Some(nft_id) = balance.nfts.first() {
        // Set the stronghold password
        wallet
            .set_stronghold_password(&env::var("STRONGHOLD_PASSWORD").unwrap())
            .await?;

        let outputs = vec![AddressAndNftId {
            address: "rms1qpszqzadsym6wpppd6z037dvlejmjuke7s24hm95s9fg9vpua7vluaw60xu".to_string(),
            nft_id: *nft_id,
        }];

        let transaction = account.send_nft(outputs, None).await?;

        // Wait for transaction to get included
        account
            .retry_transaction_until_included(&transaction.transaction_id, None, None)
            .await?;

        println!(
            "Transaction: {} Block sent: {}/api/core/v2/blocks/{}",
            transaction.transaction_id,
            &env::var("NODE_URL").unwrap(),
            transaction.block_id.expect("no block created yet")
        );
    }
=======

    // Set the stronghold password
    wallet
        .set_stronghold_password(&std::env::var("STRONGHOLD_PASSWORD").unwrap())
        .await?;

    let outputs = vec![AddressAndNftId {
        address: "rms1qpszqzadsym6wpppd6z037dvlejmjuke7s24hm95s9fg9vpua7vluaw60xu".to_string(),
        // Replace with an NftId that is available in the account
        nft_id: NftId::from_str("0xe192461b30098a5da889ef6abc9e8130bf3b2d980450fa9201e5df404121b932")?,
    }];

    let transaction = account.send_nft(outputs, None).await?;

    println!(
        "Transaction: {} Block sent: {}/api/core/v2/blocks/{}",
        transaction.transaction_id,
        &std::env::var("NODE_URL").unwrap(),
        transaction.block_id.expect("no block created yet")
    );
>>>>>>> c9dae860

    Ok(())
}<|MERGE_RESOLUTION|>--- conflicted
+++ resolved
@@ -6,19 +6,7 @@
 //!
 //! `cargo run --example send_nft --release`
 
-<<<<<<< HEAD
-use std::env;
-
-use dotenv::dotenv;
 use iota_sdk::wallet::{AddressAndNftId, Result, Wallet};
-=======
-use std::str::FromStr;
-
-use iota_sdk::{
-    types::block::output::NftId,
-    wallet::{AddressAndNftId, Result, Wallet},
-};
->>>>>>> c9dae860
 
 #[tokio::main]
 async fn main() -> Result<()> {
@@ -30,7 +18,6 @@
 
     // Get the account we generated with `01_create_wallet`
     let account = wallet.get_account("Alice").await?;
-<<<<<<< HEAD
     // May want to ensure the account is synced before sending a transaction.
     let balance = account.sync(None).await?;
 
@@ -38,7 +25,7 @@
     if let Some(nft_id) = balance.nfts.first() {
         // Set the stronghold password
         wallet
-            .set_stronghold_password(&env::var("STRONGHOLD_PASSWORD").unwrap())
+            .set_stronghold_password(&std::env::var("STRONGHOLD_PASSWORD").unwrap())
             .await?;
 
         let outputs = vec![AddressAndNftId {
@@ -56,32 +43,10 @@
         println!(
             "Transaction: {} Block sent: {}/api/core/v2/blocks/{}",
             transaction.transaction_id,
-            &env::var("NODE_URL").unwrap(),
+            &std::env::var("NODE_URL").unwrap(),
             transaction.block_id.expect("no block created yet")
         );
     }
-=======
-
-    // Set the stronghold password
-    wallet
-        .set_stronghold_password(&std::env::var("STRONGHOLD_PASSWORD").unwrap())
-        .await?;
-
-    let outputs = vec![AddressAndNftId {
-        address: "rms1qpszqzadsym6wpppd6z037dvlejmjuke7s24hm95s9fg9vpua7vluaw60xu".to_string(),
-        // Replace with an NftId that is available in the account
-        nft_id: NftId::from_str("0xe192461b30098a5da889ef6abc9e8130bf3b2d980450fa9201e5df404121b932")?,
-    }];
-
-    let transaction = account.send_nft(outputs, None).await?;
-
-    println!(
-        "Transaction: {} Block sent: {}/api/core/v2/blocks/{}",
-        transaction.transaction_id,
-        &std::env::var("NODE_URL").unwrap(),
-        transaction.block_id.expect("no block created yet")
-    );
->>>>>>> c9dae860
 
     Ok(())
 }