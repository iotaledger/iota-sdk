--- conflicted
+++ resolved
@@ -6,14 +6,10 @@
 //!
 //! `cargo run --example wallet_transaction --release`
 
-<<<<<<< HEAD
 use iota_sdk::{
     types::block::address::Bech32Address,
-    wallet::{AddressWithAmount, Result, Wallet},
+    wallet::{Result, SendAmountParams, Wallet},
 };
-=======
-use iota_sdk::wallet::{Result, SendAmountParams, Wallet};
->>>>>>> 39955e4f
 
 #[tokio::main]
 async fn main() -> Result<()> {
@@ -35,13 +31,8 @@
             .await?;
 
         // Send a transaction with 1 Mi
-<<<<<<< HEAD
-        let outputs = vec![AddressWithAmount::new(
+        let outputs = vec![SendAmountParams::new(
             Bech32Address::try_from_str("rms1qpszqzadsym6wpppd6z037dvlejmjuke7s24hm95s9fg9vpua7vluaw60xu").unwrap(),
-=======
-        let outputs = vec![SendAmountParams::new(
-            "rms1qpszqzadsym6wpppd6z037dvlejmjuke7s24hm95s9fg9vpua7vluaw60xu".to_string(),
->>>>>>> 39955e4f
             1_000_000,
         )];
         let transaction = account.send_amount(outputs, None).await?;
