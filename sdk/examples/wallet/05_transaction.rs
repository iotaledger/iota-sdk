// Copyright 2021 IOTA Stiftung
// SPDX-License-Identifier: Apache-2.0

//! cargo run --example transaction --release
// In this example we will send a transaction
// Rename `.env.example` to `.env` first

use std::env;

use dotenv::dotenv;
use iota_sdk::wallet::{AddressWithAmount, Result, Wallet};

#[tokio::main]
async fn main() -> Result<()> {
    // This example uses dotenv, which is not safe for use in production
    dotenv().ok();

    // Create the wallet
    let wallet = Wallet::builder().finish().await?;

    // Get the account we generated with `01_create_wallet`
<<<<<<< HEAD
    let account = manager.get_account("Alice").await?;
    // May want to ensure the account is synced before sending a transaction.
    let balance = account.sync(None).await?;

    if balance.base_coin.available >= 1_000_000 {
        // Set the stronghold password
        manager
            .set_stronghold_password(&env::var("STRONGHOLD_PASSWORD").unwrap())
            .await?;

        // Send a transaction with 1 Mi
        let outputs = vec![AddressWithAmount {
            address: "tst1qpszqzadsym6wpppd6z037dvlejmjuke7s24hm95s9fg9vpua7vlupxvxq2".to_string(),
            amount: 1_000_000,
        }];
        let transaction = account.send_amount(outputs, None).await?;

        // Wait for transaction to get included
        account
            .retry_transaction_until_included(&transaction.transaction_id, None, None)
            .await?;

        println!(
            "Transaction: {} Block sent: {}/api/core/v2/blocks/{}",
            transaction.transaction_id,
            &env::var("NODE_URL").unwrap(),
            transaction.block_id.expect("no block created yet")
        );
    }
=======
    let account = wallet.get_account("Alice").await?;

    // Set the stronghold password
    wallet
        .set_stronghold_password(&env::var("STRONGHOLD_PASSWORD").unwrap())
        .await?;

    // Send a transaction with 1 Mi
    let outputs = vec![AddressWithAmount {
        address: "rms1qpszqzadsym6wpppd6z037dvlejmjuke7s24hm95s9fg9vpua7vluaw60xu".to_string(),
        amount: 1_000_000,
    }];
    let transaction = account.send_amount(outputs, None).await?;

    println!(
        "Transaction: {} Block sent: {}/api/core/v2/blocks/{}",
        transaction.transaction_id,
        &env::var("NODE_URL").unwrap(),
        transaction.block_id.expect("no block created yet")
    );
>>>>>>> f5d4d22e

    Ok(())
}<|MERGE_RESOLUTION|>--- conflicted
+++ resolved
@@ -19,14 +19,13 @@
     let wallet = Wallet::builder().finish().await?;
 
     // Get the account we generated with `01_create_wallet`
-<<<<<<< HEAD
-    let account = manager.get_account("Alice").await?;
+    let account = wallet.get_account("Alice").await?;
     // May want to ensure the account is synced before sending a transaction.
-    let balance = account.sync(None).await?;
+    let balance = wallet.sync(None).await?;
 
     if balance.base_coin.available >= 1_000_000 {
         // Set the stronghold password
-        manager
+        wallet
             .set_stronghold_password(&env::var("STRONGHOLD_PASSWORD").unwrap())
             .await?;
 
@@ -49,28 +48,6 @@
             transaction.block_id.expect("no block created yet")
         );
     }
-=======
-    let account = wallet.get_account("Alice").await?;
-
-    // Set the stronghold password
-    wallet
-        .set_stronghold_password(&env::var("STRONGHOLD_PASSWORD").unwrap())
-        .await?;
-
-    // Send a transaction with 1 Mi
-    let outputs = vec![AddressWithAmount {
-        address: "rms1qpszqzadsym6wpppd6z037dvlejmjuke7s24hm95s9fg9vpua7vluaw60xu".to_string(),
-        amount: 1_000_000,
-    }];
-    let transaction = account.send_amount(outputs, None).await?;
-
-    println!(
-        "Transaction: {} Block sent: {}/api/core/v2/blocks/{}",
-        transaction.transaction_id,
-        &env::var("NODE_URL").unwrap(),
-        transaction.block_id.expect("no block created yet")
-    );
->>>>>>> f5d4d22e
 
     Ok(())
 }