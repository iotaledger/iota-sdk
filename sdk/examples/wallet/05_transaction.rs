--- conflicted
+++ resolved
@@ -18,7 +18,6 @@
 
     // Get the account we generated with `01_create_wallet`
     let account = wallet.get_account("Alice").await?;
-<<<<<<< HEAD
     // May want to ensure the account is synced before sending a transaction.
     let balance = wallet.sync(None).await?;
 
@@ -29,10 +28,10 @@
             .await?;
 
         // Send a transaction with 1 Mi
-        let outputs = vec![AddressWithAmount {
-            address: "tst1qpszqzadsym6wpppd6z037dvlejmjuke7s24hm95s9fg9vpua7vlupxvxq2".to_string(),
-            amount: 1_000_000,
-        }];
+        let outputs = vec![AddressWithAmount::new(
+            "rms1qpszqzadsym6wpppd6z037dvlejmjuke7s24hm95s9fg9vpua7vluaw60xu".to_string(),
+            1_000_000,
+        )];
         let transaction = account.send_amount(outputs, None).await?;
 
         // Wait for transaction to get included
@@ -47,27 +46,6 @@
             transaction.block_id.expect("no block created yet")
         );
     }
-=======
-
-    // Set the stronghold password
-    wallet
-        .set_stronghold_password(&std::env::var("STRONGHOLD_PASSWORD").unwrap())
-        .await?;
-
-    // Send a transaction with 1 Mi
-    let outputs = vec![AddressWithAmount::new(
-        "rms1qpszqzadsym6wpppd6z037dvlejmjuke7s24hm95s9fg9vpua7vluaw60xu".to_string(),
-        1_000_000,
-    )];
-    let transaction = account.send_amount(outputs, None).await?;
-
-    println!(
-        "Transaction: {} Block sent: {}/api/core/v2/blocks/{}",
-        transaction.transaction_id,
-        &std::env::var("NODE_URL").unwrap(),
-        transaction.block_id.expect("no block created yet")
-    );
->>>>>>> 87cd5390
 
     Ok(())
 }