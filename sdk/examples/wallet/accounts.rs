--- conflicted
+++ resolved
@@ -57,13 +57,8 @@
     let accounts = wallet.get_accounts().await?;
     println!("WALLET ACCOUNTS:");
     for account in accounts {
-<<<<<<< HEAD
-        let account = account.read().await;
+        let account = account.details().await;
         println!("- {}", account.alias());
-=======
-        let a = account.details().await;
-        println!("Accounts: {a:#?}");
->>>>>>> c79c3d7d
     }
 
     println!("Generating {NUM_ADDRESSES_TO_GENERATE} addresses for account '{ACCOUNT_ALIAS_2}'...");
