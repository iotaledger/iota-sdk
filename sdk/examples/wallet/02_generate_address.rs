// Copyright 2021 IOTA Stiftung
// SPDX-License-Identifier: Apache-2.0

//! cargo run --example generate_address --release
// In this example we will generate an address
// Rename `.env.example` to `.env` first

<<<<<<< HEAD
use iota_sdk::wallet::{account_manager::AccountManager, Result};
=======
use std::env;

use dotenv::dotenv;
use iota_sdk::wallet::{Result, Wallet};
>>>>>>> 1d4c88ea

#[tokio::main]
async fn main() -> Result<()> {
    // This example uses dotenv, which is not safe for use in production
    dotenvy::dotenv().ok();

    // Create the wallet
    let wallet = Wallet::builder().finish().await?;

    // Get the account we generated with `01_create_wallet`
    let account = wallet.get_account("Alice").await?;

    // Set the stronghold password
<<<<<<< HEAD
    manager
        .set_stronghold_password(&std::env::var("STRONGHOLD_PASSWORD").unwrap())
=======
    wallet
        .set_stronghold_password(&env::var("STRONGHOLD_PASSWORD").unwrap())
>>>>>>> 1d4c88ea
        .await?;

    let address = account.generate_addresses(1, None).await?;
    println!("Generated address: {}", address[0].address().to_bech32());

    Ok(())
}<|MERGE_RESOLUTION|>--- conflicted
+++ resolved
@@ -5,14 +5,7 @@
 // In this example we will generate an address
 // Rename `.env.example` to `.env` first
 
-<<<<<<< HEAD
-use iota_sdk::wallet::{account_manager::AccountManager, Result};
-=======
-use std::env;
-
-use dotenv::dotenv;
 use iota_sdk::wallet::{Result, Wallet};
->>>>>>> 1d4c88ea
 
 #[tokio::main]
 async fn main() -> Result<()> {
@@ -26,13 +19,8 @@
     let account = wallet.get_account("Alice").await?;
 
     // Set the stronghold password
-<<<<<<< HEAD
-    manager
+    wallet
         .set_stronghold_password(&std::env::var("STRONGHOLD_PASSWORD").unwrap())
-=======
-    wallet
-        .set_stronghold_password(&env::var("STRONGHOLD_PASSWORD").unwrap())
->>>>>>> 1d4c88ea
         .await?;
 
     let address = account.generate_addresses(1, None).await?;
