// Copyright 2021 IOTA Stiftung
// SPDX-License-Identifier: Apache-2.0

//! In this example we will get the outputs of the first address of the seed and send everything.
//! Run the consolidation example first if there are more than 128 outputs.
//!
//! Rename `.env.example` to `.env` first, then run the command:
//! ```sh
//! cargo run --release --example send_all
//! ```

use std::collections::BTreeSet;

use crypto::keys::bip44::Bip44;
use iota_sdk::{
    client::{
        api::{options::TransactionOptions, GetAddressesOptions},
        constants::IOTA_COIN_TYPE,
        node_api::indexer::query_parameters::BasicOutputQueryParameters,
        secret::{SecretManage, SecretManager, SignBlock},
        Client,
    },
    types::block::{
        address::{Address, Ed25519Address, ToBech32Ext},
        output::{unlock_condition::AddressUnlockCondition, AccountId, BasicOutputBuilder},
        payload::{Payload, SignedTransactionPayload},
    },
};

#[tokio::main]
async fn main() -> Result<(), Box<dyn std::error::Error>> {
    // This example uses secrets in environment variables for simplicity which should not be done in production.
    // Configure your own mnemonic in ".env". Since the output amount cannot be zero, the mnemonic
    // `NON_SECURE_USE_DEVELOPMENT_MNEMONIC_1` must contain non-zero balance.
    dotenvy::dotenv().ok();

    for var in ["NODE_URL", "MNEMONIC", "MNEMONIC_2", "EXPLORER_URL", "ISSUER_ID"] {
        std::env::var(var).expect(&format!(".env variable '{var}' is undefined, see .env.example"));
    }

    // Create a node client.
    let client = Client::builder()
        .with_node(&std::env::var("NODE_URL").unwrap())?
        .finish()
        .await?;

    let secret_manager_1 = SecretManager::try_from_mnemonic(std::env::var("MNEMONIC").unwrap())?;
    let secret_manager_2 = SecretManager::try_from_mnemonic(std::env::var("MNEMONIC_2").unwrap())?;
    let issuer_id = std::env::var("ISSUER_ID").unwrap().parse::<AccountId>().unwrap();

<<<<<<< HEAD
    let from_address = secret_manager_1
        .generate_ed25519_addresses_as_bech32(GetAddressesOptions::from_client(&client).await?.with_range(0..1))
        .await?[0]
        .clone();
=======
    let chain = Bip44::new(IOTA_COIN_TYPE);

    let from_address = Address::from(Ed25519Address::from_public_key_bytes(
        secret_manager_1
            .generate_ed25519_public_keys(
                chain.coin_type,
                chain.account,
                chain.address_index..chain.address_index + 1,
                None,
            )
            .await?[0]
            .to_bytes(),
    ))
    .to_bech32(client.get_bech32_hrp().await?);
>>>>>>> a3d8012e

    // Get output ids of outputs that can be controlled by this address without further unlock constraints
    let output_ids_response = client
        .basic_output_ids(BasicOutputQueryParameters::only_address_unlock_condition(
            from_address.clone(),
        ))
        .await?;

    // Get the outputs by their id
    let outputs_responses = client.get_outputs_with_metadata(&output_ids_response.items).await?;

    let protocol_parameters = client.get_protocol_parameters().await?;

    // Calculate the total amount
    let mut total_amount = 0;

    let mut inputs = BTreeSet::new();
    let mut outputs = Vec::new();

    for res in outputs_responses {
        total_amount += res.output.amount();
        if let Some(native_token) = res.output.native_token() {
            // We don't want to send the native tokens, so return them and subtract out the storage amount.
            let native_token_return =
                BasicOutputBuilder::new_with_minimum_amount(protocol_parameters.storage_score_parameters())
                    .add_unlock_condition(AddressUnlockCondition::new(from_address.clone()))
                    .with_native_token(native_token.clone())
                    .finish_output()?;
            total_amount -= native_token_return.amount();
            outputs.push(native_token_return);
        }
        inputs.insert(*res.metadata().output_id());
    }

    println!("Total amount: {total_amount}");

    let to_address = secret_manager_2
        .generate_ed25519_addresses_as_bech32(GetAddressesOptions::from_client(&client).await?.with_range(0..1))
        .await?[0]
        .clone();

    // Add the output with the total amount we're sending
    outputs.push(
        BasicOutputBuilder::new_with_amount(total_amount)
            .add_unlock_condition(AddressUnlockCondition::new(to_address.clone()))
            .finish_output()?,
    );

    let prepared_transaction = client
        .build_transaction(
            [(from_address.into_inner(), chain)],
            outputs,
            TransactionOptions {
                required_inputs: inputs,
                allow_additional_input_selection: false,
                ..Default::default()
            },
        )
        .await?;
    let unlocks = secret_manager_1
        .transaction_unlocks(&prepared_transaction, &protocol_parameters)
        .await?;

    let block = client
        .build_basic_block(
            issuer_id,
            Payload::from(SignedTransactionPayload::new(
                prepared_transaction.transaction,
                unlocks,
            )?),
        )
        .await?
        .sign_ed25519(&secret_manager_1, Bip44::new(IOTA_COIN_TYPE))
        .await?;

    client.post_block(&block).await?;

    println!(
        "Block with all outputs sent: {}/block/{}",
        std::env::var("EXPLORER_URL").unwrap(),
        block.id(&protocol_parameters)
    );

    Ok(())
}<|MERGE_RESOLUTION|>--- conflicted
+++ resolved
@@ -48,12 +48,6 @@
     let secret_manager_2 = SecretManager::try_from_mnemonic(std::env::var("MNEMONIC_2").unwrap())?;
     let issuer_id = std::env::var("ISSUER_ID").unwrap().parse::<AccountId>().unwrap();
 
-<<<<<<< HEAD
-    let from_address = secret_manager_1
-        .generate_ed25519_addresses_as_bech32(GetAddressesOptions::from_client(&client).await?.with_range(0..1))
-        .await?[0]
-        .clone();
-=======
     let chain = Bip44::new(IOTA_COIN_TYPE);
 
     let from_address = Address::from(Ed25519Address::from_public_key_bytes(
@@ -68,7 +62,6 @@
             .to_bytes(),
     ))
     .to_bech32(client.get_bech32_hrp().await?);
->>>>>>> a3d8012e
 
     // Get output ids of outputs that can be controlled by this address without further unlock constraints
     let output_ids_response = client
