--- conflicted
+++ resolved
@@ -4,7 +4,6 @@
 //! Returns milestone data as JSON by its identifier by querying the
 //! `/api/core/v2/milestones/{milestoneId}` node endpoint.
 //!
-<<<<<<< HEAD
 //! Rename `.env.example` to `.env` first, then run the command:
 //! ```sh
 //! cargo run --release --example node_api_core_get_milestone_by_id [MILESTONE ID] [NODE URL]`
@@ -14,11 +13,6 @@
     client::{Client, Result},
     types::block::payload::milestone::MilestoneId,
 };
-=======
-//! `cargo run --example node_api_core_get_milestone_by_id --release -- [NODE URL]`
-
-use iota_sdk::client::{Client, Result};
->>>>>>> 6525c4f2
 
 #[tokio::main]
 async fn main() -> Result<()> {
@@ -33,10 +27,9 @@
     // Create a node client.
     let client = Client::builder().with_node(&node_url)?.finish().await?;
 
-<<<<<<< HEAD
     // Take the milestone id from the command line, or use a default.
     let milestone_id = if let Some(s) = std::env::args().nth(1) {
-        s
+        s.parse::<MilestoneId>().expect("invalid milestone id")
     } else {
         client
             .get_info()
@@ -46,15 +39,8 @@
             .latest_milestone
             .milestone_id
             .unwrap()
-    }
-    .parse::<MilestoneId>()
-    .expect("invalid milestone id");
+    };
 
-=======
-    // Fetch the latest milestone ID from the node.
-    let info = client.get_info().await?;
-    let milestone_id = info.node_info.status.latest_milestone.milestone_id.unwrap();
->>>>>>> 6525c4f2
     // Send the request.
     let milestone = client.get_milestone_by_id(&milestone_id).await?;
 
