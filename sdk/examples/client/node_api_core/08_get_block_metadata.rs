// Copyright 2022 IOTA Stiftung
// SPDX-License-Identifier: Apache-2.0

//! Finds the metadata of a given block by querying the `/api/core/v3/blocks/{blockId}/metadata` node endpoint.
//!
//! Rename `.env.example` to `.env` first, then run the command:
//! ```sh
//! cargo run --release --example node_api_core_get_block_metadata [BLOCK ID] [NODE URL]
//! ```

use iota_sdk::client::{Client, Result};

#[tokio::main]
async fn main() -> Result<()> {
    // If not provided we use the default node from the `.env` file.
    dotenvy::dotenv().ok();

    // Take the node URL from command line argument or use one from env as default.
    let node_url = std::env::args()
        .nth(2)
        .unwrap_or_else(|| std::env::var("NODE_URL").unwrap());

    // Create a node client.
    let client = Client::builder().with_node(&node_url)?.finish().await?;

    // Take the block ID from command line argument or...
    let block_id = if let Some(Ok(block_id)) = std::env::args().nth(1).map(|s| s.parse()) {
        block_id
    } else {
        // ... fetch one from the node.
<<<<<<< HEAD
        *client.get_issuance().await?.strong_parents.first().unwrap()
=======
        client.get_issuance().await?.strong_parents.into_iter().next().unwrap()
>>>>>>> 6ecd1ccc
    };

    // Send the request.
    let block_metadata = client.get_block_metadata(&block_id).await?;

    println!("{block_metadata:#?}");

    Ok(())
}<|MERGE_RESOLUTION|>--- conflicted
+++ resolved
@@ -28,11 +28,7 @@
         block_id
     } else {
         // ... fetch one from the node.
-<<<<<<< HEAD
-        *client.get_issuance().await?.strong_parents.first().unwrap()
-=======
         client.get_issuance().await?.strong_parents.into_iter().next().unwrap()
->>>>>>> 6ecd1ccc
     };
 
     // Send the request.
