// Copyright 2021 IOTA Stiftung
// SPDX-License-Identifier: Apache-2.0

//! This example sends a block, with custom parents, which can be used for promoting.
//!
//! Rename `.env.example` to `.env` first, then run the command:
//! ```sh
//! cargo run --release --example block_custom_parents
//! ```

use crypto::keys::bip44::Bip44;
use iota_sdk::{
    client::{
        constants::IOTA_COIN_TYPE,
        secret::{SecretManager, SignBlockExt},
        Client, Result,
    },
    types::block::parent::StrongParents,
};

#[tokio::main]
async fn main() -> Result<()> {
    // This example uses secrets in environment variables for simplicity which should not be done in production.
    dotenvy::dotenv().ok();

    let node_url = std::env::var("NODE_URL").unwrap();

    // Create a node client.
    let client = Client::builder().with_node(&node_url)?.finish().await?;

<<<<<<< HEAD
    let secret_manager = SecretManager::try_from_mnemonic(std::env::var("MNEMONIC").unwrap())?;

    let protocol_parameters = client.get_protocol_parameters().await?;

=======
>>>>>>> d2689ba9
    // Use tips as custom parents.
    let tips = client.get_tips().await?;
    println!("Custom tips:\n{tips:#?}");

    // Create and send the block with custom parents.
    let block = client
        .unsigned_basic_block_builder(
            todo!("issuer id"),
            todo!("issuing time"),
            Some(StrongParents::from_vec(tips)?),
            None,
        )
        .await?
        .sign_ed25519(&secret_manager, Bip44::new(IOTA_COIN_TYPE))
        .await?;

    println!("{block:#?}");

    println!(
        "Block with custom parents sent: {}/block/{}",
        std::env::var("EXPLORER_URL").unwrap(),
        block.id()
    );

    Ok(())
}<|MERGE_RESOLUTION|>--- conflicted
+++ resolved
@@ -28,13 +28,8 @@
     // Create a node client.
     let client = Client::builder().with_node(&node_url)?.finish().await?;
 
-<<<<<<< HEAD
     let secret_manager = SecretManager::try_from_mnemonic(std::env::var("MNEMONIC").unwrap())?;
 
-    let protocol_parameters = client.get_protocol_parameters().await?;
-
-=======
->>>>>>> d2689ba9
     // Use tips as custom parents.
     let tips = client.get_tips().await?;
     println!("Custom tips:\n{tips:#?}");
