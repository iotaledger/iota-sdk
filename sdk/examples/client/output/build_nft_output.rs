// Copyright 2023 IOTA Stiftung
// SPDX-License-Identifier: Apache-2.0

//! In this example we will build an NFT output.
//!
//! Rename `.env.example` to `.env` first, then run the command:
//! ```sh
//! cargo run --release --example build_nft_output [ADDRESS]
//! ```

use iota_sdk::{
    client::{Client, Result},
    types::block::{
        address::Address,
        output::{
            feature::{IssuerFeature, MetadataFeature, SenderFeature, TagFeature},
            unlock_condition::AddressUnlockCondition,
            NftId, NftOutputBuilder,
        },
    },
};

const MUTABLE_METADATA: &str = "mutable metadata";
const TAG: &str = "my tag";

#[tokio::main]
async fn main() -> Result<()> {
    // This example uses secrets in environment variables for simplicity which should not be done in production.
    dotenvy::dotenv().ok();

    #[allow(clippy::single_element_loop)]
    for var in ["NODE_URL"] {
        std::env::var(var).unwrap_or_else(|_| panic!(".env variable '{var}' is undefined, see .env.example"));
    }

    // Create a node client.
    let client = Client::builder()
        .with_node(&std::env::var("NODE_URL").unwrap())?
        .finish()
        .await?;

    let storage_score_params = client.get_storage_score_parameters().await?;

    let address = std::env::args()
        .nth(1)
        .unwrap_or_else(|| "rms1qpllaj0pyveqfkwxmnngz2c488hfdtmfrj3wfkgxtk4gtyrax0jaxzt70zy".to_string());
    let address = Address::try_from_bech32(address)?;

    // IOTA NFT Standard - IRC27: https://github.com/iotaledger/tips/blob/main/tips/TIP-0027/tip-0027.md
    let tip_27_immutable_metadata = serde_json::from_str::<serde_json::Value>(
        r#"
        {
            "standard": "IRC27",
            "version": "v1.0",
            "type":"image/jpeg",
            "uri":"https://mywebsite.com/my-nft-files-1.jpeg",
            "name":"My NFT #0001"
        }"#,
    )?
    .to_string();

    // NftId needs to be null the first time
    let nft_output = NftOutputBuilder::new_with_minimum_amount(storage_score_params, NftId::null())
        .add_unlock_condition(AddressUnlockCondition::new(address.clone()))
        .add_feature(SenderFeature::new(address.clone()))
        .add_feature(
            MetadataFeature::build()
                .with_key_value("mutable", MUTABLE_METADATA.as_bytes())
                .finish()?,
        )
        .add_feature(TagFeature::new(TAG)?)
        .add_immutable_feature(IssuerFeature::new(address))
<<<<<<< HEAD
        .add_immutable_feature(
            MetadataFeature::build()
                .with_key_value("IRC27", tip_27_immutable_metadata.as_bytes())
                .finish()?,
        )
=======
        .add_immutable_feature(MetadataFeature::new([(
            "irc-27".as_bytes().to_vec(),
            tip_27_immutable_metadata.as_bytes().to_vec(),
        )])?)
>>>>>>> 8be46b77
        .finish_output()?;

    println!("{nft_output:#?}");

    Ok(())
}<|MERGE_RESOLUTION|>--- conflicted
+++ resolved
@@ -70,18 +70,11 @@
         )
         .add_feature(TagFeature::new(TAG)?)
         .add_immutable_feature(IssuerFeature::new(address))
-<<<<<<< HEAD
         .add_immutable_feature(
             MetadataFeature::build()
-                .with_key_value("IRC27", tip_27_immutable_metadata.as_bytes())
+                .with_key_value("irc-27", tip_27_immutable_metadata.as_bytes())
                 .finish()?,
         )
-=======
-        .add_immutable_feature(MetadataFeature::new([(
-            "irc-27".as_bytes().to_vec(),
-            tip_27_immutable_metadata.as_bytes().to_vec(),
-        )])?)
->>>>>>> 8be46b77
         .finish_output()?;
 
     println!("{nft_output:#?}");
