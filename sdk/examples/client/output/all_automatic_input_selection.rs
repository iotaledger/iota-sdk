--- conflicted
+++ resolved
@@ -43,18 +43,10 @@
 
     let token_supply = client.get_token_supply().await?;
 
-<<<<<<< HEAD
     let address = secret_manager
-        .get_raw_addresses(GetAddressesOptions::from_client(&client).await?.with_range(0..1))
+        .get_addresses(GetAddressesOptions::from_client(&client).await?.with_range(0..1))
         .await?[0];
-    println!(
-        "{}",
-        request_funds_from_faucet(&faucet_url, &address.to_bech32(client.get_bech32_hrp().await?)).await?
-    );
-=======
-    let address = client.get_addresses(&secret_manager).with_range(0..1).finish().await?[0];
     println!("{}", request_funds_from_faucet(&faucet_url, &address).await?);
->>>>>>> d7c485fd
     tokio::time::sleep(std::time::Duration::from_secs(15)).await;
 
     //////////////////////////////////
