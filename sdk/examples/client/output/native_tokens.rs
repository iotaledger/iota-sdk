// Copyright 2022 IOTA Stiftung
// SPDX-License-Identifier: Apache-2.0

//! In this example we will send basic outputs with native tokens in two ways:
//! 1. receiver gets the full output amount + native tokens
//! 2. receiver needs to claim the output to get the native tokens, but has to send the amount back
//!
//! `cargo run --example native_tokens --release`

use std::time::{Duration, SystemTime, UNIX_EPOCH};

use iota_sdk::{
    client::{api::GetAddressesOptions, secret::SecretManager, utils::request_funds_from_faucet, Client, Result},
    types::block::output::{
        unlock_condition::{AddressUnlockCondition, ExpirationUnlockCondition, StorageDepositReturnUnlockCondition},
        BasicOutputBuilder, NativeToken, TokenId,
    },
};
use primitive_types::U256;

#[tokio::main]
async fn main() -> Result<()> {
    // This example uses secrets in environment variables for simplicity which should not be done in production.
    // Configure your own mnemonic in the ".env" file. Since the output amount cannot be zero, the seed must contain
    // non-zero balance.
    dotenvy::dotenv().ok();

    let node_url = std::env::var("NODE_URL").unwrap();
    let explorer_url = std::env::var("EXPLORER_URL").unwrap();
    let faucet_url = std::env::var("FAUCET_URL").unwrap();

    // Create a client instance.
    let client = Client::builder().with_node(&node_url)?.finish().await?;

    let secret_manager =
        SecretManager::try_from_mnemonic(&std::env::var("NON_SECURE_USE_OF_DEVELOPMENT_MNEMONIC_1").unwrap())?;

<<<<<<< HEAD
    let addresses = secret_manager
        .get_raw_addresses(GetAddressesOptions::from_client(&client).await?.with_range(0..2))
        .await?;
=======
    let addresses = client.get_addresses(&secret_manager).with_range(0..2).finish().await?;
>>>>>>> d7c485fd
    let sender_address = addresses[0];
    let receiver_address = addresses[1];

    let token_supply = client.get_token_supply().await?;

    request_funds_from_faucet(&faucet_url, &sender_address).await?;
    tokio::time::sleep(std::time::Duration::from_secs(15)).await;

    let tomorrow = (SystemTime::now() + Duration::from_secs(24 * 3600))
        .duration_since(UNIX_EPOCH)
        .expect("clock went backwards")
        .as_secs()
        .try_into()
        .unwrap();

    // Replace with the token ID of native tokens you own.
    let token_id: [u8; 38] =
        prefix_hex::decode("0x08e68f7616cd4948efebc6a77c4f935eaed770ac53869cba56d104f2b472a8836d0100000000")?;

    let outputs = vec![
        // Without StorageDepositReturnUnlockCondition, the receiver will get the amount of the output and the native
        // tokens
        BasicOutputBuilder::new_with_amount(1_000_000)
            .add_unlock_condition(AddressUnlockCondition::new(receiver_address))
            .add_native_token(NativeToken::new(TokenId::new(token_id), U256::from(10))?)
            .finish_output(token_supply)?,
        // With StorageDepositReturnUnlockCondition, the receiver can consume the output to get the native tokens, but
        // he needs to send the amount back
        BasicOutputBuilder::new_with_amount(1_000_000)
            .add_unlock_condition(AddressUnlockCondition::new(receiver_address))
            .add_native_token(NativeToken::new(TokenId::new(token_id), U256::from(10))?)
            // Return the full amount.
            .add_unlock_condition(StorageDepositReturnUnlockCondition::new(
                sender_address,
                1_000_000,
                token_supply,
            )?)
            // If the receiver does not consume this output, we unlock after a day to avoid
            // locking our funds forever.
            .add_unlock_condition(ExpirationUnlockCondition::new(sender_address, tomorrow)?)
            .finish_output(token_supply)?,
    ];

    let block = client
        .block()
        .with_secret_manager(&secret_manager)
        .with_outputs(outputs)?
        .finish()
        .await?;

    println!("Block with native tokens sent: {explorer_url}/block/{}", block.id());

    Ok(())
}<|MERGE_RESOLUTION|>--- conflicted
+++ resolved
@@ -35,13 +35,9 @@
     let secret_manager =
         SecretManager::try_from_mnemonic(&std::env::var("NON_SECURE_USE_OF_DEVELOPMENT_MNEMONIC_1").unwrap())?;
 
-<<<<<<< HEAD
     let addresses = secret_manager
-        .get_raw_addresses(GetAddressesOptions::from_client(&client).await?.with_range(0..2))
+        .get_addresses(GetAddressesOptions::from_client(&client).await?.with_range(0..2))
         .await?;
-=======
-    let addresses = client.get_addresses(&secret_manager).with_range(0..2).finish().await?;
->>>>>>> d7c485fd
     let sender_address = addresses[0];
     let receiver_address = addresses[1];
 
