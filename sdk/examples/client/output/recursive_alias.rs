// Copyright 2022 IOTA Stiftung
// SPDX-License-Identifier: Apache-2.0

//! In this example we will create three alias outputs, where the first one can control the other two (recursively).
//!
//! `cargo run --example recursive_alias --release`

use iota_sdk::{
    client::{api::GetAddressesOptions, request_funds_from_faucet, secret::SecretManager, Client, Result},
    types::block::{
        address::{Address, AliasAddress},
        output::{
            feature::{IssuerFeature, SenderFeature},
            unlock_condition::{GovernorAddressUnlockCondition, StateControllerAddressUnlockCondition},
            AliasId, AliasOutputBuilder, Output, OutputId,
        },
        payload::{transaction::TransactionEssence, Payload},
    },
};

#[tokio::main]
async fn main() -> Result<()> {
    // This example uses secrets in environment variables for simplicity which should not be done in production.
    // Configure your own mnemonic in the ".env" file. Since the output amount cannot be zero, the seed must contain
    // non-zero balance.
    dotenvy::dotenv().ok();

    let node_url = std::env::var("NODE_URL").unwrap();
    let explorer_url = std::env::var("EXPLORER_URL").unwrap();
    let faucet_url = std::env::var("FAUCET_URL").unwrap();

    // Create a client instance.
    let client = Client::builder().with_node(&node_url)?.finish().await?;

    let secret_manager =
        SecretManager::try_from_mnemonic(&std::env::var("NON_SECURE_USE_OF_DEVELOPMENT_MNEMONIC_1").unwrap())?;

<<<<<<< HEAD
    let address = secret_manager
        .get_raw_addresses(GetAddressesOptions::from_client(&client).await?.with_range(0..1))
        .await?[0];
    println!(
        "{}",
        request_funds_from_faucet(&faucet_url, &address.to_bech32(client.get_bech32_hrp().await?)).await?
    );
=======
    let address = client.get_addresses(&secret_manager).with_range(0..1).finish().await?[0];
    println!("{}", request_funds_from_faucet(&faucet_url, &address).await?);
>>>>>>> d7c485fd
    // Wait some time for the faucet transaction
    tokio::time::sleep(std::time::Duration::from_secs(15)).await;

    let rent_structure = client.get_rent_structure().await?;
    let token_supply = client.get_token_supply().await?;

    //////////////////////////////////
    // create three new alias outputs
    //////////////////////////////////
    let alias_output_builder = AliasOutputBuilder::new_with_minimum_storage_deposit(rent_structure, AliasId::null())
        .add_feature(SenderFeature::new(address))
        .with_state_metadata(vec![1, 2, 3])
        .add_immutable_feature(IssuerFeature::new(address))
        .add_unlock_condition(StateControllerAddressUnlockCondition::new(address))
        .add_unlock_condition(GovernorAddressUnlockCondition::new(address));

    let outputs = vec![alias_output_builder.clone().finish_output(token_supply)?; 3];

    let block_1 = client
        .block()
        .with_secret_manager(&secret_manager)
        .with_outputs(outputs)?
        .finish()
        .await?;

    println!(
        "Block with new alias outputs sent: {explorer_url}/block/{}",
        block_1.id()
    );
    let _ = client.retry_until_included(&block_1.id(), None, None).await?;

    //////////////////////////////////
    // create second transaction with the actual AliasId (BLAKE2b-160 hash of the Output ID that created the alias) and
    // make both alias outputs controlled by the first one
    //////////////////////////////////
    let alias_output_ids = get_new_alias_output_ids(block_1.payload().unwrap())?;
    let alias_id_0 = AliasId::from(&alias_output_ids[0]);
    let alias_id_1 = AliasId::from(&alias_output_ids[1]);
    let alias_id_2 = AliasId::from(&alias_output_ids[2]);

    let alias_0_address = Address::Alias(AliasAddress::new(alias_id_0));
    let alias_1_address = Address::Alias(AliasAddress::new(alias_id_1));

    let outputs = vec![
        // make second alias output be controlled by the first one
        alias_output_builder
            .clone()
            .with_alias_id(alias_id_1)
            // add a sender feature with the first alias
            .replace_feature(SenderFeature::new(alias_0_address))
            .with_state_index(0)
            .replace_unlock_condition(StateControllerAddressUnlockCondition::new(alias_0_address))
            .replace_unlock_condition(GovernorAddressUnlockCondition::new(alias_0_address))
            .finish_output(token_supply)?,
        // make third alias output be controlled by the second one (indirectly also by the first one)
        alias_output_builder
            .clone()
            .with_alias_id(alias_id_2)
            .with_state_index(0)
            .replace_unlock_condition(StateControllerAddressUnlockCondition::new(alias_1_address))
            .replace_unlock_condition(GovernorAddressUnlockCondition::new(alias_1_address))
            .finish_output(token_supply)?,
    ];

    let block_2 = client
        .block()
        .with_secret_manager(&secret_manager)
        .with_outputs(outputs)?
        .finish()
        .await?;
    println!(
        "Block with alias id set and ownership assigned to the first alias sent: {explorer_url}/block/{}",
        block_2.id()
    );
    let _ = client.retry_until_included(&block_2.id(), None, None).await?;

    //////////////////////////////////
    // create third transaction with the third alias output updated
    //////////////////////////////////
    let outputs = vec![
        alias_output_builder
            .clone()
            .with_alias_id(alias_id_2)
            .with_state_index(1)
            .with_state_metadata(vec![3, 2, 1])
            .replace_unlock_condition(StateControllerAddressUnlockCondition::new(alias_1_address))
            .replace_unlock_condition(GovernorAddressUnlockCondition::new(alias_1_address))
            .finish_output(token_supply)?,
    ];

    let block_3 = client
        .block()
        .with_secret_manager(&secret_manager)
        .with_outputs(outputs)?
        .finish()
        .await?;
    println!(
        "Block with state metadata of the third alias updated sent: {explorer_url}/block/{}",
        block_3.id()
    );
    let _ = client.retry_until_included(&block_3.id(), None, None).await?;

    //////////////////////////////////
    // create fourth transaction with the third alias output updated again
    //////////////////////////////////
    let outputs = vec![
        alias_output_builder
            .with_alias_id(alias_id_2)
            .with_state_index(2)
            .with_state_metadata(vec![2, 1, 3])
            .replace_unlock_condition(StateControllerAddressUnlockCondition::new(alias_1_address))
            .replace_unlock_condition(GovernorAddressUnlockCondition::new(alias_1_address))
            .finish_output(token_supply)?,
    ];

    let block_3 = client
        .block()
        .with_secret_manager(&secret_manager)
        .with_outputs(outputs)?
        .finish()
        .await?;
    println!(
        "Another block with state metadata of the third alias updated sent: {explorer_url}/block/{}",
        block_3.id()
    );
    let _ = client.retry_until_included(&block_3.id(), None, None).await?;
    Ok(())
}

// helper function to get the output ids for new created alias outputs (alias id is null)
fn get_new_alias_output_ids(payload: &Payload) -> Result<Vec<OutputId>> {
    let mut output_ids = Vec::new();
    match payload {
        Payload::Transaction(tx_payload) => {
            let TransactionEssence::Regular(regular) = tx_payload.essence();
            for (index, output) in regular.outputs().iter().enumerate() {
                if let Output::Alias(alias_output) = output {
                    if alias_output.alias_id().is_null() {
                        output_ids.push(OutputId::new(tx_payload.id(), index.try_into().unwrap())?);
                    }
                }
            }
        }
        _ => panic!("No tx payload"),
    }
    Ok(output_ids)
}<|MERGE_RESOLUTION|>--- conflicted
+++ resolved
@@ -35,18 +35,10 @@
     let secret_manager =
         SecretManager::try_from_mnemonic(&std::env::var("NON_SECURE_USE_OF_DEVELOPMENT_MNEMONIC_1").unwrap())?;
 
-<<<<<<< HEAD
     let address = secret_manager
-        .get_raw_addresses(GetAddressesOptions::from_client(&client).await?.with_range(0..1))
+        .get_addresses(GetAddressesOptions::from_client(&client).await?.with_range(0..1))
         .await?[0];
-    println!(
-        "{}",
-        request_funds_from_faucet(&faucet_url, &address.to_bech32(client.get_bech32_hrp().await?)).await?
-    );
-=======
-    let address = client.get_addresses(&secret_manager).with_range(0..1).finish().await?[0];
     println!("{}", request_funds_from_faucet(&faucet_url, &address).await?);
->>>>>>> d7c485fd
     // Wait some time for the faucet transaction
     tokio::time::sleep(std::time::Duration::from_secs(15)).await;
 
