--- conflicted
+++ resolved
@@ -24,13 +24,7 @@
 
     // This example uses secrets in environment variables for simplicity which should not be done in production.
     dotenvy::dotenv().ok();
-<<<<<<< HEAD
     let mnemonic = Mnemonic::from(std::env::var("NON_SECURE_USE_OF_DEVELOPMENT_MNEMONIC_1").unwrap());
-=======
-
-    let mnemonic = std::env::var("NON_SECURE_USE_OF_DEVELOPMENT_MNEMONIC_1").unwrap();
-
->>>>>>> d2f179df
     // The mnemonic only needs to be stored the first time
     stronghold_secret_manager.store_mnemonic(mnemonic).await?;
 
