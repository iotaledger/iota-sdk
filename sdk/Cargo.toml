[package]
name = "iota-sdk"
version = "1.0.0"
authors = ["IOTA Stiftung"]
edition = "2021"
description = "The IOTA SDK provides developers with a seamless experience to develop on IOTA by providing account abstractions and clients to interact with node APIs."
documentation = "https://wiki.iota.org"
homepage = "https://www.iota.org/"
repository = "https://github.com/iotaledger/iota-sdk"
readme = "README.md"
license = "Apache-2.0"
keywords = ["iota", "tangle", "sdk", "client", "wallet"]
categories = ["cryptography::cryptocurrencies"]

[package.metadata.docs.rs]
all-features = true
rustdoc-args = ["--cfg", "docsrs"]

[dependencies]
# Mandatory dependencies
bech32 = { version = "0.9.1", default-features = false }
bitflags = { version = "2.3.3", default-features = false }
derive_more = { version = "0.99.17", default-features = false, features = [
    "from",
    "as_ref",
    "deref",
    "deref_mut",
    "display",
] }
getset = { version = "0.1.2", default-features = false }
hashbrown = { version = "0.14.0", default-features = false, features = [
    "ahash",
    "inline-more",
] }
hex = { version = "0.4.3", default-features = false }
iota-crypto = { version = "0.23.0", default-features = false, features = [
    "blake2b",
    "ed25519",
    "secp256k1",
    "ternary_encoding",
] }
iterator-sorted = { version = "0.1.0", default-features = false }
<<<<<<< HEAD
packable = { version = "0.8.1", default-features = false, features = [ "primitive-types" ] }
prefix-hex = { version = "0.7.1", default-features = false, features = [ "primitive-types" ] }
=======
packable = { version = "0.8.1", default-features = false, features = [
    "primitive-types",
] }
prefix-hex = { version = "0.7.1", default-features = false, features = [
    "primitive-types",
] }
>>>>>>> ead9aa46
primitive-types = { version = "0.12.1", default-features = false }
serde = { version = "1.0.175", default-features = false, features = ["derive"] }
serde_json = { version = "1.0.103", default-features = false, features = [
    "alloc",
] }

# Optional dependencies
anymap = { version = "0.12.1", default-features = false, optional = true }
async-trait = { version = "0.1.72", default-features = false, optional = true }
derive_builder = { version = "0.12.0", default-features = false, optional = true }
fern-logger = { version = "0.5.0", default-features = false, optional = true }
futures = { version = "0.3.28", default-features = false, features = [
    "thread-pool",
], optional = true }
heck = { version = "0.4.1", default-features = false, optional = true }
instant = { version = "0.1.12", default-features = false, optional = true }
iota-ledger-nano = { version = "1.0.0-alpha.4", default-features = false, optional = true }
iota_stronghold = { version = "2.0.0-rc.2", default-features = false, optional = true }
log = { version = "0.4.19", default-features = false, optional = true }
num_cpus = { version = "1.16.0", default-features = false, optional = true }
once_cell = { version = "1.18.0", default-features = false, optional = true }
rand = { version = "0.8.5", default-features = false, features = [
    "min_const_gen",
], optional = true }
regex = { version = "1.9.1", default-features = false, features = [
    "unicode-perl",
], optional = true }
reqwest = { version = "0.11.18", default-features = false, features = [
    "json",
], optional = true }
rocksdb = { version = "0.21.0", default-features = false, features = [
    "lz4",
], optional = true }
rumqttc = { version = "0.22.0", default-features = false, features = [
    "websocket",
], optional = true }
serde_repr = { version = "0.1.15", default-features = false, optional = true }
thiserror = { version = "1.0.44", default-features = false, optional = true }
time = { version = "0.3.23", default-features = false, features = [
    "serde",
    "macros",
], optional = true }
url = { version = "2.4.0", default-features = false, features = [
    "serde",
], optional = true }
zeroize = { version = "1.6.0", default-features = false, features = [
    "zeroize_derive",
], optional = true }

[target.'cfg(not(target_family = "wasm"))'.dependencies]
tokio = { version = "1.29.1", default-features = false, features = [
    "macros",
    "rt-multi-thread",
    "time",
    "sync",
], optional = true }

[target.'cfg(target_family = "wasm")'.dependencies]
gloo-storage = { version = "0.2.2", default-features = false, optional = true }
gloo-timers = { version = "0.2.6", default-features = false, features = [
    "futures",
] }
instant = { version = "0.1.12", default-features = false, features = [
    "wasm-bindgen",
], optional = true }
lazy_static = { version = "1.4.0", default-features = false }
tokio = { version = "1.29.1", default-features = false, features = [
    "macros",
    "rt",
    "time",
    "sync",
], optional = true }
wasm-bindgen-futures = { version = "0.4.37", default-features = false, optional = true }

[dev-dependencies]
iota-sdk = { path = ".", default-features = false, features = ["rand"] }

dotenvy = { version = "0.15.7", default-features = false }
fern-logger = { version = "0.5.0", default-features = false }
tokio = { version = "1.29.1", default-features = false, features = [
    "macros",
    "rt",
    "rt-multi-thread",
    "time",
    "sync",
    "fs",
] }

[features]
<<<<<<< HEAD
default = [ "client", "wallet", "tls" ]

events = [  ]
ledger_nano = [ "iota-ledger-nano" ]
mqtt = [ "std", "regex", "rumqttc", "dep:once_cell" ]
participation = [ "storage" ]
pow = [ "std", "num_cpus", "iota-crypto/curl-p" ]
rand = [ "dep:rand" ]
rocksdb = [ "dep:rocksdb", "storage" ]
serde = [ "serde_repr", "hashbrown/serde", "packable/serde", "primitive-types/serde_no_std", "zeroize?/serde" ]
std = [ "packable/std", "prefix-hex/std", "primitive-types/std", "bech32/std", "bitflags/std", "rand?/std_rng", "regex?/std", "derive_builder?/std", "iota_stronghold?/std", "iota-crypto/std", "once_cell?/std" ]
storage = [ "iota-crypto/chacha", "dep:time", "dep:anymap", "dep:once_cell", "dep:heck" ]
stronghold = [ "iota_stronghold", "derive_builder", "iota-crypto/chacha", "dep:time", "dep:anymap", "dep:once_cell", "dep:heck" ]
tls = [ "reqwest?/rustls-tls", "rumqttc?/use-rustls" ]

client = [ "pow", "tokio", "zeroize", "url", "reqwest", "async-trait", "log", "thiserror", "futures", "serde", "instant", "iota-crypto/bip39", "iota-crypto/bip39-en", "iota-crypto/slip10", "iota-crypto/keccak", "iota-crypto/bip44", "iota-crypto/random" ]
wallet = [ "client" ]
=======
default = ["client", "wallet", "tls"]

events = []
ledger_nano = ["iota-ledger-nano"]
mqtt = ["std", "regex", "rumqttc", "dep:once_cell"]
participation = ["storage"]
pow = ["std", "num_cpus", "iota-crypto/curl-p"]
rand = ["dep:rand"]
rocksdb = ["dep:rocksdb", "storage"]
serde = [
    "serde_repr",
    "hashbrown/serde",
    "packable/serde",
    "primitive-types/serde_no_std",
    "zeroize?/serde",
]
std = [
    "packable/std",
    "prefix-hex/std",
    "primitive-types/std",
    "bech32/std",
    "bitflags/std",
    "rand?/std_rng",
    "regex?/std",
    "derive_builder?/std",
    "iota_stronghold?/std",
    "iota-crypto/std",
    "once_cell?/std",
]
storage = [
    "iota-crypto/chacha",
    "dep:time",
    "dep:anymap",
    "dep:once_cell",
    "dep:heck",
]
stronghold = [
    "iota_stronghold",
    "derive_builder",
    "iota-crypto/chacha",
    "dep:time",
    "dep:anymap",
    "dep:once_cell",
    "dep:heck",
]
tls = ["reqwest?/rustls-tls", "rumqttc?/use-rustls"]

client = [
    "pow",
    "tokio",
    "zeroize",
    "url",
    "reqwest",
    "async-trait",
    "log",
    "thiserror",
    "futures",
    "serde",
    "instant",
    "iota-crypto/bip39",
    "iota-crypto/bip39-en",
    "iota-crypto/slip10",
    "iota-crypto/keccak",
    "iota-crypto/bip44",
    "iota-crypto/random",
]
wallet = ["client"]
>>>>>>> ead9aa46

# Ed25519 Examples

[[example]]
name = "sign_and_verify_ed25519"
path = "examples/how_tos/sign_and_verify_ed25519/sign_ed25519.rs"
required-features = ["wallet", "stronghold"]

[[example]]
name = "verify_ed25519_signature"
path = "examples/how_tos/sign_and_verify_ed25519/verify_ed25519_signature.rs"

# Accounts and Addresses Examples

[[example]]
name = "create_mnemonic"
path = "examples/how_tos/accounts_and_addresses/create_mnemonic.rs"
required-features = ["client"]

[[example]]
name = "create_account"
path = "examples/how_tos/accounts_and_addresses/create_account.rs"
required-features = ["rocksdb", "stronghold"]

[[example]]
name = "list_accounts"
path = "examples/how_tos/accounts_and_addresses/list_accounts.rs"
required-features = ["rocksdb", "stronghold"]

[[example]]
name = "check_balance"
path = "examples/how_tos/accounts_and_addresses/check_balance.rs"
required-features = ["rocksdb", "stronghold"]

[[example]]
name = "list_addresses"
path = "examples/how_tos/accounts_and_addresses/list_addresses.rs"
required-features = ["rocksdb", "stronghold"]

[[example]]
name = "create_address"
path = "examples/how_tos/accounts_and_addresses/create_address.rs"
required-features = ["rocksdb", "stronghold"]

[[example]]
name = "list_transactions"
path = "examples/how_tos/accounts_and_addresses/list_transactions.rs"
required-features = ["rocksdb", "stronghold"]

[[example]]
name = "list_outputs"
path = "examples/how_tos/accounts_and_addresses/list_outputs.rs"
required-features = ["rocksdb", "stronghold"]

[[example]]
name = "consolidate_outputs"
path = "examples/how_tos/accounts_and_addresses/consolidate_outputs.rs"
required-features = ["wallet", "stronghold"]

# Simple Transaction Examples

[[example]]
name = "request_funds"
path = "examples/how_tos/simple_transaction/request_funds.rs"
required-features = ["rocksdb", "stronghold"]

[[example]]
name = "simple_transaction"
path = "examples/how_tos/simple_transaction/simple_transaction.rs"
required-features = ["rocksdb", "stronghold"]

# Advanced Transactions Examples

[[example]]
name = "send_micro_transaction"
path = "examples/how_tos/advanced_transactions/send_micro_transaction.rs"
required-features = ["rocksdb", "stronghold"]

[[example]]
name = "advanced_transaction"
path = "examples/how_tos/advanced_transactions/advanced_transaction.rs"
required-features = ["rocksdb", "stronghold"]

[[example]]
name = "claim_transaction"
path = "examples/how_tos/advanced_transactions/claim_transaction.rs"
required-features = ["rocksdb", "stronghold"]

# NFT Collection Examples

[[example]]
name = "mint_issuer_nft"
path = "examples/how_tos/nft_collection/00_mint_issuer_nft.rs"
required-features = ["wallet", "storage", "stronghold"]

[[example]]
name = "mint_collection_nft"
path = "examples/how_tos/nft_collection/01_mint_collection_nft.rs"
required-features = ["wallet", "stronghold"]

# Native Tokens Examples

[[example]]
name = "create_native_token"
path = "examples/how_tos/native_tokens/create.rs"
required-features = ["rocksdb", "stronghold"]

[[example]]
name = "destroy_foundry"
path = "examples/how_tos/native_tokens/destroy_foundry.rs"
required-features = ["rocksdb", "stronghold"]

[[example]]
name = "burn_native_token"
path = "examples/how_tos/native_tokens/burn.rs"
required-features = ["rocksdb", "stronghold"]

[[example]]
name = "melt_native_token"
path = "examples/how_tos/native_tokens/melt.rs"
required-features = ["rocksdb", "stronghold"]

[[example]]
name = "mint_native_token"
path = "examples/how_tos/native_tokens/mint.rs"
required-features = ["rocksdb", "stronghold"]

[[example]]
name = "send_native_tokens"
path = "examples/how_tos/native_tokens/send.rs"
required-features = ["rocksdb", "stronghold"]

# Alias wallet example

[[example]]
name = "account_wallet_request_funds"
path = "examples/how_tos/account_wallet/request_funds.rs"
required-features = ["rocksdb", "stronghold"]

[[example]]
name = "account_wallet_transaction"
path = "examples/how_tos/account_wallet/transaction.rs"
required-features = ["rocksdb", "stronghold"]

[[example]]
name = "create_account_output"
path = "examples/how_tos/account/create.rs"
required-features = ["wallet", "stronghold"]

[[example]]
name = "destroy_account_output"
path = "examples/how_tos/account/destroy.rs"
required-features = ["wallet", "stronghold"]

# Outputs

[[example]]
name = "output_unlock_conditions"
path = "examples/how_tos/outputs/unlock_conditions.rs"
required-features = ["client"]

[[example]]
name = "output_features"
path = "examples/how_tos/outputs/features.rs"
required-features = ["client"]

# Client Examples

[[example]]
name = "get_health"
path = "examples/how_tos/client/get_health.rs"

[[example]]
name = "get_info"
path = "examples/how_tos/client/get_info.rs"
required-features = ["serde"]

[[example]]
name = "get_outputs"
path = "examples/how_tos/client/get_outputs.rs"

# Block examples

[[example]]
name = "block_no_payload"
path = "examples/client/block/00_block_no_payload.rs"
required-features = ["client"]

[[example]]
name = "block_confirmation_time"
path = "examples/client/block/01_block_confirmation_time.rs"
required-features = ["client"]

[[example]]
name = "block_custom_parents"
path = "examples/client/block/02_block_custom_parents.rs"
required-features = ["client"]

[[example]]
name = "block_custom_payload"
path = "examples/client/block/03_block_custom_payload.rs"
required-features = ["client"]

[[example]]
name = "block_tagged_data"
path = "examples/client/block/04_block_tagged_data.rs"
required-features = ["client"]

# Node API core examples

[[example]]
name = "node_api_core_get_routes"
path = "examples/client/node_api_core/01_get_routes.rs"
required-features = ["client"]

[[example]]
name = "node_api_core_get_tips"
path = "examples/client/node_api_core/03_get_tips.rs"
required-features = ["client"]

[[example]]
name = "node_api_core_post_block"
path = "examples/client/node_api_core/04_post_block.rs"
required-features = ["client"]

[[example]]
name = "node_api_core_post_block_raw"
path = "examples/client/node_api_core/05_post_block_raw.rs"
required-features = ["client"]

[[example]]
name = "node_api_core_get_block"
path = "examples/client/node_api_core/06_get_block.rs"
required-features = ["client"]

[[example]]
name = "node_api_core_get_block_raw"
path = "examples/client/node_api_core/07_get_block_raw.rs"
required-features = ["client"]

[[example]]
name = "node_api_core_get_block_metadata"
path = "examples/client/node_api_core/08_get_block_metadata.rs"
required-features = ["client"]

[[example]]
name = "node_api_core_get_output"
path = "examples/client/node_api_core/09_get_output.rs"
required-features = ["client"]

[[example]]
name = "node_api_core_get_output_raw"
path = "examples/client/node_api_core/10_get_output_raw.rs"
required-features = ["client"]

[[example]]
name = "node_api_core_get_output_metadata"
path = "examples/client/node_api_core/11_get_output_metadata.rs"
required-features = ["client"]

[[example]]
name = "node_api_core_get_included_block"
path = "examples/client/node_api_core/15_get_included_block.rs"
required-features = ["client"]

[[example]]
name = "node_api_core_get_included_block_raw"
path = "examples/client/node_api_core/16_get_included_block_raw.rs"
required-features = ["client"]

# Node API indexer examples

[[example]]
name = "node_api_indexer_get_account_output"
path = "examples/client/node_api_indexer/01_get_account_output.rs"
required-features = ["client"]

[[example]]
name = "node_api_indexer_get_account_outputs"
path = "examples/client/node_api_indexer/02_get_account_outputs.rs"
required-features = ["client"]

[[example]]
name = "node_api_indexer_get_foundry_output"
path = "examples/client/node_api_indexer/03_get_foundry_output.rs"
required-features = ["client"]

[[example]]
name = "node_api_indexer_get_foundry_outputs"
path = "examples/client/node_api_indexer/04_get_foundry_outputs.rs"
required-features = ["client"]

[[example]]
name = "node_api_indexer_get_nft_output"
path = "examples/client/node_api_indexer/05_get_nft_output.rs"
required-features = ["client"]

[[example]]
name = "node_api_indexer_get_nft_outputs"
path = "examples/client/node_api_indexer/06_get_nft_outputs.rs"
required-features = ["client"]

[[example]]
name = "node_api_indexer_get_random_basic_outputs"
path = "examples/client/node_api_indexer/07_get_random_basic_outputs.rs"
required-features = ["client"]

#######

[[example]]
name = "01_generate_addresses"
path = "examples/client/01_generate_addresses.rs"
required-features = ["client"]

[[example]]
name = "02_address_balance"
path = "examples/client/02_address_balance.rs"
required-features = ["client"]

[[example]]
name = "07_mqtt"
path = "examples/client/07_mqtt.rs"
required-features = ["client", "mqtt"]

[[example]]
name = "client_config"
path = "examples/client/client_config.rs"
required-features = ["client"]

[[example]]
name = "get_block"
path = "examples/client/get_block.rs"
required-features = ["client"]

[[example]]
name = "ledger_nano"
path = "examples/client/ledger_nano.rs"
required-features = ["client", "ledger_nano"]

[[example]]
name = "ledger_nano_transaction"
path = "examples/client/ledger_nano_transaction.rs"
required-features = ["client", "ledger_nano"]

[[example]]
name = "client_logger"
path = "examples/client/logger.rs"
required-features = ["client"]

[[example]]
name = "stronghold"
path = "examples/client/stronghold.rs"
required-features = ["client", "stronghold"]

[[example]]
name = "build_account_output"
path = "examples/client/output/build_account_output.rs"
required-features = ["client"]

[[example]]
name = "build_nft_output"
path = "examples/client/output/build_nft_output.rs"
required-features = ["client"]

[[example]]
name = "build_basic_output"
path = "examples/client/output/build_basic_output.rs"
required-features = ["client"]

### Wallet

[[example]]
name = "wallet_getting_started"
path = "examples/wallet/getting_started.rs"
required-features = ["stronghold"]

[[example]]
name = "0_generate_addresses"
path = "examples/wallet/offline_signing/0_generate_addresses.rs"
required-features = ["wallet", "storage", "stronghold"]

[[example]]
name = "1_prepare_transaction"
path = "examples/wallet/offline_signing/1_prepare_transaction.rs"
required-features = ["wallet", "storage"]

[[example]]
name = "2_sign_transaction"
path = "examples/wallet/offline_signing/2_sign_transaction.rs"
required-features = ["wallet", "stronghold"]

[[example]]
name = "3_send_transaction"
path = "examples/wallet/offline_signing/3_send_transaction.rs"
required-features = ["wallet", "storage"]

[[example]]
name = "mint_nft"
path = "examples/how_tos/nfts/mint_nft.rs"
required-features = ["wallet", "stronghold"]

[[example]]
name = "send_nft"
path = "examples/how_tos/nfts/send_nft.rs"
required-features = ["wallet", "stronghold"]

[[example]]
name = "burn_nft"
path = "examples/how_tos/nfts/burn_nft.rs"
required-features = ["wallet", "stronghold"]

[[example]]
name = "check_unlock_conditions"
path = "examples/wallet/17_check_unlock_conditions.rs"
required-features = ["wallet", "storage"]

[[example]]
name = "accounts"
path = "examples/wallet/accounts.rs"
required-features = ["wallet", "storage"]

[[example]]
name = "background_syncing"
path = "examples/wallet/background_syncing.rs"
required-features = ["wallet", "storage"]

[[example]]
name = "events"
path = "examples/wallet/events.rs"
required-features = ["wallet", "events"]

[[example]]
name = "wallet_ledger_nano"
path = "examples/wallet/ledger_nano.rs"
required-features = ["wallet", "ledger_nano"]

[[example]]
name = "wallet_participation"
path = "examples/wallet/participation.rs"
required-features = ["wallet", "participation"]

[[example]]
name = "logger"
path = "examples/wallet/logger.rs"
required-features = ["wallet"]

[[example]]
name = "recover_accounts"
path = "examples/wallet/recover_accounts.rs"
required-features = ["wallet", "storage"]

[[example]]
name = "spammer"
path = "examples/wallet/spammer.rs"
required-features = ["wallet"]

[[example]]
name = "split_funds"
path = "examples/wallet/split_funds.rs"
required-features = ["wallet", "storage"]

[[example]]
name = "storage"
path = "examples/wallet/storage.rs"
required-features = ["wallet", "storage"]

[[example]]
name = "update_account_output"
path = "examples/wallet/update_account_output.rs"
required-features = ["wallet", "stronghold"]

[[example]]
name = "wallet"
path = "examples/wallet/wallet.rs"
required-features = ["wallet", "storage"]

[[example]]
name = "migrate_stronghold_snapshot_v2_to_v3"
path = "examples/wallet/migrate_stronghold_snapshot_v2_to_v3.rs"
required-features = ["stronghold"]<|MERGE_RESOLUTION|>--- conflicted
+++ resolved
@@ -40,17 +40,12 @@
     "ternary_encoding",
 ] }
 iterator-sorted = { version = "0.1.0", default-features = false }
-<<<<<<< HEAD
-packable = { version = "0.8.1", default-features = false, features = [ "primitive-types" ] }
-prefix-hex = { version = "0.7.1", default-features = false, features = [ "primitive-types" ] }
-=======
 packable = { version = "0.8.1", default-features = false, features = [
     "primitive-types",
 ] }
 prefix-hex = { version = "0.7.1", default-features = false, features = [
     "primitive-types",
 ] }
->>>>>>> ead9aa46
 primitive-types = { version = "0.12.1", default-features = false }
 serde = { version = "1.0.175", default-features = false, features = ["derive"] }
 serde_json = { version = "1.0.103", default-features = false, features = [
@@ -140,25 +135,6 @@
 ] }
 
 [features]
-<<<<<<< HEAD
-default = [ "client", "wallet", "tls" ]
-
-events = [  ]
-ledger_nano = [ "iota-ledger-nano" ]
-mqtt = [ "std", "regex", "rumqttc", "dep:once_cell" ]
-participation = [ "storage" ]
-pow = [ "std", "num_cpus", "iota-crypto/curl-p" ]
-rand = [ "dep:rand" ]
-rocksdb = [ "dep:rocksdb", "storage" ]
-serde = [ "serde_repr", "hashbrown/serde", "packable/serde", "primitive-types/serde_no_std", "zeroize?/serde" ]
-std = [ "packable/std", "prefix-hex/std", "primitive-types/std", "bech32/std", "bitflags/std", "rand?/std_rng", "regex?/std", "derive_builder?/std", "iota_stronghold?/std", "iota-crypto/std", "once_cell?/std" ]
-storage = [ "iota-crypto/chacha", "dep:time", "dep:anymap", "dep:once_cell", "dep:heck" ]
-stronghold = [ "iota_stronghold", "derive_builder", "iota-crypto/chacha", "dep:time", "dep:anymap", "dep:once_cell", "dep:heck" ]
-tls = [ "reqwest?/rustls-tls", "rumqttc?/use-rustls" ]
-
-client = [ "pow", "tokio", "zeroize", "url", "reqwest", "async-trait", "log", "thiserror", "futures", "serde", "instant", "iota-crypto/bip39", "iota-crypto/bip39-en", "iota-crypto/slip10", "iota-crypto/keccak", "iota-crypto/bip44", "iota-crypto/random" ]
-wallet = [ "client" ]
-=======
 default = ["client", "wallet", "tls"]
 
 events = []
@@ -226,7 +202,6 @@
     "iota-crypto/random",
 ]
 wallet = ["client"]
->>>>>>> ead9aa46
 
 # Ed25519 Examples
 
