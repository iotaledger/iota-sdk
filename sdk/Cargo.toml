--- conflicted
+++ resolved
@@ -57,12 +57,7 @@
 
 # Optional dependencies
 anymap = { version = "0.12.1", default-features = false, optional = true }
-<<<<<<< HEAD
-async-trait = { version = "0.1.72", default-features = false, optional = true }
-=======
 async-trait = { version = "0.1.73", default-features = false, optional = true }
-derive_builder = { version = "0.12.0", default-features = false, optional = true }
->>>>>>> 5cfc4aa4
 fern-logger = { version = "0.5.0", default-features = false, optional = true }
 futures = { version = "0.3.28", default-features = false, features = [
     "thread-pool",
