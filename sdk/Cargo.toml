--- conflicted
+++ resolved
@@ -19,12 +19,8 @@
 [dependencies]
 # Mandatory dependencies
 bech32 = { version = "0.9.1", default-features = false }
-<<<<<<< HEAD
-bitflags = { version = "2.3.3", default-features = false }
+bitflags = { version = "2.4.0", default-features = false }
 bs58 = { version = "0.5.0", default-features = false }
-=======
-bitflags = { version = "2.4.0", default-features = false }
->>>>>>> 17a267b5
 bytemuck = { version = "1.13.1", default-features = false }
 derive_more = { version = "0.99.17", default-features = false, features = [
     "from",
