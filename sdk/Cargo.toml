[package]
name = "iota-sdk"
version = "0.4.0"
authors = [ "IOTA Stiftung" ]
edition = "2021"
description = "The IOTA SDK provides developers with a seamless experience to develop on IOTA by providing account abstractions and clients to interact with node APIs."
documentation = "https://wiki.iota.org"
homepage = "https://www.iota.org/"
repository = "https://github.com/iotaledger/iota-sdk"
readme = "README.md"
license = "Apache-2.0"
keywords = [ "iota", "tangle", "sdk", "client", "wallet" ]
categories = [ "cryptography::cryptocurrencies" ]

[package.metadata.docs.rs]
all-features = true
rustdoc-args = [ "--cfg", "docsrs" ]

[dependencies]
# Mandatory dependencies
bech32 = { version = "0.9.1", default-features = false }
bitflags = { version = "2.3.1", default-features = false }
bytemuck = { version = "1.13.1", default-features = false }
derive_more = { version = "0.99.17", default-features = false, features = [ "from", "as_ref", "deref", "deref_mut" ] }
getset = { version = "0.1.2", default-features = false }
hashbrown = { version = "0.13.2", default-features = false, features = [ "ahash", "inline-more" ] }
hex = { version = "0.4.3", default-features = false }
iota-crypto = { version = "0.20.1", default-features = false, features = [ "blake2b", "ed25519", "secp256k1", "ternary_encoding" ] }
iterator-sorted = { version = "0.1.0", default-features = false }
packable = { version = "0.8.1", default-features = false, features = [ "primitive-types" ] }
prefix-hex = { version = "0.7.0", default-features = false, features = [ "primitive-types" ] }
primitive-types = { version = "0.12.1", default-features = false }
serde = { version = "1.0.163", default-features = false, features = [ "derive" ] }
serde_json = { version = "1.0.96", default-features = false, features = [ "alloc" ] }

# Optional dependencies
anymap = { version = "0.12.1", default-features = false, optional = true }
async-trait = { version = "0.1.68", default-features = false, optional = true }
backtrace = { version = "0.3.67", default-features = false, optional = true }
derive_builder = { version = "0.12.0", default-features = false, optional = true }
fern-logger = { version = "0.5.0", default-features = false, optional = true }
futures = { version = "0.3.28", default-features = false, features = [ "thread-pool" ], optional = true }
heck = { version = "0.4.1", default-features = false, optional = true }
instant = { version = "0.1.12", default-features = false, optional = true }
iota-ledger-nano = { version = "1.0.0-alpha.4", default-features = false, optional = true }
# iota_stronghold = { version = "1.0.5", default-features = false, optional = true }
iota_stronghold = { git = "https://github.com/iotaledger/stronghold.rs", branch = "2.0", default-features = false, optional = true }
log = { version = "0.4.18", default-features = false, optional = true }
num_cpus = { version = "1.15.0", default-features = false, optional = true }
once_cell = { version = "1.17.2", default-features = false, optional = true }
rand = { version = "0.8.5", default-features = false, features = [ "min_const_gen" ], optional = true }
regex = { version = "1.8.3", default-features = false, features = [ "unicode-perl" ], optional = true }
reqwest = { version = "0.11.18", default-features = false, features = [ "json" ], optional = true }
rocksdb = { version = "0.21.0", default-features = false, features = [ "lz4" ], optional = true }
rumqttc = { version = "0.21.0", default-features = false, features = [ "websocket" ], optional = true }
serde-big-array = { version = "0.5.1", default-features = false, optional = true }
serde_repr = { version = "0.1.12", default-features = false, optional = true }
thiserror = { version = "1.0.40", default-features = false, optional = true }
time = { version = "0.3.21", default-features = false, features = [ "serde", "macros" ], optional = true }
url = { version = "2.3.1", default-features = false, features = [ "serde" ], optional = true }
zeroize = { version = "1.6.0", default-features = false, features = [ "zeroize_derive" ], optional = true }

[target.'cfg(not(target_family = "wasm"))'.dependencies]
tokio = { version = "1.28.2", default-features = false, features = [ "macros", "rt-multi-thread", "time", "sync" ], optional = true }

[target.'cfg(target_family = "wasm")'.dependencies]
gloo-storage = { version = "0.2.2", default-features = false, optional = true }
gloo-timers = { version = "0.2.6", default-features = false, features = [ "futures" ] }
instant = { version = "0.1.12", default-features = false, features = [ "wasm-bindgen" ], optional = true }
lazy_static = { version = "1.4.0", default-features = false }
tokio = { version = "1.28.2", default-features = false, features = [ "macros", "rt", "time", "sync" ], optional = true }
wasm-bindgen-futures = { version = "0.4.36", default-features = false, optional = true }

[dev-dependencies]
iota-sdk = { path = ".", default-features = false, features = [ "rand" ] }

dotenvy = { version = "0.15.7", default-features = false }
fern-logger = { version = "0.5.0", default-features = false }
tokio = { version = "1.28.2", default-features = false, features = [ "macros", "rt-multi-thread", "time", "sync", "fs" ] }

[features]
default = [ "client", "wallet", "tls" ]

events = [  ]
ledger_nano = [ "iota-ledger-nano" ]
message_interface = [ "backtrace", "fern-logger" ]
mqtt = [ "std", "regex", "rumqttc", "dep:once_cell" ]
participation = [ "storage" ]
pow = [ "std", "num_cpus", "iota-crypto/curl-p" ]
rand = [ "dep:rand" ]
rocksdb = [ "dep:rocksdb", "storage" ]
serde = [ "serde_repr", "serde-big-array", "hashbrown/serde", "packable/serde", "primitive-types/serde_no_std", "zeroize?/serde" ]
std = [ "packable/std", "prefix-hex/std", "primitive-types/std", "bech32/std", "bitflags/std", "rand?/std_rng", "regex?/std", "backtrace?/std", "derive_builder?/std", "iota_stronghold?/std", "iota-crypto/std", "once_cell?/std" ]
storage = [ "iota-crypto/chacha", "dep:time", "dep:anymap", "dep:once_cell", "dep:heck" ]
stronghold = [ "iota_stronghold", "derive_builder", "iota-crypto/chacha", "dep:time", "dep:anymap", "dep:once_cell" ]
tls = [ "reqwest?/rustls-tls", "rumqttc?/use-rustls" ]

client = [ "pow", "tokio", "zeroize", "url", "reqwest", "async-trait", "log", "thiserror", "futures", "serde", "instant", "iota-crypto/bip39", "iota-crypto/bip39-en", "iota-crypto/slip10" ]
wallet = [ "client" ]

# Ed25519 Examples

[[example]]
name = "sign_and_verify_ed25519"
path = "examples/how_tos/sign_and_verify_ed25519/sign_ed25519.rs"
required-features = [ "stronghold" ]

[[example]]
name = "verify_ed25519_signature"
path = "examples/how_tos/sign_and_verify_ed25519/verify_ed25519_signature.rs"

# Accounts and Addresses Examples

[[example]]
name = "create_mnemonic"
path = "examples/how_tos/accounts_and_addresses/create_mnemonic.rs"

[[example]]
name = "create_account"
path = "examples/how_tos/accounts_and_addresses/create_account.rs"
required-features = [ "rocksdb", "stronghold" ]

[[example]]
name = "list_accounts"
path = "examples/how_tos/accounts_and_addresses/list_accounts.rs"
required-features = [ "rocksdb", "stronghold" ]

[[example]]
name = "check_balance"
path = "examples/how_tos/accounts_and_addresses/check_balance.rs"
required-features = [ "rocksdb", "stronghold" ]

[[example]]
name = "list_addresses"
path = "examples/how_tos/accounts_and_addresses/list_addresses.rs"
required-features = [ "rocksdb", "stronghold" ]

[[example]]
name = "create_address"
path = "examples/how_tos/accounts_and_addresses/create_address.rs"
required-features = [ "rocksdb", "stronghold" ]

[[example]]
name = "list_transactions"
path = "examples/how_tos/accounts_and_addresses/list_transactions.rs"
required-features = [ "rocksdb", "stronghold" ]

[[example]]
name = "list_outputs"
path = "examples/how_tos/accounts_and_addresses/list_outputs.rs"
required-features = [ "rocksdb", "stronghold" ]

# Simple Transaction Examples

[[example]]
name = "request_funds"
path = "examples/how_tos/simple_transaction/request_funds.rs"
required-features = [ "rocksdb", "stronghold" ]

[[example]]
name = "simple_transaction"
path = "examples/how_tos/simple_transaction/simple_transaction.rs"
required-features = [ "rocksdb", "stronghold" ]

# Advanced Transactions Examples

[[example]]
name = "send_micro_transaction"
path = "examples/how_tos/advanced_transactions/send_micro_transaction.rs"
required-features = [ "rocksdb", "stronghold" ]

[[example]]
name = "advanced_transaction"
path = "examples/how_tos/advanced_transactions/advanced_transaction.rs"
required-features = [ "rocksdb", "stronghold" ]

[[example]]
name = "claim_transaction"
path = "examples/how_tos/advanced_transactions/claim_transaction.rs"
required-features = [ "rocksdb", "stronghold" ]

<<<<<<< HEAD
# Native Tokens Examples

[[example]]
name = "mint_native_token"
path = "examples/how_tos/native_tokens/mint.rs"
required-features = [ "rocksdb", "stronghold" ]

[[example]]
name = "destroy_foundry"
path = "examples/how_tos/native_tokens/destroy_foundry.rs"
required-features = [ "rocksdb", "stronghold" ]

[[example]]
name = "burn_native_token"
path = "examples/how_tos/native_tokens/burn.rs"
required-features = [ "rocksdb", "stronghold" ]

[[example]]
name = "decrease_native_token_supply"
path = "examples/how_tos/native_tokens/decrease_supply.rs"
required-features = [ "rocksdb", "stronghold" ]

[[example]]
name = "increase_native_token_supply"
path = "examples/how_tos/native_tokens/increase_supply.rs"
required-features = [ "rocksdb", "stronghold" ]

[[example]]
name = "send_native_tokens"
path = "examples/how_tos/native_tokens/send.rs"
=======
# Alias wallet example

[[example]]
name = "alias_wallet_request_funds"
path = "examples/how_tos/alias_wallet/request_funds.rs"
required-features = [ "rocksdb", "stronghold" ]

[[example]]
name = "alias_wallet_transaction"
path = "examples/how_tos/alias_wallet/transaction.rs"
>>>>>>> 6ccea6bf
required-features = [ "rocksdb", "stronghold" ]

# Outputs

[[example]]
name = "output_unlock_conditions"
path = "examples/how_tos/outputs/unlock_conditions.rs"

[[example]]
name = "output_features"
path = "examples/how_tos/outputs/features.rs"

# Block examples

[[example]]
name = "block_no_payload"
path = "examples/client/block/00_block_no_payload.rs"
required-features = [ "client" ]

[[example]]
name = "block_confirmation_time"
path = "examples/client/block/01_block_confirmation_time.rs"
required-features = [ "client" ]

[[example]]
name = "block_custom_parents"
path = "examples/client/block/02_block_custom_parents.rs"
required-features = [ "client" ]

[[example]]
name = "block_custom_payload"
path = "examples/client/block/03_block_custom_payload.rs"
required-features = [ "client" ]

[[example]]
name = "block_tagged_data"
path = "examples/client/block/04_block_tagged_data.rs"
required-features = [ "client" ]

[[example]]
name = "custom_inputs"
path = "examples/client/block/custom_inputs.rs"
required-features = [ "client" ]

[[example]]
name = "output"
path = "examples/client/block/output.rs"
required-features = [ "client" ]

[[example]]
name = "transaction"
path = "examples/client/block/transaction.rs"
required-features = [ "client" ]

# Node API core examples

[[example]]
name = "node_api_core_get_health"
path = "examples/client/node_api_core/00_get_health.rs"
required-features = [ "client" ]

[[example]]
name = "node_api_core_get_routes"
path = "examples/client/node_api_core/01_get_routes.rs"
required-features = [ "client" ]

[[example]]
name = "node_api_core_get_info"
path = "examples/client/node_api_core/02_get_info.rs"
required-features = [ "client" ]

[[example]]
name = "node_api_core_get_tips"
path = "examples/client/node_api_core/03_get_tips.rs"
required-features = [ "client" ]

[[example]]
name = "node_api_core_post_block"
path = "examples/client/node_api_core/04_post_block.rs"
required-features = [ "client" ]

[[example]]
name = "node_api_core_post_block_raw"
path = "examples/client/node_api_core/05_post_block_raw.rs"
required-features = [ "client" ]

[[example]]
name = "node_api_core_get_block"
path = "examples/client/node_api_core/06_get_block.rs"
required-features = [ "client" ]

[[example]]
name = "node_api_core_get_block_raw"
path = "examples/client/node_api_core/07_get_block_raw.rs"
required-features = [ "client" ]

[[example]]
name = "node_api_core_get_block_metadata"
path = "examples/client/node_api_core/08_get_block_metadata.rs"
required-features = [ "client" ]

[[example]]
name = "node_api_core_get_output"
path = "examples/client/node_api_core/09_get_output.rs"
required-features = [ "client" ]

[[example]]
name = "node_api_core_get_output_raw"
path = "examples/client/node_api_core/10_get_output_raw.rs"
required-features = [ "client" ]

[[example]]
name = "node_api_core_get_output_metadata"
path = "examples/client/node_api_core/11_get_output_metadata.rs"
required-features = [ "client" ]

[[example]]
name = "node_api_core_get_receipts"
path = "examples/client/node_api_core/12_get_receipts.rs"
required-features = [ "client" ]

[[example]]
name = "node_api_core_get_receipts_migrated_at"
path = "examples/client/node_api_core/13_get_receipts_migrated_at.rs"
required-features = [ "client" ]

[[example]]
name = "node_api_core_get_treasury"
path = "examples/client/node_api_core/14_get_treasury.rs"
required-features = [ "client" ]

[[example]]
name = "node_api_core_get_included_block"
path = "examples/client/node_api_core/15_get_included_block.rs"
required-features = [ "client" ]

[[example]]
name = "node_api_core_get_included_block_raw"
path = "examples/client/node_api_core/16_get_included_block_raw.rs"
required-features = [ "client" ]

[[example]]
name = "node_api_core_get_milestone_by_id"
path = "examples/client/node_api_core/17_get_milestone_by_id.rs"
required-features = [ "client" ]

[[example]]
name = "node_api_core_get_milestone_by_id_raw"
path = "examples/client/node_api_core/18_get_milestone_by_id_raw.rs"
required-features = [ "client" ]

[[example]]
name = "node_api_core_get_utxo_changes_by_id"
path = "examples/client/node_api_core/19_get_utxo_changes_by_id.rs"
required-features = [ "client" ]

[[example]]
name = "node_api_core_get_milestone_by_index"
path = "examples/client/node_api_core/20_get_milestone_by_index.rs"
required-features = [ "client" ]

[[example]]
name = "node_api_core_get_milestone_by_index_raw"
path = "examples/client/node_api_core/21_get_milestone_by_index_raw.rs"
required-features = [ "client" ]

[[example]]
name = "node_api_core_get_utxo_changes_by_index"
path = "examples/client/node_api_core/22_get_utxo_changes_by_index.rs"
required-features = [ "client" ]

# Node API indexer examples

[[example]]
name = "node_api_indexer_get_basic_outputs"
path = "examples/client/node_api_indexer/00_get_basic_outputs.rs"
required-features = [ "client" ]

[[example]]
name = "node_api_indexer_get_alias_output"
path = "examples/client/node_api_indexer/01_get_alias_output.rs"
required-features = [ "client" ]

[[example]]
name = "node_api_indexer_get_alias_outputs"
path = "examples/client/node_api_indexer/02_get_alias_outputs.rs"
required-features = [ "client" ]

[[example]]
name = "node_api_indexer_get_foundry_output"
path = "examples/client/node_api_indexer/03_get_foundry_output.rs"
required-features = [ "client" ]

[[example]]
name = "node_api_indexer_get_foundry_outputs"
path = "examples/client/node_api_indexer/04_get_foundry_outputs.rs"
required-features = [ "client" ]

[[example]]
name = "node_api_indexer_get_nft_output"
path = "examples/client/node_api_indexer/05_get_nft_output.rs"
required-features = [ "client" ]

[[example]]
name = "node_api_indexer_get_nft_outputs"
path = "examples/client/node_api_indexer/06_get_nft_outputs.rs"
required-features = [ "client" ]

[[example]]
name = "node_api_indexer_get_random_basic_outputs"
path = "examples/client/node_api_indexer/07_get_random_basic_outputs.rs"
required-features = [ "client" ]

#######

[[example]]
name = "generate_addresses"
path = "examples/client/01_generate_addresses.rs"
required-features = [ "client" ]

[[example]]
name = "07_mqtt"
path = "examples/client/07_mqtt.rs"
required-features = [ "client", "mqtt" ]

[[example]]
name = "get_block"
path = "examples/client/get_block.rs"
required-features = [ "client" ]

[[example]]
name = "ledger_nano"
path = "examples/client/ledger_nano.rs"
required-features = [ "client", "ledger_nano" ]

[[example]]
name = "ledger_nano_transaction"
path = "examples/client/ledger_nano_transaction.rs"
required-features = [ "client", "ledger_nano" ]

[[example]]
name = "stronghold"
path = "examples/client/stronghold.rs"
required-features = [ "client", "stronghold" ]

[[example]]
name = "0_address_generation"
path = "examples/client/offline_signing/0_address_generation.rs"
required-features = [ "client" ]

[[example]]
name = "1_transaction_preparation"
path = "examples/client/offline_signing/1_transaction_preparation.rs"
required-features = [ "client" ]

[[example]]
name = "2_transaction_signing"
path = "examples/client/offline_signing/2_transaction_signing.rs"
required-features = [ "client" ]

[[example]]
name = "3_send_block"
path = "examples/client/offline_signing/3_send_block.rs"
required-features = [ "client" ]

[[example]]
name = "all"
path = "examples/client/output/all.rs"
required-features = [ "client" ]

[[example]]
name = "all_automatic_input_selection"
path = "examples/client/output/all_automatic_input_selection.rs"
required-features = [ "client" ]

[[example]]
name = "alias"
path = "examples/client/output/alias.rs"
required-features = [ "client" ]

[[example]]
name = "build_alias_output"
path = "examples/client/output/build_alias_output.rs"
required-features = [ "client" ]

[[example]]
name = "build_nft_output"
path = "examples/client/output/build_nft_output.rs"
required-features = [ "client" ]

[[example]]
name = "recursive_alias"
path = "examples/client/output/recursive_alias.rs"
required-features = [ "client" ]

[[example]]
name = "basic"
path = "examples/client/output/basic.rs"
required-features = [ "client" ]

[[example]]
name = "build_basic_output"
path = "examples/client/output/build_basic_output.rs"
required-features = [ "client" ]

[[example]]
name = "expiration"
path = "examples/client/output/expiration.rs"
required-features = [ "client" ]

[[example]]
name = "foundry"
path = "examples/client/output/foundry.rs"
required-features = [ "client" ]

[[example]]
name = "micro_transaction"
path = "examples/client/output/micro_transaction.rs"
required-features = [ "client" ]

[[example]]
name = "native_tokens"
path = "examples/client/output/native_tokens.rs"
required-features = [ "client" ]

[[example]]
name = "nft"
path = "examples/client/output/nft.rs"
required-features = [ "client" ]

[[example]]
name = "participation"
path = "examples/client/participation.rs"
required-features = [ "client", "participation" ]

### Wallet

[[example]]
name = "wallet_getting_started"
path = "examples/wallet/getting_started.rs"
required-features = [ "stronghold" ]

[[example]]
name = "mint_issuer_nft"
path = "examples/wallet/nft_collection/00_mint_issuer_nft.rs"
required-features = [ "wallet", "storage", "stronghold" ]

[[example]]
name = "mint_collection_nft"
path = "examples/wallet/nft_collection/01_mint_collection_nft.rs"
required-features = [ "wallet", "stronghold" ]

[[example]]
name = "0_generate_addresses"
path = "examples/wallet/offline_signing/0_generate_addresses.rs"
required-features = [ "wallet", "storage", "stronghold" ]

[[example]]
name = "1_prepare_transaction"
path = "examples/wallet/offline_signing/1_prepare_transaction.rs"
required-features = [ "wallet", "storage" ]

[[example]]
name = "2_sign_transaction"
path = "examples/wallet/offline_signing/2_sign_transaction.rs"
required-features = [ "wallet", "stronghold" ]

[[example]]
name = "3_send_transaction"
path = "examples/wallet/offline_signing/3_send_transaction.rs"
required-features = [ "wallet", "storage" ]

[[example]]
name = "send_nft"
path = "examples/wallet/08_send_nft.rs"
required-features = [ "wallet", "stronghold" ]

[[example]]
name = "mint_nft"
path = "examples/wallet/10_mint_nft.rs"
required-features = [ "wallet", "stronghold" ]

[[example]]
name = "burn_nft"
path = "examples/wallet/14_burn_nft.rs"
required-features = [ "wallet", "stronghold" ]

[[example]]
name = "create_alias"
path = "examples/wallet/create_alias.rs"
required-features = [ "stronghold" ]

[[example]]
name = "destroy_alias"
path = "examples/wallet/16_destroy_alias.rs"
required-features = [ "wallet", "stronghold" ]

[[example]]
name = "check_unlock_conditions"
path = "examples/wallet/17_check_unlock_conditions.rs"
required-features = [ "wallet" ]

[[example]]
name = "accounts"
path = "examples/wallet/accounts.rs"
required-features = [ "wallet" ]

[[example]]
name = "background_syncing"
path = "examples/wallet/background_syncing.rs"
required-features = [ "wallet" ]

[[example]]
name = "events"
path = "examples/wallet/events.rs"
required-features = [ "wallet", "events" ]

[[example]]
name = "wallet_ledger_nano"
path = "examples/wallet/ledger_nano.rs"
required-features = [ "wallet", "ledger_nano" ]

[[example]]
name = "wallet_participation"
path = "examples/wallet/participation.rs"
required-features = [ "wallet", "participation" ]

[[example]]
name = "logger"
path = "examples/wallet/logger.rs"
required-features = [ "wallet" ]

[[example]]
name = "output_consolidation"
path = "examples/wallet/output_consolidation.rs"
required-features = [ "wallet", "stronghold" ]

[[example]]
name = "recover_accounts"
path = "examples/wallet/recover_accounts.rs"
required-features = [ "wallet" ]

[[example]]
name = "spammer"
path = "examples/wallet/spammer.rs"
required-features = [ "wallet" ]

[[example]]
name = "split_funds"
path = "examples/wallet/split_funds.rs"
required-features = [ "wallet" ]

[[example]]
name = "storage"
path = "examples/wallet/storage.rs"
required-features = [ "wallet", "storage" ]

[[example]]
name = "update_alias_output"
path = "examples/wallet/update_alias_output.rs"
required-features = [ "wallet", "stronghold" ]

[[example]]
name = "wallet"
path = "examples/wallet/wallet.rs"
required-features = [ "wallet" ]

[[example]]
name = "migrate_stronghold_snapshot_v2_to_v3"
path = "examples/wallet/migrate_stronghold_snapshot_v2_to_v3.rs"
required-features = [ "stronghold" ]<|MERGE_RESOLUTION|>--- conflicted
+++ resolved
@@ -179,7 +179,6 @@
 path = "examples/how_tos/advanced_transactions/claim_transaction.rs"
 required-features = [ "rocksdb", "stronghold" ]
 
-<<<<<<< HEAD
 # Native Tokens Examples
 
 [[example]]
@@ -210,7 +209,8 @@
 [[example]]
 name = "send_native_tokens"
 path = "examples/how_tos/native_tokens/send.rs"
-=======
+required-features = [ "rocksdb", "stronghold" ]
+
 # Alias wallet example
 
 [[example]]
@@ -221,7 +221,6 @@
 [[example]]
 name = "alias_wallet_transaction"
 path = "examples/how_tos/alias_wallet/transaction.rs"
->>>>>>> 6ccea6bf
 required-features = [ "rocksdb", "stronghold" ]
 
 # Outputs
