--- conflicted
+++ resolved
@@ -25,11 +25,7 @@
 getset = { version = "0.1.2", default-features = false }
 hashbrown = { version = "0.14.0", default-features = false, features = [ "ahash", "inline-more" ] }
 hex = { version = "0.4.3", default-features = false }
-<<<<<<< HEAD
-iota-crypto = { version = "0.22.1", default-features = false, features = [ "blake2b", "ed25519", "secp256k1", "ternary_encoding" ] }
-=======
 iota-crypto = { version = "0.22.2", default-features = false, features = [ "blake2b", "ed25519", "secp256k1", "ternary_encoding" ] }
->>>>>>> a296987f
 iterator-sorted = { version = "0.1.0", default-features = false }
 itertools = { version = "0.11.0", default-features = false, features = [ "use_alloc" ] }
 packable = { version = "0.8.1", default-features = false, features = [ "primitive-types" ] }
@@ -48,32 +44,18 @@
 instant = { version = "0.1.12", default-features = false, optional = true }
 iota-ledger-nano = { version = "1.0.0-alpha.4", default-features = false, optional = true }
 iota_stronghold = { version = "2.0.0-rc.1", default-features = false, optional = true }
-<<<<<<< HEAD
-log = { version = "0.4.18", default-features = false, optional = true }
-num_cpus = { version = "1.15.0", default-features = false, optional = true }
-once_cell = { version = "1.17.2", default-features = false, optional = true }
-=======
 log = { version = "0.4.19", default-features = false, optional = true }
 num_cpus = { version = "1.16.0", default-features = false, optional = true }
 once_cell = { version = "1.18.0", default-features = false, optional = true }
->>>>>>> a296987f
 rand = { version = "0.8.5", default-features = false, features = [ "min_const_gen" ], optional = true }
 regex = { version = "1.9.1", default-features = false, features = [ "unicode-perl" ], optional = true }
 reqwest = { version = "0.11.18", default-features = false, features = [ "json" ], optional = true }
 rocksdb = { version = "0.21.0", default-features = false, features = [ "lz4" ], optional = true }
-<<<<<<< HEAD
-rumqttc = { version = "0.21.0", default-features = false, features = [ "websocket" ], optional = true }
-serde_repr = { version = "0.1.12", default-features = false, optional = true }
-thiserror = { version = "1.0.40", default-features = false, optional = true }
-time = { version = "0.3.21", default-features = false, features = [ "serde", "macros" ], optional = true }
-url = { version = "2.3.1", default-features = false, features = [ "serde" ], optional = true }
-=======
 rumqttc = { version = "0.22.0", default-features = false, features = [ "websocket" ], optional = true }
 serde_repr = { version = "0.1.14", default-features = false, optional = true }
 thiserror = { version = "1.0.43", default-features = false, optional = true }
 time = { version = "0.3.23", default-features = false, features = [ "serde", "macros" ], optional = true }
 url = { version = "2.4.0", default-features = false, features = [ "serde" ], optional = true }
->>>>>>> a296987f
 zeroize = { version = "1.6.0", default-features = false, features = [ "zeroize_derive" ], optional = true }
 
 [target.'cfg(not(target_family = "wasm"))'.dependencies]
