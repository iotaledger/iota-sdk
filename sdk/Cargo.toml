--- conflicted
+++ resolved
@@ -25,12 +25,7 @@
 getset = { version = "0.1.2", default-features = false }
 hashbrown = { version = "0.13.2", default-features = false, features = [ "ahash", "inline-more" ] }
 hex = { version = "0.4.3", default-features = false }
-<<<<<<< HEAD
-instant = { version = "0.1.12", default-features = false }
-iota-crypto = { version = "0.17.0", default-features = false, features = [ "blake2b", "ed25519", "ternary_encoding" ] }
-=======
 iota-crypto = { version = "0.18.0", default-features = false, features = [ "blake2b", "ed25519", "ternary_encoding" ] }
->>>>>>> f279072e
 iterator-sorted = { version = "0.1.0", default-features = false }
 packable = { version = "0.8.1", default-features = false, features = [ "primitive-types" ] }
 prefix-hex = { version = "0.7.0", default-features = false, features = [ "primitive-types" ] }
@@ -46,13 +41,9 @@
 futures = { version = "0.3.28", default-features = false, features = [ "thread-pool" ], optional = true }
 instant = { version = "0.1.12", default-features = false, optional = true }
 iota-ledger-nano = { version = "1.0.0-alpha.4", default-features = false, optional = true }
-<<<<<<< HEAD
-# iota_stronghold = { version = "1.0.5", default-features = false, features = [ "std" ], optional = true }
-iota_stronghold = { git = "ssh://git@github.com/semenov-vladyslav/stronghold.rs", branch = "snapshot-migration-v3age", default-features = false, features = [ "std" ], optional = true }
+# iota_stronghold = { version = "1.0.5", default-features = false, optional = true }
+iota_stronghold = { git = "ssh://git@github.com/semenov-vladyslav/stronghold.rs", branch = "snapshot-migration-v3age", default-features = false, optional = true }
 stronghold_engine = { git = "ssh://git@github.com/semenov-vladyslav/stronghold.rs", branch = "snapshot-migration-v3age", default-features = false, optional = true }
-=======
-iota_stronghold = { version = "1.1.0", default-features = false, optional = true }
->>>>>>> f279072e
 log = { version = "0.4.17", default-features = false, optional = true }
 num_cpus = { version = "1.15.0", default-features = false, optional = true }
 once_cell = { version = "1.17.1", default-features = false, optional = true }
