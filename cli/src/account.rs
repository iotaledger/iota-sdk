--- conflicted
+++ resolved
@@ -39,15 +39,8 @@
 }
 
 // loop on the account prompt
-<<<<<<< HEAD
-pub async fn account_prompt_internal(
-    account_handle: AccountHandle,
-    history: &mut AccountHistory,
-) -> Result<bool, Error> {
+pub async fn account_prompt_internal(account: Account, history: &mut AccountHistory) -> Result<bool, Error> {
     use colored::Colorize;
-=======
-pub async fn account_prompt_internal(account: Account, history: &mut AccountHistory) -> Result<bool, Error> {
->>>>>>> 5824213a
     let alias = {
         let account = account.read().await;
         account.alias().clone()
