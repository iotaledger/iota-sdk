--- conflicted
+++ resolved
@@ -97,19 +97,11 @@
                 AccountCommand::BurnNativeToken { token_id, amount } => {
                     burn_native_token_command(account, token_id, amount).await
                 }
-<<<<<<< HEAD
                 AccountCommand::BurnNft { nft_id } => burn_nft_command(&account, nft_id).await,
                 AccountCommand::Claim { output_id } => claim_command(&account, output_id).await,
                 AccountCommand::ClaimableOutputs => claimable_outputs_command(&account).await,
                 AccountCommand::Consolidate => consolidate_command(&account).await,
                 AccountCommand::CreateAccountOutput => create_account_output_command(&account).await,
-=======
-                AccountCommand::BurnNft { nft_id } => burn_nft_command(account, nft_id).await,
-                AccountCommand::Claim { output_id } => claim_command(account, output_id).await,
-                AccountCommand::ClaimableOutputs => claimable_outputs_command(account).await,
-                AccountCommand::Consolidate => consolidate_command(account).await,
-                AccountCommand::CreateAliasOutput => create_alias_outputs_command(account).await,
->>>>>>> c3c0cf86
                 AccountCommand::CreateNativeToken {
                     circulating_supply,
                     maximum_supply,
@@ -124,13 +116,8 @@
                     )
                     .await
                 }
-<<<<<<< HEAD
                 AccountCommand::DestroyAccount { account_id } => destroy_account_command(&account, account_id).await,
                 AccountCommand::DestroyFoundry { foundry_id } => destroy_foundry_command(&account, foundry_id).await,
-=======
-                AccountCommand::DestroyAlias { alias_id } => destroy_alias_command(account, alias_id).await,
-                AccountCommand::DestroyFoundry { foundry_id } => destroy_foundry_command(account, foundry_id).await,
->>>>>>> c3c0cf86
                 AccountCommand::Exit => {
                     return Ok(AccountPromptResponse::Done);
                 }
@@ -178,15 +165,7 @@
                     } else {
                         allow_micro_amount
                     };
-                    send_command(
-                        account,
-                        address,
-                        amount,
-                        return_address,
-                        expiration,
-                        allow_micro_amount,
-                    )
-                    .await
+                    send_command(account, address, amount, return_address, expiration, allow_micro_amount).await
                 }
                 AccountCommand::SendNativeToken {
                     address,
