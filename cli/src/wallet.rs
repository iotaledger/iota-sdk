--- conflicted
+++ resolved
@@ -1,25 +1,12 @@
 // Copyright 2020-2022 IOTA Stiftung
 // SPDX-License-Identifier: Apache-2.0
 
-<<<<<<< HEAD
-use iota_sdk::{
-    client::secret::{stronghold::StrongholdSecretManager, SecretManager},
-    wallet::Wallet,
-};
-use zeroize::Zeroize;
-
-use crate::{
-    command::wallet::{
-        backup_command, change_password_command, init_command, migrate_command, mnemonic_command, new_command,
-        restore_command, set_node_command, sync_command, InitParameters, WalletCli, WalletCommand,
-=======
 use iota_sdk::wallet::Wallet;
 
 use crate::{
     command::wallet::{
         add_account, backup_command, change_password_command, init_command, mnemonic_command, new_command,
         restore_command, set_node_command, sync_command, unlock_wallet, InitParameters, WalletCli, WalletCommand,
->>>>>>> f279072e
     },
     error::Error,
     helper::{get_account_alias, get_decision, get_password, pick_account, print_wallet_help},
@@ -27,65 +14,6 @@
 };
 
 pub async fn new_wallet(cli: WalletCli) -> Result<(Option<Wallet>, Option<String>), Error> {
-<<<<<<< HEAD
-    if let Some(WalletCommand::MigrateStronghold { path }) = cli.command {
-        migrate_command(path).await?;
-        return Ok((None, None));
-    }
-
-    if let Some(WalletCommand::Mnemonic) = cli.command {
-        mnemonic_command().await?;
-        return Ok((None, None));
-    }
-
-    let storage_path = cli.wallet_db_path;
-    let snapshot_path = std::path::Path::new(&cli.stronghold_snapshot_path);
-    let snapshot_exists = snapshot_path.exists();
-    let mut password = if let Some(WalletCommand::Restore { .. }) = &cli.command {
-        get_password("Stronghold password", false)?
-    } else {
-        get_password("Stronghold password", !snapshot_path.exists())?
-    };
-    let secret_manager = SecretManager::Stronghold(
-        StrongholdSecretManager::builder()
-            .password(&password)
-            .build(snapshot_path)?,
-    );
-
-    let (wallet, account) = if let Some(command) = cli.command {
-        if let WalletCommand::Init(init_parameters) = command {
-            (init_command(secret_manager, storage_path, init_parameters).await?, None)
-        } else if let WalletCommand::Restore { backup_path } = command {
-            (
-                restore_command(secret_manager, storage_path, backup_path, &password).await?,
-                None,
-            )
-        } else {
-            let wallet = Wallet::builder()
-                .with_secret_manager(secret_manager)
-                .with_storage_path(&storage_path)
-                .finish()
-                .await?;
-            let mut account = None;
-
-            match command {
-                WalletCommand::Backup { backup_path } => {
-                    backup_command(&wallet, backup_path, &password).await?;
-                    return Ok((None, None));
-                }
-                WalletCommand::ChangePassword => change_password_command(&wallet, &password).await?,
-                WalletCommand::New { alias } => account = Some(new_command(&wallet, alias).await?),
-                WalletCommand::SetNode { url } => set_node_command(&wallet, url).await?,
-                WalletCommand::Sync => sync_command(&wallet).await?,
-                // PANIC: this will never happen because these variants have already been checked.
-                WalletCommand::Init(_)
-                | WalletCommand::MigrateStronghold { .. }
-                | WalletCommand::Mnemonic
-                | WalletCommand::Restore { .. } => unreachable!(),
-            };
-
-            (wallet, account)
-=======
     let storage_path = std::path::Path::new(&cli.wallet_db_path);
     let snapshot_path = std::path::Path::new(&cli.stronghold_snapshot_path);
 
@@ -123,7 +51,6 @@
                 mnemonic_command().await?;
                 return Ok((None, None));
             }
->>>>>>> f279072e
         }
     } else {
         // no command provided, i.e. `> ./wallet`
@@ -163,11 +90,6 @@
     Ok((wallet, account))
 }
 
-<<<<<<< HEAD
-    password.zeroize();
-
-    Ok((Some(wallet), account))
-=======
 async fn create_initial_account(wallet: Wallet) -> Result<(Option<Wallet>, Option<String>), Error> {
     // Ask the user whether an initial account should be created.
     if get_decision("Create initial account?")? {
@@ -178,5 +100,4 @@
     } else {
         Ok((Some(wallet), None))
     }
->>>>>>> f279072e
 }