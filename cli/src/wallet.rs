--- conflicted
+++ resolved
@@ -1,16 +1,7 @@
 // Copyright 2020-2022 IOTA Stiftung
 // SPDX-License-Identifier: Apache-2.0
 
-<<<<<<< HEAD
-use std::env::var_os;
-
 use iota_sdk::wallet::Wallet;
-=======
-use iota_sdk::{
-    client::secret::{stronghold::StrongholdSecretManager, SecretManager},
-    wallet::Wallet,
-};
->>>>>>> f9e822bf
 
 use crate::{
     command::wallet::{
@@ -23,33 +14,8 @@
 };
 
 pub async fn new_wallet(cli: WalletCli) -> Result<(Option<Wallet>, Option<String>), Error> {
-<<<<<<< HEAD
-    let storage_path = var_os("WALLET_DATABASE_PATH").map_or_else(
-        || "./stardust-cli-wallet-db".to_string(),
-        |os_str| os_str.into_string().expect("invalid WALLET_DATABASE_PATH"),
-    );
-    let storage_path = std::path::Path::new(&storage_path);
-    let snapshot_path = std::path::Path::new("./stardust-cli-wallet.stronghold");
-=======
-    if let Some(WalletCommand::Mnemonic) = cli.command {
-        mnemonic_command().await?;
-        return Ok((None, None));
-    }
-
-    let storage_path = cli.wallet_db_path;
+    let storage_path = std::path::Path::new(&cli.wallet_db_path);
     let snapshot_path = std::path::Path::new(&cli.stronghold_snapshot_path);
-    let snapshot_exists = snapshot_path.exists();
-    let password = if let Some(WalletCommand::Restore { .. }) = &cli.command {
-        get_password("Stronghold password", false)?
-    } else {
-        get_password("Stronghold password", !snapshot_path.exists())?
-    };
-    let secret_manager = SecretManager::Stronghold(
-        StrongholdSecretManager::builder()
-            .password(&password)
-            .build(snapshot_path)?,
-    );
->>>>>>> f9e822bf
 
     let (wallet, account) = if let Some(command) = cli.command {
         match command {
