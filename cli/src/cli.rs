// Copyright 2020-2022 IOTA Stiftung
// SPDX-License-Identifier: Apache-2.0

use std::{path::Path, str::FromStr};

use clap::{builder::BoolishValueParser, Args, CommandFactory, Parser, Subcommand};
use iota_sdk::{
    client::{
        constants::SHIMMER_COIN_TYPE,
        secret::{ledger_nano::LedgerSecretManager, stronghold::StrongholdSecretManager, SecretManager},
        stronghold::StrongholdAdapter,
        utils::Password,
    },
    crypto::keys::bip44::Bip44,
    types::block::address::Bech32Address,
    wallet::{core::AddressProvider, ClientOptions, Wallet},
};
use log::LevelFilter;

use crate::{
    error::Error,
    helper::{
        check_file_exists, enter_or_generate_mnemonic, generate_mnemonic, get_alias, get_decision, get_password,
        import_mnemonic, select_secret_manager, SecretManagerChoice,
    },
    println_log_error, println_log_info,
};

const DEFAULT_LOG_LEVEL: &str = "debug";
const DEFAULT_NODE_URL: &str = "http://localhost:8050";
const DEFAULT_STRONGHOLD_SNAPSHOT_PATH: &str = "./stardust-cli-wallet.stronghold";
const DEFAULT_WALLET_DATABASE_PATH: &str = "./stardust-cli-wallet-db";

#[derive(Debug, Clone, Parser)]
#[command(author, version, about, long_about = None, propagate_version = true)]
pub struct Cli {
    /// Set the path to the wallet database.
    #[arg(long, value_name = "PATH", env = "WALLET_DATABASE_PATH", default_value = DEFAULT_WALLET_DATABASE_PATH)]
    pub wallet_db_path: String,
    /// Set the log level.
    #[arg(short, long, default_value = DEFAULT_LOG_LEVEL)]
    pub log_level: LevelFilter,
    #[command(subcommand)]
    pub command: Option<CliCommand>,
}

impl Cli {
    pub fn print_help() -> Result<(), Error> {
        Self::command().bin_name("wallet").print_help()?;
        Ok(())
    }
}

#[derive(Debug, Clone, Args)]
pub struct InitParameters {
    /// Set the secret manager to use.
    #[arg(short, long, value_name = "SECRET_MANAGER")]
    pub secret_manager: Option<SecretManagerChoice>,
    /// Set the path to the stronghold snapshot file. Ignored if the <SECRET_MANAGER> is not a Stronghold secret
    /// manager.
    #[arg(short = 't', long, value_name = "PATH", env = "STRONGHOLD_SNAPSHOT_PATH", default_value = DEFAULT_STRONGHOLD_SNAPSHOT_PATH)]
    pub stronghold_snapshot_path: String,
    /// Set the path to a file containing mnemonics. If empty, a mnemonic has to be entered or will be randomly
    /// generated. Only used by some secret managers.
    #[arg(short, long, value_name = "PATH")]
    pub mnemonic_file_path: Option<String>,
    /// Set the node to connect to with this wallet.
    #[arg(short, long, value_name = "URL", env = "NODE_URL", default_value = DEFAULT_NODE_URL)]
    pub node_url: String,
    /// Set the BIP path, `4219/0/0/0` if not provided.
    #[arg(short, long, value_parser = parse_bip_path, default_value = "4219/0/0/0")]
    pub bip_path: Option<Bip44>,
    /// Set the Bech32-encoded wallet address.
    #[arg(short, long)]
    pub address: Option<String>,
}

impl Default for InitParameters {
    fn default() -> Self {
        Self {
            secret_manager: Some(SecretManagerChoice::Stronghold),
            stronghold_snapshot_path: DEFAULT_STRONGHOLD_SNAPSHOT_PATH.to_string(),
            mnemonic_file_path: None,
            node_url: DEFAULT_NODE_URL.to_string(),
            bip_path: Some(Bip44::new(SHIMMER_COIN_TYPE)),
            address: None,
        }
    }
}

fn parse_bip_path(arg: &str) -> Result<Bip44, String> {
    let mut bip_path_enc = Vec::with_capacity(4);
    for p in arg.split_terminator('/').map(|p| p.trim()) {
        match p.parse::<u32>() {
            Ok(value) => bip_path_enc.push(value),
            Err(_) => {
                return Err(format!("cannot parse BIP path: {p}"));
            }
        }
    }

    if bip_path_enc.len() != 4 {
        return Err(
            "invalid BIP path format. Expected: `coin_type/account_index/change_address/address_index`".to_string(),
        );
    }

    let bip_path = Bip44::new(bip_path_enc[0])
        .with_account(bip_path_enc[1])
        .with_change(bip_path_enc[2])
        .with_address_index(bip_path_enc[3]);

    Ok(bip_path)
}

#[derive(Debug, Clone, Subcommand)]
pub enum CliCommand {
    /// Create a stronghold backup file.
    Backup {
        /// Path of the created stronghold backup file.
        backup_path: String,
    },
    /// Change the stronghold password.
    ChangePassword,
    /// Initialize the wallet.
    Init(InitParameters),
    /// Migrate a stronghold snapshot v2 to v3.
    MigrateStrongholdSnapshotV2ToV3 {
        /// Path of the to be migrated stronghold file. "./stardust-cli-wallet.stronghold" if nothing provided.
        path: Option<String>,
    },
    /// Generate a random mnemonic.
    Mnemonic {
        // Output the mnemonic to the specified file.
        #[arg(long)]
        output_file_name: Option<String>,
        // Output the mnemonic to the stdout.
        #[arg(long, num_args = 0..=1, default_missing_value = Some("true"), value_parser = BoolishValueParser::new())]
        output_stdout: Option<bool>,
    },
    /// Get information about currently set node.
    NodeInfo,
    /// Restore a stronghold backup file.
    Restore {
        /// Path of the to be restored stronghold backup file.
        backup_path: String,
    },
    /// Set the URL of the node to use.
    SetNodeUrl {
        /// Node URL to use for all future operations.
        url: String,
    },
    /// Synchronize wallet.
    Sync,
}

pub async fn new_wallet(cli: Cli) -> Result<Option<Wallet>, Error> {
    let storage_path = Path::new(&cli.wallet_db_path);

    enum LinkedSecretManager {
        Stronghold {
            snapshot_path: std::path::PathBuf,
            snapshot_exists: bool,
        },
        LedgerNano,
    }

    let wallet_and_secret_manager = {
        if storage_path.is_dir() {
            match Wallet::builder().with_storage_path(storage_path).finish().await {
                Ok(wallet) => {
                    let linked_secret_manager = match &mut *wallet.get_secret_manager().write().await {
                        SecretManager::Stronghold(stronghold) => {
                            let snapshot_path = stronghold.snapshot_path().to_path_buf();
                            let snapshot_exists = snapshot_path.exists();
                            LinkedSecretManager::Stronghold {
                                snapshot_path,
                                snapshot_exists,
                            }
                        }
                        SecretManager::LedgerNano(_) => LinkedSecretManager::LedgerNano,
                        _ => panic!("only Stronghold and LedgerNano supported at the moment."),
                    };
                    Some((wallet, linked_secret_manager))
                }
                Err(e) => {
                    println_log_error!("failed to load wallet db from storage: {e}");
                    return Ok(None);
                }
            }
        } else {
            None
        }
    };

    Ok(if let Some(command) = cli.command {
        match command {
            CliCommand::Backup { backup_path } => {
                if let Some((wallet, secret_manager)) = wallet_and_secret_manager {
                    match secret_manager {
                        LinkedSecretManager::Stronghold {
                            snapshot_exists: true, ..
                        } => {
                            let password = get_password("Stronghold password", false)?;
                            backup_command_stronghold(&wallet, &password, Path::new(&backup_path)).await?;
                            return Ok(None);
                        }
                        LinkedSecretManager::Stronghold { snapshot_path, .. } => {
                            return Err(Error::Miscellaneous(format!(
                                "Stronghold snapshot does not exist at '{}'",
                                snapshot_path.display()
                            )));
                        }
                        _ => {
                            println_log_info!("only Stronghold backup supported");
                            return Ok(None);
                        }
                    }
                } else {
                    return Err(Error::Miscellaneous(format!(
                        "wallet db does not exist at '{}'",
                        storage_path.display()
                    )));
                }
            }
            CliCommand::ChangePassword => {
                if let Some((wallet, secret_manager)) = wallet_and_secret_manager {
                    match secret_manager {
                        LinkedSecretManager::Stronghold {
                            snapshot_exists: true, ..
                        } => {
                            let current_password = get_password("Stronghold password", false)?;
                            change_password_command(&wallet, current_password).await?;
                            Some(wallet)
                        }
                        LinkedSecretManager::Stronghold { snapshot_path, .. } => {
                            return Err(Error::Miscellaneous(format!(
                                "Stronghold snapshot does not exist at '{}'",
                                snapshot_path.display()
                            )));
                        }
                        _ => {
                            println_log_info!("only Stronghold password change supported");
                            return Ok(None);
                        }
                    }
                } else {
                    return Err(Error::Miscellaneous(format!(
                        "wallet db does not exist at '{}'",
                        storage_path.display()
                    )));
                }
            }
            CliCommand::Init(init_parameters) => {
                if wallet_and_secret_manager.is_some() {
                    return Err(Error::Miscellaneous(format!(
                        "cannot initialize: wallet db at '{}' already exists",
                        storage_path.display()
                    )));
                }
                let secret_manager = create_secret_manager(&init_parameters).await?;
                let secret_manager_variant = secret_manager.to_string();
                let wallet = init_command(storage_path, secret_manager, init_parameters).await?;
                println_log_info!("Created new wallet with '{}' secret manager.", secret_manager_variant);

                Some(wallet)
            }
            CliCommand::MigrateStrongholdSnapshotV2ToV3 { path } => {
                migrate_stronghold_snapshot_v2_to_v3_command(path).await?;
                None
            }
            CliCommand::Mnemonic {
                output_file_name,
                output_stdout,
            } => {
                mnemonic_command(output_file_name, output_stdout).await?;
                None
            }
            CliCommand::NodeInfo => {
                if let Some((wallet, _)) = wallet_and_secret_manager {
                    node_info_command(&wallet).await?;
                    return Ok(None);
                } else {
                    return Err(Error::Miscellaneous(format!(
                        "wallet db does not exist at '{}'",
                        storage_path.display()
                    )));
                }
            }
            CliCommand::Restore { backup_path } => {
                if let Some((wallet, linked_secret_manager)) = wallet_and_secret_manager {
                    match linked_secret_manager {
                        LinkedSecretManager::Stronghold { snapshot_path, .. } => {
                            // we need to explicitly drop the current wallet here to prevent:
                            // "error accessing storage: IO error: lock hold by current process"
                            drop(wallet);
                            let wallet = restore_command_stronghold(
                                storage_path,
                                snapshot_path.as_path(),
                                Path::new(&backup_path),
                            )
                            .await?;
                            Some(wallet)
                        }
                        _ => {
                            println_log_info!("only Stronghold restore supported at the moment");
                            return Ok(None);
                        }
                    }
                } else {
                    // the wallet db does not exist
                    let init_params = InitParameters::default();
                    let snapshot_path = Path::new(&init_params.stronghold_snapshot_path);
                    let wallet =
                        restore_command_stronghold(storage_path, snapshot_path, Path::new(&backup_path)).await?;
                    Some(wallet)
                }
            }
            CliCommand::SetNodeUrl { url } => {
                if let Some((wallet, _)) = wallet_and_secret_manager {
                    set_node_url_command(&wallet, url).await?;
                    Some(wallet)
                } else {
                    return Err(Error::Miscellaneous(format!(
                        "wallet db does not exist at '{}'",
                        storage_path.display()
                    )));
                }
            }
            CliCommand::Sync => {
                if let Some((wallet, _)) = wallet_and_secret_manager {
                    sync_command(&wallet).await?;
                    Some(wallet)
                } else {
                    return Err(Error::Miscellaneous(format!(
                        "wallet db does not exist at '{}'",
                        storage_path.display()
                    )));
                }
            }
        }
    } else {
        // no wallet command provided
        if let Some((wallet, linked_secret_manager)) = wallet_and_secret_manager {
            if let LinkedSecretManager::Stronghold {
                snapshot_exists: false,
                snapshot_path,
            } = linked_secret_manager
            {
                println_log_error!(
                    "Snapshot file for Stronghold secret manager linked with the wallet not found at '{}'",
                    snapshot_path.display()
                );
                return Ok(None);
            }

            Some(wallet)
        } else {
            // init new wallet with default init parameters
            let init_params = InitParameters::default();
            let snapshot_path = Path::new(&init_params.stronghold_snapshot_path);
            if !snapshot_path.exists() {
                if get_decision("Create a new wallet with default parameters?")? {
                    let secret_manager = create_secret_manager(&init_params).await?;
                    let secret_manager_variant = secret_manager.to_string();
                    let wallet = init_command(storage_path, secret_manager, init_params).await?;
                    println_log_info!("Created new wallet with '{}' secret manager.", secret_manager_variant);
                    Some(wallet)
                } else {
                    Cli::print_help()?;
                    None
                }
            } else {
                println_log_error!(
                    "Inconsistent wallet: Stronghold snapshot found at '{}', but no Wallet database at '{}'.",
                    snapshot_path.display(),
                    storage_path.display()
                );
                None
            }
        }
    })
}

pub async fn backup_command_stronghold(wallet: &Wallet, password: &Password, backup_path: &Path) -> Result<(), Error> {
    wallet
        .backup_to_stronghold(backup_path.into(), password.clone())
        .await?;

    println_log_info!("Wallet has been backed up to \"{}\".", backup_path.display());

    Ok(())
}

pub async fn change_password_command(wallet: &Wallet, current_password: Password) -> Result<(), Error> {
    let new_password = get_password("New Stronghold password", true)?;
    wallet
        .change_stronghold_password(current_password, new_password)
        .await?;

    println_log_info!("The password has been changed");

    Ok(())
}

pub async fn init_command(
    storage_path: &Path,
    secret_manager: SecretManager,
    init_params: InitParameters,
) -> Result<Wallet, Error> {
    let alias = if get_decision("Do you want to assign an alias to your wallet?")? {
        Some(get_alias("New wallet alias").await?)
    } else {
        None
    };

    // TODO #1941: expect
    let address = init_params
        .address
        .map(|addr| Bech32Address::from_str(&addr))
        .transpose()?
        .expect("todo");

    Ok(Wallet::builder()
        .with_secret_manager(secret_manager)
        .with_client_options(ClientOptions::new().with_node(init_params.node_url.as_str())?)
        .with_storage_path(storage_path.to_str().expect("invalid unicode"))
        .with_address((address, init_params.bip_path))
        .with_alias(alias)
        .finish()
        .await?)
}

pub async fn migrate_stronghold_snapshot_v2_to_v3_command(path: Option<String>) -> Result<(), Error> {
    let snapshot_path = path.as_deref().unwrap_or(DEFAULT_STRONGHOLD_SNAPSHOT_PATH);
    check_file_exists(snapshot_path.as_ref()).await?;

    let password = get_password("Stronghold password", false)?;
    StrongholdAdapter::migrate_snapshot_v2_to_v3(snapshot_path, password, "wallet.rs", 100, None, None)?;

    println_log_info!("Stronghold snapshot successfully migrated from v2 to v3.");

    Ok(())
}

pub async fn mnemonic_command(output_file_name: Option<String>, output_stdout: Option<bool>) -> Result<(), Error> {
    generate_mnemonic(output_file_name, output_stdout).await?;
    Ok(())
}

pub async fn node_info_command(wallet: &Wallet) -> Result<(), Error> {
    let node_info = serde_json::to_string_pretty(&wallet.client().get_info().await?)?;

    println_log_info!("Current node info: {node_info}");

    Ok(())
}

pub async fn restore_command_stronghold(
    storage_path: &Path,
    snapshot_path: &Path,
    backup_path: &Path,
) -> Result<Wallet, Error> {
    check_file_exists(backup_path).await?;

    let mut builder = Wallet::builder();

    let password = if snapshot_path.exists() {
        Some(get_password("Stronghold password", false)?)
    } else {
        None
    };

    if let Some(password) = password {
        println!("Detected a stronghold file at {}.", snapshot_path.to_str().unwrap());
        let secret_manager = SecretManager::Stronghold(
            StrongholdSecretManager::builder()
                .password(password)
                .build(snapshot_path)?,
        );
        builder = builder.with_secret_manager(secret_manager);
    } else {
        // If there is no db, set the placeholder so the wallet builder doesn't fail.
        if check_file_exists(storage_path).await.is_err() {
            builder = builder.with_secret_manager(SecretManager::Placeholder);
        }
    }

    // If the restore fails we do not want to remove an already existing wallet
    let restore_into_existing_wallet = storage_path.is_dir();
    let wallet = builder
        // Will be overwritten by the backup's value.
        .with_client_options(ClientOptions::new().with_node(DEFAULT_NODE_URL)?)
        .with_storage_path(storage_path.to_str().expect("invalid unicode"))
        // Will be overwritten by the backup's value.
        .with_address(Bip44::new(SHIMMER_COIN_TYPE))
        .finish()
        .await?;

    let password = get_password("Stronghold backup password", false)?;
    if let Err(e) = wallet
        .restore_from_stronghold_backup(backup_path.into(), password, None, None)
        .await
    {
        // Clean up the file system after a failed restore (typically produces a wallet without a secret manager).
        // TODO: a better way would be to not create any files/dirs in the first place when it's not clear yet whether
<<<<<<< HEAD
        // the restore will be successful.
        // TODO #1934: create issue for this ^
=======
        // the restore will be successful. https://github.com/iotaledger/iota-sdk/issues/2018
>>>>>>> 0d8514a4
        if storage_path.is_dir() && !restore_into_existing_wallet {
            std::fs::remove_dir_all(storage_path)?;
        }
        Err(e.into())
    } else {
        println_log_info!(
            "Wallet has been restored from the backup file \"{}\".",
            backup_path.display()
        );
        Ok(wallet)
    }
}

pub async fn set_node_url_command(wallet: &Wallet, url: String) -> Result<(), Error> {
    wallet.set_client_options(ClientOptions::new().with_node(&url)?).await?;

    Ok(())
}

pub async fn sync_command(wallet: &Wallet) -> Result<(), Error> {
    let total_balance = wallet.sync(None).await?;

    println_log_info!("Synchronized wallet: {:?}", total_balance);

    Ok(())
}

async fn create_secret_manager(init_params: &InitParameters) -> Result<SecretManager, Error> {
    let choice = if let Some(choice) = &init_params.secret_manager {
        *choice
    } else {
        select_secret_manager().await?
    };

    Ok(match choice {
        SecretManagerChoice::Stronghold => {
            let snapshot_path = Path::new(&init_params.stronghold_snapshot_path);

            if snapshot_path.exists() {
                return Err(Error::Miscellaneous(format!(
                    "cannot initialize: {} already exists",
                    snapshot_path.display()
                )));
            }

            let password = get_password("Stronghold password", true)?;
            let mnemonic = match &init_params.mnemonic_file_path {
                Some(path) => import_mnemonic(path).await?,
                None => enter_or_generate_mnemonic().await?,
            };

            let secret_manager = StrongholdSecretManager::builder()
                .password(password)
                .build(snapshot_path)?;
            secret_manager.store_mnemonic(mnemonic).await?;

            SecretManager::Stronghold(secret_manager)
        }
        SecretManagerChoice::LedgerNano => SecretManager::LedgerNano(LedgerSecretManager::new(false)),
        SecretManagerChoice::LedgerNanoSimulator => SecretManager::LedgerNano(LedgerSecretManager::new(true)),
    })
}<|MERGE_RESOLUTION|>--- conflicted
+++ resolved
@@ -383,9 +383,7 @@
 }
 
 pub async fn backup_command_stronghold(wallet: &Wallet, password: &Password, backup_path: &Path) -> Result<(), Error> {
-    wallet
-        .backup_to_stronghold(backup_path.into(), password.clone())
-        .await?;
+    wallet.backup(backup_path.into(), password.clone()).await?;
 
     println_log_info!("Wallet has been backed up to \"{}\".", backup_path.display());
 
@@ -498,18 +496,10 @@
         .await?;
 
     let password = get_password("Stronghold backup password", false)?;
-    if let Err(e) = wallet
-        .restore_from_stronghold_backup(backup_path.into(), password, None, None)
-        .await
-    {
+    if let Err(e) = wallet.restore_backup(backup_path.into(), password, None, None).await {
         // Clean up the file system after a failed restore (typically produces a wallet without a secret manager).
         // TODO: a better way would be to not create any files/dirs in the first place when it's not clear yet whether
-<<<<<<< HEAD
-        // the restore will be successful.
-        // TODO #1934: create issue for this ^
-=======
         // the restore will be successful. https://github.com/iotaledger/iota-sdk/issues/2018
->>>>>>> 0d8514a4
         if storage_path.is_dir() && !restore_into_existing_wallet {
             std::fs::remove_dir_all(storage_path)?;
         }
