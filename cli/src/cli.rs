--- conflicted
+++ resolved
@@ -317,8 +317,8 @@
                 }
             }
             CliCommand::SetNodeUrl { url } => {
-                if let Some((wallet, _)) = wallet_and_secret_manager {
-                    set_node_url_command(&wallet, url).await?;
+                if let Some((mut wallet, _)) = wallet_and_secret_manager {
+                    set_node_url_command(&mut wallet, url).await?;
                     Some(wallet)
                 } else {
                     return Err(Error::Miscellaneous(format!(
@@ -382,15 +382,10 @@
     })
 }
 
-<<<<<<< HEAD
-pub async fn backup_command(storage_path: &Path, snapshot_path: &Path, backup_path: &Path) -> Result<(), Error> {
-    let password = get_password("Stronghold password", !snapshot_path.exists())?;
-    let wallet = unlock_wallet(storage_path, snapshot_path, password.clone()).await?;
-    wallet.backup_to_stronghold(backup_path.into(), password).await?;
-=======
 pub async fn backup_command_stronghold(wallet: &Wallet, password: &Password, backup_path: &Path) -> Result<(), Error> {
-    wallet.backup(backup_path.into(), password.clone()).await?;
->>>>>>> 47248111
+    wallet
+        .backup_to_stronghold(backup_path.into(), password.clone())
+        .await?;
 
     println_log_info!("Wallet has been backed up to \"{}\".", backup_path.display());
 
@@ -489,13 +484,9 @@
         }
     }
 
-<<<<<<< HEAD
-    let mut wallet = builder
-=======
     // If the restore fails we do not want to remove an already existing wallet
     let restore_into_existing_wallet = storage_path.is_dir();
-    let wallet = builder
->>>>>>> 47248111
+    let mut wallet = builder
         // Will be overwritten by the backup's value.
         .with_client_options(ClientOptions::new().with_node(DEFAULT_NODE_URL)?)
         .with_storage_path(storage_path.to_str().expect("invalid unicode"))
@@ -505,27 +496,14 @@
         .await?;
 
     let password = get_password("Stronghold backup password", false)?;
-<<<<<<< HEAD
-    wallet
+    if let Err(e) = wallet
         .restore_from_stronghold_backup(backup_path.into(), password, None, None)
-        .await?;
-
-    println_log_info!(
-        "Wallet has been restored from the backup file \"{}\".",
-        backup_path.display()
-    );
-
-    Ok(wallet)
-}
-
-pub async fn set_node_url_command(storage_path: &Path, snapshot_path: &Path, url: String) -> Result<Wallet, Error> {
-    let password = get_password("Stronghold password", !snapshot_path.exists())?;
-    let mut wallet = unlock_wallet(storage_path, snapshot_path, password).await?;
-=======
-    if let Err(e) = wallet.restore_backup(backup_path.into(), password, None, None).await {
+        .await
+    {
         // Clean up the file system after a failed restore (typically produces a wallet without a secret manager).
         // TODO: a better way would be to not create any files/dirs in the first place when it's not clear yet whether
         // the restore will be successful.
+        // TODO #1934: create issue for this ^
         if storage_path.is_dir() && !restore_into_existing_wallet {
             std::fs::remove_dir_all(storage_path)?;
         }
@@ -539,8 +517,7 @@
     }
 }
 
-pub async fn set_node_url_command(wallet: &Wallet, url: String) -> Result<(), Error> {
->>>>>>> 47248111
+pub async fn set_node_url_command(wallet: &mut Wallet, url: String) -> Result<(), Error> {
     wallet.set_client_options(ClientOptions::new().with_node(&url)?).await?;
 
     Ok(())
