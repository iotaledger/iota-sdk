// Copyright 2020-2022 IOTA Stiftung
// SPDX-License-Identifier: Apache-2.0

use std::str::FromStr;

use clap::{CommandFactory, Parser, Subcommand};
use iota_sdk::{
    client::request_funds_from_faucet,
    types::{
        api::plugins::participation::types::ParticipationEventId,
        block::{
            address::Bech32Address,
            output::{
                unlock_condition::AddressUnlockCondition, AccountId, BasicOutputBuilder, FoundryId, NativeToken,
                NativeTokensBuilder, NftId, Output, OutputId, TokenId,
            },
            payload::signed_transaction::TransactionId,
            slot::SlotIndex,
            ConvertTo,
        },
    },
    wallet::{
        account::{
            types::{AccountIdentifier, Bip44Address, OutputData, TransactionWithMetadata},
            Account, ConsolidationParams, OutputsToClaim, SyncOptions, TransactionOptions,
        },
        CreateNativeTokenParams, MintNftParams, SendNativeTokensParams, SendNftParams, SendParams,
    },
    U256,
};

use crate::{error::Error, helper::to_utc_date_time, println_log_info};

#[derive(Debug, Parser)]
#[command(author, version, about, long_about = None, propagate_version = true)]
pub struct AccountCli {
    #[command(subcommand)]
    pub command: AccountCommand,
}

impl AccountCli {
    pub fn print_help() -> Result<(), Error> {
        Self::command().bin_name("Account:").print_help()?;
        Ok(())
    }
}

#[derive(Debug, Subcommand)]
#[allow(clippy::large_enum_variant)]
pub enum AccountCommand {
    /// List the account addresses.
    Addresses,
    /// Print the account balance.
    Balance {
        /// Addresses to compute the balance for.
        addresses: Option<Vec<Bech32Address>>,
    },
    /// Burn an amount of native token.
    BurnNativeToken {
        /// Token ID to be burnt, e.g. 0x087d205988b733d97fb145ae340e27a8b19554d1ceee64574d7e5ff66c45f69e7a0100000000.
        token_id: String,
        /// Amount to be burnt, e.g. 100.
        amount: String,
    },
    /// Burn an NFT.
    BurnNft {
        /// NFT ID to be burnt, e.g. 0xecadf10e6545aa82da4df2dfd2a496b457c8850d2cab49b7464cb273d3dffb07.
        nft_id: String,
    },
    /// Claim outputs with storage deposit return, expiration or timelock unlock conditions.
    Claim {
        /// Output ID to be claimed.
        output_id: Option<String>,
    },
    /// Print details about claimable outputs - if there are any.
    ClaimableOutputs,
    /// Consolidate all basic outputs into one address.
    Consolidate,
    /// Create a new account output.
    CreateAccountOutput,
    /// Create a native token.
    CreateNativeToken {
        /// Circulating supply of the native token to be minted, e.g. 100.
        circulating_supply: String,
        /// Maximum supply of the native token to be minted, e.g. 500.
        maximum_supply: String,
        /// Metadata to attach to the associated foundry, e.g. --foundry-metadata-hex 0xdeadbeef.
        #[arg(long, group = "foundry_metadata")]
        foundry_metadata_hex: Option<String>,
        /// Metadata to attach to the associated foundry, e.g. --foundry-metadata-file ./foundry-metadata.json.
        #[arg(long, group = "foundry_metadata")]
        foundry_metadata_file: Option<String>,
    },
    /// Destroy an account output.
    DestroyAccount {
        /// Account ID to be destroyed, e.g. 0xed5a90106ae5d402ebaecb9ba36f32658872df789f7a29b9f6d695b912ec6a1e.
        account_id: String,
    },
    /// Destroy a foundry.
    DestroyFoundry {
        /// Foundry ID to be destroyed, e.g.
        /// 0x08cb54928954c3eb7ece1bf1cc0c68eb179dc1c4634ae5d23df1c70643d0911c3d0200000000.
        foundry_id: String,
    },
    /// Exit the CLI wallet.
    Exit,
    /// Request funds from the faucet.
    Faucet {
        /// Address the faucet sends the funds to, defaults to the latest address.
        address: Option<Bech32Address>,
        /// URL of the faucet, default to <https://faucet.testnet.shimmer.network/api/enqueue>.
        url: Option<String>,
    },
    /// Mint additional native tokens.
    MintNativeToken {
        /// Token ID to be minted, e.g. 0x087d205988b733d97fb145ae340e27a8b19554d1ceee64574d7e5ff66c45f69e7a0100000000.
        token_id: String,
        /// Amount to be minted, e.g. 100.
        amount: String,
    },
    /// Mint an NFT.
    /// IOTA NFT Standard - TIP27: <https://github.com/iotaledger/tips/blob/main/tips/TIP-0027/tip-0027.md>.
    MintNft {
        /// Address to send the NFT to, e.g. rms1qztwng6cty8cfm42nzvq099ev7udhrnk0rw8jt8vttf9kpqnxhpsx869vr3.
        address: Option<Bech32Address>,
        #[arg(long, group = "immutable_metadata")]
        /// Immutable metadata to attach to the NFT, e.g. --immutable-metadata-hex 0xdeadbeef.
        immutable_metadata_hex: Option<String>,
        /// Immutable metadata to attach to the NFT, e.g. --immutable-metadata-file ./nft-immutable-metadata.json.
        #[arg(long, group = "immutable_metadata")]
        immutable_metadata_file: Option<String>,
        /// Metadata to attach to the NFT, e.g. --metadata-hex 0xdeadbeef.
        #[arg(long, group = "metadata")]
        metadata_hex: Option<String>,
        /// Metadata to attach to the NFT, e.g. --metadata-file ./nft-metadata.json.
        #[arg(long, group = "metadata")]
        metadata_file: Option<String>,
        #[arg(long)]
        /// Tag feature to attach to the NFT, e.g. 0xdeadbeef.
        tag: Option<String>,
        /// Sender feature to attach to the NFT, e.g. rms1qztwng6cty8cfm42nzvq099ev7udhrnk0rw8jt8vttf9kpqnxhpsx869vr3.
        #[arg(long)]
        sender: Option<Bech32Address>,
        /// Issuer feature to attach to the NFT, e.g. rms1qztwng6cty8cfm42nzvq099ev7udhrnk0rw8jt8vttf9kpqnxhpsx869vr3.
        #[arg(long)]
        issuer: Option<Bech32Address>,
    },
    /// Melt an amount of native token.
    MeltNativeToken {
        /// Token ID to be melted, e.g. 0x087d205988b733d97fb145ae340e27a8b19554d1ceee64574d7e5ff66c45f69e7a0100000000.
        token_id: String,
        /// Amount to be melted, e.g. 100.
        amount: String,
    },
    /// Generate a new address.
    NewAddress,
    /// Get information about currently set node.
    NodeInfo,
    /// Display an output.
    Output {
        /// Selector for output.
        /// Either by ID (e.g. 0xbce525324af12eda02bf7927e92cea3a8e8322d0f41966271443e6c3b245a4400000) or index.
        selector: OutputSelector,
    },
    /// List all outputs.
    Outputs,
    /// Send an amount.
    Send {
        /// Address to send funds to, e.g. rms1qztwng6cty8cfm42nzvq099ev7udhrnk0rw8jt8vttf9kpqnxhpsx869vr3.
        address: Bech32Address,
        /// Amount to send, e.g. 1000000.
        amount: u64,
        /// Bech32 encoded return address, to which the storage deposit will be returned if one is necessary
        /// given the provided amount. If a storage deposit is needed and a return address is not provided, it will
        /// default to the first address of the account.
        #[arg(long)]
        return_address: Option<Bech32Address>,
        /// Expiration in slot indices, after which the output will be available for the sender again, if not spent by
        /// the receiver already. The expiration will only be used if one is necessary given the provided
        /// amount. If an expiration is needed but not provided, it will default to one day.
        #[arg(long)]
        expiration: Option<SlotIndex>,
        /// Whether to send micro amounts. This will automatically add Storage Deposit Return and Expiration unlock
        /// conditions if necessary. This flag is implied by the existence of a return address or expiration.
        #[arg(long, default_value_t = false)]
        allow_micro_amount: bool,
    },
    /// Send native tokens.
    /// This will create an output with an expiration and storage deposit return unlock condition.
    SendNativeToken {
        /// Address to send the native tokens to, e.g. rms1qztwng6cty8cfm42nzvq099ev7udhrnk0rw8jt8vttf9kpqnxhpsx869vr3.
        address: Bech32Address,
        /// Token ID to be sent, e.g. 0x087d205988b733d97fb145ae340e27a8b19554d1ceee64574d7e5ff66c45f69e7a0100000000.
        token_id: String,
        /// Amount to send, e.g. 1000000.
        amount: String,
        /// Whether to gift the storage deposit for the output or not, e.g. `true`.
        #[arg(value_parser = clap::builder::BoolishValueParser::new())]
        gift_storage_deposit: Option<bool>,
    },
    /// Send an NFT.
    SendNft {
        /// Address to send the NFT to, e.g. rms1qztwng6cty8cfm42nzvq099ev7udhrnk0rw8jt8vttf9kpqnxhpsx869vr3.
        address: Bech32Address,
        /// NFT ID to be sent, e.g. 0xecadf10e6545aa82da4df2dfd2a496b457c8850d2cab49b7464cb273d3dffb07.
        nft_id: String,
    },
    /// Switch to a different account.
    Switch {
        /// The identifier (alias or index) of the account you want to switch to.
        account_id: AccountIdentifier,
    },
    /// Synchronize the account.
    Sync,
    /// Show the details of a transaction.
    #[clap(visible_alias = "tx")]
    Transaction {
        /// Selector for transaction.
        /// Either by ID (e.g. 0x84fe6b1796bddc022c9bc40206f0a692f4536b02aa8c13140264e2e01a3b7e4b) or index.
        selector: TransactionSelector,
    },
    /// List the account transactions.
    #[clap(visible_alias = "txs")]
    Transactions {
        /// List account transactions with all details.
        #[arg(long, default_value_t = false)]
        show_details: bool,
    },
    /// List the account unspent outputs.
    UnspentOutputs,
    /// Cast votes for an event.
    Vote {
        /// Event ID for which to cast votes, e.g. 0xdc049a721dc65ec342f836c876ec15631ed915cd55213cee39e8d1c821c751f2.
        event_id: ParticipationEventId,
        /// Answers to the event questions.
        answers: Vec<u8>,
    },
    /// Stop participating to an event.
    StopParticipating {
        /// Event ID for which to stop participation, e.g.
        /// 0xdc049a721dc65ec342f836c876ec15631ed915cd55213cee39e8d1c821c751f2.
        event_id: ParticipationEventId,
    },
    /// Get the participation overview of the account.
    ParticipationOverview {
        /// Event IDs for which to get the participation overview, e.g.
        /// 0xdc049a721dc65ec342f836c876ec15631ed915cd55213cee39e8d1c821c751f2...
        #[arg(short, long, num_args = 1.., value_delimiter = ' ')]
        event_ids: Vec<ParticipationEventId>,
    },
    /// Get the voting power of the account.
    VotingPower,
    /// Increase the voting power of the account.
    IncreaseVotingPower {
        /// Amount to increase the voting power by, e.g. 100.
        amount: u64,
    },
    /// Decrease the voting power of the account.
    DecreaseVotingPower {
        /// Amount to decrease the voting power by, e.g. 100.
        amount: u64,
    },
    /// Get the voting output of the account.
    VotingOutput,
}

/// Select by transaction ID or list index
#[derive(Debug, Copy, Clone)]
pub enum TransactionSelector {
    Id(TransactionId),
    Index(usize),
}

impl FromStr for TransactionSelector {
    type Err = Error;

    fn from_str(s: &str) -> Result<Self, Self::Err> {
        Ok(if let Ok(index) = s.parse() {
            Self::Index(index)
        } else {
            Self::Id(s.parse()?)
        })
    }
}

/// Select by output ID or list index
#[derive(Debug, Copy, Clone)]
pub enum OutputSelector {
    Id(OutputId),
    Index(usize),
}

impl FromStr for OutputSelector {
    type Err = Error;

    fn from_str(s: &str) -> Result<Self, Self::Err> {
        Ok(if let Ok(index) = s.parse() {
            Self::Index(index)
        } else {
            Self::Id(s.parse()?)
        })
    }
}

/// `addresses` command
pub async fn addresses_command(account: &Account) -> Result<(), Error> {
    let addresses = account.addresses().await;

    if addresses.is_empty() {
        println_log_info!("No addresses found");
    } else {
        for address in addresses {
            print_address(account, &address).await?;
        }
    }

    Ok(())
}

// `balance` command
pub async fn balance_command(account: &Account, addresses: Option<Vec<Bech32Address>>) -> Result<(), Error> {
    let balance = if let Some(addresses) = addresses {
        account.addresses_balance(addresses).await?
    } else {
        account.balance().await?
    };
    println_log_info!("{balance:#?}");

    Ok(())
}

// `burn-native-token` command
pub async fn burn_native_token_command(account: &Account, token_id: String, amount: String) -> Result<(), Error> {
    println_log_info!("Burning native token {token_id} {amount}.");

    let transaction = account
        .burn(
            NativeToken::new(
                TokenId::from_str(&token_id)?,
                U256::from_dec_str(&amount).map_err(|e| Error::Miscellaneous(e.to_string()))?,
            )?,
            None,
        )
        .await?;

    println_log_info!(
        "Burning transaction sent:\n{:?}\n{:?}",
        transaction.transaction_id,
        transaction.block_id
    );

    Ok(())
}

// `burn-nft` command
pub async fn burn_nft_command(account: &Account, nft_id: String) -> Result<(), Error> {
    println_log_info!("Burning nft {nft_id}.");

    let transaction = account.burn(NftId::from_str(&nft_id)?, None).await?;

    println_log_info!(
        "Burning transaction sent:\n{:?}\n{:?}",
        transaction.transaction_id,
        transaction.block_id
    );

    Ok(())
}

// `claim` command
pub async fn claim_command(account: &Account, output_id: Option<String>) -> Result<(), Error> {
    if let Some(output_id) = output_id {
        println_log_info!("Claiming output {output_id}");

        let transaction = account.claim_outputs([OutputId::from_str(&output_id)?]).await?;

        println_log_info!(
            "Claiming transaction sent:\n{:?}\n{:?}",
            transaction.transaction_id,
            transaction.block_id
        );
    } else {
        println_log_info!("Claiming outputs.");

        let output_ids = account.claimable_outputs(OutputsToClaim::All).await?;

        if output_ids.is_empty() {
            println_log_info!("No outputs available to claim.");
        }

        // Doing chunks of only 60, because we might need to create the double amount of outputs, because of potential
        // storage deposit return unlock conditions and also consider the remainder output.
        for output_ids_chunk in output_ids.chunks(60) {
            let transaction = account.claim_outputs(output_ids_chunk.to_vec()).await?;
            println_log_info!(
                "Claiming transaction sent:\n{:?}\n{:?}",
                transaction.transaction_id,
                transaction.block_id
            );
        }
    };

    Ok(())
}

/// `claimable-outputs` command
pub async fn claimable_outputs_command(account: &Account) -> Result<(), Error> {
    let balance = account.balance().await?;
    for output_id in balance
        .potentially_locked_outputs()
        .iter()
        .filter_map(|(output_id, unlockable)| unlockable.then_some(output_id))
    {
        // Unwrap: for the iterated `OutputId`s this call will always return `Some(...)`.
        let output_data = account.get_output(output_id).await.unwrap();
        let output = output_data.output;
        let kind = match output {
            Output::Nft(_) => "Nft",
            Output::Basic(_) => "Basic",
            _ => unreachable!(),
        };
        println_log_info!("{output_id:?} ({kind})");

        if let Some(native_tokens) = output.native_tokens() {
            if !native_tokens.is_empty() {
                println_log_info!("  - native token amount:");
                native_tokens.iter().for_each(|token| {
                    println_log_info!("    + {} {}", token.amount(), token.token_id());
                });
            }
        }

        if let Some(unlock_conditions) = output.unlock_conditions() {
            let deposit_return = unlock_conditions
                .storage_deposit_return()
                .map(|deposit_return| deposit_return.amount())
                .unwrap_or(0);
            let amount = output.amount() - deposit_return;
            println_log_info!("  - base coin amount: {}", amount);

            if let Some(expiration) = unlock_conditions.expiration() {
                let slot_index = account.client().get_slot_index().await?;

                if *expiration.slot_index() > *slot_index {
                    println_log_info!("  - expires in {} slot indices", *expiration.slot_index() - *slot_index);
                } else {
                    println_log_info!(
                        "  - expired {} slot indices ago",
                        *slot_index - *expiration.slot_index()
                    );
                }
            }
        }
    }

    Ok(())
}

// `consolidate` command
pub async fn consolidate_command(account: &Account) -> Result<(), Error> {
    println_log_info!("Consolidating outputs.");

    let transaction = account
        .consolidate_outputs(ConsolidationParams::new().with_force(true))
        .await?;

    println_log_info!(
        "Consolidation transaction sent:\n{:?}\n{:?}",
        transaction.transaction_id,
        transaction.block_id
    );

    Ok(())
}

// `create-account-output` command
pub async fn create_account_output_command(account: &Account) -> Result<(), Error> {
    println_log_info!("Creating account output.");

    let transaction = account.create_account_output(None, None).await?;

    println_log_info!(
        "Account output creation transaction sent:\n{:?}\n{:?}",
        transaction.transaction_id,
        transaction.block_id
    );

    Ok(())
}

// `create-native-token` command
pub async fn create_native_token_command(
    account: &Account,
    circulating_supply: String,
    maximum_supply: String,
    foundry_metadata: Option<Vec<u8>>,
) -> Result<(), Error> {
    // If no account output exists, create one first
    if account.balance().await?.accounts().is_empty() {
        let transaction = account.create_account_output(None, None).await?;
        println_log_info!(
            "Account output minting transaction sent:\n{:?}\n{:?}",
            transaction.transaction_id,
            transaction.block_id
        );
        account
            .reissue_transaction_until_included(&transaction.transaction_id, None, None)
            .await?;
        // Sync account after the transaction got confirmed, so the account output is available
        account.sync(None).await?;
    }

    let params = CreateNativeTokenParams {
        account_id: None,
        circulating_supply: U256::from_dec_str(&circulating_supply).map_err(|e| Error::Miscellaneous(e.to_string()))?,
        maximum_supply: U256::from_dec_str(&maximum_supply).map_err(|e| Error::Miscellaneous(e.to_string()))?,
        foundry_metadata,
    };

    let create_transaction = account.create_native_token(params, None).await?;

    println_log_info!(
        "Transaction to create native token sent:\n{:?}\n{:?}",
        create_transaction.transaction.transaction_id,
        create_transaction.transaction.block_id
    );

    Ok(())
}

// `destroy-account` command
pub async fn destroy_account_command(account: &Account, account_id: String) -> Result<(), Error> {
    println_log_info!("Destroying account {account_id}.");

    let transaction = account.burn(AccountId::from_str(&account_id)?, None).await?;

    println_log_info!(
        "Destroying account transaction sent:\n{:?}\n{:?}",
        transaction.transaction_id,
        transaction.block_id
    );

    Ok(())
}

// `destroy-foundry` command
pub async fn destroy_foundry_command(account: &Account, foundry_id: String) -> Result<(), Error> {
    println_log_info!("Destroying foundry {foundry_id}.");

    let transaction = account.burn(FoundryId::from_str(&foundry_id)?, None).await?;

    println_log_info!(
        "Destroying foundry transaction sent:\n{:?}\n{:?}",
        transaction.transaction_id,
        transaction.block_id
    );

    Ok(())
}

// `faucet` command
pub async fn faucet_command(
    account: &Account,
    address: Option<Bech32Address>,
    url: Option<String>,
) -> Result<(), Error> {
    let address = if let Some(address) = address {
        address
    } else {
        match account.addresses().await.into_iter().rev().next() {
            Some(address) => address.into_bech32(),
            None => return Err(Error::NoAddressForFaucet),
        }
    };
    let faucet_url = url
        .as_deref()
        .unwrap_or("https://faucet.testnet.shimmer.network/api/enqueue");

    println_log_info!("{}", request_funds_from_faucet(faucet_url, &address).await?);

    Ok(())
}

// `melt-native-token` command
pub async fn melt_native_token_command(account: &Account, token_id: String, amount: String) -> Result<(), Error> {
    let transaction = account
        .melt_native_token(
            TokenId::from_str(&token_id)?,
            U256::from_dec_str(&amount).map_err(|e| Error::Miscellaneous(e.to_string()))?,
            None,
        )
        .await?;

    println_log_info!(
        "Native token melting transaction sent:\n{:?}\n{:?}",
        transaction.transaction_id,
        transaction.block_id
    );

    Ok(())
}

// `mint-native-token` command
pub async fn mint_native_token(account: &Account, token_id: String, amount: String) -> Result<(), Error> {
    let mint_transaction = account
        .mint_native_token(
            TokenId::from_str(&token_id)?,
            U256::from_dec_str(&amount).map_err(|e| Error::Miscellaneous(e.to_string()))?,
            None,
        )
        .await?;

    println_log_info!(
        "Transaction minting additional native tokens sent:\n{:?}\n{:?}",
        mint_transaction.transaction_id,
        mint_transaction.block_id
    );

    Ok(())
}

// `mint-nft` command
pub async fn mint_nft_command(
    account: &Account,
    address: Option<Bech32Address>,
    immutable_metadata: Option<Vec<u8>>,
    metadata: Option<Vec<u8>>,
    tag: Option<String>,
    sender: Option<Bech32Address>,
    issuer: Option<Bech32Address>,
) -> Result<(), Error> {
    let tag = if let Some(hex) = tag {
        Some(prefix_hex::decode(hex).map_err(|e| Error::Miscellaneous(e.to_string()))?)
    } else {
        None
    };

    let nft_options = MintNftParams::new()
        .with_address(address)
        .with_immutable_metadata(immutable_metadata)
        .with_metadata(metadata)
        .with_tag(tag)
        .with_sender(sender)
        .with_issuer(issuer);
    let transaction = account.mint_nfts([nft_options], None).await?;

    println_log_info!(
        "NFT minting transaction sent:\n{:?}\n{:?}",
        transaction.transaction_id,
        transaction.block_id
    );

    Ok(())
}

// `new-address` command
pub async fn new_address_command(account: &Account) -> Result<(), Error> {
    let address = account.generate_ed25519_addresses(1, None).await?;

    print_address(account, &address[0]).await?;

    Ok(())
}

// `node-info` command
pub async fn node_info_command(account: &Account) -> Result<(), Error> {
    let node_info = account.client().get_info().await?;

    println_log_info!("Current node info: {}", serde_json::to_string_pretty(&node_info)?);

    Ok(())
}

/// `output` command
pub async fn output_command(account: &Account, selector: OutputSelector) -> Result<(), Error> {
    let output = match selector {
        OutputSelector::Id(id) => account.get_output(&id).await,
        OutputSelector::Index(index) => {
            let mut outputs = account.outputs(None).await?;
            outputs.sort_unstable_by(outputs_ordering);
            outputs.into_iter().nth(index)
        }
    };

    if let Some(output) = output {
        println_log_info!("{output:#?}");
    } else {
        println_log_info!("Output not found");
    }

    Ok(())
}

/// `outputs` command
pub async fn outputs_command(account: &Account) -> Result<(), Error> {
    print_outputs(account.outputs(None).await?, "Outputs:").await
}

// `send` command
pub async fn send_command(
    account: &Account,
    address: impl ConvertTo<Bech32Address>,
    amount: u64,
    return_address: Option<impl ConvertTo<Bech32Address>>,
    expiration: Option<SlotIndex>,
    allow_micro_amount: bool,
) -> Result<(), Error> {
    let params = [SendParams::new(amount, address)?
        .with_return_address(return_address.map(ConvertTo::convert).transpose()?)
        .with_expiration(expiration)];
    let transaction = account
        .send_with_params(
            params,
            TransactionOptions {
                allow_micro_amount,
                ..Default::default()
            },
        )
        .await?;

    println_log_info!(
        "Transaction sent:\n{:?}\n{:?}",
        transaction.transaction_id,
        transaction.block_id
    );

    Ok(())
}

// `send-native-token` command
pub async fn send_native_token_command(
    account: &Account,
    address: impl ConvertTo<Bech32Address>,
    token_id: String,
    amount: String,
    gift_storage_deposit: Option<bool>,
) -> Result<(), Error> {
    let address = address.convert()?;
    let transaction = if gift_storage_deposit.unwrap_or(false) {
        // Send native tokens together with the required storage deposit
        let rent_structure = account.client().get_rent_structure().await?;
        let token_supply = account.client().get_token_supply().await?;

        account.client().bech32_hrp_matches(address.hrp()).await?;

        let outputs = [BasicOutputBuilder::new_with_minimum_storage_deposit(rent_structure)
            .add_unlock_condition(AddressUnlockCondition::new(address))
            .with_native_tokens([NativeToken::new(
                TokenId::from_str(&token_id)?,
                U256::from_dec_str(&amount).map_err(|e| Error::Miscellaneous(e.to_string()))?,
            )?])
            .finish_output(token_supply)?];

        account.send_outputs(outputs, None).await?
    } else {
        // Send native tokens with storage deposit return and expiration
        let outputs = [SendNativeTokensParams::new(
            address,
            [(
                TokenId::from_str(&token_id)?,
                U256::from_dec_str(&amount).map_err(|e| Error::Miscellaneous(e.to_string()))?,
            )],
        )?];
        account.send_native_tokens(outputs, None).await?
    };

    println_log_info!(
        "Native token transaction sent:\n{:?}\n{:?}",
        transaction.transaction_id,
        transaction.block_id
    );

    Ok(())
}

// `send-nft` command
pub async fn send_nft_command(
    account: &Account,
    address: impl ConvertTo<Bech32Address>,
    nft_id: String,
) -> Result<(), Error> {
    let outputs = [SendNftParams::new(address.convert()?, &nft_id)?];
    let transaction = account.send_nft(outputs, None).await?;

    println_log_info!(
        "Nft transaction sent:\n{:?}\n{:?}",
        transaction.transaction_id,
        transaction.block_id
    );

    Ok(())
}

// `sync` command
pub async fn sync_command(account: &Account) -> Result<(), Error> {
    let balance = account
        .sync(Some(SyncOptions {
            sync_native_token_foundries: true,
            ..Default::default()
        }))
        .await?;
    println_log_info!("Synced.");
    println_log_info!("{balance:#?}");

    Ok(())
}

/// `transaction` command
pub async fn transaction_command(account: &Account, selector: TransactionSelector) -> Result<(), Error> {
    let mut transactions = account.transactions().await;
    let transaction = match selector {
        TransactionSelector::Id(id) => transactions.into_iter().find(|tx| tx.transaction_id == id),
        TransactionSelector::Index(index) => {
            transactions.sort_unstable_by(transactions_ordering);
            transactions.into_iter().nth(index)
        }
    };

    if let Some(tx) = transaction {
        println_log_info!("{:#?}", tx);
    } else {
        println_log_info!("No transaction found");
    }

    Ok(())
}

/// `transactions` command
pub async fn transactions_command(account: &Account, show_details: bool) -> Result<(), Error> {
    let mut transactions = account.transactions().await;
    transactions.sort_unstable_by(transactions_ordering);

    if transactions.is_empty() {
        println_log_info!("No transactions found");
    } else {
        for (i, tx) in transactions.into_iter().enumerate() {
            if show_details {
                println_log_info!("{:#?}", tx);
            } else {
                let transaction_time = to_utc_date_time(tx.timestamp)?;
                let formatted_time = transaction_time.format("%Y-%m-%d %H:%M:%S UTC").to_string();

                println_log_info!("{:<5}{}\t{}", i, tx.transaction_id, formatted_time);
            }
        }
    }

    Ok(())
}

/// `unspent-outputs` command
pub async fn unspent_outputs_command(account: &Account) -> Result<(), Error> {
    print_outputs(account.unspent_outputs(None).await?, "Unspent outputs:").await
}

pub async fn vote_command(account: &Account, event_id: ParticipationEventId, answers: Vec<u8>) -> Result<(), Error> {
    let transaction = account.vote(Some(event_id), Some(answers)).await?;

    println_log_info!(
        "Voting transaction sent:\n{:?}\n{:?}",
        transaction.transaction_id,
        transaction.block_id
    );

    Ok(())
}

pub async fn stop_participating_command(account: &Account, event_id: ParticipationEventId) -> Result<(), Error> {
    let transaction = account.stop_participating(event_id).await?;

    println_log_info!(
        "Stop participating transaction sent:\n{:?}\n{:?}",
        transaction.transaction_id,
        transaction.block_id
    );

    Ok(())
}

pub async fn participation_overview_command(
    account: &Account,
    event_ids: Option<Vec<ParticipationEventId>>,
) -> Result<(), Error> {
    let participation_overview = account.get_participation_overview(event_ids).await?;

    println_log_info!("Participation overview: {participation_overview:?}");

    Ok(())
}

pub async fn voting_power_command(account: &Account) -> Result<(), Error> {
    let voting_power = account.get_voting_power().await?;

    println_log_info!("Voting power: {voting_power}");

    Ok(())
}

pub async fn increase_voting_power_command(account: &Account, amount: u64) -> Result<(), Error> {
    let transaction = account.increase_voting_power(amount).await?;

    println_log_info!(
        "Increase voting power transaction sent:\n{:?}\n{:?}",
        transaction.transaction_id,
        transaction.block_id
    );

    Ok(())
}

pub async fn decrease_voting_power_command(account: &Account, amount: u64) -> Result<(), Error> {
    let transaction = account.decrease_voting_power(amount).await?;

    println_log_info!(
        "Decrease voting power transaction sent:\n{:?}\n{:?}",
        transaction.transaction_id,
        transaction.block_id
    );

    Ok(())
}

pub async fn voting_output_command(account: &Account) -> Result<(), Error> {
    let output = account.get_voting_output().await?;

    println_log_info!("Voting output: {output:?}");

    Ok(())
}

async fn print_address(account: &Account, address: &Bip44Address) -> Result<(), Error> {
    let mut log = format!(
        "Address: {}\n{:<9}{}\n{:<9}{:?}",
        address.key_index(),
        "Bech32:",
        address.address(),
        "Hex:",
        address.address().inner()
    );

    if *address.internal() {
        log = format!("{log}\nChange address");
    }

    let addresses = account.addresses_with_unspent_outputs().await?;
    let slot_index = account.client().get_slot_index().await?;
    let protocol_parameters = account.client().get_protocol_parameters().await?;

    let mut output_ids: &[OutputId] = &[];
    let mut amount = 0;
    let mut native_tokens = NativeTokensBuilder::new();
    let mut accounts = Vec::new();
    let mut foundries = Vec::new();
    let mut nfts = Vec::new();
    let mut delegations = Vec::new();
    let mut anchors = Vec::new();

    if let Some(address) = addresses
        .iter()
        .find(|a| a.key_index() == address.key_index() && a.internal() == address.internal())
    {
        output_ids = address.output_ids().as_slice();

        for output_id in output_ids {
            if let Some(output_data) = account.get_output(output_id).await {
                // Output might be associated with the address, but can't be unlocked by it, so we check that here.
                let required_address = output_data
                    .output
<<<<<<< HEAD
                    .required_address(
                        slot_index,
                        protocol_parameters.min_committable_age(),
                        protocol_parameters.max_committable_age(),
                        None,
                    )
                    // TODO
                    .unwrap();
=======
                    .required_and_unlocked_address(slot_index, output_id)?;
>>>>>>> 93a1152a

                if address.address().as_ref() == &required_address {
                    if let Some(nts) = output_data.output.native_tokens() {
                        native_tokens.add_native_tokens(nts.clone())?;
                    }
                    match &output_data.output {
                        Output::Basic(_) => {}
                        Output::Account(account) => accounts.push(account.account_id_non_null(output_id)),
                        Output::Foundry(foundry) => foundries.push(foundry.id()),
                        Output::Nft(nft) => nfts.push(nft.nft_id_non_null(output_id)),
                        Output::Delegation(delegation) => {
                            delegations.push(delegation.delegation_id_non_null(output_id))
                        }
                        Output::Anchor(anchor) => anchors.push(anchor.anchor_id_non_null(output_id)),
                    }
                    let unlock_conditions = output_data
                        .output
                        .unlock_conditions()
                        .expect("output must have unlock conditions");
                    let sdr_amount = unlock_conditions
                        .storage_deposit_return()
                        .map(|sdr| sdr.amount())
                        .unwrap_or(0);

                    amount += output_data.output.amount() - sdr_amount;
                }
            }
        }
    }

    log = format!(
        "{log}\nOutputs: {:#?}\nBase coin amount: {}\nNative Tokens: {:?}\nAccounts: {:?}\nFoundries: {:?}\nNFTs: {:?}\nDelegations: {:?}\nAnchors: {:?}\n",
        output_ids,
        amount,
        native_tokens.finish_vec()?,
        accounts,
        foundries,
        nfts,
        delegations,
        anchors
    );

    println_log_info!("{log}");

    Ok(())
}

async fn print_outputs(mut outputs: Vec<OutputData>, title: &str) -> Result<(), Error> {
    if outputs.is_empty() {
        println_log_info!("No outputs found");
    } else {
        println_log_info!("{title}");
        outputs.sort_unstable_by(outputs_ordering);

        for (i, output_data) in outputs.into_iter().enumerate() {
            println_log_info!(
                "{:<5}{}\t{}\t{}",
                i,
                &output_data.output_id,
                output_data.output.kind_str(),
                if output_data.is_spent { "Spent" } else { "Unspent" },
            );
        }
    }

    Ok(())
}

fn outputs_ordering(a: &OutputData, b: &OutputData) -> std::cmp::Ordering {
    a.output_id.cmp(&b.output_id)
}

fn transactions_ordering(a: &TransactionWithMetadata, b: &TransactionWithMetadata) -> std::cmp::Ordering {
    b.timestamp.cmp(&a.timestamp)
}<|MERGE_RESOLUTION|>--- conflicted
+++ resolved
@@ -966,18 +966,13 @@
                 // Output might be associated with the address, but can't be unlocked by it, so we check that here.
                 let required_address = output_data
                     .output
-<<<<<<< HEAD
                     .required_address(
                         slot_index,
                         protocol_parameters.min_committable_age(),
                         protocol_parameters.max_committable_age(),
-                        None,
-                    )
+                    )?
                     // TODO
                     .unwrap();
-=======
-                    .required_and_unlocked_address(slot_index, output_id)?;
->>>>>>> 93a1152a
 
                 if address.address().as_ref() == &required_address {
                     if let Some(nts) = output_data.output.native_tokens() {
