--- conflicted
+++ resolved
@@ -1025,13 +1025,8 @@
     writeln!(&mut formatted_table, "{:<8}{}", "Amount:", amount);
 
     // outputs table
-<<<<<<< HEAD
-    if outputs.len() > 0 {
+    if !outputs.is_empty() {
         writeln!(&mut formatted_table, "Outputs");
-=======
-    if !outputs.is_empty() {
-        formatted_table.push_str("\nOutputs");
->>>>>>> 84e437dc
         for (id, kind) in outputs {
             writeln!(&mut formatted_table, "  {kind}\t{id}");
         }
@@ -1039,13 +1034,8 @@
 
     // native tokens table
     let native_tokens = native_tokens.finish_vec()?;
-<<<<<<< HEAD
-    if native_tokens.len() > 0 {
+    if !native_tokens.is_empty() {
         writeln!(&mut formatted_table, "Native Tokens");
-=======
-    if !native_tokens.is_empty() {
-        formatted_table.push_str("\nNative Tokens");
->>>>>>> 84e437dc
         for (id, amount) in native_tokens
             .into_iter()
             .map(|nt| (*nt.token_id(), nt.amount().to_string()))
@@ -1056,26 +1046,16 @@
     }
 
     // NFT table
-<<<<<<< HEAD
-    if nfts.len() > 0 {
+    if !nfts.is_empty() {
         writeln!(&mut formatted_table, "NFTs");
-=======
-    if !nfts.is_empty() {
-        formatted_table.push_str("\nNFTs");
->>>>>>> 84e437dc
         for id in nfts.into_iter() {
             writeln!(&mut formatted_table, "  {id}");
         }
     }
 
     // Aliases table
-<<<<<<< HEAD
-    if aliases.len() > 0 {
+    if !aliases.is_empty() {
         writeln!(&mut formatted_table, "Aliases");
-=======
-    if !aliases.is_empty() {
-        formatted_table.push_str("\nAliases");
->>>>>>> 84e437dc
         for id in aliases.into_iter() {
             writeln!(&mut formatted_table, "  {id}");
         }
