--- conflicted
+++ resolved
@@ -21,13 +21,8 @@
     },
     wallet::{
         account::{
-<<<<<<< HEAD
-            types::{AccountIdentifier, Bip44Address},
-            Account, ConsolidationParams, OutputsToClaim, TransactionOptions,
-=======
-            types::{AccountAddress, AccountIdentifier, OutputData, Transaction},
+            types::{AccountIdentifier, Bip44Address, OutputData, Transaction},
             Account, ConsolidationParams, OutputsToClaim, SyncOptions, TransactionOptions,
->>>>>>> 9cc5e56e
         },
         CreateNativeTokenParams, MintNftParams, SendNativeTokensParams, SendNftParams, SendParams,
     },
@@ -999,11 +994,7 @@
     }
 
     log = format!(
-<<<<<<< HEAD
-        "{log}\n Outputs: {:#?}\n Base coin amount: {}\n Native Tokens: {:?}\n NFTs: {:?}\n Accounts: {:?}\n Foundries: {:?}\n",
-=======
-        "{log}\nOutputs: {:#?}\nBase coin amount: {}\nNative Tokens: {:#?}\nNFTs: {:#?}\nAliases: {:#?}\nFoundries: {:#?}\n",
->>>>>>> 9cc5e56e
+        "{log}\nOutputs: {:#?}\nBase coin amount: {}\nNative Tokens: {:#?}\nNFTs: {:#?}\nAccounts: {:#?}\nFoundries: {:#?}\n",
         output_ids,
         amount,
         native_tokens.finish_vec()?,
@@ -1025,15 +1016,11 @@
         outputs.sort_unstable_by(outputs_ordering);
 
         for (i, output_data) in outputs.into_iter().enumerate() {
-            let booked_time = to_utc_date_time(output_data.metadata.milestone_timestamp_booked() as u128 * 1000)?;
-            let formatted_time = booked_time.format("%Y-%m-%d %H:%M:%S UTC").to_string();
-
             println_log_info!(
-                "{:<5}{}\t{}\t{}\t{}",
+                "{:<5}{}\t{}\t{}",
                 i,
                 &output_data.output_id,
                 output_data.output.kind_str(),
-                formatted_time,
                 if output_data.is_spent { "Spent" } else { "Unspent" },
             );
         }
@@ -1043,7 +1030,7 @@
 }
 
 fn outputs_ordering(a: &OutputData, b: &OutputData) -> std::cmp::Ordering {
-    (b.metadata.milestone_timestamp_booked(), a.output_id).cmp(&(a.metadata.milestone_timestamp_booked(), b.output_id))
+    a.output_id.cmp(&b.output_id)
 }
 
 fn transactions_ordering(a: &Transaction, b: &Transaction) -> std::cmp::Ordering {
