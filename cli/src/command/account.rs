// Copyright 2020-2022 IOTA Stiftung
// SPDX-License-Identifier: Apache-2.0

use std::str::FromStr;

use clap::{Parser, Subcommand};
use iota_sdk::{
    client::request_funds_from_faucet,
    types::{
        api::plugins::participation::types::ParticipationEventId,
        block::{
            address::Address,
            output::{
                unlock_condition::AddressUnlockCondition, AliasId, BasicOutputBuilder, FoundryId, NativeToken, NftId,
                Output, OutputId, TokenId,
            },
        },
    },
    wallet::{
        account::{
            types::{AccountAddress, TransactionDto},
            Account, OutputsToClaim, TransactionOptions,
        },
        AddressAndNftId, AddressNativeTokens, AddressWithAmount, NativeTokenOptions, NftOptions, U256,
    },
};

use crate::{error::Error, println_log_info};

#[derive(Debug, Parser)]
#[command(author, version, about, long_about = None, propagate_version = true)]
pub struct AccountCli {
    #[command(subcommand)]
    pub command: AccountCommand,
}

#[derive(Debug, Subcommand)]
pub enum AccountCommand {
    /// List the account addresses.
    Addresses,
    /// Print the account balance.
    Balance,
    /// Burn an amount of native token.
    BurnNativeToken {
        /// Token ID to be burnt, e.g. 0x087d205988b733d97fb145ae340e27a8b19554d1ceee64574d7e5ff66c45f69e7a0100000000.
        token_id: String,
        /// Amount to be burnt, e.g. 100.
        amount: String,
    },
    /// Burn an NFT.
    BurnNft {
        /// NFT ID to be burnt, e.g. 0xecadf10e6545aa82da4df2dfd2a496b457c8850d2cab49b7464cb273d3dffb07.
        nft_id: String,
    },
    /// Claim outputs with storage deposit return, expiration or timelock unlock conditions.
    Claim {
        /// Output ID to be claimed.
        output_id: Option<String>,
    },
    /// Print details about claimable outputs - if there are any.
    ClaimableOutputs,
    /// Consolidate all basic outputs into one address.
    Consolidate,
    /// Create a new alias output.
    CreateAliasOutput,
    /// Melt an amount of native token.
    DecreaseNativeTokenSupply {
        /// Token ID to be melted, e.g. 0x087d205988b733d97fb145ae340e27a8b19554d1ceee64574d7e5ff66c45f69e7a0100000000.
        token_id: String,
        /// Amount to be melted, e.g. 100.
        amount: String,
    },
    /// Destroy an alias.
    DestroyAlias {
        /// Alias ID to be destroyed, e.g. 0xed5a90106ae5d402ebaecb9ba36f32658872df789f7a29b9f6d695b912ec6a1e.
        alias_id: String,
    },
    /// Destroy a foundry.
    DestroyFoundry {
        /// Foundry ID to be destroyed, e.g.
        /// 0x08cb54928954c3eb7ece1bf1cc0c68eb179dc1c4634ae5d23df1c70643d0911c3d0200000000.
        foundry_id: String,
    },
    /// Exit the CLI wallet.
    Exit,
    /// Request funds from the faucet.
    Faucet {
        /// Address the faucet sends the funds to, defaults to the latest address.
        address: Option<String>,
        /// URL of the faucet, default to <https://faucet.testnet.shimmer.network/api/enqueue>.
        url: Option<String>,
    },
    /// Mint more of a native token.
    IncreaseNativeTokenSupply {
        /// Token ID to be minted, e.g. 0x087d205988b733d97fb145ae340e27a8b19554d1ceee64574d7e5ff66c45f69e7a0100000000.
        token_id: String,
        /// Amount to be minted, e.g. 100.
        amount: String,
    },
    /// Mint a native token.
    MintNativeToken {
        /// Circulating supply of the native token to be minted, e.g. 100.
        circulating_supply: String,
        /// Maximum supply of the native token to be minted, e.g. 500.
        maximum_supply: String,
        /// Metadata to attach to the associated foundry, e.g. --foundry-metadata-hex 0xdeadbeef.
        #[arg(long, group = "foundry_metadata")]
        foundry_metadata_hex: Option<String>,
        /// Metadata to attach to the associated foundry, e.g. --foundry-metadata-file ./foundry-metadata.json.
        #[arg(long, group = "foundry_metadata")]
        foundry_metadata_file: Option<String>,
    },
    /// Mint an NFT.
    /// IOTA NFT Standard - TIP27: <https://github.com/iotaledger/tips/blob/main/tips/TIP-0027/tip-0027.md>.
    MintNft {
        /// Address to send the NFT to, e.g. rms1qztwng6cty8cfm42nzvq099ev7udhrnk0rw8jt8vttf9kpqnxhpsx869vr3.
        address: Option<String>,
        #[arg(long, group = "immutable_metadata")]
        /// Immutable metadata to attach to the NFT, e.g. --immutable-metadata-hex 0xdeadbeef.
        immutable_metadata_hex: Option<String>,
        /// Immutable metadata to attach to the NFT, e.g. --immutable-metadata-file ./nft-immutable-metadata.json.
        #[arg(long, group = "immutable_metadata")]
        immutable_metadata_file: Option<String>,
        /// Metadata to attach to the NFT, e.g. --metadata-hex 0xdeadbeef.
        #[arg(long, group = "metadata")]
        metadata_hex: Option<String>,
        /// Metadata to attach to the NFT, e.g. --metadata-file ./nft-metadata.json.
        #[arg(long, group = "metadata")]
        metadata_file: Option<String>,
        #[arg(long)]
        /// Tag feature to attach to the NFT, e.g. 0xdeadbeef.
        tag: Option<String>,
        /// Sender feature to attach to the NFT, e.g. rms1qztwng6cty8cfm42nzvq099ev7udhrnk0rw8jt8vttf9kpqnxhpsx869vr3.
        #[arg(long)]
        sender: Option<String>,
        /// Issuer feature to attach to the NFT, e.g. rms1qztwng6cty8cfm42nzvq099ev7udhrnk0rw8jt8vttf9kpqnxhpsx869vr3.
        #[arg(long)]
        issuer: Option<String>,
    },
    /// Generate a new address.
    NewAddress,
    /// Display an output.
    Output {
        /// Output ID to be displayed.
        output_id: String,
    },
    /// List all outputs.
    Outputs,
    /// Send an amount.
    Send {
        /// Address to send funds to, e.g. rms1qztwng6cty8cfm42nzvq099ev7udhrnk0rw8jt8vttf9kpqnxhpsx869vr3.
        address: String,
        /// Amount to send, e.g. 1000000.
        amount: u64,
        /// Bech32 encoded return address, to which the storage deposit will be returned if one is necessary
        /// given the provided amount. If a storage deposit is needed and a return address is not provided, it will
        /// default to the first address of the account.
        #[arg(long)]
        return_address: Option<String>,
        /// Expiration in seconds, after which the output will be available for the sender again, if not spent by the
        /// receiver already. The expiration will only be used if one is necessary given the provided amount. If an
        /// expiration is needed but not provided, it will default to one day.
        #[arg(long)]
        expiration: Option<humantime::Duration>,
        /// Whether to send micro amounts. This will automatically add Storage Deposit Return and Expiration unlock
        /// conditions if necessary. This flag is implied by the existence of a return address or expiration.
        #[arg(long, default_value_t = false)]
        allow_micro_amount: bool,
    },
    /// Send native tokens.
    /// This will create an output with an expiration and storage deposit return unlock condition.
    SendNativeToken {
        /// Address to send the native tokens to, e.g. rms1qztwng6cty8cfm42nzvq099ev7udhrnk0rw8jt8vttf9kpqnxhpsx869vr3.
        address: String,
        /// Token ID to be sent, e.g. 0x087d205988b733d97fb145ae340e27a8b19554d1ceee64574d7e5ff66c45f69e7a0100000000.
        token_id: String,
        /// Amount to send, e.g. 1000000.
        amount: String,
        /// Whether to gift the storage deposit for the output or not, e.g. ` true`.
        gift_storage_deposit: Option<bool>,
    },
    /// Send an NFT.
    SendNft {
        /// Address to send the NFT to, e.g. rms1qztwng6cty8cfm42nzvq099ev7udhrnk0rw8jt8vttf9kpqnxhpsx869vr3.
        address: String,
        /// NFT ID to be sent, e.g. 0xecadf10e6545aa82da4df2dfd2a496b457c8850d2cab49b7464cb273d3dffb07.
        nft_id: String,
    },
    /// Synchronize the account.
    Sync,
    /// List the account transactions.
    Transactions,
    /// List the account unspent outputs.
    UnspentOutputs,
    /// Cast votes for an event.
    Vote {
        /// Event ID for which to cast votes, e.g. 0xdc049a721dc65ec342f836c876ec15631ed915cd55213cee39e8d1c821c751f2.
        event_id: ParticipationEventId,
        /// Answers to the event questions.
        answers: Vec<u8>,
    },
    /// Stop participating to an event.
    StopParticipating {
        /// Event ID for which to stop participation, e.g.
        /// 0xdc049a721dc65ec342f836c876ec15631ed915cd55213cee39e8d1c821c751f2.
        event_id: ParticipationEventId,
    },
    /// Get the participation overview of the account.
    ParticipationOverview {
        /// Event IDs for which to get the participation overview, e.g.
        /// 0xdc049a721dc65ec342f836c876ec15631ed915cd55213cee39e8d1c821c751f2...
        #[arg(short, long, num_args = 1.., value_delimiter = ' ')]
        event_ids: Vec<ParticipationEventId>,
    },
    /// Get the voting power of the account.
    VotingPower,
    /// Increase the voting power of the account.
    IncreaseVotingPower {
        /// Amount to increase the voting power by, e.g. 100.
        amount: u64,
    },
    /// Decrease the voting power of the account.
    DecreaseVotingPower {
        /// Amount to decrease the voting power by, e.g. 100.
        amount: u64,
    },
    /// Get the voting output of the account.
    VotingOutput,
}

/// `addresses` command
pub async fn addresses_command(account: &Account) -> Result<(), Error> {
    let addresses = account.addresses().await?;

    if addresses.is_empty() {
        println_log_info!("No addresses found");
    } else {
        for address in addresses {
            print_address(account, &address).await?;
        }
    }

    Ok(())
}

// `burn-native-token` command
pub async fn burn_native_token_command(account: &Account, token_id: String, amount: String) -> Result<(), Error> {
    println_log_info!("Burning native token {token_id} {amount}.");

    let transaction = account
        .burn_native_token(
            TokenId::from_str(&token_id)?,
            U256::from_dec_str(&amount).map_err(|e| Error::Miscellaneous(e.to_string()))?,
            None,
        )
        .await?;

    println_log_info!(
        "Burning transaction sent:\n{:?}\n{:?}",
        transaction.transaction_id,
        transaction.block_id
    );

    Ok(())
}

// `burn-nft` command
pub async fn burn_nft_command(account: &Account, nft_id: String) -> Result<(), Error> {
    println_log_info!("Burning nft {nft_id}.");

    let transaction = account.burn_nft(NftId::from_str(&nft_id)?, None).await?;

    println_log_info!(
        "Burning transaction sent:\n{:?}\n{:?}",
        transaction.transaction_id,
        transaction.block_id
    );

    Ok(())
}

// `balance` command
pub async fn balance_command(account: &Account) -> Result<(), Error> {
    println_log_info!("{:#?}", account.balance().await?);

    Ok(())
}

// `claim` command
pub async fn claim_command(account: &Account, output_id: Option<String>) -> Result<(), Error> {
    if let Some(output_id) = output_id {
        println_log_info!("Claiming output {output_id}");

        let transaction = account.claim_outputs(vec![OutputId::from_str(&output_id)?]).await?;

        println_log_info!(
            "Claiming transaction sent:\n{:?}\n{:?}",
            transaction.transaction_id,
            transaction.block_id
        );
    } else {
        println_log_info!("Claiming outputs.");

        let output_ids = account
            .get_unlockable_outputs_with_additional_unlock_conditions(OutputsToClaim::All)
            .await?;

        if output_ids.is_empty() {
            println_log_info!("No outputs available to claim.");
        }

        // Doing chunks of only 60, because we might need to create the double amount of outputs, because of potential
        // storage deposit return unlock conditions and also consider the remainder output.
        for output_ids_chunk in output_ids.chunks(60) {
            let transaction = account.claim_outputs(output_ids_chunk.to_vec()).await?;
            println_log_info!(
                "Claiming transaction sent:\n{:?}\n{:?}",
                transaction.transaction_id,
                transaction.block_id
            );
        }
    };

    Ok(())
}

/// `claimable-outputs` command
pub async fn claimable_outputs_command(account_handle: &AccountHandle) -> Result<(), Error> {
    let balance = account_handle.balance().await?;
    for output_id in balance
        .potentially_locked_outputs()
        .iter()
        .filter_map(|(output_id, unlockable)| unlockable.then_some(output_id))
    {
        // Unwrap: for the iterated `OutputId`s this call will always return `Some(...)`.
        let output_data = account_handle.get_output(output_id).await.unwrap();
        let output = output_data.output;
        let kind = match output {
            Output::Nft(_) => "Nft",
            Output::Basic(_) => "Basic",
            _ => unreachable!(),
        };
        println_log_info!("{output_id:?} ({kind})");

        if let Some(native_tokens) = output.native_tokens() {
            if !native_tokens.is_empty() {
                println_log_info!("  - native token amount:");
                native_tokens.iter().for_each(|token| {
                    println_log_info!("    + {} {}", token.amount(), token.token_id());
                });
            }
        }

        if let Some(unlock_conditions) = output.unlock_conditions() {
            let deposit_return = unlock_conditions
                .storage_deposit_return()
                .map(|deposit_return| deposit_return.amount())
                .unwrap_or(0);
            let amount = output.amount() - deposit_return;
            println_log_info!("  - base coin amount: {}", amount);

            if let Some(expiration) = unlock_conditions.expiration() {
                let current_time = iota_sdk::utils::unix_timestamp_now().as_secs() as u32;
                let time_left = expiration.timestamp() - current_time;
                println_log_info!("  - expires in: {} seconds", time_left);
            }
        }
    }

    Ok(())
}

// `consolidate` command
pub async fn consolidate_command(account: &Account) -> Result<(), Error> {
    println_log_info!("Consolidating outputs.");

    let transaction = account.consolidate_outputs(true, None).await?;

    println_log_info!(
        "Consolidation transaction sent:\n{:?}\n{:?}",
        transaction.transaction_id,
        transaction.block_id
    );

    Ok(())
}

// `create-alias-output` command
pub async fn create_alias_outputs_command(account: &Account) -> Result<(), Error> {
    println_log_info!("Creating alias output.");

    let transaction = account.create_alias_output(None, None).await?;

    println_log_info!(
        "Alias output creation transaction sent:\n{:?}\n{:?}",
        transaction.transaction_id,
        transaction.block_id
    );

    Ok(())
}

// `decrease-native-token-supply` command
pub async fn decrease_native_token_command(account: &Account, token_id: String, amount: String) -> Result<(), Error> {
    let transaction = account
        .decrease_native_token_supply(
            TokenId::from_str(&token_id)?,
            U256::from_dec_str(&amount).map_err(|e| Error::Miscellaneous(e.to_string()))?,
            None,
        )
        .await?;

    println_log_info!(
        "Native token melting transaction sent:\n{:?}\n{:?}",
        transaction.transaction_id,
        transaction.block_id
    );

    Ok(())
}

// `destroy-alias` command
pub async fn destroy_alias_command(account: &Account, alias_id: String) -> Result<(), Error> {
    println_log_info!("Destroying alias {alias_id}.");

    let transaction = account.destroy_alias(AliasId::from_str(&alias_id)?, None).await?;

    println_log_info!(
        "Destroying alias transaction sent:\n{:?}\n{:?}",
        transaction.transaction_id,
        transaction.block_id
    );

    Ok(())
}

// `destroy-foundry` command
pub async fn destroy_foundry_command(account: &Account, foundry_id: String) -> Result<(), Error> {
    println_log_info!("Destroying foundry {foundry_id}.");

    let transaction = account.destroy_foundry(FoundryId::from_str(&foundry_id)?, None).await?;

    println_log_info!(
        "Destroying foundry transaction sent:\n{:?}\n{:?}",
        transaction.transaction_id,
        transaction.block_id
    );

    Ok(())
}

// `faucet` command
pub async fn faucet_command(account: &Account, address: Option<String>, url: Option<String>) -> Result<(), Error> {
    let address = if let Some(address) = address {
        address
    } else {
        match account.addresses().await?.last() {
            Some(address) => address.address().to_string(),
            None => return Err(Error::NoAddressForFaucet),
        }
    };
    let faucet_url = url
        .as_deref()
        .unwrap_or("https://faucet.testnet.shimmer.network/api/enqueue");

    println_log_info!("{}", request_funds_from_faucet(faucet_url, &address).await?);

    Ok(())
}

// `increase-native-token-supply` command
pub async fn increase_native_token_command(account: &Account, token_id: String, amount: String) -> Result<(), Error> {
    let mint_transaction = account
        .increase_native_token_supply(
            TokenId::from_str(&token_id)?,
            U256::from_dec_str(&amount).map_err(|e| Error::Miscellaneous(e.to_string()))?,
            None,
            None,
        )
        .await?;

    println_log_info!(
        "Minting more native token transaction sent:\n{:?}\n{:?}",
        mint_transaction.transaction.transaction_id,
        mint_transaction.transaction.block_id
    );

    Ok(())
}

// `mint-native-token` command
pub async fn mint_native_token_command(
    account: &Account,
    circulating_supply: String,
    maximum_supply: String,
    foundry_metadata: Option<Vec<u8>>,
) -> Result<(), Error> {
    // If no alias output exists, create one first
    if account.balance().await?.aliases().is_empty() {
        let transaction = account.create_alias_output(None, None).await?;
        println_log_info!(
            "Alias output minting transaction sent:\n{:?}\n{:?}",
            transaction.transaction_id,
            transaction.block_id
        );
        account
            .retry_transaction_until_included(&transaction.transaction_id, None, None)
            .await?;
        // Sync account after the transaction got confirmed, so the alias output is available
        account.sync(None).await?;
    }

    let native_token_options = NativeTokenOptions {
        alias_id: None,
        circulating_supply: U256::from_dec_str(&circulating_supply).map_err(|e| Error::Miscellaneous(e.to_string()))?,
        maximum_supply: U256::from_dec_str(&maximum_supply).map_err(|e| Error::Miscellaneous(e.to_string()))?,
        foundry_metadata,
    };

    let mint_transaction = account.mint_native_token(native_token_options, None).await?;

    println_log_info!(
        "Native token minting transaction sent:\n{:?}\n{:?}",
        mint_transaction.transaction.transaction_id,
        mint_transaction.transaction.block_id
    );

    Ok(())
}

// `mint-nft` command
pub async fn mint_nft_command(
    account: &Account,
    address: Option<String>,
    immutable_metadata: Option<Vec<u8>>,
    metadata: Option<Vec<u8>>,
    tag: Option<String>,
    sender: Option<String>,
    issuer: Option<String>,
) -> Result<(), Error> {
    let tag = if let Some(hex) = tag {
        Some(prefix_hex::decode(hex).map_err(|e| Error::Miscellaneous(e.to_string()))?)
    } else {
        None
    };
    let nft_options = vec![NftOptions {
        issuer,
        sender,
        tag,
        address,
        immutable_metadata,
        metadata,
    }];
    let transaction = account.mint_nfts(nft_options, None).await?;

    println_log_info!(
        "NFT minting transaction sent:\n{:?}\n{:?}",
        transaction.transaction_id,
        transaction.block_id
    );

    Ok(())
}

// `new-address` command
pub async fn new_address_command(account: &Account) -> Result<(), Error> {
    let address = account.generate_addresses(1, None).await?;

    print_address(account, &address[0]).await?;

    Ok(())
}

/// `output` command
pub async fn output_command(account: &Account, output_id: String) -> Result<(), Error> {
    let output = account.get_output(&OutputId::from_str(&output_id)?).await;

    if let Some(output) = output {
        println_log_info!("{output:#?}");
    } else {
        println_log_info!("Output not found");
    }

    Ok(())
}

/// `outputs` command
pub async fn outputs_command(account: &Account) -> Result<(), Error> {
    let outputs = account.outputs(None).await?;

    if outputs.is_empty() {
        println_log_info!("No outputs found");
    } else {
        let output_ids: Vec<OutputId> = outputs.iter().map(|o| o.output_id).collect();
        println_log_info!("Outputs: {output_ids:#?}");
    }

    Ok(())
}

// `send` command
pub async fn send_command(
    account: &Account,
    address: String,
    amount: u64,
    return_address: Option<String>,
    expiration: Option<u32>,
    allow_micro_amount: bool,
) -> Result<(), Error> {
    let outputs = vec![
        AddressWithAmount::new(address, amount)
            .with_return_address(return_address)
            .with_expiration(expiration),
    ];
    let transaction = account
        .send_amount(
            outputs,
            TransactionOptions {
                allow_micro_amount,
                ..Default::default()
            },
        )
        .await?;

    println_log_info!(
        "Transaction sent:\n{:?}\n{:?}",
        transaction.transaction_id,
        transaction.block_id
    );

    Ok(())
}

// `send-native-token` command
pub async fn send_native_token_command(
    account: &Account,
    address: String,
    token_id: String,
    amount: String,
    gift_storage_deposit: Option<bool>,
) -> Result<(), Error> {
    let transaction = if gift_storage_deposit.unwrap_or(false) {
        // Send native tokens together with the required storage deposit
        let rent_structure = account.client().get_rent_structure().await?;
        let token_supply = account.client().get_token_supply().await?;

        let (bech32_hrp, address) = Address::try_from_bech32_with_hrp(address)?;
        account.client().bech32_hrp_matches(&bech32_hrp).await?;

        let outputs = vec![
            BasicOutputBuilder::new_with_minimum_storage_deposit(rent_structure)?
                .add_unlock_condition(AddressUnlockCondition::new(address))
                .with_native_tokens(vec![NativeToken::new(
                    TokenId::from_str(&token_id)?,
                    U256::from_dec_str(&amount).map_err(|e| Error::Miscellaneous(e.to_string()))?,
                )?])
                .finish_output(token_supply)?,
        ];

        account.send(outputs, None).await?
    } else {
        // Send native tokens with storage deposit return and expiration
        let outputs = vec![AddressNativeTokens {
            address,
            native_tokens: vec![(
                TokenId::from_str(&token_id)?,
                U256::from_dec_str(&amount).map_err(|e| Error::Miscellaneous(e.to_string()))?,
            )],
            ..Default::default()
        }];
        account.send_native_tokens(outputs, None).await?
    };

    println_log_info!(
        "Native token transaction sent:\n{:?}\n{:?}",
        transaction.transaction_id,
        transaction.block_id
    );

    Ok(())
}

// `send-nft` command
pub async fn send_nft_command(account: &Account, address: String, nft_id: String) -> Result<(), Error> {
    let outputs = vec![AddressAndNftId {
        address,
        nft_id: NftId::from_str(&nft_id)?,
    }];
    let transaction = account.send_nft(outputs, None).await?;

    println_log_info!(
        "Nft transaction sent:\n{:?}\n{:?}",
        transaction.transaction_id,
        transaction.block_id
    );

    Ok(())
}

// `sync` command
<<<<<<< HEAD
pub async fn sync_command(account: &Account) -> Result<(), Error> {
    println_log_info!("Synced: {:#?}", account.sync(None).await?);
=======
pub async fn sync_command(account_handle: &AccountHandle) -> Result<(), Error> {
    let balance = account_handle.sync(None).await?;
    println_log_info!("Synced.");
    println_log_info!("{balance:#?}");
>>>>>>> 5599cc3f

    Ok(())
}

/// `transactions` command
pub async fn transactions_command(account: &Account) -> Result<(), Error> {
    let transactions = account.transactions().await?;

    if transactions.is_empty() {
        println_log_info!("No transactions found");
    } else {
        for tx in transactions {
            println_log_info!("{}", serde_json::to_string(&TransactionDto::from(&tx))?);
        }
    }

    Ok(())
}

/// `unspent-outputs` command
pub async fn unspent_outputs_command(account: &Account) -> Result<(), Error> {
    let outputs = account.unspent_outputs(None).await?;

    if outputs.is_empty() {
        println_log_info!("No outputs found");
    } else {
        let output_ids: Vec<OutputId> = outputs.iter().map(|o| o.output_id).collect();
        println_log_info!("Unspent outputs: {output_ids:#?}");
    }

    Ok(())
}

pub async fn vote_command(account: &Account, event_id: ParticipationEventId, answers: Vec<u8>) -> Result<(), Error> {
    let transaction = account.vote(Some(event_id), Some(answers)).await?;

    println_log_info!(
        "Voting transaction sent:\n{:?}\n{:?}",
        transaction.transaction_id,
        transaction.block_id
    );

    Ok(())
}

pub async fn stop_participating_command(account: &Account, event_id: ParticipationEventId) -> Result<(), Error> {
    let transaction = account.stop_participating(event_id).await?;

    println_log_info!(
        "Stop participating transaction sent:\n{:?}\n{:?}",
        transaction.transaction_id,
        transaction.block_id
    );

    Ok(())
}

pub async fn participation_overview_command(
    account: &Account,
    event_ids: Option<Vec<ParticipationEventId>>,
) -> Result<(), Error> {
    let participation_overview = account.get_participation_overview(event_ids).await?;

    println_log_info!("Participation overview: {participation_overview:?}");

    Ok(())
}

pub async fn voting_power_command(account: &Account) -> Result<(), Error> {
    let voting_power = account.get_voting_power().await?;

    println_log_info!("Voting power: {voting_power}");

    Ok(())
}

pub async fn increase_voting_power_command(account: &Account, amount: u64) -> Result<(), Error> {
    let transaction = account.increase_voting_power(amount).await?;

    println_log_info!(
        "Increase voting power transaction sent:\n{:?}\n{:?}",
        transaction.transaction_id,
        transaction.block_id
    );

    Ok(())
}

pub async fn decrease_voting_power_command(account: &Account, amount: u64) -> Result<(), Error> {
    let transaction = account.decrease_voting_power(amount).await?;

    println_log_info!(
        "Decrease voting power transaction sent:\n{:?}\n{:?}",
        transaction.transaction_id,
        transaction.block_id
    );

    Ok(())
}

pub async fn voting_output_command(account: &Account) -> Result<(), Error> {
    let output = account.get_voting_output().await?;

    println_log_info!("Voting output: {output:?}");

    Ok(())
}

async fn print_address(account: &Account, address: &AccountAddress) -> Result<(), Error> {
    let mut log = format!("Address {}: {}", address.key_index(), address.address());

    if *address.internal() {
        log = format!("{log}\nChange address");
    }

    let addresses = account.addresses_with_unspent_outputs().await?;
    let current_time = iota_sdk::utils::unix_timestamp_now().as_secs() as u32;

    if let Ok(index) = addresses.binary_search_by_key(&(address.key_index(), address.internal()), |a| {
        (a.key_index(), a.internal())
    }) {
        let mut address_amount = 0;
        for output_id in addresses[index].output_ids() {
            if let Some(output_data) = account.get_output(output_id).await {
                // Output might be associated with the address, but can't unlocked by it, so we check that here
                let (required_address, _) =
                    output_data
                        .output
                        .required_and_unlocked_address(current_time, output_id, None)?;
                if *address.address().as_ref() == required_address {
                    let unlock_conditions = output_data
                        .output
                        .unlock_conditions()
                        .expect("output must have unlock conditions");

                    if let Some(sdr) = unlock_conditions.storage_deposit_return() {
                        address_amount += output_data.output.amount() - sdr.amount();
                    } else {
                        address_amount += output_data.output.amount();
                    }
                }
            }
        }
        log = format!(
            "{log}\nOutputs: {:#?}\nBase coin amount: {}\n",
            addresses[index].output_ids(),
            address_amount
        );
    } else {
        log = format!("{log}\nOutputs: []\nBase coin amount: 0\n");
    }

    println_log_info!("{log}");

    Ok(())
}<|MERGE_RESOLUTION|>--- conflicted
+++ resolved
@@ -325,15 +325,15 @@
 }
 
 /// `claimable-outputs` command
-pub async fn claimable_outputs_command(account_handle: &AccountHandle) -> Result<(), Error> {
-    let balance = account_handle.balance().await?;
+pub async fn claimable_outputs_command(account: &Account) -> Result<(), Error> {
+    let balance = account.balance().await?;
     for output_id in balance
         .potentially_locked_outputs()
         .iter()
         .filter_map(|(output_id, unlockable)| unlockable.then_some(output_id))
     {
         // Unwrap: for the iterated `OutputId`s this call will always return `Some(...)`.
-        let output_data = account_handle.get_output(output_id).await.unwrap();
+        let output_data = account.get_output(output_id).await.unwrap();
         let output = output_data.output;
         let kind = match output {
             Output::Nft(_) => "Nft",
@@ -607,11 +607,9 @@
     expiration: Option<u32>,
     allow_micro_amount: bool,
 ) -> Result<(), Error> {
-    let outputs = vec![
-        AddressWithAmount::new(address, amount)
-            .with_return_address(return_address)
-            .with_expiration(expiration),
-    ];
+    let outputs = vec![AddressWithAmount::new(address, amount)
+        .with_return_address(return_address)
+        .with_expiration(expiration)];
     let transaction = account
         .send_amount(
             outputs,
@@ -647,15 +645,13 @@
         let (bech32_hrp, address) = Address::try_from_bech32_with_hrp(address)?;
         account.client().bech32_hrp_matches(&bech32_hrp).await?;
 
-        let outputs = vec![
-            BasicOutputBuilder::new_with_minimum_storage_deposit(rent_structure)?
-                .add_unlock_condition(AddressUnlockCondition::new(address))
-                .with_native_tokens(vec![NativeToken::new(
-                    TokenId::from_str(&token_id)?,
-                    U256::from_dec_str(&amount).map_err(|e| Error::Miscellaneous(e.to_string()))?,
-                )?])
-                .finish_output(token_supply)?,
-        ];
+        let outputs = vec![BasicOutputBuilder::new_with_minimum_storage_deposit(rent_structure)?
+            .add_unlock_condition(AddressUnlockCondition::new(address))
+            .with_native_tokens(vec![NativeToken::new(
+                TokenId::from_str(&token_id)?,
+                U256::from_dec_str(&amount).map_err(|e| Error::Miscellaneous(e.to_string()))?,
+            )?])
+            .finish_output(token_supply)?];
 
         account.send(outputs, None).await?
     } else {
@@ -698,15 +694,10 @@
 }
 
 // `sync` command
-<<<<<<< HEAD
 pub async fn sync_command(account: &Account) -> Result<(), Error> {
-    println_log_info!("Synced: {:#?}", account.sync(None).await?);
-=======
-pub async fn sync_command(account_handle: &AccountHandle) -> Result<(), Error> {
-    let balance = account_handle.sync(None).await?;
+    let balance = account.sync(None).await?;
     println_log_info!("Synced.");
     println_log_info!("{balance:#?}");
->>>>>>> 5599cc3f
 
     Ok(())
 }
