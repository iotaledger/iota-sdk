// Copyright 2020-2022 IOTA Stiftung
// SPDX-License-Identifier: Apache-2.0

use std::str::FromStr;

use clap::{Parser, Subcommand};
use iota_sdk::{
    client::request_funds_from_faucet,
    types::{
        api::plugins::participation::types::ParticipationEventId,
        block::{
            address::Bech32Address,
            output::{
                unlock_condition::AddressUnlockCondition, AliasId, BasicOutputBuilder, FoundryId, NativeToken, NftId,
                Output, OutputId, TokenId,
            },
            payload::transaction::TransactionId,
            ConvertTo,
        },
    },
    wallet::{
        account::{types::AccountAddress, Account, OutputsToClaim, TransactionOptions},
        MintNativeTokenParams, MintNftParams, SendAmountParams, SendNativeTokensParams, SendNftParams,
    },
    U256,
};

use crate::{error::Error, helper::to_utc_date_time, println_log_info};

#[derive(Debug, Parser)]
#[command(author, version, about, long_about = None, propagate_version = true)]
pub struct AccountCli {
    #[command(subcommand)]
    pub command: AccountCommand,
}

#[derive(Debug, Subcommand)]
#[allow(clippy::large_enum_variant)]
pub enum AccountCommand {
    /// List the account addresses.
    Addresses,
    /// Print the account balance.
    Balance,
    /// Burn an amount of native token.
    BurnNativeToken {
        /// Token ID to be burnt, e.g. 0x087d205988b733d97fb145ae340e27a8b19554d1ceee64574d7e5ff66c45f69e7a0100000000.
        token_id: String,
        /// Amount to be burnt, e.g. 100.
        amount: String,
    },
    /// Burn an NFT.
    BurnNft {
        /// NFT ID to be burnt, e.g. 0xecadf10e6545aa82da4df2dfd2a496b457c8850d2cab49b7464cb273d3dffb07.
        nft_id: String,
    },
    /// Claim outputs with storage deposit return, expiration or timelock unlock conditions.
    Claim {
        /// Output ID to be claimed.
        output_id: Option<String>,
    },
    /// Print details about claimable outputs - if there are any.
    ClaimableOutputs,
    /// Consolidate all basic outputs into one address.
    Consolidate,
    /// Create a new alias output.
    CreateAliasOutput,
    /// Melt an amount of native token.
    DecreaseNativeTokenSupply {
        /// Token ID to be melted, e.g. 0x087d205988b733d97fb145ae340e27a8b19554d1ceee64574d7e5ff66c45f69e7a0100000000.
        token_id: String,
        /// Amount to be melted, e.g. 100.
        amount: String,
    },
    /// Destroy an alias.
    DestroyAlias {
        /// Alias ID to be destroyed, e.g. 0xed5a90106ae5d402ebaecb9ba36f32658872df789f7a29b9f6d695b912ec6a1e.
        alias_id: String,
    },
    /// Destroy a foundry.
    DestroyFoundry {
        /// Foundry ID to be destroyed, e.g.
        /// 0x08cb54928954c3eb7ece1bf1cc0c68eb179dc1c4634ae5d23df1c70643d0911c3d0200000000.
        foundry_id: String,
    },
    /// Exit the CLI wallet.
    Exit,
    /// Request funds from the faucet.
    Faucet {
        /// Address the faucet sends the funds to, defaults to the latest address.
        address: Option<Bech32Address>,
        /// URL of the faucet, default to <https://faucet.testnet.shimmer.network/api/enqueue>.
        url: Option<String>,
    },
    /// Mint more of a native token.
    IncreaseNativeTokenSupply {
        /// Token ID to be minted, e.g. 0x087d205988b733d97fb145ae340e27a8b19554d1ceee64574d7e5ff66c45f69e7a0100000000.
        token_id: String,
        /// Amount to be minted, e.g. 100.
        amount: String,
    },
    /// Mint a native token.
    MintNativeToken {
        /// Circulating supply of the native token to be minted, e.g. 100.
        circulating_supply: String,
        /// Maximum supply of the native token to be minted, e.g. 500.
        maximum_supply: String,
        /// Metadata to attach to the associated foundry, e.g. --foundry-metadata-hex 0xdeadbeef.
        #[arg(long, group = "foundry_metadata")]
        foundry_metadata_hex: Option<String>,
        /// Metadata to attach to the associated foundry, e.g. --foundry-metadata-file ./foundry-metadata.json.
        #[arg(long, group = "foundry_metadata")]
        foundry_metadata_file: Option<String>,
    },
    /// Mint an NFT.
    /// IOTA NFT Standard - TIP27: <https://github.com/iotaledger/tips/blob/main/tips/TIP-0027/tip-0027.md>.
    MintNft {
        /// Address to send the NFT to, e.g. rms1qztwng6cty8cfm42nzvq099ev7udhrnk0rw8jt8vttf9kpqnxhpsx869vr3.
        address: Option<Bech32Address>,
        #[arg(long, group = "immutable_metadata")]
        /// Immutable metadata to attach to the NFT, e.g. --immutable-metadata-hex 0xdeadbeef.
        immutable_metadata_hex: Option<String>,
        /// Immutable metadata to attach to the NFT, e.g. --immutable-metadata-file ./nft-immutable-metadata.json.
        #[arg(long, group = "immutable_metadata")]
        immutable_metadata_file: Option<String>,
        /// Metadata to attach to the NFT, e.g. --metadata-hex 0xdeadbeef.
        #[arg(long, group = "metadata")]
        metadata_hex: Option<String>,
        /// Metadata to attach to the NFT, e.g. --metadata-file ./nft-metadata.json.
        #[arg(long, group = "metadata")]
        metadata_file: Option<String>,
        #[arg(long)]
        /// Tag feature to attach to the NFT, e.g. 0xdeadbeef.
        tag: Option<String>,
        /// Sender feature to attach to the NFT, e.g. rms1qztwng6cty8cfm42nzvq099ev7udhrnk0rw8jt8vttf9kpqnxhpsx869vr3.
        #[arg(long)]
        sender: Option<Bech32Address>,
        /// Issuer feature to attach to the NFT, e.g. rms1qztwng6cty8cfm42nzvq099ev7udhrnk0rw8jt8vttf9kpqnxhpsx869vr3.
        #[arg(long)]
        issuer: Option<Bech32Address>,
    },
    /// Generate a new address.
    NewAddress,
    /// Display an output.
    Output {
        /// Output ID to be displayed.
        output_id: String,
    },
    /// List all outputs.
    Outputs,
    /// Send an amount.
    Send {
        /// Address to send funds to, e.g. rms1qztwng6cty8cfm42nzvq099ev7udhrnk0rw8jt8vttf9kpqnxhpsx869vr3.
        address: Bech32Address,
        /// Amount to send, e.g. 1000000.
        amount: u64,
        /// Bech32 encoded return address, to which the storage deposit will be returned if one is necessary
        /// given the provided amount. If a storage deposit is needed and a return address is not provided, it will
        /// default to the first address of the account.
        #[arg(long)]
        return_address: Option<Bech32Address>,
        /// Expiration in seconds, after which the output will be available for the sender again, if not spent by the
        /// receiver already. The expiration will only be used if one is necessary given the provided amount. If an
        /// expiration is needed but not provided, it will default to one day.
        #[arg(long)]
        expiration: Option<humantime::Duration>,
        /// Whether to send micro amounts. This will automatically add Storage Deposit Return and Expiration unlock
        /// conditions if necessary. This flag is implied by the existence of a return address or expiration.
        #[arg(long, default_value_t = false)]
        allow_micro_amount: bool,
    },
    /// Send native tokens.
    /// This will create an output with an expiration and storage deposit return unlock condition.
    SendNativeToken {
        /// Address to send the native tokens to, e.g. rms1qztwng6cty8cfm42nzvq099ev7udhrnk0rw8jt8vttf9kpqnxhpsx869vr3.
        address: Bech32Address,
        /// Token ID to be sent, e.g. 0x087d205988b733d97fb145ae340e27a8b19554d1ceee64574d7e5ff66c45f69e7a0100000000.
        token_id: String,
        /// Amount to send, e.g. 1000000.
        amount: String,
        /// Whether to gift the storage deposit for the output or not, e.g. ` true`.
        gift_storage_deposit: Option<bool>,
    },
    /// Send an NFT.
    SendNft {
        /// Address to send the NFT to, e.g. rms1qztwng6cty8cfm42nzvq099ev7udhrnk0rw8jt8vttf9kpqnxhpsx869vr3.
        address: Bech32Address,
        /// NFT ID to be sent, e.g. 0xecadf10e6545aa82da4df2dfd2a496b457c8850d2cab49b7464cb273d3dffb07.
        nft_id: String,
    },
    /// Synchronize the account.
    Sync,
    /// Show the details of the transaction.
    #[clap(alias = "tx")]
    Transaction {
        /// Transaction ID to be displayed e.g. 0x84fe6b1796bddc022c9bc40206f0a692f4536b02aa8c13140264e2e01a3b7e4b.
        transaction_id: String,
    },
    /// List the account transactions.
    #[clap(alias = "txs")]
    Transactions {
        /// List account transactions with all details.
        #[arg(long, default_value_t = false)]
        show_details: bool,
    },
    /// List the account unspent outputs.
    UnspentOutputs,
    /// Cast votes for an event.
    Vote {
        /// Event ID for which to cast votes, e.g. 0xdc049a721dc65ec342f836c876ec15631ed915cd55213cee39e8d1c821c751f2.
        event_id: ParticipationEventId,
        /// Answers to the event questions.
        answers: Vec<u8>,
    },
    /// Stop participating to an event.
    StopParticipating {
        /// Event ID for which to stop participation, e.g.
        /// 0xdc049a721dc65ec342f836c876ec15631ed915cd55213cee39e8d1c821c751f2.
        event_id: ParticipationEventId,
    },
    /// Get the participation overview of the account.
    ParticipationOverview {
        /// Event IDs for which to get the participation overview, e.g.
        /// 0xdc049a721dc65ec342f836c876ec15631ed915cd55213cee39e8d1c821c751f2...
        #[arg(short, long, num_args = 1.., value_delimiter = ' ')]
        event_ids: Vec<ParticipationEventId>,
    },
    /// Get the voting power of the account.
    VotingPower,
    /// Increase the voting power of the account.
    IncreaseVotingPower {
        /// Amount to increase the voting power by, e.g. 100.
        amount: u64,
    },
    /// Decrease the voting power of the account.
    DecreaseVotingPower {
        /// Amount to decrease the voting power by, e.g. 100.
        amount: u64,
    },
    /// Get the voting output of the account.
    VotingOutput,
}

/// `addresses` command
pub async fn addresses_command(account: &Account) -> Result<(), Error> {
    let addresses = account.addresses().await?;

    if addresses.is_empty() {
        println_log_info!("No addresses found");
    } else {
        for address in addresses {
            print_address(account, &address).await?;
        }
    }

    Ok(())
}

// `burn-native-token` command
pub async fn burn_native_token_command(account: &Account, token_id: String, amount: String) -> Result<(), Error> {
    println_log_info!("Burning native token {token_id} {amount}.");

    let transaction = account
        .burn(
            NativeToken::new(
                TokenId::from_str(&token_id)?,
                U256::from_dec_str(&amount).map_err(|e| Error::Miscellaneous(e.to_string()))?,
            )?,
            None,
        )
        .await?;

    println_log_info!(
        "Burning transaction sent:\n{:?}\n{:?}",
        transaction.transaction_id,
        transaction.block_id
    );

    Ok(())
}

// `burn-nft` command
pub async fn burn_nft_command(account: &Account, nft_id: String) -> Result<(), Error> {
    println_log_info!("Burning nft {nft_id}.");

    let transaction = account.burn(NftId::from_str(&nft_id)?, None).await?;

    println_log_info!(
        "Burning transaction sent:\n{:?}\n{:?}",
        transaction.transaction_id,
        transaction.block_id
    );

    Ok(())
}

// `balance` command
pub async fn balance_command(account: &Account) -> Result<(), Error> {
    println_log_info!("{:#?}", account.balance().await?);

    Ok(())
}

// `claim` command
pub async fn claim_command(account: &Account, output_id: Option<String>) -> Result<(), Error> {
    if let Some(output_id) = output_id {
        println_log_info!("Claiming output {output_id}");

        let transaction = account.claim_outputs([OutputId::from_str(&output_id)?]).await?;

        println_log_info!(
            "Claiming transaction sent:\n{:?}\n{:?}",
            transaction.transaction_id,
            transaction.block_id
        );
    } else {
        println_log_info!("Claiming outputs.");

        let output_ids = account
            .get_unlockable_outputs_with_additional_unlock_conditions(OutputsToClaim::All)
            .await?;

        if output_ids.is_empty() {
            println_log_info!("No outputs available to claim.");
        }

        // Doing chunks of only 60, because we might need to create the double amount of outputs, because of potential
        // storage deposit return unlock conditions and also consider the remainder output.
        for output_ids_chunk in output_ids.chunks(60) {
            let transaction = account.claim_outputs(output_ids_chunk.to_vec()).await?;
            println_log_info!(
                "Claiming transaction sent:\n{:?}\n{:?}",
                transaction.transaction_id,
                transaction.block_id
            );
        }
    };

    Ok(())
}

/// `claimable-outputs` command
pub async fn claimable_outputs_command(account: &Account) -> Result<(), Error> {
    let balance = account.balance().await?;
    for output_id in balance
        .potentially_locked_outputs()
        .iter()
        .filter_map(|(output_id, unlockable)| unlockable.then_some(output_id))
    {
        // Unwrap: for the iterated `OutputId`s this call will always return `Some(...)`.
        let output_data = account.get_output(output_id).await.unwrap();
        let output = output_data.output;
        let kind = match output {
            Output::Nft(_) => "Nft",
            Output::Basic(_) => "Basic",
            _ => unreachable!(),
        };
        println_log_info!("{output_id:?} ({kind})");

        if let Some(native_tokens) = output.native_tokens() {
            if !native_tokens.is_empty() {
                println_log_info!("  - native token amount:");
                native_tokens.iter().for_each(|token| {
                    println_log_info!("    + {} {}", token.amount(), token.token_id());
                });
            }
        }

        if let Some(unlock_conditions) = output.unlock_conditions() {
            let deposit_return = unlock_conditions
                .storage_deposit_return()
                .map(|deposit_return| deposit_return.amount())
                .unwrap_or(0);
            let amount = output.amount() - deposit_return;
            println_log_info!("  - base coin amount: {}", amount);

            if let Some(expiration) = unlock_conditions.expiration() {
                let current_time = iota_sdk::utils::unix_timestamp_now().as_secs() as u32;
                let time_left = expiration.timestamp() - current_time;
                println_log_info!("  - expires in: {} seconds", time_left);
            }
        }
    }

    Ok(())
}

// `consolidate` command
pub async fn consolidate_command(account: &Account) -> Result<(), Error> {
    println_log_info!("Consolidating outputs.");

    let transaction = account.consolidate_outputs(true, None).await?;

    println_log_info!(
        "Consolidation transaction sent:\n{:?}\n{:?}",
        transaction.transaction_id,
        transaction.block_id
    );

    Ok(())
}

// `create-alias-output` command
pub async fn create_alias_outputs_command(account: &Account) -> Result<(), Error> {
    println_log_info!("Creating alias output.");

    let transaction = account.create_alias_output(None, None).await?;

    println_log_info!(
        "Alias output creation transaction sent:\n{:?}\n{:?}",
        transaction.transaction_id,
        transaction.block_id
    );

    Ok(())
}

// `decrease-native-token-supply` command
pub async fn decrease_native_token_command(account: &Account, token_id: String, amount: String) -> Result<(), Error> {
    let transaction = account
        .decrease_native_token_supply(
            TokenId::from_str(&token_id)?,
            U256::from_dec_str(&amount).map_err(|e| Error::Miscellaneous(e.to_string()))?,
            None,
        )
        .await?;

    println_log_info!(
        "Native token melting transaction sent:\n{:?}\n{:?}",
        transaction.transaction_id,
        transaction.block_id
    );

    Ok(())
}

// `destroy-alias` command
pub async fn destroy_alias_command(account: &Account, alias_id: String) -> Result<(), Error> {
    println_log_info!("Destroying alias {alias_id}.");

    let transaction = account.burn(AliasId::from_str(&alias_id)?, None).await?;

    println_log_info!(
        "Destroying alias transaction sent:\n{:?}\n{:?}",
        transaction.transaction_id,
        transaction.block_id
    );

    Ok(())
}

// `destroy-foundry` command
pub async fn destroy_foundry_command(account: &Account, foundry_id: String) -> Result<(), Error> {
    println_log_info!("Destroying foundry {foundry_id}.");

    let transaction = account.burn(FoundryId::from_str(&foundry_id)?, None).await?;

    println_log_info!(
        "Destroying foundry transaction sent:\n{:?}\n{:?}",
        transaction.transaction_id,
        transaction.block_id
    );

    Ok(())
}

// `faucet` command
pub async fn faucet_command(
    account: &Account,
    address: Option<Bech32Address>,
    url: Option<String>,
) -> Result<(), Error> {
    let address = if let Some(address) = address {
        address
    } else {
        match account.addresses().await?.last() {
            Some(address) => *address.address(),
            None => return Err(Error::NoAddressForFaucet),
        }
    };
    let faucet_url = url
        .as_deref()
        .unwrap_or("https://faucet.testnet.shimmer.network/api/enqueue");

    println_log_info!("{}", request_funds_from_faucet(faucet_url, &address).await?);

    Ok(())
}

// `increase-native-token-supply` command
pub async fn increase_native_token_command(account: &Account, token_id: String, amount: String) -> Result<(), Error> {
    let mint_transaction = account
        .increase_native_token_supply(
            TokenId::from_str(&token_id)?,
            U256::from_dec_str(&amount).map_err(|e| Error::Miscellaneous(e.to_string()))?,
            None,
        )
        .await?;

    println_log_info!(
        "Minting more native token transaction sent:\n{:?}\n{:?}",
        mint_transaction.transaction.transaction_id,
        mint_transaction.transaction.block_id
    );

    Ok(())
}

// `mint-native-token` command
pub async fn mint_native_token_command(
    account: &Account,
    circulating_supply: String,
    maximum_supply: String,
    foundry_metadata: Option<Vec<u8>>,
) -> Result<(), Error> {
    // If no alias output exists, create one first
    if account.balance().await?.aliases().is_empty() {
        let transaction = account.create_alias_output(None, None).await?;
        println_log_info!(
            "Alias output minting transaction sent:\n{:?}\n{:?}",
            transaction.transaction_id,
            transaction.block_id
        );
        account
            .retry_transaction_until_included(&transaction.transaction_id, None, None)
            .await?;
        // Sync account after the transaction got confirmed, so the alias output is available
        account.sync(None).await?;
    }

    let params = MintNativeTokenParams {
        alias_id: None,
        circulating_supply: U256::from_dec_str(&circulating_supply).map_err(|e| Error::Miscellaneous(e.to_string()))?,
        maximum_supply: U256::from_dec_str(&maximum_supply).map_err(|e| Error::Miscellaneous(e.to_string()))?,
        foundry_metadata,
    };

    let mint_transaction = account.mint_native_token(params, None).await?;

    println_log_info!(
        "Native token minting transaction sent:\n{:?}\n{:?}",
        mint_transaction.transaction.transaction_id,
        mint_transaction.transaction.block_id
    );

    Ok(())
}

// `mint-nft` command
pub async fn mint_nft_command(
    account: &Account,
    address: Option<Bech32Address>,
    immutable_metadata: Option<Vec<u8>>,
    metadata: Option<Vec<u8>>,
    tag: Option<String>,
    sender: Option<Bech32Address>,
    issuer: Option<Bech32Address>,
) -> Result<(), Error> {
    let tag = if let Some(hex) = tag {
        Some(prefix_hex::decode(hex).map_err(|e| Error::Miscellaneous(e.to_string()))?)
    } else {
        None
    };

    let nft_options = MintNftParams::new()
        .with_address(address)
        .with_immutable_metadata(immutable_metadata)
        .with_metadata(metadata)
        .with_tag(tag)
        .with_sender(sender)
        .with_issuer(issuer);

    let transaction = account.mint_nfts([nft_options], None).await?;

    println_log_info!(
        "NFT minting transaction sent:\n{:?}\n{:?}",
        transaction.transaction_id,
        transaction.block_id
    );

    Ok(())
}

// `new-address` command
pub async fn new_address_command(account: &Account) -> Result<(), Error> {
    let address = account.generate_ed25519_addresses(1, None).await?;

    print_address(account, &address[0]).await?;

    Ok(())
}

/// `output` command
pub async fn output_command(account: &Account, output_id: String) -> Result<(), Error> {
    let output = account.get_output(&OutputId::from_str(&output_id)?).await;

    if let Some(output) = output {
        println_log_info!("{output:#?}");
    } else {
        println_log_info!("Output not found");
    }

    Ok(())
}

/// `outputs` command
pub async fn outputs_command(account: &Account) -> Result<(), Error> {
    let outputs = account.outputs(None).await?;

    if outputs.is_empty() {
        println_log_info!("No outputs found");
    } else {
        let output_ids: Vec<OutputId> = outputs.iter().map(|o| o.output_id).collect();
        println_log_info!("Outputs: {output_ids:#?}");
    }

    Ok(())
}

// `send` command
pub async fn send_command(
    account: &Account,
    address: impl ConvertTo<Bech32Address>,
    amount: u64,
    return_address: Option<impl ConvertTo<Bech32Address>>,
    expiration: Option<u32>,
    allow_micro_amount: bool,
) -> Result<(), Error> {
<<<<<<< HEAD
    let outputs = [SendAmountParams::new(address, amount)?
        .with_return_address(return_address.map(Bech32AddressLike::to_bech32).transpose()?)
        .with_expiration(expiration)];
=======
    let outputs = vec![
        SendAmountParams::new(address, amount)?
            .with_return_address(return_address.map(ConvertTo::convert).transpose()?)
            .with_expiration(expiration),
    ];
>>>>>>> 4f7cfe4c
    let transaction = account
        .send_amount(
            outputs,
            TransactionOptions {
                allow_micro_amount,
                ..Default::default()
            },
        )
        .await?;

    println_log_info!(
        "Transaction sent:\n{:?}\n{:?}",
        transaction.transaction_id,
        transaction.block_id
    );

    Ok(())
}

// `send-native-token` command
pub async fn send_native_token_command(
    account: &Account,
    address: impl ConvertTo<Bech32Address>,
    token_id: String,
    amount: String,
    gift_storage_deposit: Option<bool>,
) -> Result<(), Error> {
    let address = address.convert()?;
    let transaction = if gift_storage_deposit.unwrap_or(false) {
        // Send native tokens together with the required storage deposit
        let rent_structure = account.client().get_rent_structure().await?;
        let token_supply = account.client().get_token_supply().await?;

        account.client().bech32_hrp_matches(address.hrp()).await?;

        let outputs = [BasicOutputBuilder::new_with_minimum_storage_deposit(rent_structure)
            .add_unlock_condition(AddressUnlockCondition::new(address))
            .with_native_tokens([NativeToken::new(
                TokenId::from_str(&token_id)?,
                U256::from_dec_str(&amount).map_err(|e| Error::Miscellaneous(e.to_string()))?,
            )?])
            .finish_output(token_supply)?];

        account.send(outputs, None).await?
    } else {
        // Send native tokens with storage deposit return and expiration
        let outputs = [SendNativeTokensParams::new(
            address,
            [(
                TokenId::from_str(&token_id)?,
                U256::from_dec_str(&amount).map_err(|e| Error::Miscellaneous(e.to_string()))?,
            )],
        )?];
        account.send_native_tokens(outputs, None).await?
    };

    println_log_info!(
        "Native token transaction sent:\n{:?}\n{:?}",
        transaction.transaction_id,
        transaction.block_id
    );

    Ok(())
}

// `send-nft` command
<<<<<<< HEAD
pub async fn send_nft_command(account: &Account, address: impl Bech32AddressLike, nft_id: String) -> Result<(), Error> {
    let outputs = [SendNftParams::new(address.to_bech32()?, &nft_id)?];
=======
pub async fn send_nft_command(
    account: &Account,
    address: impl ConvertTo<Bech32Address>,
    nft_id: String,
) -> Result<(), Error> {
    let outputs = vec![SendNftParams::new(address.convert()?, &nft_id)?];
>>>>>>> 4f7cfe4c
    let transaction = account.send_nft(outputs, None).await?;

    println_log_info!(
        "Nft transaction sent:\n{:?}\n{:?}",
        transaction.transaction_id,
        transaction.block_id
    );

    Ok(())
}

// `sync` command
pub async fn sync_command(account: &Account) -> Result<(), Error> {
    let balance = account.sync(None).await?;
    println_log_info!("Synced.");
    println_log_info!("{balance:#?}");

    Ok(())
}

/// `transaction` command
pub async fn transaction_command(account: &Account, transaction_id_str: &str) -> Result<(), Error> {
    let transaction_id = TransactionId::from_str(transaction_id_str)?;
    let maybe_transaction = account
        .transactions()
        .await
        .into_iter()
        .find(|tx| tx.transaction_id == transaction_id);

    if let Some(tx) = maybe_transaction {
        println_log_info!("{:#?}", tx);
    } else {
        println_log_info!("No transaction found");
    }

    Ok(())
}

/// `transactions` command
pub async fn transactions_command(account: &Account, show_details: bool) -> Result<(), Error> {
    let mut transactions = account.transactions().await;
    transactions.sort_by(|a, b| a.timestamp.cmp(&b.timestamp));

    if transactions.is_empty() {
        println_log_info!("No transactions found");
    } else {
        for (i, tx) in transactions.into_iter().rev().enumerate() {
            if show_details {
                println_log_info!("{:#?}", tx);
            } else {
                let transaction_time = to_utc_date_time(tx.timestamp)?;
                let formatted_time = transaction_time.format("%Y-%m-%d %H:%M:%S").to_string();

                println_log_info!("{:<5}{}\t{}", i, tx.transaction_id, formatted_time);
            }
        }
    }

    Ok(())
}

/// `unspent-outputs` command
pub async fn unspent_outputs_command(account: &Account) -> Result<(), Error> {
    let outputs = account.unspent_outputs(None).await?;

    if outputs.is_empty() {
        println_log_info!("No outputs found");
    } else {
        let output_ids: Vec<OutputId> = outputs.iter().map(|o| o.output_id).collect();
        println_log_info!("Unspent outputs: {output_ids:#?}");
    }

    Ok(())
}

pub async fn vote_command(account: &Account, event_id: ParticipationEventId, answers: Vec<u8>) -> Result<(), Error> {
    let transaction = account.vote(Some(event_id), Some(answers)).await?;

    println_log_info!(
        "Voting transaction sent:\n{:?}\n{:?}",
        transaction.transaction_id,
        transaction.block_id
    );

    Ok(())
}

pub async fn stop_participating_command(account: &Account, event_id: ParticipationEventId) -> Result<(), Error> {
    let transaction = account.stop_participating(event_id).await?;

    println_log_info!(
        "Stop participating transaction sent:\n{:?}\n{:?}",
        transaction.transaction_id,
        transaction.block_id
    );

    Ok(())
}

pub async fn participation_overview_command(
    account: &Account,
    event_ids: Option<Vec<ParticipationEventId>>,
) -> Result<(), Error> {
    let participation_overview = account.get_participation_overview(event_ids).await?;

    println_log_info!("Participation overview: {participation_overview:?}");

    Ok(())
}

pub async fn voting_power_command(account: &Account) -> Result<(), Error> {
    let voting_power = account.get_voting_power().await?;

    println_log_info!("Voting power: {voting_power}");

    Ok(())
}

pub async fn increase_voting_power_command(account: &Account, amount: u64) -> Result<(), Error> {
    let transaction = account.increase_voting_power(amount).await?;

    println_log_info!(
        "Increase voting power transaction sent:\n{:?}\n{:?}",
        transaction.transaction_id,
        transaction.block_id
    );

    Ok(())
}

pub async fn decrease_voting_power_command(account: &Account, amount: u64) -> Result<(), Error> {
    let transaction = account.decrease_voting_power(amount).await?;

    println_log_info!(
        "Decrease voting power transaction sent:\n{:?}\n{:?}",
        transaction.transaction_id,
        transaction.block_id
    );

    Ok(())
}

pub async fn voting_output_command(account: &Account) -> Result<(), Error> {
    let output = account.get_voting_output().await?;

    println_log_info!("Voting output: {output:?}");

    Ok(())
}

async fn print_address(account: &Account, address: &AccountAddress) -> Result<(), Error> {
    let mut log = format!("Address {}: {}", address.key_index(), address.address());

    if *address.internal() {
        log = format!("{log}\nChange address");
    }

    let addresses = account.addresses_with_unspent_outputs().await?;
    let current_time = iota_sdk::utils::unix_timestamp_now().as_secs() as u32;

    if let Ok(index) = addresses.binary_search_by_key(&(address.key_index(), address.internal()), |a| {
        (a.key_index(), a.internal())
    }) {
        let mut address_amount = 0;
        for output_id in addresses[index].output_ids() {
            if let Some(output_data) = account.get_output(output_id).await {
                // Output might be associated with the address, but can't unlocked by it, so we check that here
                let (required_address, _) =
                    output_data
                        .output
                        .required_and_unlocked_address(current_time, output_id, None)?;
                if *address.address().as_ref() == required_address {
                    let unlock_conditions = output_data
                        .output
                        .unlock_conditions()
                        .expect("output must have unlock conditions");

                    if let Some(sdr) = unlock_conditions.storage_deposit_return() {
                        address_amount += output_data.output.amount() - sdr.amount();
                    } else {
                        address_amount += output_data.output.amount();
                    }
                }
            }
        }
        log = format!(
            "{log}\nOutputs: {:#?}\nBase coin amount: {}\n",
            addresses[index].output_ids(),
            address_amount
        );
    } else {
        log = format!("{log}\nOutputs: []\nBase coin amount: 0\n");
    }

    println_log_info!("{log}");

    Ok(())
}<|MERGE_RESOLUTION|>--- conflicted
+++ resolved
@@ -625,17 +625,9 @@
     expiration: Option<u32>,
     allow_micro_amount: bool,
 ) -> Result<(), Error> {
-<<<<<<< HEAD
     let outputs = [SendAmountParams::new(address, amount)?
-        .with_return_address(return_address.map(Bech32AddressLike::to_bech32).transpose()?)
+        .with_return_address(return_address.map(ConvertTo::convert).transpose()?)
         .with_expiration(expiration)];
-=======
-    let outputs = vec![
-        SendAmountParams::new(address, amount)?
-            .with_return_address(return_address.map(ConvertTo::convert).transpose()?)
-            .with_expiration(expiration),
-    ];
->>>>>>> 4f7cfe4c
     let transaction = account
         .send_amount(
             outputs,
@@ -702,17 +694,12 @@
 }
 
 // `send-nft` command
-<<<<<<< HEAD
-pub async fn send_nft_command(account: &Account, address: impl Bech32AddressLike, nft_id: String) -> Result<(), Error> {
-    let outputs = [SendNftParams::new(address.to_bech32()?, &nft_id)?];
-=======
 pub async fn send_nft_command(
     account: &Account,
     address: impl ConvertTo<Bech32Address>,
     nft_id: String,
 ) -> Result<(), Error> {
-    let outputs = vec![SendNftParams::new(address.convert()?, &nft_id)?];
->>>>>>> 4f7cfe4c
+    let outputs = [SendNftParams::new(address.convert()?, &nft_id)?];
     let transaction = account.send_nft(outputs, None).await?;
 
     println_log_info!(
