// Copyright 2020-2022 IOTA Stiftung
// SPDX-License-Identifier: Apache-2.0

use std::{fs::File, io::prelude::*, path::Path};

use clap::{Args, Parser, Subcommand};
use iota_sdk::{
    client::{
        constants::SHIMMER_COIN_TYPE,
        secret::{stronghold::StrongholdSecretManager, SecretManager},
        utils::generate_mnemonic,
    },
    wallet::{ClientOptions, Wallet},
};
use log::LevelFilter;

use crate::{error::Error, helper::get_password, println_log_info};

const DEFAULT_NODE_URL: &str = "https://api.testnet.shimmer.network";
const DEFAULT_WALLET_DATABASE_PATH: &str = "./stardust-cli-wallet-db";
const DEFAULT_STRONGHOLD_SNAPSHOT_PATH: &str = "./stardust-cli-wallet.stronghold";
const DEFAULT_LOG_LEVEL: &str = "debug";

#[derive(Debug, Clone, Parser)]
#[command(author, version, about, long_about = None, propagate_version = true)]
pub struct WalletCli {
    /// Set the path to the wallet database.
    #[arg(long, value_name = "PATH", env = "WALLET_DATABASE_PATH", default_value = DEFAULT_WALLET_DATABASE_PATH)]
    pub wallet_db_path: String,
    /// Set the path to the stronghold snapshot file.
    #[arg(long, value_name = "PATH", env = "STRONGHOLD_SNAPSHOT_PATH", default_value = DEFAULT_STRONGHOLD_SNAPSHOT_PATH)]
    pub stronghold_snapshot_path: String,
    /// Set the account to enter.
    pub account: Option<String>,
    /// Set the log level.
    #[arg(short, long, default_value = DEFAULT_LOG_LEVEL)]
    pub log_level: LevelFilter,
    #[command(subcommand)]
    pub command: Option<WalletCommand>,
}

#[derive(Debug, Clone, Subcommand)]
pub enum WalletCommand {
    /// Create a stronghold backup file.
    Backup {
        /// Path of the created stronghold backup file.
        backup_path: String,
    },
    /// Change the stronghold password.
    ChangePassword,
    /// Initialize the wallet.
    Init(InitParameters),
    /// Generate a random mnemonic.
    Mnemonic,
    /// Create a new account.
    New {
        /// Account alias, next available account index if not provided.
        alias: Option<String>,
    },
    /// Restore a stronghold backup file.
    Restore {
        /// Path of the to be restored stronghold backup file.
        backup_path: String,
    },
    /// Set the node to use.
    SetNode {
        /// Node URL to use for all future operations.
        url: String,
    },
    /// Synchronize all accounts.
    Sync,
}

#[derive(Debug, Default, Clone, Args)]
pub struct InitParameters {
    /// Mnemonic, randomly generated if not provided.
    #[arg(short, long)]
    pub mnemonic: Option<String>,
    /// Set the node to connect to with this wallet.
    #[arg(short, long, value_name = "URL", env = "NODE_URL", default_value = DEFAULT_NODE_URL)]
    pub node_url: String,
    /// Coin type, SHIMMER_COIN_TYPE (4219) if not provided.
    #[arg(short, long)]
    pub coin_type: Option<u32>,
}

pub async fn backup_command(storage_path: &Path, snapshot_path: &Path, backup_path: &Path) -> Result<(), Error> {
    let password = get_password("Stronghold password", !snapshot_path.exists())?;
    let wallet = unlock_wallet(storage_path, snapshot_path, &password).await?;
    wallet.backup(backup_path.into(), password).await?;

    println_log_info!("Wallet has been backed up to \"{}\".", backup_path.display());

    Ok(())
}

pub async fn change_password_command(storage_path: &Path, snapshot_path: &Path) -> Result<Wallet, Error> {
    let password = get_password("Stronghold password", !std::path::Path::new(snapshot_path).exists())?;
    let wallet = unlock_wallet(storage_path, snapshot_path, &password).await?;
    let new_password = get_password("Stronghold new password", true)?;
    wallet.change_stronghold_password(&password, &new_password).await?;

    Ok(wallet)
}

pub async fn init_command(
    storage_path: &Path,
    snapshot_path: &Path,
    parameters: InitParameters,
) -> Result<Wallet, Error> {
    let password = get_password("Stronghold password", !snapshot_path.exists())?;
    let secret_manager = SecretManager::Stronghold(
        StrongholdSecretManager::builder()
            .password(&password)
            .build(snapshot_path)?,
    );
    let wallet = Wallet::builder()
        .with_secret_manager(secret_manager)
<<<<<<< HEAD
        .with_client_options(
            ClientOptions::new().with_node(
                parameters
                    .node
                    .as_deref()
                    .unwrap_or("https://api.testnet.shimmer.network"),
            )?,
        )
        .with_storage_path(storage_path.to_str().expect("invalid unicode"))
=======
        .with_client_options(ClientOptions::new().with_node(parameters.node_url.as_str())?)
        .with_storage_path(&storage_path)
>>>>>>> f9e822bf
        .with_coin_type(parameters.coin_type.unwrap_or(SHIMMER_COIN_TYPE))
        .finish()
        .await?;

    let mnemonic = match parameters.mnemonic {
        Some(mnemonic) => mnemonic,
        None => generate_mnemonic()?,
    };

    let mut file = File::options().create(true).append(true).open("mnemonic.txt")?;
    // Write mnemonic with new line
    file.write_all(format!("init_command: {mnemonic}\n").as_bytes())?;

    println_log_info!("IMPORTANT: mnemonic has been written to \"mnemonic.txt\", handle it safely.");
    println_log_info!(
        "It is the only way to recover your account if you ever forget your password and/or lose the stronghold file."
    );

    if let SecretManager::Stronghold(secret_manager) = &mut *wallet.get_secret_manager().write().await {
        secret_manager.store_mnemonic(mnemonic).await?;
    } else {
        panic!("cli-wallet only supports Stronghold-backed secret managers at the moment.");
    }
    println_log_info!("Mnemonic stored successfully");

    Ok(wallet)
}

pub async fn mnemonic_command() -> Result<(), Error> {
    let mnemonic = generate_mnemonic()?;

    let mut file = File::options().create(true).append(true).open("mnemonic.txt")?;
    // Write mnemonic with new line
    file.write_all(format!("mnemonic_command: {mnemonic}\n").as_bytes())?;

    println_log_info!("IMPORTANT: mnemonic has been written to \"mnemonic.txt\", handle it safely.");
    println_log_info!(
        "It is the only way to recover your account if you ever forget your password and/or lose the stronghold file."
    );

    Ok(())
}

pub async fn new_command(
    storage_path: &Path,
    snapshot_path: &Path,
    alias: Option<String>,
) -> Result<(Wallet, String), Error> {
    let password = get_password("Stronghold password", !snapshot_path.exists())?;
    let wallet = unlock_wallet(storage_path, snapshot_path, &password).await?;

    let alias = add_account(&wallet, alias).await?;

    Ok((wallet, alias))
}

pub async fn add_account(wallet: &Wallet, alias: Option<String>) -> Result<String, Error> {
    let mut builder = wallet.create_account();
    if let Some(alias) = alias {
        builder = builder.with_alias(alias);
    }
    let account_handle = builder.finish().await?;
    let alias = account_handle.read().await.alias().to_string();

    println_log_info!("Created account \"{alias}\"");

    Ok(alias)
}

pub async fn restore_command(storage_path: &Path, snapshot_path: &Path, backup_path: &Path) -> Result<Wallet, Error> {
    let password = get_password("Stronghold password", false)?;
    let secret_manager = SecretManager::Stronghold(
        StrongholdSecretManager::builder()
            .password(&password)
            .build(snapshot_path)?,
    );
    let wallet = Wallet::builder()
        .with_secret_manager(secret_manager)
        // Will be overwritten by the backup's value.
        .with_client_options(ClientOptions::new().with_node("https://api.testnet.shimmer.network")?)
        .with_storage_path(storage_path.to_str().expect("invalid unicode"))
        // Will be overwritten by the backup's value.
        .with_coin_type(SHIMMER_COIN_TYPE)
        .finish()
        .await?;

    wallet.restore_backup(backup_path.into(), password, None).await?;

    Ok(wallet)
}

pub async fn set_node_command(storage_path: &Path, snapshot_path: &Path, url: String) -> Result<Wallet, Error> {
    let password = get_password("Stronghold password", !snapshot_path.exists())?;
    let wallet = unlock_wallet(storage_path, snapshot_path, &password).await?;
    wallet.set_client_options(ClientOptions::new().with_node(&url)?).await?;

    Ok(wallet)
}

pub async fn sync_command(storage_path: &Path, snapshot_path: &Path) -> Result<Wallet, Error> {
    let password = get_password("Stronghold password", !snapshot_path.exists())?;
    let wallet = unlock_wallet(storage_path, snapshot_path, &password).await?;
    let total_balance = wallet.sync(None).await?;

    println_log_info!("Synchronized all accounts: {:?}", total_balance);

    Ok(wallet)
}

pub async fn unlock_wallet(storage_path: &Path, snapshot_path: &Path, password: &str) -> Result<Wallet, Error> {
    let secret_manager = SecretManager::Stronghold(
        StrongholdSecretManager::builder()
            .password(password)
            .build(snapshot_path)?,
    );
    let wallet = Wallet::builder()
        .with_secret_manager(secret_manager)
        .with_storage_path(storage_path.to_str().expect("invalid unicode"))
        .finish()
        .await?;

    Ok(wallet)
}<|MERGE_RESOLUTION|>--- conflicted
+++ resolved
@@ -116,20 +116,8 @@
     );
     let wallet = Wallet::builder()
         .with_secret_manager(secret_manager)
-<<<<<<< HEAD
-        .with_client_options(
-            ClientOptions::new().with_node(
-                parameters
-                    .node
-                    .as_deref()
-                    .unwrap_or("https://api.testnet.shimmer.network"),
-            )?,
-        )
+        .with_client_options(ClientOptions::new().with_node(parameters.node_url.as_str())?)
         .with_storage_path(storage_path.to_str().expect("invalid unicode"))
-=======
-        .with_client_options(ClientOptions::new().with_node(parameters.node_url.as_str())?)
-        .with_storage_path(&storage_path)
->>>>>>> f9e822bf
         .with_coin_type(parameters.coin_type.unwrap_or(SHIMMER_COIN_TYPE))
         .finish()
         .await?;
