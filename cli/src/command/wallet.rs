// Copyright 2020-2022 IOTA Stiftung
// SPDX-License-Identifier: Apache-2.0

use std::path::Path;

use clap::{Args, Parser, Subcommand};
use iota_sdk::{
    client::{
        constants::SHIMMER_COIN_TYPE,
        secret::{stronghold::StrongholdSecretManager, SecretManager},
        stronghold::StrongholdAdapter,
        utils::Password,
    },
    wallet::{ClientOptions, Wallet},
};
use log::LevelFilter;

use crate::{
    error::Error,
<<<<<<< HEAD
    helper::{enter_or_generate_mnemonic, generate_mnemonic, get_password, import_mnemonic},
    println_log_error, println_log_info,
=======
    helper::{check_file_exists, enter_or_generate_mnemonic, generate_mnemonic, get_password, import_mnemonic},
    println_log_info,
>>>>>>> 17d94c00
};

const DEFAULT_LOG_LEVEL: &str = "debug";
const DEFAULT_NODE_URL: &str = "https://api.testnet.shimmer.network";
const DEFAULT_STRONGHOLD_SNAPSHOT_PATH: &str = "./stardust-cli-wallet.stronghold";
const DEFAULT_WALLET_DATABASE_PATH: &str = "./stardust-cli-wallet-db";

#[derive(Debug, Clone, Parser)]
#[command(author, version, about, long_about = None, propagate_version = true)]
pub struct WalletCli {
    /// Set the path to the wallet database.
    #[arg(long, value_name = "PATH", env = "WALLET_DATABASE_PATH", default_value = DEFAULT_WALLET_DATABASE_PATH)]
    pub wallet_db_path: String,
    /// Set the path to the stronghold snapshot file.
    #[arg(long, value_name = "PATH", env = "STRONGHOLD_SNAPSHOT_PATH", default_value = DEFAULT_STRONGHOLD_SNAPSHOT_PATH)]
    pub stronghold_snapshot_path: String,
    /// Set the account to enter.
    pub account: Option<String>,
    /// Set the log level.
    #[arg(short, long, default_value = DEFAULT_LOG_LEVEL)]
    pub log_level: LevelFilter,
    #[command(subcommand)]
    pub command: Option<WalletCommand>,
}

#[derive(Debug, Clone, Subcommand)]
pub enum WalletCommand {
    /// Create a stronghold backup file.
    Backup {
        /// Path of the created stronghold backup file.
        backup_path: String,
    },
    /// Change the stronghold password.
    ChangePassword,
    /// Initialize the wallet.
    Init(InitParameters),
    /// Migrate a stronghold snapshot v2 to v3.
    MigrateStrongholdSnapshotV2ToV3 {
        /// Path of the to be migrated stronghold file. "./stardust-cli-wallet.stronghold" if nothing provided.
        path: Option<String>,
    },
    /// Generate a random mnemonic.
    Mnemonic,
    /// Create a new account.
    NewAccount {
        /// Account alias, next available account index if not provided.
        alias: Option<String>,
    },
    /// Get information about currently set node.
    NodeInfo,
    /// Restore a stronghold backup file.
    Restore {
        /// Path of the to be restored stronghold backup file.
        backup_path: String,
    },
    /// Set the URL of the node to use.
    SetNodeUrl {
        /// Node URL to use for all future operations.
        url: String,
    },
    /// Synchronize all accounts.
    Sync,
}

#[derive(Debug, Clone, Args)]
pub struct InitParameters {
    /// Set the path to a file containing mnemonics. If empty, a mnemonic has to be entered or will be randomly
    /// generated.
    #[arg(short, long, value_name = "PATH")]
    pub mnemonic_file_path: Option<String>,
    /// Set the node to connect to with this wallet.
    #[arg(short, long, value_name = "URL", env = "NODE_URL", default_value = DEFAULT_NODE_URL)]
    pub node_url: String,
    /// Coin type, SHIMMER_COIN_TYPE (4219) if not provided.
    #[arg(short, long, default_value_t = SHIMMER_COIN_TYPE)]
    pub coin_type: u32,
}

impl Default for InitParameters {
    fn default() -> Self {
        Self {
            mnemonic_file_path: None,
            node_url: DEFAULT_NODE_URL.to_string(),
            coin_type: SHIMMER_COIN_TYPE,
        }
    }
}

pub async fn backup_command(storage_path: &Path, snapshot_path: &Path, backup_path: &Path) -> Result<(), Error> {
    let password = get_password("Stronghold password", !snapshot_path.exists())?;
    let wallet = unlock_wallet(storage_path, snapshot_path, password.clone()).await?;
    wallet.backup(backup_path.into(), password).await?;

    println_log_info!("Wallet has been backed up to \"{}\".", backup_path.display());

    Ok(())
}

pub async fn change_password_command(storage_path: &Path, snapshot_path: &Path) -> Result<Wallet, Error> {
    let password = get_password("Stronghold password", !snapshot_path.exists())?;
    let wallet = unlock_wallet(storage_path, snapshot_path, password.clone()).await?;
    let new_password = get_password("Stronghold new password", true)?;
    wallet.change_stronghold_password(password, new_password).await?;

    println_log_info!("The password has been changed");

    Ok(wallet)
}

pub async fn init_command(
    storage_path: &Path,
    snapshot_path: &Path,
    parameters: InitParameters,
) -> Result<Wallet, Error> {
    if storage_path.exists() {
        return Err(Error::Miscellaneous(format!(
            "cannot initialize: {} already exists",
            storage_path.display()
        )));
    }
    if snapshot_path.exists() {
        return Err(Error::Miscellaneous(format!(
            "cannot initialize: {} already exists",
            snapshot_path.display()
        )));
    }
    let password = get_password("Stronghold password", true)?;
    let mnemonic = match parameters.mnemonic_file_path {
        Some(path) => import_mnemonic(&path).await?,
        None => enter_or_generate_mnemonic().await?,
    };

    let secret_manager = StrongholdSecretManager::builder()
        .password(password)
        .build(snapshot_path)?;
    secret_manager.store_mnemonic(mnemonic).await?;
    let secret_manager = SecretManager::Stronghold(secret_manager);

    Ok(Wallet::builder()
        .with_secret_manager(secret_manager)
        .with_client_options(ClientOptions::new().with_node(parameters.node_url.as_str())?)
        .with_storage_path(storage_path.to_str().expect("invalid unicode"))
        .with_coin_type(parameters.coin_type)
        .finish()
        .await?)
}

pub async fn migrate_stronghold_snapshot_v2_to_v3_command(path: Option<String>) -> Result<(), Error> {
    let password = get_password("Stronghold password", false)?;
    StrongholdAdapter::migrate_snapshot_v2_to_v3(
        path.as_deref().unwrap_or(DEFAULT_STRONGHOLD_SNAPSHOT_PATH),
        password,
        "wallet.rs",
        100,
        None,
        None,
    )?;
    println_log_info!("Stronghold snapshot successfully migrated from v2 to v3.");

    Ok(())
}

pub async fn mnemonic_command() -> Result<(), Error> {
    generate_mnemonic().await?;

    Ok(())
}

pub async fn new_account_command(
    storage_path: &Path,
    snapshot_path: &Path,
    alias: Option<String>,
) -> Result<(Wallet, String), Error> {
    let password = get_password("Stronghold password", !snapshot_path.exists())?;
    let wallet = unlock_wallet(storage_path, snapshot_path, password).await?;

    let alias = add_account(&wallet, alias).await?;

    Ok((wallet, alias))
}

pub async fn node_info_command(storage_path: &Path) -> Result<Wallet, Error> {
    let wallet = unlock_wallet(storage_path, None, None).await?;
    let node_info = wallet.client().get_info().await?;

    println_log_info!("Current node info: {}", serde_json::to_string_pretty(&node_info)?);

    Ok(wallet)
}

pub async fn restore_command(storage_path: &Path, snapshot_path: &Path, backup_path: &Path) -> Result<Wallet, Error> {
    check_file_exists(backup_path).await?;

    let password = get_password("Stronghold password", false)?;
    let secret_manager = SecretManager::Stronghold(
        StrongholdSecretManager::builder()
            .password(password.clone())
            .build(snapshot_path)?,
    );
    let wallet = Wallet::builder()
        .with_secret_manager(secret_manager)
        // Will be overwritten by the backup's value.
        .with_client_options(ClientOptions::new().with_node(DEFAULT_NODE_URL)?)
        .with_storage_path(storage_path.to_str().expect("invalid unicode"))
        // Will be overwritten by the backup's value.
        .with_coin_type(SHIMMER_COIN_TYPE)
        .finish()
        .await?;

    wallet.restore_backup(backup_path.into(), password, None, None).await?;

    println_log_info!(
        "Wallet has been restored from the backup file \"{}\".",
        backup_path.display()
    );

    Ok(wallet)
}

pub async fn set_node_url_command(storage_path: &Path, snapshot_path: &Path, url: String) -> Result<Wallet, Error> {
    let password = get_password("Stronghold password", !snapshot_path.exists())?;
    let wallet = unlock_wallet(storage_path, snapshot_path, password).await?;
    wallet.set_client_options(ClientOptions::new().with_node(&url)?).await?;

    Ok(wallet)
}

pub async fn sync_command(storage_path: &Path, snapshot_path: &Path) -> Result<Wallet, Error> {
    let password = get_password("Stronghold password", !snapshot_path.exists())?;
    let wallet = unlock_wallet(storage_path, snapshot_path, password).await?;
    let total_balance = wallet.sync(None).await?;

    println_log_info!("Synchronized all accounts: {:?}", total_balance);

    Ok(wallet)
}

pub async fn unlock_wallet(
    storage_path: &Path,
    snapshot_path: impl Into<Option<&Path>>,
    password: impl Into<Option<Password>>,
) -> Result<Wallet, Error> {
    let secret_manager = if let Some(password) = password.into() {
        let snapshot_path = snapshot_path.into();
        Some(SecretManager::Stronghold(
            StrongholdSecretManager::builder()
                .password(password)
                .build(snapshot_path.ok_or(Error::Miscellaneous("Snapshot file path is not given".to_string()))?)?,
        ))
    } else {
        None
    };

    let maybe_wallet = Wallet::builder()
        .with_secret_manager(secret_manager)
        .with_storage_path(storage_path.to_str().expect("invalid unicode"))
        .finish()
        .await;

    if let Err(iota_sdk::wallet::Error::MissingParameter(_)) = maybe_wallet {
        println_log_error!("Please make sure the wallet is initialized.");
    }

    Ok(maybe_wallet?)
}

pub async fn add_account(wallet: &Wallet, alias: Option<String>) -> Result<String, Error> {
    let mut account_builder = wallet.create_account();

    if let Some(alias) = alias {
        account_builder = account_builder.with_alias(alias);
    }

    let account = account_builder.finish().await?;
    let alias = account.details().await.alias().to_string();

    println_log_info!("Created account \"{alias}\"");

    Ok(alias)
}<|MERGE_RESOLUTION|>--- conflicted
+++ resolved
@@ -17,13 +17,8 @@
 
 use crate::{
     error::Error,
-<<<<<<< HEAD
-    helper::{enter_or_generate_mnemonic, generate_mnemonic, get_password, import_mnemonic},
-    println_log_error, println_log_info,
-=======
     helper::{check_file_exists, enter_or_generate_mnemonic, generate_mnemonic, get_password, import_mnemonic},
     println_log_info,
->>>>>>> 17d94c00
 };
 
 const DEFAULT_LOG_LEVEL: &str = "debug";
