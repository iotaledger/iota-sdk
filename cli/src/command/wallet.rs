--- conflicted
+++ resolved
@@ -1,21 +1,14 @@
 // Copyright 2020-2022 IOTA Stiftung
 // SPDX-License-Identifier: Apache-2.0
 
-<<<<<<< HEAD
-use std::{fs::File, io::prelude::*, path::Path};
+use std::path::Path;
 
 use clap::{Args, Parser, Subcommand};
 use iota_sdk::{
     client::{
         constants::SHIMMER_COIN_TYPE,
         secret::{stronghold::StrongholdSecretManager, SecretManager},
-        utils::generate_mnemonic,
-    },
-=======
-use clap::{Args, Parser, Subcommand};
-use iota_sdk::{
-    client::{constants::SHIMMER_COIN_TYPE, secret::SecretManager},
->>>>>>> d5e8a312
+    },
     wallet::{ClientOptions, Wallet},
 };
 use log::LevelFilter;
