// Copyright 2020-2022 IOTA Stiftung
// SPDX-License-Identifier: Apache-2.0

use std::path::Path;

use clap::{Args, Parser, Subcommand};
use iota_sdk::{
    client::{
        constants::SHIMMER_COIN_TYPE,
        secret::{stronghold::StrongholdSecretManager, SecretManager},
        stronghold::StrongholdAdapter,
    },
    wallet::{ClientOptions, Wallet},
};
use log::LevelFilter;
use zeroize::Zeroize;

use crate::{
    error::Error,
    helper::{enter_or_generate_mnemonic, generate_mnemonic, get_password, import_mnemonic},
    println_log_info,
};

const DEFAULT_LOG_LEVEL: &str = "debug";
const DEFAULT_NODE_URL: &str = "https://api.testnet.shimmer.network";
const DEFAULT_STRONGHOLD_SNAPSHOT_PATH: &str = "./stardust-cli-wallet.stronghold";
const DEFAULT_WALLET_DATABASE_PATH: &str = "./stardust-cli-wallet-db";

#[derive(Debug, Clone, Parser)]
#[command(author, version, about, long_about = None, propagate_version = true)]
pub struct WalletCli {
    /// Set the path to the wallet database.
    #[arg(long, value_name = "PATH", env = "WALLET_DATABASE_PATH", default_value = DEFAULT_WALLET_DATABASE_PATH)]
    pub wallet_db_path: String,
    /// Set the path to the stronghold snapshot file.
    #[arg(long, value_name = "PATH", env = "STRONGHOLD_SNAPSHOT_PATH", default_value = DEFAULT_STRONGHOLD_SNAPSHOT_PATH)]
    pub stronghold_snapshot_path: String,
    /// Set the account to enter.
    pub account: Option<String>,
    /// Set the log level.
    #[arg(short, long, default_value = DEFAULT_LOG_LEVEL)]
    pub log_level: LevelFilter,
    #[command(subcommand)]
    pub command: Option<WalletCommand>,
}

#[derive(Debug, Clone, Subcommand)]
pub enum WalletCommand {
    /// Create a stronghold backup file.
    Backup {
        /// Path of the created stronghold backup file.
        backup_path: String,
    },
    /// Change the stronghold password.
    ChangePassword,
    /// Initialize the wallet.
    Init(InitParameters),
    /// Migrate a stronghold v2 snapshot to v3.
    MigrateStronghold {
        /// Path of the to be migrated stronghold file. "./stardust-cli-wallet.stronghold" if nothing provided.
        path: Option<String>,
    },
    /// Generate a random mnemonic.
    Mnemonic,
    /// Create a new account.
    New {
        /// Account alias, next available account index if not provided.
        alias: Option<String>,
    },
    /// Restore a stronghold backup file.
    Restore {
        /// Path of the to be restored stronghold backup file.
        backup_path: String,
    },
    /// Set the node to use.
    SetNode {
        /// Node URL to use for all future operations.
        url: String,
    },
    /// Synchronize all accounts.
    Sync,
}

#[derive(Debug, Clone, Args)]
pub struct InitParameters {
    /// Set the path to a file containing mnemonics. If empty, a mnemonic has to be entered or will be randomly
    /// generated.
    #[arg(short, long, value_name = "PATH")]
    pub mnemonic_file_path: Option<String>,
    /// Set the node to connect to with this wallet.
    #[arg(short, long, value_name = "URL", env = "NODE_URL", default_value = DEFAULT_NODE_URL)]
    pub node_url: String,
    /// Coin type, SHIMMER_COIN_TYPE (4219) if not provided.
    #[arg(short, long, default_value_t = SHIMMER_COIN_TYPE)]
    pub coin_type: u32,
}

impl Default for InitParameters {
    fn default() -> Self {
        Self {
            mnemonic_file_path: None,
            node_url: DEFAULT_NODE_URL.to_string(),
            coin_type: SHIMMER_COIN_TYPE,
        }
    }
}

pub async fn backup_command(storage_path: &Path, snapshot_path: &Path, backup_path: &Path) -> Result<(), Error> {
    let password = get_password("Stronghold password", !snapshot_path.exists())?;
    let wallet = unlock_wallet(storage_path, snapshot_path, &password).await?;
    wallet.backup(backup_path.into(), password).await?;

    println_log_info!("Wallet has been backed up to \"{}\".", backup_path.display());

    Ok(())
}

pub async fn change_password_command(storage_path: &Path, snapshot_path: &Path) -> Result<Wallet, Error> {
    let mut password = get_password("Stronghold password", !snapshot_path.exists())?;
    let wallet = unlock_wallet(storage_path, snapshot_path, &password).await?;
    let mut new_password = get_password("Stronghold new password", true)?;
    wallet.change_stronghold_password(&password, &new_password).await?;
    password.zeroize();
    new_password.zeroize();

    Ok(wallet)
}

pub async fn init_command(
    storage_path: &Path,
    snapshot_path: &Path,
    parameters: InitParameters,
) -> Result<Wallet, Error> {
    let password = get_password("Stronghold password", !snapshot_path.exists())?;
    let secret_manager = SecretManager::Stronghold(
        StrongholdSecretManager::builder()
            .password(&password)
            .build(snapshot_path)?,
    );
    let wallet = Wallet::builder()
        .with_secret_manager(secret_manager)
        .with_client_options(ClientOptions::new().with_node(parameters.node_url.as_str())?)
        .with_storage_path(storage_path.to_str().expect("invalid unicode"))
        .with_coin_type(parameters.coin_type)
        .finish()
        .await?;

    let mnemonic = match parameters.mnemonic_file_path {
        Some(path) => import_mnemonic(&path).await?,
        None => enter_or_generate_mnemonic().await?,
    };

    if let SecretManager::Stronghold(secret_manager) = &mut *wallet.get_secret_manager().write().await {
        secret_manager.store_mnemonic(mnemonic).await?;
    } else {
        panic!("cli-wallet only supports Stronghold-backed secret managers at the moment.");
    }

    Ok(wallet)
}

pub async fn migrate_command(path: Option<String>) -> Result<(), Error> {
    let mut password = get_password("Stronghold password", false)?;
    StrongholdAdapter::migrate_v2_to_v3(
        path.as_deref().unwrap_or(DEFAULT_STRONGHOLD_SNAPSHOT_PATH),
        &password,
        None,
        None,
    )?;
    password.zeroize();
    println_log_info!("Stronghold successfully migrated from v2 to v3.");

    Ok(())
}

pub async fn mnemonic_command() -> Result<(), Error> {
    generate_mnemonic().await?;

    Ok(())
}

pub async fn new_command(
    storage_path: &Path,
    snapshot_path: &Path,
    alias: Option<String>,
) -> Result<(Wallet, String), Error> {
    let password = get_password("Stronghold password", !snapshot_path.exists())?;
    let wallet = unlock_wallet(storage_path, snapshot_path, &password).await?;

    let alias = add_account(&wallet, alias).await?;

    Ok((wallet, alias))
}

pub async fn restore_command(storage_path: &Path, snapshot_path: &Path, backup_path: &Path) -> Result<Wallet, Error> {
    let password = get_password("Stronghold password", false)?;
    let secret_manager = SecretManager::Stronghold(
        StrongholdSecretManager::builder()
            .password(&password)
            .build(snapshot_path)?,
    );
    let wallet = Wallet::builder()
        .with_secret_manager(secret_manager)
        // Will be overwritten by the backup's value.
        .with_client_options(ClientOptions::new().with_node(DEFAULT_NODE_URL)?)
        .with_storage_path(storage_path.to_str().expect("invalid unicode"))
        // Will be overwritten by the backup's value.
        .with_coin_type(SHIMMER_COIN_TYPE)
        .finish()
        .await?;

<<<<<<< HEAD
    wallet
        .restore_backup(backup_path.into(), password.to_string(), None)
        .await?;
=======
    wallet.restore_backup(backup_path.into(), password, None, None).await?;
>>>>>>> 8cb54dd8

    Ok(wallet)
}

pub async fn set_node_command(storage_path: &Path, snapshot_path: &Path, url: String) -> Result<Wallet, Error> {
    let password = get_password("Stronghold password", !snapshot_path.exists())?;
    let wallet = unlock_wallet(storage_path, snapshot_path, &password).await?;
    wallet.set_client_options(ClientOptions::new().with_node(&url)?).await?;

    Ok(wallet)
}

pub async fn sync_command(storage_path: &Path, snapshot_path: &Path) -> Result<Wallet, Error> {
    let password = get_password("Stronghold password", !snapshot_path.exists())?;
    let wallet = unlock_wallet(storage_path, snapshot_path, &password).await?;
    let total_balance = wallet.sync(None).await?;

    println_log_info!("Synchronized all accounts: {:?}", total_balance);

    Ok(wallet)
}

pub async fn unlock_wallet(storage_path: &Path, snapshot_path: &Path, password: &str) -> Result<Wallet, Error> {
    let secret_manager = SecretManager::Stronghold(
        StrongholdSecretManager::builder()
            .password(password)
            .build(snapshot_path)?,
    );
    let wallet = Wallet::builder()
        .with_secret_manager(secret_manager)
        .with_storage_path(storage_path.to_str().expect("invalid unicode"))
        .finish()
        .await?;

    Ok(wallet)
}

pub async fn add_account(wallet: &Wallet, alias: Option<String>) -> Result<String, Error> {
    let account = wallet.create_account().with_alias(alias).finish().await?;
    let alias = account.read().await.alias().to_string();

    println_log_info!("Created account \"{alias}\"");

    Ok(alias)
}<|MERGE_RESOLUTION|>--- conflicted
+++ resolved
@@ -209,13 +209,9 @@
         .finish()
         .await?;
 
-<<<<<<< HEAD
     wallet
-        .restore_backup(backup_path.into(), password.to_string(), None)
-        .await?;
-=======
-    wallet.restore_backup(backup_path.into(), password, None, None).await?;
->>>>>>> 8cb54dd8
+        .restore_backup(backup_path.into(), password.to_string(), None, None)
+        .await?;
 
     Ok(wallet)
 }
