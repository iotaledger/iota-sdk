--- conflicted
+++ resolved
@@ -5,14 +5,10 @@
 
 use clap::{Args, Parser, Subcommand};
 use iota_sdk::{
-<<<<<<< HEAD
-    client::{constants::SHIMMER_COIN_TYPE, secret::SecretManager, stronghold::StrongholdAdapter},
-=======
     client::{
         constants::SHIMMER_COIN_TYPE,
         secret::{stronghold::StrongholdSecretManager, SecretManager},
     },
->>>>>>> f279072e
     wallet::{ClientOptions, Wallet},
 };
 use log::LevelFilter;
@@ -118,23 +114,15 @@
     Ok(())
 }
 
-<<<<<<< HEAD
-pub async fn change_password_command(wallet: &Wallet, current: &str) -> Result<(), Error> {
-    let mut new = get_password("Stronghold new password", true)?;
-
-    wallet.change_stronghold_password(current, &new).await?;
-    new.zeroize();
-
-    Ok(())
-=======
 pub async fn change_password_command(storage_path: &Path, snapshot_path: &Path) -> Result<Wallet, Error> {
     let password = get_password("Stronghold password", !snapshot_path.exists())?;
     let wallet = unlock_wallet(storage_path, snapshot_path, &password).await?;
     let new_password = get_password("Stronghold new password", true)?;
     wallet.change_stronghold_password(&password, &new_password).await?;
-
-    Ok(wallet)
->>>>>>> f279072e
+    password.zeroize();
+    new_password.zeroize();
+
+    Ok(wallet)
 }
 
 pub async fn init_command(
@@ -203,14 +191,6 @@
     Ok((wallet, alias))
 }
 
-<<<<<<< HEAD
-pub async fn restore_command(
-    secret_manager: SecretManager,
-    storage_path: String,
-    backup_path: String,
-    password: &str,
-) -> Result<Wallet, Error> {
-=======
 pub async fn restore_command(storage_path: &Path, snapshot_path: &Path, backup_path: &Path) -> Result<Wallet, Error> {
     let password = get_password("Stronghold password", false)?;
     let secret_manager = SecretManager::Stronghold(
@@ -218,7 +198,6 @@
             .password(&password)
             .build(snapshot_path)?,
     );
->>>>>>> f279072e
     let wallet = Wallet::builder()
         .with_secret_manager(secret_manager)
         // Will be overwritten by the backup's value.
