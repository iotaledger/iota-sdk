// Copyright 2020-2022 IOTA Stiftung
// SPDX-License-Identifier: Apache-2.0

mod completer;

use std::str::FromStr;

use clap::{CommandFactory, Parser, Subcommand};
use colored::Colorize;
use iota_sdk::{
    client::{request_funds_from_faucet, secret::SecretManager},
    types::block::{
        address::{AccountAddress, Bech32Address, ToBech32Ext},
        mana::ManaAllotment,
        output::{
            feature::{BlockIssuerKeySource, MetadataFeature},
            unlock_condition::AddressUnlockCondition,
            AccountId, BasicOutputBuilder, DelegationId, FoundryId, NativeToken, NativeTokensBuilder, NftId, Output,
            OutputId, TokenId,
        },
        payload::signed_transaction::TransactionId,
        slot::SlotIndex,
    },
    utils::ConvertTo,
    wallet::{
        types::OutputData, BeginStakingParams, ConsolidationParams, CreateDelegationParams, CreateNativeTokenParams,
        Error as WalletError, MintNftParams, OutputsToClaim, SendNativeTokenParams, SendNftParams, SendParams,
        SyncOptions, TransactionOptions, Wallet,
    },
    U256,
};
use rustyline::{error::ReadlineError, history::MemHistory, Config, Editor};

use self::completer::WalletCommandHelper;
use crate::{
    error::Error,
    helper::{bytes_from_hex_or_file, get_password, to_utc_date_time},
    println_log_error, println_log_info,
};

#[derive(Debug, Parser)]
#[command(author, version, about, long_about = None, propagate_version = true)]
pub struct WalletCli {
    #[command(subcommand)]
    pub command: WalletCommand,
}

impl WalletCli {
    pub fn print_help() -> Result<(), Error> {
        Self::command().bin_name("Wallet:").print_help()?;
        Ok(())
    }
}

/// Commands
#[derive(Debug, Subcommand, strum::EnumVariantNames)]
#[strum(serialize_all = "kebab-case")]
#[allow(clippy::large_enum_variant)]
pub enum WalletCommand {
    /// Lists the accounts of the wallet.
    Accounts,
    /// Print the wallet address.
    Address,
    /// Allots mana to an account.
    AllotMana { mana: u64, account_id: Option<AccountId> },
    /// Announces that a staking account wants to be a validator for the current epoch.
    AnnounceCandidacy {
        /// The account ID which will announce its candidacy to be a validator.
        account_id: AccountId,
    },
    /// Print the wallet balance.
    Balance,
    BeginStaking {
        /// The Account ID which will begin staking.
        account_id: AccountId,
        /// The amount of tokens to stake.
        staked_amount: u64,
        /// The fixed cost of the validator, which it receives as part of its Mana rewards.
        fixed_cost: u64,
        /// The staking period (in epochs). Will default to the staking unbonding period.
        staking_period: Option<u32>,
    },
    /// Burn an amount of native token.
    BurnNativeToken {
        /// Token ID to be burnt, e.g. 0x087d205988b733d97fb145ae340e27a8b19554d1ceee64574d7e5ff66c45f69e7a0100000000.
        token_id: TokenId,
        /// Amount to be burnt, e.g. 100.
        #[arg(value_parser = parse_u256)]
        amount: U256,
    },
    /// Burn an NFT.
    BurnNft {
        /// NFT ID to be burnt, e.g. 0xecadf10e6545aa82da4df2dfd2a496b457c8850d2cab49b7464cb273d3dffb07.
        nft_id: NftId,
    },
    /// Claim outputs with storage deposit return, expiration or timelock unlock conditions.
    Claim {
        /// Output ID to be claimed.
        output_id: Option<OutputId>,
    },
    /// Print details about claimable outputs - if there are any.
    ClaimableOutputs,
    /// Checks if an account is ready to issue a block.
    Congestion {
        account_id: Option<AccountId>,
        work_score: Option<u32>,
    },
    /// Consolidate all basic outputs into one address.
    Consolidate,
    /// Create a new account output.
    CreateAccountOutput,
    /// Create a delegation.
    CreateDelegation {
        /// The amount to delegate.
        delegated_amount: u64,
        /// The account ID of the validator.
        validator_account_id: AccountId,
        /// The address that will control the delegation. Defaults to the wallet address.
        address: Option<Bech32Address>,
    },
    /// Create a native token.
    CreateNativeToken {
        /// Circulating supply of the native token to be minted, e.g. 100.
        #[arg(value_parser = parse_u256)]
        circulating_supply: U256,
        /// Maximum supply of the native token to be minted, e.g. 500.
        #[arg(value_parser = parse_u256)]
        maximum_supply: U256,
        /// Metadata key, e.g. --foundry-metadata-key data.
        #[arg(long, default_value = "data")]
        foundry_metadata_key: String,
        /// Metadata to attach to the associated foundry, e.g. --foundry-metadata-hex 0xdeadbeef.
        #[arg(long, group = "foundry_metadata")]
        foundry_metadata_hex: Option<String>,
        /// Metadata to attach to the associated foundry, e.g. --foundry-metadata-file ./foundry-metadata.json.
        #[arg(long, group = "foundry_metadata")]
        foundry_metadata_file: Option<String>,
    },
    /// Delay the claiming of a delegation.
    DelayDelegationClaiming {
        /// ID of the delegation to be delayed.
        delegation_id: DelegationId,
        /// Whether excess amount above the minimum storage requirement should be reclaimed.
        /// Otherwise the excess will be transferred into a new delegation.
        reclaim_excess: bool,
    },
    /// Destroy an account output.
    DestroyAccount {
        /// Account ID to be destroyed, e.g. 0xed5a90106ae5d402ebaecb9ba36f32658872df789f7a29b9f6d695b912ec6a1e.
        account_id: AccountId,
    },
    /// Destroy a delegation.
    DestroyDelegation {
        /// ID of the delegation to be destroyed.
        delegation_id: DelegationId,
    },
    /// Destroy a foundry.
    DestroyFoundry {
        /// Foundry ID to be destroyed, e.g.
        /// 0x08cb54928954c3eb7ece1bf1cc0c68eb179dc1c4634ae5d23df1c70643d0911c3d0200000000.
        foundry_id: FoundryId,
    },
    /// End a staking and claim the rewards.
    EndStaking {
        /// The Account ID of the staking account.
        account_id: AccountId,
    },
    /// Exit the CLI wallet.
    Exit,
    /// Extend a staking by some additional epochs.
    ExtendStaking {
        /// The Account ID of the staking account.
        account_id: AccountId,
        /// The number of additional epochs to add to the staking period.
        additional_epochs: u32,
    },
    /// Request funds from the faucet.
    Faucet {
        /// Address the faucet sends the funds to, defaults to the wallet address.
        address: Option<Bech32Address>,
        /// URL of the faucet, default to <http://localhost:8088/api/enqueue>.
        url: Option<String>,
    },
    /// Returns the implicit account creation address of the wallet if it is Ed25519 based.
    ImplicitAccountCreationAddress,
    /// Transitions an implicit account to an account.
    ImplicitAccountTransition {
        /// Identifier of the implicit account output.
        output_id: OutputId,
    },
    /// Lists the implicit accounts of the wallet.
    ImplicitAccounts,
    /// Mint additional native tokens.
    MintNativeToken {
        /// Token ID to be minted, e.g. 0x087d205988b733d97fb145ae340e27a8b19554d1ceee64574d7e5ff66c45f69e7a0100000000.
        token_id: TokenId,
        /// Amount to be minted, e.g. 100.
        #[arg(value_parser = parse_u256)]
        amount: U256,
    },
    /// Mint an NFT.
    /// IOTA NFT Standard - TIP27: <https://github.com/iotaledger/tips/blob/main/tips/TIP-0027/tip-0027.md>.
    MintNft {
        /// Address to send the NFT to, e.g. rms1qztwng6cty8cfm42nzvq099ev7udhrnk0rw8jt8vttf9kpqnxhpsx869vr3.
        address: Option<Bech32Address>,
        /// Immutable metadata key, e.g. --immutable-metadata-key data.
        #[arg(long, default_value = "data")]
        immutable_metadata_key: String,
        #[arg(long, group = "immutable_metadata")]
        /// Immutable metadata to attach to the NFT, e.g. --immutable-metadata-hex 0xdeadbeef.
        immutable_metadata_hex: Option<String>,
        /// Immutable metadata to attach to the NFT, e.g. --immutable-metadata-file ./nft-immutable-metadata.json.
        #[arg(long, group = "immutable_metadata")]
        immutable_metadata_file: Option<String>,
        /// Metadata key, e.g. --metadata-key data.
        #[arg(long, default_value = "data")]
        metadata_key: String,
        /// Metadata to attach to the NFT, e.g. --metadata-hex 0xdeadbeef.
        #[arg(long, group = "metadata")]
        metadata_hex: Option<String>,
        /// Metadata to attach to the NFT, e.g. --metadata-file ./nft-metadata.json.
        #[arg(long, group = "metadata")]
        metadata_file: Option<String>,
        #[arg(long)]
        /// Tag feature to attach to the NFT, e.g. 0xdeadbeef.
        tag: Option<String>,
        /// Sender feature to attach to the NFT, e.g. rms1qztwng6cty8cfm42nzvq099ev7udhrnk0rw8jt8vttf9kpqnxhpsx869vr3.
        #[arg(long)]
        sender: Option<Bech32Address>,
        /// Issuer feature to attach to the NFT, e.g. rms1qztwng6cty8cfm42nzvq099ev7udhrnk0rw8jt8vttf9kpqnxhpsx869vr3.
        #[arg(long)]
        issuer: Option<Bech32Address>,
    },
    /// Melt an amount of native token.
    MeltNativeToken {
        /// Token ID to be melted, e.g. 0x087d205988b733d97fb145ae340e27a8b19554d1ceee64574d7e5ff66c45f69e7a0100000000.
        token_id: TokenId,
        /// Amount to be melted, e.g. 100.
        #[arg(value_parser = parse_u256)]
        amount: U256,
    },
    /// Get information about currently set node.
    NodeInfo,
    /// Display an output.
    Output {
        /// Selector for output.
        /// Either by ID (e.g. 0xbce525324af12eda02bf7927e92cea3a8e8322d0f41966271443e6c3b245a4400000) or index.
        selector: OutputSelector,
        #[arg(short, long)]
        metadata: bool,
    },
    /// List all outputs.
    Outputs,
    /// Send an amount.
    Send {
        /// Address to send funds to, e.g. rms1qztwng6cty8cfm42nzvq099ev7udhrnk0rw8jt8vttf9kpqnxhpsx869vr3.
        address: Bech32Address,
        /// Amount to send, e.g. 1000000.
        amount: u64,
        /// Bech32 encoded return address, to which the storage deposit will be returned if one is necessary
        /// given the provided amount. If a storage deposit is needed and a return address is not provided, it will
        /// default to the wallet address.
        #[arg(long)]
        return_address: Option<Bech32Address>,
        /// Expiration in slot indices, after which the output will be available for the sender again, if not spent by
        /// the receiver already. The expiration will only be used if one is necessary given the provided
        /// amount. If an expiration is needed but not provided, it will default to one day.
        #[arg(long)]
        expiration: Option<SlotIndex>,
        /// Whether to send micro amounts. This will automatically add Storage Deposit Return and Expiration unlock
        /// conditions if necessary. This flag is implied by the existence of a return address or expiration.
        #[arg(long, default_value_t = false)]
        allow_micro_amount: bool,
    },
    /// Send a native token.
    /// This will create an output with an expiration and storage deposit return unlock condition.
    SendNativeToken {
        /// Address to send the native tokens to, e.g. rms1qztwng6cty8cfm42nzvq099ev7udhrnk0rw8jt8vttf9kpqnxhpsx869vr3.
        address: Bech32Address,
        /// Token ID to be sent, e.g. 0x087d205988b733d97fb145ae340e27a8b19554d1ceee64574d7e5ff66c45f69e7a0100000000.
        token_id: TokenId,
        /// Amount to send, e.g. 1000000.
        #[arg(value_parser = parse_u256)]
        amount: U256,
        /// Whether to gift the storage deposit for the output or not, e.g. `true`.
        #[arg(short, long)]
        gift_storage_deposit: Option<bool>,
    },
    /// Send an NFT.
    SendNft {
        /// Address to send the NFT to, e.g. rms1qztwng6cty8cfm42nzvq099ev7udhrnk0rw8jt8vttf9kpqnxhpsx869vr3.
        address: Bech32Address,
        /// NFT ID to be sent, e.g. 0xecadf10e6545aa82da4df2dfd2a496b457c8850d2cab49b7464cb273d3dffb07.
        nft_id: NftId,
    },
    /// Synchronize the wallet.
    Sync,
    /// Show the details of a transaction.
    #[clap(visible_alias = "tx")]
    Transaction {
        /// Selector for transaction.
        /// Either by ID (e.g. 0x84fe6b1796bddc022c9bc40206f0a692f4536b02aa8c13140264e2e01a3b7e4b) or index.
        selector: TransactionSelector,
    },
    /// List the wallet transactions.
    #[clap(visible_alias = "txs")]
    Transactions {
        /// List wallet transactions with all details.
        #[arg(long, default_value_t = false)]
        show_details: bool,
    },
    /// List the unspent outputs.
    UnspentOutputs,
    // /// Cast votes for an event.
    // Vote {
    //     /// Event ID for which to cast votes, e.g.
    // 0xdc049a721dc65ec342f836c876ec15631ed915cd55213cee39e8d1c821c751f2.     event_id: ParticipationEventId,
    //     /// Answers to the event questions.
    //     answers: Vec<u8>,
    // },
    // /// Stop participating to an event.
    // StopParticipating {
    //     /// Event ID for which to stop participation, e.g.
    //     /// 0xdc049a721dc65ec342f836c876ec15631ed915cd55213cee39e8d1c821c751f2.
    //     event_id: ParticipationEventId,
    // },
    // /// Get the participation overview of the wallet.
    // ParticipationOverview {
    //     /// Event IDs for which to get the participation overview, e.g.
    //     /// 0xdc049a721dc65ec342f836c876ec15631ed915cd55213cee39e8d1c821c751f2...
    //     #[arg(short, long, num_args = 1.., value_delimiter = ' ')]
    //     event_ids: Vec<ParticipationEventId>,
    // },
    // /// Get the voting power of the wallet.
    // VotingPower,
    // /// Increase the voting power of the wallet.
    // IncreaseVotingPower {
    //     /// Amount to increase the voting power by, e.g. 100.
    //     amount: u64,
    // },
    // /// Decrease the voting power of the wallet.
    // DecreaseVotingPower {
    //     /// Amount to decrease the voting power by, e.g. 100.
    //     amount: u64,
    // },
    // /// Get the voting output of the wallet.
    // VotingOutput,
}

fn parse_u256(s: &str) -> Result<U256, Error> {
    U256::from_dec_str(s).map_err(|e| Error::Miscellaneous(e.to_string()))
}

/// Select by transaction ID or list index
#[derive(Debug, Copy, Clone)]
pub enum TransactionSelector {
    Id(TransactionId),
    Index(usize),
}

impl FromStr for TransactionSelector {
    type Err = Error;

    fn from_str(s: &str) -> Result<Self, Self::Err> {
        Ok(if let Ok(index) = s.parse() {
            Self::Index(index)
        } else {
            Self::Id(s.parse()?)
        })
    }
}

/// Select by output ID or list index
#[derive(Debug, Copy, Clone)]
pub enum OutputSelector {
    Id(OutputId),
    Index(usize),
}

impl FromStr for OutputSelector {
    type Err = Error;

    fn from_str(s: &str) -> Result<Self, Self::Err> {
        Ok(if let Ok(index) = s.parse() {
            Self::Index(index)
        } else {
            Self::Id(s.parse()?)
        })
    }
}

// `accounts` command
pub async fn accounts_command(wallet: &Wallet) -> Result<(), Error> {
    let wallet_ledger = wallet.ledger().await;
    let accounts = wallet_ledger.accounts();
    let hrp = wallet.client().get_bech32_hrp().await?;

    println_log_info!("Accounts:\n");

    for account in accounts {
        let output_id = account.output_id;
        let account_id = account.output.as_account().account_id_non_null(&output_id);
        let account_address = account_id.to_bech32(hrp);
        let bic = wallet
            .client()
            .get_account_congestion(&account_id, None)
            .await
            .map(|r| r.block_issuance_credits)
            .ok();

        println_log_info!(
            "{:<16} {output_id}\n{:<16} {account_id}\n{:<16} {account_address}\n{:<16} {bic:?}\n",
            "Output ID:",
            "Account ID:",
            "Account Address:",
            "BIC:"
        );
    }

    Ok(())
}

// `address` command
pub async fn address_command(wallet: &Wallet) -> Result<(), Error> {
    print_wallet_address(wallet).await?;

    Ok(())
}

// `allot-mana` command
pub async fn allot_mana_command(wallet: &Wallet, mana: u64, account_id: Option<AccountId>) -> Result<(), Error> {
<<<<<<< HEAD
    let wallet_ledger = wallet.ledger().await;
    let account_id = account_id
        .or_else(|| wallet_ledger.first_account_id())
        .ok_or(WalletError::AccountNotFound)?;
    drop(wallet_ledger);
=======
    let account_id = {
        let wallet_ledger = wallet.ledger().await;
        account_id
            .or_else(|| wallet_ledger.first_account_id())
            .ok_or(WalletError::AccountNotFound)?
    };
>>>>>>> df7dc529

    let transaction = wallet.allot_mana([ManaAllotment::new(account_id, mana)?], None).await?;

    println_log_info!(
        "Mana allotment transaction sent:\n{:?}\n{:?}",
        transaction.transaction_id,
        transaction.block_id
    );

    Ok(())
}

// `announce-candidacy` command
pub async fn announce_candidacy_command(wallet: &Wallet, account_id: AccountId) -> Result<(), Error> {
    println_log_info!("Announcing candidacy for account {account_id}");

    let block_id = wallet.announce_candidacy(account_id).await?;

    println_log_info!("Block submitted: {block_id}");
    Ok(())
}

// `balance` command
pub async fn balance_command(wallet: &Wallet) -> Result<(), Error> {
    let balance = wallet.balance().await?;
    println_log_info!("{balance:#?}");

    Ok(())
}

// `begin-staking` command
pub async fn begin_staking_command(
    wallet: &Wallet,
    account_id: AccountId,
    staked_amount: u64,
    fixed_cost: u64,
    staking_period: Option<u32>,
) -> Result<(), Error> {
    println_log_info!("Begin staking for {account_id}.");

    let transaction = wallet
        .begin_staking(
            BeginStakingParams {
                account_id,
                staked_amount,
                fixed_cost,
                staking_period,
            },
            None,
        )
        .await?;

    println_log_info!(
        "Begin staking transaction sent:\n{:?}\n{:?}",
        transaction.transaction_id,
        transaction.block_id
    );

    Ok(())
}

// `burn-native-token` command
pub async fn burn_native_token_command(wallet: &Wallet, token_id: TokenId, amount: U256) -> Result<(), Error> {
    println_log_info!("Burning native token {token_id} {amount}.");

    let transaction = wallet.burn(NativeToken::new(token_id, amount)?, None).await?;

    println_log_info!(
        "Burning transaction sent:\n{:?}\n{:?}",
        transaction.transaction_id,
        transaction.block_id
    );

    Ok(())
}

// `burn-nft` command
pub async fn burn_nft_command(wallet: &Wallet, nft_id: NftId) -> Result<(), Error> {
    println_log_info!("Burning nft {nft_id}.");

    let transaction = wallet.burn(nft_id, None).await?;

    println_log_info!(
        "Burning transaction sent:\n{:?}\n{:?}",
        transaction.transaction_id,
        transaction.block_id
    );

    Ok(())
}

// `claim` command
pub async fn claim_command(wallet: &Wallet, output_id: Option<OutputId>) -> Result<(), Error> {
    if let Some(output_id) = output_id {
        println_log_info!("Claiming output {output_id}");

        let transaction = wallet.claim_outputs([output_id]).await?;

        println_log_info!(
            "Claiming transaction sent:\n{:?}\n{:?}",
            transaction.transaction_id,
            transaction.block_id
        );
    } else {
        println_log_info!("Claiming outputs.");

        let output_ids = wallet.claimable_outputs(OutputsToClaim::All).await?;

        if output_ids.is_empty() {
            println_log_info!("No outputs available to claim.");
        }

        // Doing chunks of only 60, because we might need to create the double amount of outputs, because of potential
        // storage deposit return unlock conditions and also consider the remainder output.
        for output_ids_chunk in output_ids.chunks(60) {
            let transaction = wallet.claim_outputs(output_ids_chunk.to_vec()).await?;
            println_log_info!(
                "Claiming transaction sent:\n{:?}\n{:?}",
                transaction.transaction_id,
                transaction.block_id
            );
        }
    };

    Ok(())
}

/// `claimable-outputs` command
pub async fn claimable_outputs_command(wallet: &Wallet) -> Result<(), Error> {
<<<<<<< HEAD
    let balance = wallet.balance().await?;
    for output_id in balance
        .potentially_locked_outputs()
        .iter()
        .filter_map(|(output_id, unlockable)| unlockable.then_some(output_id))
    {
        let wallet_ledger = wallet.ledger().await;
        // Unwrap: for the iterated `OutputId`s this call will always return `Some(...)`.
        let output = &wallet_ledger.get_output(output_id).unwrap().output;
=======
    for output_id in wallet.claimable_outputs(OutputsToClaim::All).await? {
        let wallet_ledger = wallet.ledger().await;
        // Unwrap: for the iterated `OutputId`s this call will always return `Some(...)`.
        let output = &wallet_ledger.get_output(&output_id).unwrap().output;
>>>>>>> df7dc529
        let kind = match output {
            Output::Nft(_) => "Nft",
            Output::Basic(_) => "Basic",
            _ => unreachable!(),
        };
        println_log_info!("{output_id:?} ({kind})");

        if let Some(native_token) = output.native_token() {
            println_log_info!("  - native token amount:");
            println_log_info!("    + {} {}", native_token.amount(), native_token.token_id());
        }

        if let Some(unlock_conditions) = output.unlock_conditions() {
            let deposit_return = unlock_conditions
                .storage_deposit_return()
                .map(|deposit_return| deposit_return.amount())
                .unwrap_or(0);
            let amount = output.amount() - deposit_return;
            println_log_info!("  - base coin amount: {}", amount);

            if let Some(expiration) = unlock_conditions.expiration() {
                let slot_index = wallet.client().get_slot_index().await?;

                if *expiration.slot_index() > *slot_index {
                    println_log_info!("  - expires in {} slot indices", *expiration.slot_index() - *slot_index);
                } else {
                    println_log_info!(
                        "  - expired {} slot indices ago",
                        *slot_index - *expiration.slot_index()
                    );
                }
            }
        }
    }

    Ok(())
}

// `congestion` command
pub async fn congestion_command(
    wallet: &Wallet,
    account_id: Option<AccountId>,
    work_score: Option<u32>,
) -> Result<(), Error> {
    let account_id = {
        let wallet_ledger = wallet.ledger().await;
        account_id
            .or_else(|| wallet_ledger.first_account_id())
            .ok_or(WalletError::AccountNotFound)?
    };

    let congestion = wallet.client().get_account_congestion(&account_id, work_score).await?;

    println_log_info!("{congestion:#?}");

    Ok(())
}

// `consolidate` command
pub async fn consolidate_command(wallet: &Wallet) -> Result<(), Error> {
    println_log_info!("Consolidating outputs.");

    let transaction = wallet
        .consolidate_outputs(ConsolidationParams::new().with_force(true))
        .await?;

    println_log_info!(
        "Consolidation transaction sent:\n{:?}\n{:?}",
        transaction.transaction_id,
        transaction.block_id
    );

    Ok(())
}

// `create-account-output` command
pub async fn create_account_output_command(wallet: &Wallet) -> Result<(), Error> {
    println_log_info!("Creating account output.");

    let transaction = wallet.create_account_output(None, None).await?;

    println_log_info!(
        "Account output creation transaction sent:\n{:?}\n{:?}",
        transaction.transaction_id,
        transaction.block_id
    );

    Ok(())
}

// `create-delegation` command
pub async fn create_delegation_command(
    wallet: &Wallet,
    address: Option<Bech32Address>,
    delegated_amount: u64,
    validator_account_id: AccountId,
) -> Result<(), Error> {
    println_log_info!("Creating delegation output.");

    let transaction = wallet
        .create_delegation_output(
            CreateDelegationParams {
                address,
                delegated_amount,
                validator_address: AccountAddress::new(validator_account_id),
            },
            None,
        )
        .await?;

    println_log_info!(
        "Delegation creation transaction sent:\n{:?}\n{:?}\n{:?}",
        transaction.transaction.transaction_id,
        transaction.transaction.block_id,
        transaction.delegation_id
    );

    Ok(())
}

// `create-native-token` command
pub async fn create_native_token_command(
    wallet: &Wallet,
    circulating_supply: U256,
    maximum_supply: U256,
    foundry_metadata: Option<MetadataFeature>,
) -> Result<(), Error> {
    // If no account output exists, create one first
    if wallet.balance().await?.accounts().is_empty() {
        let transaction = wallet.create_account_output(None, None).await?;
        println_log_info!(
            "Account output minting transaction sent:\n{:?}\n{:?}",
            transaction.transaction_id,
            transaction.block_id
        );
        wallet
            .wait_for_transaction_acceptance(&transaction.transaction_id, None, None)
            .await?;
        // Sync wallet after the transaction got confirmed, so the account output is available
        wallet.sync(None).await?;
    }

    let params = CreateNativeTokenParams {
        account_id: None,
        circulating_supply,
        maximum_supply,
        foundry_metadata,
    };

    let create_transaction = wallet.create_native_token(params, None).await?;

    println_log_info!(
        "Transaction to create native token sent:\n{:?}\n{:?}",
        create_transaction.transaction.transaction_id,
        create_transaction.transaction.block_id
    );

    Ok(())
}

// `delay-delegation-claiming` command
pub async fn delay_delegation_claiming_command(
    wallet: &Wallet,
    delegation_id: DelegationId,
    reclaim_excess: bool,
) -> Result<(), Error> {
    println_log_info!("Delaying delegation claiming.");

    let transaction = wallet.delay_delegation_claiming(delegation_id, reclaim_excess).await?;

    println_log_info!(
        "Delay delegation claiming transaction sent:\n{:?}\n{:?}",
        transaction.transaction_id,
        transaction.block_id
    );

    Ok(())
}

// `destroy-account` command
pub async fn destroy_account_command(wallet: &Wallet, account_id: AccountId) -> Result<(), Error> {
    println_log_info!("Destroying account {account_id}.");

    let transaction = wallet.burn(account_id, None).await?;

    println_log_info!(
        "Destroying account transaction sent:\n{:?}\n{:?}",
        transaction.transaction_id,
        transaction.block_id
    );

    Ok(())
}

// `destroy-delegation` command
pub async fn destroy_delegation_command(wallet: &Wallet, delegation_id: DelegationId) -> Result<(), Error> {
    println_log_info!("Destroying delegation {delegation_id}.");

    let transaction = wallet.burn(delegation_id, None).await?;

    println_log_info!(
        "Destroying delegation transaction sent:\n{:?}\n{:?}",
        transaction.transaction_id,
        transaction.block_id
    );

    Ok(())
}

// `destroy-foundry` command
pub async fn destroy_foundry_command(wallet: &Wallet, foundry_id: FoundryId) -> Result<(), Error> {
    println_log_info!("Destroying foundry {foundry_id}.");

    let transaction = wallet.burn(foundry_id, None).await?;

    println_log_info!(
        "Destroying foundry transaction sent:\n{:?}\n{:?}",
        transaction.transaction_id,
        transaction.block_id
    );

    Ok(())
}

// `end-staking` command
pub async fn end_staking_command(wallet: &Wallet, account_id: AccountId) -> Result<(), Error> {
    println_log_info!("Ending staking for {account_id}.");

    let transaction = wallet.end_staking(account_id).await?;

    println_log_info!(
        "End staking transaction sent:\n{:?}\n{:?}",
        transaction.transaction_id,
        transaction.block_id
    );

    Ok(())
}

// `extend-staking` command
pub async fn extend_staking_command(
    wallet: &Wallet,
    account_id: AccountId,
    additional_epochs: u32,
) -> Result<(), Error> {
    println_log_info!("Extending staking for {account_id} by {additional_epochs} epochs.");

    let transaction = wallet.extend_staking(account_id, additional_epochs).await?;

    println_log_info!(
        "Extend staking transaction sent:\n{:?}\n{:?}",
        transaction.transaction_id,
        transaction.block_id
    );

    Ok(())
}

// `faucet` command
pub async fn faucet_command(wallet: &Wallet, address: Option<Bech32Address>, url: Option<String>) -> Result<(), Error> {
    let address = if let Some(address) = address {
        address
    } else {
        wallet.address().clone()
    };

    let faucet_url = url.as_deref().unwrap_or("http://localhost:8088/api/enqueue");
    let response = request_funds_from_faucet(faucet_url, &address).await?;

    println_log_info!("{response}");

    Ok(())
}

// `implicit-account-creation-address` command
pub async fn implicit_account_creation_address_command(wallet: &Wallet) -> Result<(), Error> {
    let address = wallet.implicit_account_creation_address().await?;

    println_log_info!("{address}");

    Ok(())
}

// `implicit-account-transition` command
pub async fn implicit_account_transition_command(wallet: &Wallet, output_id: OutputId) -> Result<(), Error> {
    let transaction = wallet
        .implicit_account_transition(&output_id, BlockIssuerKeySource::ImplicitAccountAddress)
        .await?;

    println_log_info!(
        "Implicit account transition transaction sent:\n{:?}\n{:?}",
        transaction.transaction_id,
        transaction.block_id
    );

    Ok(())
}

// `implicit-accounts` command
pub async fn implicit_accounts_command(wallet: &Wallet) -> Result<(), Error> {
    let wallet_ledger = wallet.ledger().await;
    let implicit_accounts = wallet_ledger.implicit_accounts();
    let hrp = wallet.client().get_bech32_hrp().await?;

    println_log_info!("Implicit accounts:\n");

    for implicit_account in implicit_accounts {
        let output_id = implicit_account.output_id;
        let account_id = AccountId::from(&output_id);
        let account_address = account_id.to_bech32(hrp);
        let bic = wallet
            .client()
            .get_account_congestion(&account_id, None)
            .await
            .map(|r| r.block_issuance_credits)
            .ok();

        println_log_info!(
            "{:<16} {output_id}\n{:<16} {account_id}\n{:<16} {account_address}\n{:<16} {bic:?}\n",
            "Output ID:",
            "Account ID:",
            "Account Address:",
            "BIC:"
        );
    }

    Ok(())
}

// `melt-native-token` command
pub async fn melt_native_token_command(wallet: &Wallet, token_id: TokenId, amount: U256) -> Result<(), Error> {
    let transaction = wallet.melt_native_token(token_id, amount, None).await?;

    println_log_info!(
        "Native token melting transaction sent:\n{:?}\n{:?}",
        transaction.transaction_id,
        transaction.block_id
    );

    Ok(())
}

// `mint-native-token` command
pub async fn mint_native_token_command(wallet: &Wallet, token_id: TokenId, amount: U256) -> Result<(), Error> {
    let mint_transaction = wallet.mint_native_token(token_id, amount, None).await?;

    println_log_info!(
        "Transaction minting additional native tokens sent:\n{:?}\n{:?}",
        mint_transaction.transaction_id,
        mint_transaction.block_id
    );

    Ok(())
}

// `mint-nft` command
pub async fn mint_nft_command(
    wallet: &Wallet,
    address: Option<Bech32Address>,
    metadata: Option<(String, Vec<u8>)>,
    immutable_metadata: Option<(String, Vec<u8>)>,
    tag: Option<String>,
    sender: Option<Bech32Address>,
    issuer: Option<Bech32Address>,
) -> Result<(), Error> {
    let tag = if let Some(hex) = tag {
        Some(prefix_hex::decode(hex).map_err(|e| Error::Miscellaneous(e.to_string()))?)
    } else {
        None
    };

    let mut nft_options = MintNftParams::new()
        .with_address(address)
        .with_tag(tag)
        .with_sender(sender)
        .with_issuer(issuer);

    if let Some(metadata) = metadata {
        nft_options = nft_options.with_metadata(MetadataFeature::new([metadata])?);
    }
    if let Some(immutable_metadata) = immutable_metadata {
        nft_options = nft_options.with_immutable_metadata(MetadataFeature::new([immutable_metadata])?);
    }

    let transaction = wallet.mint_nfts([nft_options], None).await?;

    println_log_info!(
        "NFT minting transaction sent:\n{:?}\n{:?}",
        transaction.transaction_id,
        transaction.block_id
    );

    Ok(())
}

// `node-info` command
pub async fn node_info_command(wallet: &Wallet) -> Result<(), Error> {
    let node_info = serde_json::to_string_pretty(&wallet.client().get_info().await?)?;

    println_log_info!("Current node info: {node_info}");

    Ok(())
}

/// `output` command
pub async fn output_command(wallet: &Wallet, selector: OutputSelector, metadata: bool) -> Result<(), Error> {
    let wallet_ledger = wallet.ledger().await;
    let output = match selector {
        OutputSelector::Id(id) => wallet_ledger.get_output(&id),
        OutputSelector::Index(index) => {
            let mut outputs = wallet_ledger.outputs().values().collect::<Vec<_>>();
            outputs.sort_unstable_by_key(|o| o.output_id);
            outputs.into_iter().nth(index)
        }
    };

    if let Some(output) = output {
        if metadata {
            println_log_info!("{output:#?}");
        } else {
            println_log_info!("{:#?}", output.output);
        }
    } else {
        println_log_info!("Output not found");
    }

    Ok(())
}

/// `outputs` command
pub async fn outputs_command(wallet: &Wallet) -> Result<(), Error> {
    print_outputs(wallet.ledger().await.outputs().values().cloned().collect(), "Outputs:")
}

// `send` command
pub async fn send_command(
    wallet: &Wallet,
    address: impl ConvertTo<Bech32Address>,
    amount: u64,
    return_address: Option<impl ConvertTo<Bech32Address>>,
    expiration: Option<SlotIndex>,
    allow_micro_amount: bool,
) -> Result<(), Error> {
    let params = [SendParams::new(amount, address)?
        .with_return_address(return_address.map(ConvertTo::convert).transpose()?)
        .with_expiration(expiration)];
    let transaction = wallet
        .send_with_params(
            params,
            TransactionOptions {
                allow_micro_amount,
                ..Default::default()
            },
        )
        .await?;

    println_log_info!(
        "Transaction sent:\n{:?}\n{:?}",
        transaction.transaction_id,
        transaction.block_id
    );

    Ok(())
}

// `send-native-token` command
pub async fn send_native_token_command(
    wallet: &Wallet,
    address: impl ConvertTo<Bech32Address>,
    token_id: TokenId,
    amount: U256,
    gift_storage_deposit: Option<bool>,
) -> Result<(), Error> {
    let address = address.convert()?;
    let transaction = if gift_storage_deposit.unwrap_or(false) {
        // Send native tokens together with the required storage deposit
        let storage_params = wallet.client().get_storage_score_parameters().await?;

        wallet.client().bech32_hrp_matches(address.hrp()).await?;

        let outputs = [BasicOutputBuilder::new_with_minimum_amount(storage_params)
            .add_unlock_condition(AddressUnlockCondition::new(address))
            .with_native_token(NativeToken::new(token_id, amount)?)
            .finish_output()?];

        wallet.send_outputs(outputs, None).await?
    } else {
        // Send native tokens with storage deposit return and expiration
        let outputs = [SendNativeTokenParams::new(address, (token_id, amount))?];
        wallet.send_native_tokens(outputs, None).await?
    };

    println_log_info!(
        "Native token transaction sent:\n{:?}\n{:?}",
        transaction.transaction_id,
        transaction.block_id
    );

    Ok(())
}

// `send-nft` command
pub async fn send_nft_command(
    wallet: &Wallet,
    address: impl ConvertTo<Bech32Address>,
    nft_id: NftId,
) -> Result<(), Error> {
    let outputs = [SendNftParams::new(address.convert()?, nft_id)?];
    let transaction = wallet.send_nft(outputs, None).await?;

    println_log_info!(
        "Nft transaction sent:\n{:?}\n{:?}",
        transaction.transaction_id,
        transaction.block_id
    );

    Ok(())
}

// `sync` command
pub async fn sync_command(wallet: &Wallet) -> Result<(), Error> {
    let balance = wallet
        .sync(Some(SyncOptions {
            sync_native_token_foundries: true,
            sync_implicit_accounts: true,
            ..Default::default()
        }))
        .await?;
    println_log_info!("Synced.");
    println_log_info!("{balance:#?}");

    Ok(())
}

/// `transaction` command
pub async fn transaction_command(wallet: &Wallet, selector: TransactionSelector) -> Result<(), Error> {
    let wallet_ledger = wallet.ledger().await;
    let transaction = match selector {
        TransactionSelector::Id(id) => wallet_ledger.get_transaction(&id),
        TransactionSelector::Index(index) => {
            let mut transactions = wallet_ledger.transactions().values().collect::<Vec<_>>();
            transactions.sort_unstable_by(|a, b| b.timestamp.cmp(&a.timestamp));
            transactions.into_iter().nth(index)
        }
    };

    if let Some(tx) = transaction {
        println_log_info!("{:#?}", tx);
    } else {
        println_log_info!("No transaction found");
    }

    Ok(())
}

/// `transactions` command
pub async fn transactions_command(wallet: &Wallet, show_details: bool) -> Result<(), Error> {
    let wallet_ledger = wallet.ledger().await;
    let mut transactions = wallet_ledger.transactions().values().collect::<Vec<_>>();
    transactions.sort_unstable_by(|a, b| b.timestamp.cmp(&a.timestamp));

    if transactions.is_empty() {
        println_log_info!("No transactions found");
    } else {
        for (i, tx) in transactions.into_iter().enumerate() {
            if show_details {
                println_log_info!("{:#?}", tx);
            } else {
                let transaction_time = to_utc_date_time(tx.timestamp)?;
                let formatted_time = transaction_time.format("%Y-%m-%d %H:%M:%S UTC").to_string();

                println_log_info!("{:<5}{}\t{}", i, tx.transaction_id, formatted_time);
            }
        }
    }

    Ok(())
}

/// `unspent-outputs` command
pub async fn unspent_outputs_command(wallet: &Wallet) -> Result<(), Error> {
    print_outputs(
        wallet.ledger().await.unspent_outputs().values().cloned().collect(),
        "Unspent outputs:",
    )
}

// pub async fn vote_command(wallet: &Wallet, event_id: ParticipationEventId, answers: Vec<u8>) -> Result<(), Error> {
//     let transaction = wallet.vote(Some(event_id), Some(answers)).await?;

//     println_log_info!(
//         "Voting transaction sent:\n{:?}\n{:?}",
//         transaction.transaction_id,
//         transaction.block_id
//     );

//     Ok(())
// }

// pub async fn stop_participating_command(wallet: &Wallet, event_id: ParticipationEventId) -> Result<(), Error> {
//     let transaction = wallet.stop_participating(event_id).await?;

//     println_log_info!(
//         "Stop participating transaction sent:\n{:?}\n{:?}",
//         transaction.transaction_id,
//         transaction.block_id
//     );

//     Ok(())
// }

// pub async fn participation_overview_command(
//     wallet: &Wallet,
//     event_ids: Option<Vec<ParticipationEventId>>,
// ) -> Result<(), Error> {
//     let participation_overview = wallet.get_participation_overview(event_ids).await?;

//     println_log_info!("Participation overview: {participation_overview:?}");

//     Ok(())
// }

// pub async fn voting_power_command(wallet: &Wallet) -> Result<(), Error> {
//     let voting_power = wallet.get_voting_power().await?;

//     println_log_info!("Voting power: {voting_power}");

//     Ok(())
// }

// pub async fn increase_voting_power_command(wallet: &Wallet, amount: u64) -> Result<(), Error> {
//     let transaction = wallet.increase_voting_power(amount).await?;

//     println_log_info!(
//         "Increase voting power transaction sent:\n{:?}\n{:?}",
//         transaction.transaction_id,
//         transaction.block_id
//     );

//     Ok(())
// }

// pub async fn decrease_voting_power_command(wallet: &Wallet, amount: u64) -> Result<(), Error> {
//     let transaction = wallet.decrease_voting_power(amount).await?;

//     println_log_info!(
//         "Decrease voting power transaction sent:\n{:?}\n{:?}",
//         transaction.transaction_id,
//         transaction.block_id
//     );

//     Ok(())
// }

// pub async fn voting_output_command(wallet: &Wallet) -> Result<(), Error> {
//     let output = wallet.get_voting_output().await?;

//     println_log_info!("Voting output: {output:?}");

//     Ok(())
// }

async fn print_wallet_address(wallet: &Wallet) -> Result<(), Error> {
    let address = wallet.address();

    let mut log = format!(
        "Address:\n{:<9}{}\n{:<9}{:?}",
        "Bech32:",
        address,
        "Hex:",
        address.inner()
    );

    let slot_index = wallet.client().get_slot_index().await?;
    let protocol_parameters = wallet.client().get_protocol_parameters().await?;

    let mut output_ids = Vec::new();
    let mut amount = 0;
    let mut native_tokens = NativeTokensBuilder::new();
    let mut accounts = Vec::new();
    let mut foundries = Vec::new();
    let mut nfts = Vec::new();
    let mut delegations = Vec::new();
    let mut anchors = Vec::new();

    for output_data in wallet.ledger().await.unspent_outputs().values() {
        let output_id = output_data.output_id;
        output_ids.push(output_id);

        // Output might be associated with the address, but can't be unlocked by it, so we check that here.
        let required_address = &output_data
            .output
            .required_address(slot_index, protocol_parameters.committable_age_range())?;

        if required_address
            .as_ref()
            .is_some_and(|required_address| required_address == address.inner())
        {
            if let Some(nt) = output_data.output.native_token() {
                native_tokens.add_native_token(*nt)?;
            }
            match &output_data.output {
                Output::Basic(_) => {}
                Output::Account(account) => accounts.push(account.account_id_non_null(&output_id)),
                Output::Foundry(foundry) => foundries.push(foundry.id()),
                Output::Nft(nft) => nfts.push(nft.nft_id_non_null(&output_id)),
                Output::Delegation(delegation) => delegations.push(delegation.delegation_id_non_null(&output_id)),
                Output::Anchor(anchor) => anchors.push(anchor.anchor_id_non_null(&output_id)),
            }
            let unlock_conditions = output_data
                .output
                .unlock_conditions()
                .expect("output must have unlock conditions");
            let sdr_amount = unlock_conditions
                .storage_deposit_return()
                .map(|sdr| sdr.amount())
                .unwrap_or(0);

            amount += output_data.output.amount() - sdr_amount;
        }
    }

    let bip_path = wallet.bip_path();
    log = format!("{log}\nBIP path: {bip_path:?}");

    log = format!(
        "{log}\nOutputs: {:#?}\nBase coin amount: {}\nNative Tokens: {:?}\nAccounts: {:?}\nFoundries: {:?}\nNFTs: {:?}\nDelegations: {:?}\nAnchors: {:?}\n",
        output_ids,
        amount,
        native_tokens.finish_vec()?,
        accounts,
        foundries,
        nfts,
        delegations,
        anchors
    );

    println_log_info!("{log}");

    Ok(())
}

// loop on the wallet prompt
pub async fn prompt(wallet: &Wallet) -> Result<(), Error> {
    let config = Config::builder()
        .auto_add_history(true)
        .history_ignore_space(true)
        .completion_type(rustyline::CompletionType::List)
        .edit_mode(rustyline::EditMode::Emacs)
        .build();

    let mut rl = Editor::with_history(config, MemHistory::with_config(config))?;
    rl.set_helper(Some(WalletCommandHelper::default()));

    loop {
        match prompt_internal(wallet, &mut rl).await {
            Ok(res) => match res {
                PromptResponse::Reprompt => (),
                PromptResponse::Done => {
                    return Ok(());
                }
            },
            Err(e) => {
                println_log_error!("{e}");
            }
        }
    }
}

pub enum PromptResponse {
    Reprompt,
    Done,
}

async fn ensure_password(wallet: &Wallet) -> Result<(), Error> {
    if matches!(*wallet.get_secret_manager().read().await, SecretManager::Stronghold(_))
        && !wallet.is_stronghold_password_available().await?
    {
        let password = get_password("Stronghold password", false)?;
        wallet.set_stronghold_password(password).await?;
    }

    Ok(())
}

pub async fn prompt_internal(
    wallet: &Wallet,
    rl: &mut Editor<WalletCommandHelper, MemHistory>,
) -> Result<PromptResponse, Error> {
    let prompt = if let Some(alias) = wallet.alias() {
        format!("Wallet \"{alias}\": ")
    } else {
        String::from("Wallet: ")
    };

    if let Some(helper) = rl.helper_mut() {
        helper.set_prompt(prompt.green().to_string());
    }

    let input = rl.readline(&prompt);
    match input {
        Ok(command) => {
            match command.trim() {
                "" => {}
                "h" | "help" => WalletCli::print_help()?,
                "c" | "clear" => {
                    // Clear console
                    let _ = std::process::Command::new("clear").status();
                }
                _ => {
                    // Prepend `Wallet: ` so the parsing will be correct
                    let command = format!("Wallet: {command}");
                    let protocol_cli = match WalletCli::try_parse_from(command.split_whitespace()) {
                        Ok(protocol_cli) => protocol_cli,
                        Err(err) => {
                            println!("{err}");
                            return Ok(PromptResponse::Reprompt);
                        }
                    };
                    match protocol_cli.command {
                        WalletCommand::Accounts => accounts_command(wallet).await,
                        WalletCommand::Address => address_command(wallet).await,
                        WalletCommand::AllotMana { mana, account_id } => {
                            ensure_password(wallet).await?;
                            allot_mana_command(wallet, mana, account_id).await
                        }
                        WalletCommand::AnnounceCandidacy { account_id } => {
                            ensure_password(wallet).await?;
                            announce_candidacy_command(wallet, account_id).await
                        }
                        WalletCommand::Balance => balance_command(wallet).await,
                        WalletCommand::BeginStaking {
                            account_id,
                            staked_amount,
                            fixed_cost,
                            staking_period,
                        } => {
                            ensure_password(wallet).await?;
                            begin_staking_command(wallet, account_id, staked_amount, fixed_cost, staking_period).await
                        }
                        WalletCommand::BurnNativeToken { token_id, amount } => {
                            ensure_password(wallet).await?;
                            burn_native_token_command(wallet, token_id, amount).await
                        }
                        WalletCommand::BurnNft { nft_id } => {
                            ensure_password(wallet).await?;
                            burn_nft_command(wallet, nft_id).await
                        }
                        WalletCommand::Claim { output_id } => {
                            ensure_password(wallet).await?;
                            claim_command(wallet, output_id).await
                        }
                        WalletCommand::ClaimableOutputs => claimable_outputs_command(wallet).await,
                        WalletCommand::Congestion { account_id, work_score } => {
                            congestion_command(wallet, account_id, work_score).await
                        }
                        WalletCommand::Consolidate => {
                            ensure_password(wallet).await?;
                            consolidate_command(wallet).await
                        }
                        WalletCommand::CreateAccountOutput => {
                            ensure_password(wallet).await?;
                            create_account_output_command(wallet).await
                        }
                        WalletCommand::CreateDelegation {
                            address,
                            delegated_amount,
                            validator_account_id,
                        } => {
                            ensure_password(wallet).await?;
                            create_delegation_command(wallet, address, delegated_amount, validator_account_id).await
                        }
                        WalletCommand::CreateNativeToken {
                            circulating_supply,
                            maximum_supply,
                            foundry_metadata_key,
                            foundry_metadata_hex,
                            foundry_metadata_file,
                        } => {
                            ensure_password(wallet).await?;
                            create_native_token_command(
                                wallet,
                                circulating_supply,
                                maximum_supply,
                                bytes_from_hex_or_file(foundry_metadata_hex, foundry_metadata_file)
                                    .await?
                                    .map(|d| MetadataFeature::new([(foundry_metadata_key, d)]))
                                    .transpose()?,
                            )
                            .await
                        }
                        WalletCommand::DelayDelegationClaiming {
                            delegation_id,
                            reclaim_excess,
                        } => {
                            ensure_password(wallet).await?;
                            delay_delegation_claiming_command(wallet, delegation_id, reclaim_excess).await
                        }
                        WalletCommand::DestroyAccount { account_id } => {
                            ensure_password(wallet).await?;
                            destroy_account_command(wallet, account_id).await
                        }
                        WalletCommand::DestroyDelegation { delegation_id } => {
                            ensure_password(wallet).await?;
                            destroy_delegation_command(wallet, delegation_id).await
                        }
                        WalletCommand::DestroyFoundry { foundry_id } => {
                            ensure_password(wallet).await?;
                            destroy_foundry_command(wallet, foundry_id).await
                        }
                        WalletCommand::EndStaking { account_id } => {
                            ensure_password(wallet).await?;
                            end_staking_command(wallet, account_id).await
                        }
                        WalletCommand::Exit => {
                            return Ok(PromptResponse::Done);
                        }
                        WalletCommand::ExtendStaking {
                            account_id,
                            additional_epochs,
                        } => {
                            ensure_password(wallet).await?;
                            extend_staking_command(wallet, account_id, additional_epochs).await
                        }
                        WalletCommand::Faucet { address, url } => faucet_command(wallet, address, url).await,
                        WalletCommand::ImplicitAccountCreationAddress => {
                            implicit_account_creation_address_command(wallet).await
                        }
                        WalletCommand::ImplicitAccountTransition { output_id } => {
                            ensure_password(wallet).await?;
                            implicit_account_transition_command(wallet, output_id).await
                        }
                        WalletCommand::ImplicitAccounts => implicit_accounts_command(wallet).await,
                        WalletCommand::MeltNativeToken { token_id, amount } => {
                            ensure_password(wallet).await?;
                            melt_native_token_command(wallet, token_id, amount).await
                        }
                        WalletCommand::MintNativeToken { token_id, amount } => {
                            ensure_password(wallet).await?;
                            mint_native_token_command(wallet, token_id, amount).await
                        }
                        WalletCommand::MintNft {
                            address,
                            immutable_metadata_key,
                            immutable_metadata_hex,
                            immutable_metadata_file,
                            metadata_key,
                            metadata_hex,
                            metadata_file,
                            tag,
                            sender,
                            issuer,
                        } => {
                            ensure_password(wallet).await?;
                            mint_nft_command(
                                wallet,
                                address,
                                bytes_from_hex_or_file(metadata_hex, metadata_file)
                                    .await?
                                    .map(|value| (metadata_key, value)),
                                bytes_from_hex_or_file(immutable_metadata_hex, immutable_metadata_file)
                                    .await?
                                    .map(|value| (immutable_metadata_key, value)),
                                tag,
                                sender,
                                issuer,
                            )
                            .await
                        }
                        WalletCommand::NodeInfo => node_info_command(wallet).await,
                        WalletCommand::Output { selector, metadata } => {
                            output_command(wallet, selector, metadata).await
                        }
                        WalletCommand::Outputs => outputs_command(wallet).await,
                        WalletCommand::Send {
                            address,
                            amount,
                            return_address,
                            expiration,
                            allow_micro_amount,
                        } => {
                            ensure_password(wallet).await?;
                            let allow_micro_amount = if return_address.is_some() || expiration.is_some() {
                                true
                            } else {
                                allow_micro_amount
                            };
                            send_command(wallet, address, amount, return_address, expiration, allow_micro_amount).await
                        }
                        WalletCommand::SendNativeToken {
                            address,
                            token_id,
                            amount,
                            gift_storage_deposit,
                        } => {
                            ensure_password(wallet).await?;
                            send_native_token_command(wallet, address, token_id, amount, gift_storage_deposit).await
                        }
                        WalletCommand::SendNft { address, nft_id } => {
                            ensure_password(wallet).await?;
                            send_nft_command(wallet, address, nft_id).await
                        }
                        WalletCommand::Sync => sync_command(wallet).await,
                        WalletCommand::Transaction { selector } => transaction_command(wallet, selector).await,
                        WalletCommand::Transactions { show_details } => {
                            transactions_command(wallet, show_details).await
                        }
                        WalletCommand::UnspentOutputs => unspent_outputs_command(wallet).await,
                        // WalletCommand::Vote { event_id, answers } => vote_command(wallet, event_id, answers).await,
                        // WalletCommand::StopParticipating { event_id } => {
                        //     stop_participating_command(wallet, event_id).await
                        // }
                        // WalletCommand::ParticipationOverview { event_ids } => {
                        //     let event_ids = (!event_ids.is_empty()).then_some(event_ids);
                        //     participation_overview_command(wallet, event_ids).await
                        // }
                        // WalletCommand::VotingPower => voting_power_command(wallet).await,
                        // WalletCommand::IncreaseVotingPower { amount } => {
                        //     increase_voting_power_command(wallet, amount).await
                        // }
                        // WalletCommand::DecreaseVotingPower { amount } => {
                        //     decrease_voting_power_command(wallet, amount).await
                        // }
                        // WalletCommand::VotingOutput => voting_output_command(wallet).await,
                    }
                    .unwrap_or_else(|err| {
                        println_log_error!("{err}");
                    });
                }
            }
        }
        Err(ReadlineError::Interrupted) => {
            return Ok(PromptResponse::Done);
        }
        Err(err) => {
            println_log_error!("{err}");
        }
    }

    Ok(PromptResponse::Reprompt)
}

fn print_outputs(mut outputs: Vec<OutputData>, title: &str) -> Result<(), Error> {
    if outputs.is_empty() {
        println_log_info!("No outputs found");
    } else {
        println_log_info!("{title}");
        outputs.sort_unstable_by_key(|o| o.output_id);

        for (i, output_data) in outputs.into_iter().enumerate() {
            let kind_str = if output_data.output.is_implicit_account() {
                "ImplicitAccount"
            } else {
                output_data.output.kind_str()
            };

            println_log_info!(
                "{:<5}{} {:<16}{}",
                i,
                &output_data.output_id,
                kind_str,
                if output_data.is_spent() { "Spent" } else { "Unspent" },
            );
        }
    }

    Ok(())
}<|MERGE_RESOLUTION|>--- conflicted
+++ resolved
@@ -429,20 +429,12 @@
 
 // `allot-mana` command
 pub async fn allot_mana_command(wallet: &Wallet, mana: u64, account_id: Option<AccountId>) -> Result<(), Error> {
-<<<<<<< HEAD
-    let wallet_ledger = wallet.ledger().await;
-    let account_id = account_id
-        .or_else(|| wallet_ledger.first_account_id())
-        .ok_or(WalletError::AccountNotFound)?;
-    drop(wallet_ledger);
-=======
     let account_id = {
         let wallet_ledger = wallet.ledger().await;
         account_id
             .or_else(|| wallet_ledger.first_account_id())
             .ok_or(WalletError::AccountNotFound)?
     };
->>>>>>> df7dc529
 
     let transaction = wallet.allot_mana([ManaAllotment::new(account_id, mana)?], None).await?;
 
@@ -572,22 +564,10 @@
 
 /// `claimable-outputs` command
 pub async fn claimable_outputs_command(wallet: &Wallet) -> Result<(), Error> {
-<<<<<<< HEAD
-    let balance = wallet.balance().await?;
-    for output_id in balance
-        .potentially_locked_outputs()
-        .iter()
-        .filter_map(|(output_id, unlockable)| unlockable.then_some(output_id))
-    {
-        let wallet_ledger = wallet.ledger().await;
-        // Unwrap: for the iterated `OutputId`s this call will always return `Some(...)`.
-        let output = &wallet_ledger.get_output(output_id).unwrap().output;
-=======
     for output_id in wallet.claimable_outputs(OutputsToClaim::All).await? {
         let wallet_ledger = wallet.ledger().await;
         // Unwrap: for the iterated `OutputId`s this call will always return `Some(...)`.
         let output = &wallet_ledger.get_output(&output_id).unwrap().output;
->>>>>>> df7dc529
         let kind = match output {
             Output::Nft(_) => "Nft",
             Output::Basic(_) => "Basic",
@@ -851,7 +831,7 @@
     let address = if let Some(address) = address {
         address
     } else {
-        wallet.address().clone()
+        wallet.address().await
     };
 
     let faucet_url = url.as_deref().unwrap_or("http://localhost:8088/api/enqueue");
@@ -1251,7 +1231,7 @@
 // }
 
 async fn print_wallet_address(wallet: &Wallet) -> Result<(), Error> {
-    let address = wallet.address();
+    let address = wallet.address().await;
 
     let mut log = format!(
         "Address:\n{:<9}{}\n{:<9}{:?}",
@@ -1310,7 +1290,7 @@
         }
     }
 
-    let bip_path = wallet.bip_path();
+    let bip_path = wallet.bip_path().await;
     log = format!("{log}\nBIP path: {bip_path:?}");
 
     log = format!(
@@ -1377,7 +1357,7 @@
     wallet: &Wallet,
     rl: &mut Editor<WalletCommandHelper, MemHistory>,
 ) -> Result<PromptResponse, Error> {
-    let prompt = if let Some(alias) = wallet.alias() {
+    let prompt = if let Some(alias) = wallet.alias().await {
         format!("Wallet \"{alias}\": ")
     } else {
         String::from("Wallet: ")
