// Copyright 2020-2022 IOTA Stiftung
// SPDX-License-Identifier: Apache-2.0

mod completer;

use std::str::FromStr;

use clap::{CommandFactory, Parser, Subcommand};
use colored::Colorize;
use iota_sdk::{
    client::request_funds_from_faucet,
    types::block::{
        address::{Bech32Address, ToBech32Ext},
        mana::ManaAllotment,
        output::{
            feature::{BlockIssuerKeySource, MetadataFeature},
            unlock_condition::AddressUnlockCondition,
            AccountId, BasicOutputBuilder, FoundryId, NativeToken, NativeTokensBuilder, NftId, Output, OutputId,
            TokenId,
        },
        payload::signed_transaction::TransactionId,
        slot::SlotIndex,
    },
    utils::ConvertTo,
    wallet::{
        types::OutputData, BlockIssuerKeySource, ConsolidationParams, CreateNativeTokenParams, Error as WalletError,
        MintNftParams, OutputsToClaim, SendNativeTokenParams, SendNftParams, SendParams, SyncOptions,
        TransactionOptions,
    },
    U256,
};
use rustyline::{error::ReadlineError, history::MemHistory, Config, Editor};

use self::completer::WalletCommandHelper;
use crate::{
    error::Error,
    helper::{bytes_from_hex_or_file, to_utc_date_time},
    println_log_error, println_log_info, Wallet,
};

#[derive(Debug, Parser)]
#[command(author, version, about, long_about = None, propagate_version = true)]
pub struct WalletCli {
    #[command(subcommand)]
    pub command: WalletCommand,
}

impl WalletCli {
    pub fn print_help() -> Result<(), Error> {
        Self::command().bin_name("Wallet:").print_help()?;
        Ok(())
    }
}

/// Commands
#[derive(Debug, Subcommand)]
#[allow(clippy::large_enum_variant)]
pub enum WalletCommand {
    /// Lists the accounts of the wallet.
    Accounts,
    /// Print the wallet address.
    Address,
    /// Allots mana to an account.
    AllotMana { mana: u64, account_id: Option<AccountId> },
    /// Print the wallet balance.
    Balance,
    /// Burn an amount of native token.
    BurnNativeToken {
        /// Token ID to be burnt, e.g. 0x087d205988b733d97fb145ae340e27a8b19554d1ceee64574d7e5ff66c45f69e7a0100000000.
        token_id: String,
        /// Amount to be burnt, e.g. 100.
        amount: String,
    },
    /// Burn an NFT.
    BurnNft {
        /// NFT ID to be burnt, e.g. 0xecadf10e6545aa82da4df2dfd2a496b457c8850d2cab49b7464cb273d3dffb07.
        nft_id: String,
    },
    /// Claim outputs with storage deposit return, expiration or timelock unlock conditions.
    Claim {
        /// Output ID to be claimed.
        output_id: Option<String>,
    },
    /// Print details about claimable outputs - if there are any.
    ClaimableOutputs,
    /// Checks if an account is ready to issue a block.
    Congestion { account_id: Option<AccountId> },
    /// Consolidate all basic outputs into one address.
    Consolidate,
    /// Create a new account output.
    CreateAccountOutput,
    /// Create a native token.
    CreateNativeToken {
        /// Circulating supply of the native token to be minted, e.g. 100.
        circulating_supply: String,
        /// Maximum supply of the native token to be minted, e.g. 500.
        maximum_supply: String,
        /// Metadata key, e.g. --foundry-metadata-key data.
        #[arg(long, default_value = "data")]
        foundry_metadata_key: String,
        /// Metadata to attach to the associated foundry, e.g. --foundry-metadata-hex 0xdeadbeef.
        #[arg(long, group = "foundry_metadata")]
        foundry_metadata_hex: Option<String>,
        /// Metadata to attach to the associated foundry, e.g. --foundry-metadata-file ./foundry-metadata.json.
        #[arg(long, group = "foundry_metadata")]
        foundry_metadata_file: Option<String>,
    },
    /// Destroy an account output.
    DestroyAccount {
        /// Account ID to be destroyed, e.g. 0xed5a90106ae5d402ebaecb9ba36f32658872df789f7a29b9f6d695b912ec6a1e.
        account_id: String,
    },
    /// Destroy a foundry.
    DestroyFoundry {
        /// Foundry ID to be destroyed, e.g.
        /// 0x08cb54928954c3eb7ece1bf1cc0c68eb179dc1c4634ae5d23df1c70643d0911c3d0200000000.
        foundry_id: String,
    },
    /// Exit the CLI wallet.
    Exit,
    /// Request funds from the faucet.
    Faucet {
        /// Address the faucet sends the funds to, defaults to the wallet address.
        address: Option<Bech32Address>,
        /// URL of the faucet, default to <http://localhost:8088/api/enqueue>.
        url: Option<String>,
    },
    /// Returns the implicit account creation address of the wallet if it is Ed25519 based.
    ImplicitAccountCreationAddress,
    /// Transitions an implicit account to an account.
    ImplicitAccountTransition {
        /// Identifier of the implicit account output.
        output_id: OutputId,
    },
    /// Lists the implicit accounts of the wallet.
    ImplicitAccounts,
    /// Mint additional native tokens.
    MintNativeToken {
        /// Token ID to be minted, e.g. 0x087d205988b733d97fb145ae340e27a8b19554d1ceee64574d7e5ff66c45f69e7a0100000000.
        token_id: String,
        /// Amount to be minted, e.g. 100.
        amount: String,
    },
    /// Mint an NFT.
    /// IOTA NFT Standard - TIP27: <https://github.com/iotaledger/tips/blob/main/tips/TIP-0027/tip-0027.md>.
    MintNft {
        /// Address to send the NFT to, e.g. rms1qztwng6cty8cfm42nzvq099ev7udhrnk0rw8jt8vttf9kpqnxhpsx869vr3.
        address: Option<Bech32Address>,
        /// Immutable metadata key, e.g. --immutable-metadata-key data.
        #[arg(long, default_value = "data")]
        immutable_metadata_key: String,
        #[arg(long, group = "immutable_metadata")]
        /// Immutable metadata to attach to the NFT, e.g. --immutable-metadata-hex 0xdeadbeef.
        immutable_metadata_hex: Option<String>,
        /// Immutable metadata to attach to the NFT, e.g. --immutable-metadata-file ./nft-immutable-metadata.json.
        #[arg(long, group = "immutable_metadata")]
        immutable_metadata_file: Option<String>,
        /// Metadata key, e.g. --metadata-key data.
        #[arg(long, default_value = "data")]
        metadata_key: String,
        /// Metadata to attach to the NFT, e.g. --metadata-hex 0xdeadbeef.
        #[arg(long, group = "metadata")]
        metadata_hex: Option<String>,
        /// Metadata to attach to the NFT, e.g. --metadata-file ./nft-metadata.json.
        #[arg(long, group = "metadata")]
        metadata_file: Option<String>,
        #[arg(long)]
        /// Tag feature to attach to the NFT, e.g. 0xdeadbeef.
        tag: Option<String>,
        /// Sender feature to attach to the NFT, e.g. rms1qztwng6cty8cfm42nzvq099ev7udhrnk0rw8jt8vttf9kpqnxhpsx869vr3.
        #[arg(long)]
        sender: Option<Bech32Address>,
        /// Issuer feature to attach to the NFT, e.g. rms1qztwng6cty8cfm42nzvq099ev7udhrnk0rw8jt8vttf9kpqnxhpsx869vr3.
        #[arg(long)]
        issuer: Option<Bech32Address>,
    },
    /// Melt an amount of native token.
    MeltNativeToken {
        /// Token ID to be melted, e.g. 0x087d205988b733d97fb145ae340e27a8b19554d1ceee64574d7e5ff66c45f69e7a0100000000.
        token_id: String,
        /// Amount to be melted, e.g. 100.
        amount: String,
    },
    /// Get information about currently set node.
    NodeInfo,
    /// Display an output.
    Output {
        /// Selector for output.
        /// Either by ID (e.g. 0xbce525324af12eda02bf7927e92cea3a8e8322d0f41966271443e6c3b245a4400000) or index.
        selector: OutputSelector,
        #[arg(short, long)]
        metadata: bool,
    },
    /// List all outputs.
    Outputs,
    /// Send an amount.
    Send {
        /// Address to send funds to, e.g. rms1qztwng6cty8cfm42nzvq099ev7udhrnk0rw8jt8vttf9kpqnxhpsx869vr3.
        address: Bech32Address,
        /// Amount to send, e.g. 1000000.
        amount: u64,
        /// Bech32 encoded return address, to which the storage deposit will be returned if one is necessary
        /// given the provided amount. If a storage deposit is needed and a return address is not provided, it will
        /// default to the wallet address.
        #[arg(long)]
        return_address: Option<Bech32Address>,
        /// Expiration in slot indices, after which the output will be available for the sender again, if not spent by
        /// the receiver already. The expiration will only be used if one is necessary given the provided
        /// amount. If an expiration is needed but not provided, it will default to one day.
        #[arg(long)]
        expiration: Option<SlotIndex>,
        /// Whether to send micro amounts. This will automatically add Storage Deposit Return and Expiration unlock
        /// conditions if necessary. This flag is implied by the existence of a return address or expiration.
        #[arg(long, default_value_t = false)]
        allow_micro_amount: bool,
    },
    /// Send a native token.
    /// This will create an output with an expiration and storage deposit return unlock condition.
    SendNativeToken {
        /// Address to send the native tokens to, e.g. rms1qztwng6cty8cfm42nzvq099ev7udhrnk0rw8jt8vttf9kpqnxhpsx869vr3.
        address: Bech32Address,
        /// Token ID to be sent, e.g. 0x087d205988b733d97fb145ae340e27a8b19554d1ceee64574d7e5ff66c45f69e7a0100000000.
        token_id: String,
        /// Amount to send, e.g. 1000000.
        amount: String,
        /// Whether to gift the storage deposit for the output or not, e.g. `true`.
        #[arg(value_parser = clap::builder::BoolishValueParser::new())]
        gift_storage_deposit: Option<bool>,
    },
    /// Send an NFT.
    SendNft {
        /// Address to send the NFT to, e.g. rms1qztwng6cty8cfm42nzvq099ev7udhrnk0rw8jt8vttf9kpqnxhpsx869vr3.
        address: Bech32Address,
        /// NFT ID to be sent, e.g. 0xecadf10e6545aa82da4df2dfd2a496b457c8850d2cab49b7464cb273d3dffb07.
        nft_id: String,
    },
    /// Synchronize the wallet.
    Sync,
    /// Show the details of a transaction.
    #[clap(visible_alias = "tx")]
    Transaction {
        /// Selector for transaction.
        /// Either by ID (e.g. 0x84fe6b1796bddc022c9bc40206f0a692f4536b02aa8c13140264e2e01a3b7e4b) or index.
        selector: TransactionSelector,
    },
    /// List the wallet transactions.
    #[clap(visible_alias = "txs")]
    Transactions {
        /// List wallet transactions with all details.
        #[arg(long, default_value_t = false)]
        show_details: bool,
    },
    /// List the unspent outputs.
    UnspentOutputs,
    // /// Cast votes for an event.
    // Vote {
    //     /// Event ID for which to cast votes, e.g.
    // 0xdc049a721dc65ec342f836c876ec15631ed915cd55213cee39e8d1c821c751f2.     event_id: ParticipationEventId,
    //     /// Answers to the event questions.
    //     answers: Vec<u8>,
    // },
    // /// Stop participating to an event.
    // StopParticipating {
    //     /// Event ID for which to stop participation, e.g.
    //     /// 0xdc049a721dc65ec342f836c876ec15631ed915cd55213cee39e8d1c821c751f2.
    //     event_id: ParticipationEventId,
    // },
    // /// Get the participation overview of the wallet.
    // ParticipationOverview {
    //     /// Event IDs for which to get the participation overview, e.g.
    //     /// 0xdc049a721dc65ec342f836c876ec15631ed915cd55213cee39e8d1c821c751f2...
    //     #[arg(short, long, num_args = 1.., value_delimiter = ' ')]
    //     event_ids: Vec<ParticipationEventId>,
    // },
    // /// Get the voting power of the wallet.
    // VotingPower,
    // /// Increase the voting power of the wallet.
    // IncreaseVotingPower {
    //     /// Amount to increase the voting power by, e.g. 100.
    //     amount: u64,
    // },
    // /// Decrease the voting power of the wallet.
    // DecreaseVotingPower {
    //     /// Amount to decrease the voting power by, e.g. 100.
    //     amount: u64,
    // },
    // /// Get the voting output of the wallet.
    // VotingOutput,
}

/// Select by transaction ID or list index
#[derive(Debug, Copy, Clone)]
pub enum TransactionSelector {
    Id(TransactionId),
    Index(usize),
}

impl FromStr for TransactionSelector {
    type Err = Error;

    fn from_str(s: &str) -> Result<Self, Self::Err> {
        Ok(if let Ok(index) = s.parse() {
            Self::Index(index)
        } else {
            Self::Id(s.parse()?)
        })
    }
}

/// Select by output ID or list index
#[derive(Debug, Copy, Clone)]
pub enum OutputSelector {
    Id(OutputId),
    Index(usize),
}

impl FromStr for OutputSelector {
    type Err = Error;

    fn from_str(s: &str) -> Result<Self, Self::Err> {
        Ok(if let Ok(index) = s.parse() {
            Self::Index(index)
        } else {
            Self::Id(s.parse()?)
        })
    }
}

// `accounts` command
pub async fn accounts_command(wallet: &Wallet) -> Result<(), Error> {
    let wallet_data = wallet.data().await;
    let accounts = wallet_data.accounts();
    let hrp = wallet.client().get_bech32_hrp().await?;

    println_log_info!("Accounts:\n");

    for account in accounts {
        let output_id = account.output_id;
        let account_id = account.output.as_account().account_id_non_null(&output_id);
        let account_address = account_id.to_bech32(hrp);
        let bic = wallet
            .client()
            .get_account_congestion(&account_id)
            .await
            .map(|r| r.block_issuance_credits)
            .ok();

        println_log_info!(
            "{:<16} {output_id}\n{:<16} {account_id}\n{:<16} {account_address}\n{:<16} {bic:?}\n",
            "Output ID:",
            "Account ID:",
            "Account Address:",
            "BIC:"
        );
    }

    Ok(())
}

// `address` command
pub async fn address_command(wallet: &Wallet) -> Result<(), Error> {
    print_wallet_address(wallet).await?;

    Ok(())
}

// `allot-mana` command
pub async fn allot_mana_command(wallet: &Wallet, mana: u64, account_id: Option<AccountId>) -> Result<(), Error> {
    let wallet_data = wallet.data().await;
    let account_id = account_id
        .or_else(|| wallet_data.first_account_id())
        .ok_or(WalletError::AccountNotFound)?;
    drop(wallet_data);

    let transaction = wallet.allot_mana([ManaAllotment::new(account_id, mana)?], None).await?;

    println_log_info!(
        "Mana allotment transaction sent:\n{:?}\n{:?}",
        transaction.transaction_id,
        transaction.block_id
    );

    Ok(())
}

// `balance` command
pub async fn balance_command(wallet: &Wallet) -> Result<(), Error> {
    let balance = wallet.balance().await?;
    println_log_info!("{balance:#?}");

    Ok(())
}

// `burn-native-token` command
pub async fn burn_native_token_command(wallet: &Wallet, token_id: String, amount: String) -> Result<(), Error> {
    println_log_info!("Burning native token {token_id} {amount}.");

    let transaction = wallet
        .burn(
            NativeToken::new(
                TokenId::from_str(&token_id)?,
                U256::from_dec_str(&amount).map_err(|e| Error::Miscellaneous(e.to_string()))?,
            )?,
            None,
        )
        .await?;

    println_log_info!(
        "Burning transaction sent:\n{:?}\n{:?}",
        transaction.transaction_id,
        transaction.block_id
    );

    Ok(())
}

// `burn-nft` command
pub async fn burn_nft_command(wallet: &Wallet, nft_id: String) -> Result<(), Error> {
    println_log_info!("Burning nft {nft_id}.");

    let transaction = wallet.burn(NftId::from_str(&nft_id)?, None).await?;

    println_log_info!(
        "Burning transaction sent:\n{:?}\n{:?}",
        transaction.transaction_id,
        transaction.block_id
    );

    Ok(())
}

// `claim` command
pub async fn claim_command(wallet: &Wallet, output_id: Option<String>) -> Result<(), Error> {
    if let Some(output_id) = output_id {
        println_log_info!("Claiming output {output_id}");

        let transaction = wallet.claim_outputs([OutputId::from_str(&output_id)?]).await?;

        println_log_info!(
            "Claiming transaction sent:\n{:?}\n{:?}",
            transaction.transaction_id,
            transaction.block_id
        );
    } else {
        println_log_info!("Claiming outputs.");

        let output_ids = wallet.claimable_outputs(OutputsToClaim::All).await?;

        if output_ids.is_empty() {
            println_log_info!("No outputs available to claim.");
        }

        // Doing chunks of only 60, because we might need to create the double amount of outputs, because of potential
        // storage deposit return unlock conditions and also consider the remainder output.
        for output_ids_chunk in output_ids.chunks(60) {
            let transaction = wallet.claim_outputs(output_ids_chunk.to_vec()).await?;
            println_log_info!(
                "Claiming transaction sent:\n{:?}\n{:?}",
                transaction.transaction_id,
                transaction.block_id
            );
        }
    };

    Ok(())
}

/// `claimable-outputs` command
pub async fn claimable_outputs_command(wallet: &Wallet) -> Result<(), Error> {
    let balance = wallet.balance().await?;
    for output_id in balance
        .potentially_locked_outputs()
        .iter()
        .filter_map(|(output_id, unlockable)| unlockable.then_some(output_id))
    {
        let wallet_data = wallet.data().await;
        // Unwrap: for the iterated `OutputId`s this call will always return `Some(...)`.
        let output = &wallet_data.get_output(output_id).unwrap().output;
        let kind = match output {
            Output::Nft(_) => "Nft",
            Output::Basic(_) => "Basic",
            _ => unreachable!(),
        };
        println_log_info!("{output_id:?} ({kind})");

        // TODO https://github.com/iotaledger/iota-sdk/issues/1633
        // if let Some(native_tokens) = output.native_tokens() {
        //     if !native_tokens.is_empty() {
        //         println_log_info!("  - native token amount:");
        //         native_tokens.iter().for_each(|token| {
        //             println_log_info!("    + {} {}", token.amount(), token.token_id());
        //         });
        //     }
        // }

        if let Some(unlock_conditions) = output.unlock_conditions() {
            let deposit_return = unlock_conditions
                .storage_deposit_return()
                .map(|deposit_return| deposit_return.amount())
                .unwrap_or(0);
            let amount = output.amount() - deposit_return;
            println_log_info!("  - base coin amount: {}", amount);

            if let Some(expiration) = unlock_conditions.expiration() {
                let slot_index = wallet.client().get_slot_index().await?;

                if *expiration.slot_index() > *slot_index {
                    println_log_info!("  - expires in {} slot indices", *expiration.slot_index() - *slot_index);
                } else {
                    println_log_info!(
                        "  - expired {} slot indices ago",
                        *slot_index - *expiration.slot_index()
                    );
                }
            }
        }
    }

    Ok(())
}

// `congestion` command
pub async fn congestion_command(wallet: &Wallet, account_id: Option<AccountId>) -> Result<(), Error> {
    let account_id = {
        let wallet_data = wallet.data().await;
        account_id
            .or_else(|| wallet_data.first_account_id())
            .ok_or(WalletError::AccountNotFound)?
    };

    let congestion = wallet.client().get_account_congestion(&account_id).await?;

    println_log_info!("{congestion:#?}");

    Ok(())
}

// `consolidate` command
pub async fn consolidate_command(wallet: &Wallet) -> Result<(), Error> {
    println_log_info!("Consolidating outputs.");

    let transaction = wallet
        .consolidate_outputs(ConsolidationParams::new().with_force(true))
        .await?;

    println_log_info!(
        "Consolidation transaction sent:\n{:?}\n{:?}",
        transaction.transaction_id,
        transaction.block_id
    );

    Ok(())
}

// `create-account-output` command
pub async fn create_account_output_command(wallet: &Wallet) -> Result<(), Error> {
    println_log_info!("Creating account output.");

    let transaction = wallet.create_account_output(None, None).await?;

    println_log_info!(
        "Account output creation transaction sent:\n{:?}\n{:?}",
        transaction.transaction_id,
        transaction.block_id
    );

    Ok(())
}

// `create-native-token` command
pub async fn create_native_token_command(
    wallet: &Wallet,
    circulating_supply: String,
    maximum_supply: String,
    foundry_metadata: Option<MetadataFeature>,
) -> Result<(), Error> {
    // If no account output exists, create one first
    if wallet.balance().await?.accounts().is_empty() {
        let transaction = wallet.create_account_output(None, None).await?;
        println_log_info!(
            "Account output minting transaction sent:\n{:?}\n{:?}",
            transaction.transaction_id,
            transaction.block_id
        );
        wallet
            .reissue_transaction_until_included(&transaction.transaction_id, None, None)
            .await?;
        // Sync wallet after the transaction got confirmed, so the account output is available
        wallet.sync(None).await?;
    }

    let params = CreateNativeTokenParams {
        account_id: None,
        circulating_supply: U256::from_dec_str(&circulating_supply).map_err(|e| Error::Miscellaneous(e.to_string()))?,
        maximum_supply: U256::from_dec_str(&maximum_supply).map_err(|e| Error::Miscellaneous(e.to_string()))?,
        foundry_metadata,
    };

    let create_transaction = wallet.create_native_token(params, None).await?;

    println_log_info!(
        "Transaction to create native token sent:\n{:?}\n{:?}",
        create_transaction.transaction.transaction_id,
        create_transaction.transaction.block_id
    );

    Ok(())
}

// `destroy-account` command
pub async fn destroy_account_command(wallet: &Wallet, account_id: String) -> Result<(), Error> {
    println_log_info!("Destroying account {account_id}.");

    let transaction = wallet.burn(AccountId::from_str(&account_id)?, None).await?;

    println_log_info!(
        "Destroying account transaction sent:\n{:?}\n{:?}",
        transaction.transaction_id,
        transaction.block_id
    );

    Ok(())
}

// `destroy-foundry` command
pub async fn destroy_foundry_command(wallet: &Wallet, foundry_id: String) -> Result<(), Error> {
    println_log_info!("Destroying foundry {foundry_id}.");

    let transaction = wallet.burn(FoundryId::from_str(&foundry_id)?, None).await?;

    println_log_info!(
        "Destroying foundry transaction sent:\n{:?}\n{:?}",
        transaction.transaction_id,
        transaction.block_id
    );

    Ok(())
}

// `faucet` command
pub async fn faucet_command(wallet: &Wallet, address: Option<Bech32Address>, url: Option<String>) -> Result<(), Error> {
    let address = if let Some(address) = address {
        address
    } else {
        wallet.address().await
    };

    let faucet_url = url.as_deref().unwrap_or("http://localhost:8088/api/enqueue");
    let response = request_funds_from_faucet(faucet_url, &address).await?;

    println_log_info!("{response}");

    Ok(())
}

// `implicit-account-creation-address` command
pub async fn implicit_account_creation_address_command(wallet: &Wallet) -> Result<(), Error> {
    let address = wallet.implicit_account_creation_address().await?;

    println_log_info!("{address}");

    Ok(())
}

// `implicit-account-transition` command
<<<<<<< HEAD
pub async fn implicit_account_transition_command(
    wallet: &Wallet,
    output_id: OutputId,
    public_key: Option<String>,
) -> Result<(), Error> {
    let public_key = public_key
        .map(|s| {
            PublicKey::try_from_bytes(prefix_hex::decode(s).map_err(|e| Error::Miscellaneous(e.to_string()))?)
                .map_err(|e| Error::Miscellaneous(e.to_string()))
        })
        .transpose()?
        .map(BlockIssuerKeySource::Key);
    let transaction = wallet.implicit_account_transition(&output_id, public_key).await?;
=======
pub async fn implicit_account_transition_command(wallet: &Wallet, output_id: OutputId) -> Result<(), Error> {
    let transaction = wallet
        .implicit_account_transition(&output_id, BlockIssuerKeySource::ImplicitAccountAddress)
        .await?;
>>>>>>> 323a1356

    println_log_info!(
        "Implicit account transition transaction sent:\n{:?}\n{:?}",
        transaction.transaction_id,
        transaction.block_id
    );

    Ok(())
}

// `implicit-accounts` command
pub async fn implicit_accounts_command(wallet: &Wallet) -> Result<(), Error> {
    let wallet_data = wallet.data().await;
    let implicit_accounts = wallet_data.implicit_accounts();
    let hrp = wallet.client().get_bech32_hrp().await?;

    println_log_info!("Implicit accounts:\n");

    for implicit_account in implicit_accounts {
        let output_id = implicit_account.output_id;
        let account_id = AccountId::from(&output_id);
        let account_address = account_id.to_bech32(hrp);
        let bic = wallet
            .client()
            .get_account_congestion(&account_id)
            .await
            .map(|r| r.block_issuance_credits)
            .ok();

        println_log_info!(
            "{:<16} {output_id}\n{:<16} {account_id}\n{:<16} {account_address}\n{:<16} {bic:?}\n",
            "Output ID:",
            "Account ID:",
            "Account Address:",
            "BIC:"
        );
    }

    Ok(())
}

// `melt-native-token` command
pub async fn melt_native_token_command(wallet: &Wallet, token_id: String, amount: String) -> Result<(), Error> {
    let transaction = wallet
        .melt_native_token(
            TokenId::from_str(&token_id)?,
            U256::from_dec_str(&amount).map_err(|e| Error::Miscellaneous(e.to_string()))?,
            None,
        )
        .await?;

    println_log_info!(
        "Native token melting transaction sent:\n{:?}\n{:?}",
        transaction.transaction_id,
        transaction.block_id
    );

    Ok(())
}

// `mint-native-token` command
pub async fn mint_native_token_command(wallet: &Wallet, token_id: String, amount: String) -> Result<(), Error> {
    let mint_transaction = wallet
        .mint_native_token(
            TokenId::from_str(&token_id)?,
            U256::from_dec_str(&amount).map_err(|e| Error::Miscellaneous(e.to_string()))?,
            None,
        )
        .await?;

    println_log_info!(
        "Transaction minting additional native tokens sent:\n{:?}\n{:?}",
        mint_transaction.transaction_id,
        mint_transaction.block_id
    );

    Ok(())
}

// `mint-nft` command
pub async fn mint_nft_command(
    wallet: &Wallet,
    address: Option<Bech32Address>,
    metadata: Option<(String, Vec<u8>)>,
    immutable_metadata: Option<(String, Vec<u8>)>,
    tag: Option<String>,
    sender: Option<Bech32Address>,
    issuer: Option<Bech32Address>,
) -> Result<(), Error> {
    let tag = if let Some(hex) = tag {
        Some(prefix_hex::decode(hex).map_err(|e| Error::Miscellaneous(e.to_string()))?)
    } else {
        None
    };

    let mut nft_options = MintNftParams::new()
        .with_address(address)
        .with_tag(tag)
        .with_sender(sender)
        .with_issuer(issuer);

    if let Some(metadata) = metadata {
        nft_options = nft_options.with_metadata(MetadataFeature::new([metadata])?);
    }
    if let Some(immutable_metadata) = immutable_metadata {
        nft_options = nft_options.with_immutable_metadata(MetadataFeature::new([immutable_metadata])?);
    }

    let transaction = wallet.mint_nfts([nft_options], None).await?;

    println_log_info!(
        "NFT minting transaction sent:\n{:?}\n{:?}",
        transaction.transaction_id,
        transaction.block_id
    );

    Ok(())
}

// `node-info` command
pub async fn node_info_command(wallet: &Wallet) -> Result<(), Error> {
    let node_info = serde_json::to_string_pretty(&wallet.client().get_info().await?)?;

    println_log_info!("Current node info: {node_info}");

    Ok(())
}

/// `output` command
pub async fn output_command(wallet: &Wallet, selector: OutputSelector, metadata: bool) -> Result<(), Error> {
    let wallet_data = wallet.data().await;
    let output = match selector {
        OutputSelector::Id(id) => wallet_data.get_output(&id),
        OutputSelector::Index(index) => {
            let mut outputs = wallet_data.outputs().values().collect::<Vec<_>>();
            outputs.sort_unstable_by_key(|o| o.output_id);
            outputs.into_iter().nth(index)
        }
    };

    if let Some(output) = output {
        if metadata {
            println_log_info!("{output:#?}");
        } else {
            println_log_info!("{:#?}", output.output);
        }
    } else {
        println_log_info!("Output not found");
    }

    Ok(())
}

/// `outputs` command
pub async fn outputs_command(wallet: &Wallet) -> Result<(), Error> {
    print_outputs(wallet.data().await.outputs().values().cloned().collect(), "Outputs:")
}

// `send` command
pub async fn send_command(
    wallet: &Wallet,
    address: impl ConvertTo<Bech32Address>,
    amount: u64,
    return_address: Option<impl ConvertTo<Bech32Address>>,
    expiration: Option<SlotIndex>,
    allow_micro_amount: bool,
) -> Result<(), Error> {
    let params = [SendParams::new(amount, address)?
        .with_return_address(return_address.map(ConvertTo::convert).transpose()?)
        .with_expiration(expiration)];
    let transaction = wallet
        .send_with_params(
            params,
            TransactionOptions {
                allow_micro_amount,
                ..Default::default()
            },
        )
        .await?;

    println_log_info!(
        "Transaction sent:\n{:?}\n{:?}",
        transaction.transaction_id,
        transaction.block_id
    );

    Ok(())
}

// `send-native-token` command
pub async fn send_native_token_command(
    wallet: &Wallet,
    address: impl ConvertTo<Bech32Address>,
    token_id: String,
    amount: String,
    gift_storage_deposit: Option<bool>,
) -> Result<(), Error> {
    let address = address.convert()?;
    let transaction = if gift_storage_deposit.unwrap_or(false) {
        // Send native tokens together with the required storage deposit
        let storage_params = wallet.client().get_storage_score_parameters().await?;

        wallet.client().bech32_hrp_matches(address.hrp()).await?;

        let outputs = [BasicOutputBuilder::new_with_minimum_amount(storage_params)
            .add_unlock_condition(AddressUnlockCondition::new(address))
            .with_native_token(NativeToken::new(
                TokenId::from_str(&token_id)?,
                U256::from_dec_str(&amount).map_err(|e| Error::Miscellaneous(e.to_string()))?,
            )?)
            .finish_output()?];

        wallet.send_outputs(outputs, None).await?
    } else {
        // Send native tokens with storage deposit return and expiration
        let outputs = [SendNativeTokenParams::new(
            address,
            (
                TokenId::from_str(&token_id)?,
                U256::from_dec_str(&amount).map_err(|e| Error::Miscellaneous(e.to_string()))?,
            ),
        )?];
        wallet.send_native_tokens(outputs, None).await?
    };

    println_log_info!(
        "Native token transaction sent:\n{:?}\n{:?}",
        transaction.transaction_id,
        transaction.block_id
    );

    Ok(())
}

// `send-nft` command
pub async fn send_nft_command(
    wallet: &Wallet,
    address: impl ConvertTo<Bech32Address>,
    nft_id: String,
) -> Result<(), Error> {
    let outputs = [SendNftParams::new(address.convert()?, &nft_id)?];
    let transaction = wallet.send_nft(outputs, None).await?;

    println_log_info!(
        "Nft transaction sent:\n{:?}\n{:?}",
        transaction.transaction_id,
        transaction.block_id
    );

    Ok(())
}

// `sync` command
pub async fn sync_command(wallet: &Wallet) -> Result<(), Error> {
    let balance = wallet
        .sync(Some(SyncOptions {
            sync_native_token_foundries: true,
            sync_implicit_accounts: true,
            ..Default::default()
        }))
        .await?;
    println_log_info!("Synced.");
    println_log_info!("{balance:#?}");

    Ok(())
}

/// `transaction` command
pub async fn transaction_command(wallet: &Wallet, selector: TransactionSelector) -> Result<(), Error> {
    let wallet_data = wallet.data().await;
    let transaction = match selector {
        TransactionSelector::Id(id) => wallet_data.get_transaction(&id),
        TransactionSelector::Index(index) => {
            let mut transactions = wallet_data.transactions().values().collect::<Vec<_>>();
            transactions.sort_unstable_by(|a, b| b.timestamp.cmp(&a.timestamp));
            transactions.into_iter().nth(index)
        }
    };

    if let Some(tx) = transaction {
        println_log_info!("{:#?}", tx);
    } else {
        println_log_info!("No transaction found");
    }

    Ok(())
}

/// `transactions` command
pub async fn transactions_command(wallet: &Wallet, show_details: bool) -> Result<(), Error> {
    let wallet_data = wallet.data().await;
    let mut transactions = wallet_data.transactions().values().collect::<Vec<_>>();
    transactions.sort_unstable_by(|a, b| b.timestamp.cmp(&a.timestamp));

    if transactions.is_empty() {
        println_log_info!("No transactions found");
    } else {
        for (i, tx) in transactions.into_iter().enumerate() {
            if show_details {
                println_log_info!("{:#?}", tx);
            } else {
                let transaction_time = to_utc_date_time(tx.timestamp)?;
                let formatted_time = transaction_time.format("%Y-%m-%d %H:%M:%S UTC").to_string();

                println_log_info!("{:<5}{}\t{}", i, tx.transaction_id, formatted_time);
            }
        }
    }

    Ok(())
}

/// `unspent-outputs` command
pub async fn unspent_outputs_command(wallet: &Wallet) -> Result<(), Error> {
    print_outputs(
        wallet.data().await.unspent_outputs().values().cloned().collect(),
        "Unspent outputs:",
    )
}

// pub async fn vote_command(wallet: &Wallet, event_id: ParticipationEventId, answers: Vec<u8>) -> Result<(), Error> {
//     let transaction = wallet.vote(Some(event_id), Some(answers)).await?;

//     println_log_info!(
//         "Voting transaction sent:\n{:?}\n{:?}",
//         transaction.transaction_id,
//         transaction.block_id
//     );

//     Ok(())
// }

// pub async fn stop_participating_command(wallet: &Wallet, event_id: ParticipationEventId) -> Result<(), Error> {
//     let transaction = wallet.stop_participating(event_id).await?;

//     println_log_info!(
//         "Stop participating transaction sent:\n{:?}\n{:?}",
//         transaction.transaction_id,
//         transaction.block_id
//     );

//     Ok(())
// }

// pub async fn participation_overview_command(
//     wallet: &Wallet,
//     event_ids: Option<Vec<ParticipationEventId>>,
// ) -> Result<(), Error> {
//     let participation_overview = wallet.get_participation_overview(event_ids).await?;

//     println_log_info!("Participation overview: {participation_overview:?}");

//     Ok(())
// }

// pub async fn voting_power_command(wallet: &Wallet) -> Result<(), Error> {
//     let voting_power = wallet.get_voting_power().await?;

//     println_log_info!("Voting power: {voting_power}");

//     Ok(())
// }

// pub async fn increase_voting_power_command(wallet: &Wallet, amount: u64) -> Result<(), Error> {
//     let transaction = wallet.increase_voting_power(amount).await?;

//     println_log_info!(
//         "Increase voting power transaction sent:\n{:?}\n{:?}",
//         transaction.transaction_id,
//         transaction.block_id
//     );

//     Ok(())
// }

// pub async fn decrease_voting_power_command(wallet: &Wallet, amount: u64) -> Result<(), Error> {
//     let transaction = wallet.decrease_voting_power(amount).await?;

//     println_log_info!(
//         "Decrease voting power transaction sent:\n{:?}\n{:?}",
//         transaction.transaction_id,
//         transaction.block_id
//     );

//     Ok(())
// }

// pub async fn voting_output_command(wallet: &Wallet) -> Result<(), Error> {
//     let output = wallet.get_voting_output().await?;

//     println_log_info!("Voting output: {output:?}");

//     Ok(())
// }

async fn print_wallet_address(wallet: &Wallet) -> Result<(), Error> {
    let address = wallet.address().await;

    let mut log = format!(
        "Address:\n{:<9}{}\n{:<9}{:?}",
        "Bech32:",
        address,
        "Hex:",
        address.inner()
    );

    let slot_index = wallet.client().get_slot_index().await?;
    let protocol_parameters = wallet.client().get_protocol_parameters().await?;

    let mut output_ids = Vec::new();
    let mut amount = 0;
    let mut native_tokens = NativeTokensBuilder::new();
    let mut accounts = Vec::new();
    let mut foundries = Vec::new();
    let mut nfts = Vec::new();
    let mut delegations = Vec::new();
    let mut anchors = Vec::new();

    for output_data in wallet.data().await.unspent_outputs().values() {
        let output_id = output_data.output_id;
        output_ids.push(output_id);

        // Output might be associated with the address, but can't be unlocked by it, so we check that here.
        let required_address = &output_data
            .output
            .required_address(slot_index, protocol_parameters.committable_age_range())?;

        if required_address
            .as_ref()
            .is_some_and(|required_address| required_address == address.inner())
        {
            if let Some(nt) = output_data.output.native_token() {
                native_tokens.add_native_token(*nt)?;
            }
            match &output_data.output {
                Output::Basic(_) => {}
                Output::Account(account) => accounts.push(account.account_id_non_null(&output_id)),
                Output::Foundry(foundry) => foundries.push(foundry.id()),
                Output::Nft(nft) => nfts.push(nft.nft_id_non_null(&output_id)),
                Output::Delegation(delegation) => delegations.push(delegation.delegation_id_non_null(&output_id)),
                Output::Anchor(anchor) => anchors.push(anchor.anchor_id_non_null(&output_id)),
            }
            let unlock_conditions = output_data
                .output
                .unlock_conditions()
                .expect("output must have unlock conditions");
            let sdr_amount = unlock_conditions
                .storage_deposit_return()
                .map(|sdr| sdr.amount())
                .unwrap_or(0);

            amount += output_data.output.amount() - sdr_amount;
        }
    }

    let bip_path = wallet.signing_options().clone();
    log = format!("{log}\nBIP path: {bip_path:?}");

    log = format!(
        "{log}\nOutputs: {:#?}\nBase coin amount: {}\nNative Tokens: {:?}\nAccounts: {:?}\nFoundries: {:?}\nNFTs: {:?}\nDelegations: {:?}\nAnchors: {:?}\n",
        output_ids,
        amount,
        native_tokens.finish_vec()?,
        accounts,
        foundries,
        nfts,
        delegations,
        anchors
    );

    println_log_info!("{log}");

    Ok(())
}

// loop on the wallet prompt
pub async fn prompt(wallet: &Wallet) -> Result<(), Error> {
    let config = Config::builder()
        .auto_add_history(true)
        .history_ignore_space(true)
        .completion_type(rustyline::CompletionType::List)
        .edit_mode(rustyline::EditMode::Emacs)
        .build();

    let mut rl = Editor::with_history(config, MemHistory::with_config(config))?;
    rl.set_helper(Some(WalletCommandHelper::default()));

    loop {
        match prompt_internal(wallet, &mut rl).await {
            Ok(res) => match res {
                PromptResponse::Reprompt => (),
                PromptResponse::Done => {
                    return Ok(());
                }
            },
            Err(e) => {
                println_log_error!("{e}");
            }
        }
    }
}

pub enum PromptResponse {
    Reprompt,
    Done,
}

pub async fn prompt_internal(
    wallet: &Wallet,
    rl: &mut Editor<WalletCommandHelper, MemHistory>,
) -> Result<PromptResponse, Error> {
    let prompt = if let Some(alias) = wallet.alias().await {
        format!("Wallet \"{alias}\": ")
    } else {
        String::from("Wallet: ")
    };

    if let Some(helper) = rl.helper_mut() {
        helper.set_prompt(prompt.green().to_string());
    }

    let input = rl.readline(&prompt);
    match input {
        Ok(command) => {
            match command.trim() {
                "" => {}
                "h" | "help" => WalletCli::print_help()?,
                "c" | "clear" => {
                    // Clear console
                    let _ = std::process::Command::new("clear").status();
                }
                _ => {
                    // Prepend `Wallet: ` so the parsing will be correct
                    let command = format!("Wallet: {command}");
                    let protocol_cli = match WalletCli::try_parse_from(command.split_whitespace()) {
                        Ok(protocol_cli) => protocol_cli,
                        Err(err) => {
                            println!("{err}");
                            return Ok(PromptResponse::Reprompt);
                        }
                    };
                    match protocol_cli.command {
                        WalletCommand::Accounts => accounts_command(wallet).await,
                        WalletCommand::Address => address_command(wallet).await,
                        WalletCommand::AllotMana { mana, account_id } => {
                            allot_mana_command(wallet, mana, account_id).await
                        }
                        WalletCommand::Balance => balance_command(wallet).await,
                        WalletCommand::BurnNativeToken { token_id, amount } => {
                            burn_native_token_command(wallet, token_id, amount).await
                        }
                        WalletCommand::BurnNft { nft_id } => burn_nft_command(wallet, nft_id).await,
                        WalletCommand::Claim { output_id } => claim_command(wallet, output_id).await,
                        WalletCommand::ClaimableOutputs => claimable_outputs_command(wallet).await,
                        WalletCommand::Congestion { account_id } => congestion_command(wallet, account_id).await,
                        WalletCommand::Consolidate => consolidate_command(wallet).await,
                        WalletCommand::CreateAccountOutput => create_account_output_command(wallet).await,
                        WalletCommand::CreateNativeToken {
                            circulating_supply,
                            maximum_supply,
                            foundry_metadata_key,
                            foundry_metadata_hex,
                            foundry_metadata_file,
                        } => {
                            create_native_token_command(
                                wallet,
                                circulating_supply,
                                maximum_supply,
                                bytes_from_hex_or_file(foundry_metadata_hex, foundry_metadata_file)
                                    .await?
                                    .map(|d| MetadataFeature::new([(foundry_metadata_key, d)]))
                                    .transpose()?,
                            )
                            .await
                        }
                        WalletCommand::DestroyAccount { account_id } => {
                            destroy_account_command(wallet, account_id).await
                        }
                        WalletCommand::DestroyFoundry { foundry_id } => {
                            destroy_foundry_command(wallet, foundry_id).await
                        }
                        WalletCommand::Exit => {
                            return Ok(PromptResponse::Done);
                        }
                        WalletCommand::Faucet { address, url } => faucet_command(wallet, address, url).await,
                        WalletCommand::ImplicitAccountCreationAddress => {
                            implicit_account_creation_address_command(wallet).await
                        }
                        WalletCommand::ImplicitAccountTransition { output_id } => {
                            implicit_account_transition_command(wallet, output_id).await
                        }
                        WalletCommand::ImplicitAccounts => implicit_accounts_command(wallet).await,
                        WalletCommand::MeltNativeToken { token_id, amount } => {
                            melt_native_token_command(wallet, token_id, amount).await
                        }
                        WalletCommand::MintNativeToken { token_id, amount } => {
                            mint_native_token_command(wallet, token_id, amount).await
                        }
                        WalletCommand::MintNft {
                            address,
                            immutable_metadata_key,
                            immutable_metadata_hex,
                            immutable_metadata_file,
                            metadata_key,
                            metadata_hex,
                            metadata_file,
                            tag,
                            sender,
                            issuer,
                        } => {
                            mint_nft_command(
                                wallet,
                                address,
                                bytes_from_hex_or_file(metadata_hex, metadata_file)
                                    .await?
                                    .map(|value| (metadata_key, value)),
                                bytes_from_hex_or_file(immutable_metadata_hex, immutable_metadata_file)
                                    .await?
                                    .map(|value| (immutable_metadata_key, value)),
                                tag,
                                sender,
                                issuer,
                            )
                            .await
                        }
                        WalletCommand::NodeInfo => node_info_command(wallet).await,
                        WalletCommand::Output { selector, metadata } => {
                            output_command(wallet, selector, metadata).await
                        }
                        WalletCommand::Outputs => outputs_command(wallet).await,
                        WalletCommand::Send {
                            address,
                            amount,
                            return_address,
                            expiration,
                            allow_micro_amount,
                        } => {
                            let allow_micro_amount = if return_address.is_some() || expiration.is_some() {
                                true
                            } else {
                                allow_micro_amount
                            };
                            send_command(wallet, address, amount, return_address, expiration, allow_micro_amount).await
                        }
                        WalletCommand::SendNativeToken {
                            address,
                            token_id,
                            amount,
                            gift_storage_deposit,
                        } => send_native_token_command(wallet, address, token_id, amount, gift_storage_deposit).await,
                        WalletCommand::SendNft { address, nft_id } => send_nft_command(wallet, address, nft_id).await,
                        WalletCommand::Sync => sync_command(wallet).await,
                        WalletCommand::Transaction { selector } => transaction_command(wallet, selector).await,
                        WalletCommand::Transactions { show_details } => {
                            transactions_command(wallet, show_details).await
                        }
                        WalletCommand::UnspentOutputs => unspent_outputs_command(wallet).await,
                        // WalletCommand::Vote { event_id, answers } => vote_command(wallet, event_id, answers).await,
                        // WalletCommand::StopParticipating { event_id } => {
                        //     stop_participating_command(wallet, event_id).await
                        // }
                        // WalletCommand::ParticipationOverview { event_ids } => {
                        //     let event_ids = (!event_ids.is_empty()).then_some(event_ids);
                        //     participation_overview_command(wallet, event_ids).await
                        // }
                        // WalletCommand::VotingPower => voting_power_command(wallet).await,
                        // WalletCommand::IncreaseVotingPower { amount } => {
                        //     increase_voting_power_command(wallet, amount).await
                        // }
                        // WalletCommand::DecreaseVotingPower { amount } => {
                        //     decrease_voting_power_command(wallet, amount).await
                        // }
                        // WalletCommand::VotingOutput => voting_output_command(wallet).await,
                    }
                    .unwrap_or_else(|err| {
                        println_log_error!("{err}");
                    });
                }
            }
        }
        Err(ReadlineError::Interrupted) => {
            return Ok(PromptResponse::Done);
        }
        Err(err) => {
            println_log_error!("{err}");
        }
    }

    Ok(PromptResponse::Reprompt)
}

fn print_outputs(mut outputs: Vec<OutputData>, title: &str) -> Result<(), Error> {
    if outputs.is_empty() {
        println_log_info!("No outputs found");
    } else {
        println_log_info!("{title}");
        outputs.sort_unstable_by_key(|o| o.output_id);

        for (i, output_data) in outputs.into_iter().enumerate() {
            let kind_str = if output_data.output.is_implicit_account() {
                "ImplicitAccount"
            } else {
                output_data.output.kind_str()
            };

            println_log_info!(
                "{:<5}{} {:<16}{}",
                i,
                &output_data.output_id,
                kind_str,
                if output_data.is_spent { "Spent" } else { "Unspent" },
            );
        }
    }

    Ok(())
}<|MERGE_RESOLUTION|>--- conflicted
+++ resolved
@@ -23,9 +23,8 @@
     },
     utils::ConvertTo,
     wallet::{
-        types::OutputData, BlockIssuerKeySource, ConsolidationParams, CreateNativeTokenParams, Error as WalletError,
-        MintNftParams, OutputsToClaim, SendNativeTokenParams, SendNftParams, SendParams, SyncOptions,
-        TransactionOptions,
+        types::OutputData, ConsolidationParams, CreateNativeTokenParams, Error as WalletError, MintNftParams,
+        OutputsToClaim, SendNativeTokenParams, SendNftParams, SendParams, SyncOptions, TransactionOptions,
     },
     U256,
 };
@@ -663,26 +662,10 @@
 }
 
 // `implicit-account-transition` command
-<<<<<<< HEAD
-pub async fn implicit_account_transition_command(
-    wallet: &Wallet,
-    output_id: OutputId,
-    public_key: Option<String>,
-) -> Result<(), Error> {
-    let public_key = public_key
-        .map(|s| {
-            PublicKey::try_from_bytes(prefix_hex::decode(s).map_err(|e| Error::Miscellaneous(e.to_string()))?)
-                .map_err(|e| Error::Miscellaneous(e.to_string()))
-        })
-        .transpose()?
-        .map(BlockIssuerKeySource::Key);
-    let transaction = wallet.implicit_account_transition(&output_id, public_key).await?;
-=======
 pub async fn implicit_account_transition_command(wallet: &Wallet, output_id: OutputId) -> Result<(), Error> {
     let transaction = wallet
         .implicit_account_transition(&output_id, BlockIssuerKeySource::ImplicitAccountAddress)
         .await?;
->>>>>>> 323a1356
 
     println_log_info!(
         "Implicit account transition transaction sent:\n{:?}\n{:?}",
