--- conflicted
+++ resolved
@@ -730,12 +730,7 @@
     let address = address.convert()?;
     let transaction = if gift_storage_deposit.unwrap_or(false) {
         // Send native tokens together with the required storage deposit
-<<<<<<< HEAD
         let storage_params = wallet.client().get_storage_score_parameters().await?;
-        let token_supply = wallet.client().get_token_supply().await?;
-=======
-        let rent_structure = wallet.client().get_rent_structure().await?;
->>>>>>> 544311a9
 
         wallet.client().bech32_hrp_matches(address.hrp()).await?;
 
