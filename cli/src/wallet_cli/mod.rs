// Copyright 2020-2022 IOTA Stiftung
// SPDX-License-Identifier: Apache-2.0

mod completer;

use std::str::FromStr;

use clap::{CommandFactory, Parser, Subcommand};
use colored::Colorize;
use iota_sdk::{
    client::request_funds_from_faucet,
    crypto::signatures::ed25519::PublicKey,
<<<<<<< HEAD
    types::block::{
        address::{Bech32Address, ToBech32Ext},
        output::{
            feature::MetadataFeature, unlock_condition::AddressUnlockCondition, AccountId, BasicOutputBuilder,
            FoundryId, NativeToken, NativeTokensBuilder, NftId, Output, OutputId, TokenId,
=======
    types::{
        api::plugins::participation::types::ParticipationEventId,
        block::{
            address::{Bech32Address, ToBech32Ext},
            mana::ManaAllotment,
            output::{
                unlock_condition::AddressUnlockCondition, AccountId, BasicOutputBuilder, FoundryId, NativeToken,
                NativeTokensBuilder, NftId, Output, OutputId, TokenId,
            },
            payload::signed_transaction::TransactionId,
            slot::SlotIndex,
>>>>>>> 381c9727
        },
        payload::signed_transaction::TransactionId,
        slot::SlotIndex,
    },
    utils::ConvertTo,
    wallet::{
        types::OutputData, ConsolidationParams, CreateNativeTokenParams, Error as WalletError, MintNftParams,
        OutputsToClaim, SendNativeTokenParams, SendNftParams, SendParams, SyncOptions, TransactionOptions, Wallet,
    },
    U256,
};
use rustyline::{error::ReadlineError, history::MemHistory, Config, Editor};

use self::completer::WalletCommandHelper;
use crate::{
    error::Error,
    helper::{bytes_from_hex_or_file, to_utc_date_time},
    println_log_error, println_log_info,
};

#[derive(Debug, Parser)]
#[command(author, version, about, long_about = None, propagate_version = true)]
pub struct WalletCli {
    #[command(subcommand)]
    pub command: WalletCommand,
}

impl WalletCli {
    pub fn print_help() -> Result<(), Error> {
        Self::command().bin_name("Wallet:").print_help()?;
        Ok(())
    }
}

/// Commands
#[derive(Debug, Subcommand)]
#[allow(clippy::large_enum_variant)]
pub enum WalletCommand {
    /// Lists the accounts of the wallet.
    Accounts,
    /// Print the wallet address.
    Address,
    /// Allots mana to an account.
    AllotMana { mana: u64, account_id: Option<AccountId> },
    /// Print the wallet balance.
    Balance,
    /// Burn an amount of native token.
    BurnNativeToken {
        /// Token ID to be burnt, e.g. 0x087d205988b733d97fb145ae340e27a8b19554d1ceee64574d7e5ff66c45f69e7a0100000000.
        token_id: String,
        /// Amount to be burnt, e.g. 100.
        amount: String,
    },
    /// Burn an NFT.
    BurnNft {
        /// NFT ID to be burnt, e.g. 0xecadf10e6545aa82da4df2dfd2a496b457c8850d2cab49b7464cb273d3dffb07.
        nft_id: String,
    },
    /// Claim outputs with storage deposit return, expiration or timelock unlock conditions.
    Claim {
        /// Output ID to be claimed.
        output_id: Option<String>,
    },
    /// Print details about claimable outputs - if there are any.
    ClaimableOutputs,
    /// Checks if an account is ready to issue a block.
    Congestion { account_id: Option<AccountId> },
    /// Consolidate all basic outputs into one address.
    Consolidate,
    /// Create a new account output.
    CreateAccountOutput,
    /// Create a native token.
    CreateNativeToken {
        /// Circulating supply of the native token to be minted, e.g. 100.
        circulating_supply: String,
        /// Maximum supply of the native token to be minted, e.g. 500.
        maximum_supply: String,
        /// Metadata to attach to the associated foundry, e.g. --foundry-metadata-hex 0xdeadbeef.
        #[arg(long, group = "foundry_metadata")]
        foundry_metadata_hex: Option<String>,
        /// Metadata to attach to the associated foundry, e.g. --foundry-metadata-file ./foundry-metadata.json.
        #[arg(long, group = "foundry_metadata")]
        foundry_metadata_file: Option<String>,
    },
    /// Destroy an account output.
    DestroyAccount {
        /// Account ID to be destroyed, e.g. 0xed5a90106ae5d402ebaecb9ba36f32658872df789f7a29b9f6d695b912ec6a1e.
        account_id: String,
    },
    /// Destroy a foundry.
    DestroyFoundry {
        /// Foundry ID to be destroyed, e.g.
        /// 0x08cb54928954c3eb7ece1bf1cc0c68eb179dc1c4634ae5d23df1c70643d0911c3d0200000000.
        foundry_id: String,
    },
    /// Exit the CLI wallet.
    Exit,
    /// Request funds from the faucet.
    Faucet {
        /// Address the faucet sends the funds to, defaults to the wallet address.
        address: Option<Bech32Address>,
        /// URL of the faucet, default to <http://localhost:8088/api/enqueue>.
        url: Option<String>,
    },
    /// Returns the implicit account creation address of the wallet if it is Ed25519 based.
    ImplicitAccountCreationAddress,
    /// Transitions an implicit account to an account.
    ImplicitAccountTransition {
        /// Identifier of the implicit account output.
        output_id: OutputId,
        public_key: Option<String>,
    },
    /// Lists the implicit accounts of the wallet.
    ImplicitAccounts,
    /// Mint additional native tokens.
    MintNativeToken {
        /// Token ID to be minted, e.g. 0x087d205988b733d97fb145ae340e27a8b19554d1ceee64574d7e5ff66c45f69e7a0100000000.
        token_id: String,
        /// Amount to be minted, e.g. 100.
        amount: String,
    },
    /// Mint an NFT.
    /// IOTA NFT Standard - TIP27: <https://github.com/iotaledger/tips/blob/main/tips/TIP-0027/tip-0027.md>.
    MintNft {
        /// Address to send the NFT to, e.g. rms1qztwng6cty8cfm42nzvq099ev7udhrnk0rw8jt8vttf9kpqnxhpsx869vr3.
        address: Option<Bech32Address>,
        #[arg(long, group = "immutable_metadata")]
        /// Immutable metadata to attach to the NFT, e.g. --immutable-metadata-hex 0xdeadbeef.
        immutable_metadata_hex: Option<String>,
        /// Immutable metadata to attach to the NFT, e.g. --immutable-metadata-file ./nft-immutable-metadata.json.
        #[arg(long, group = "immutable_metadata")]
        immutable_metadata_file: Option<String>,
        /// Metadata to attach to the NFT, e.g. --metadata-hex 0xdeadbeef.
        #[arg(long, group = "metadata")]
        metadata_hex: Option<String>,
        /// Metadata to attach to the NFT, e.g. --metadata-file ./nft-metadata.json.
        #[arg(long, group = "metadata")]
        metadata_file: Option<String>,
        #[arg(long)]
        /// Tag feature to attach to the NFT, e.g. 0xdeadbeef.
        tag: Option<String>,
        /// Sender feature to attach to the NFT, e.g. rms1qztwng6cty8cfm42nzvq099ev7udhrnk0rw8jt8vttf9kpqnxhpsx869vr3.
        #[arg(long)]
        sender: Option<Bech32Address>,
        /// Issuer feature to attach to the NFT, e.g. rms1qztwng6cty8cfm42nzvq099ev7udhrnk0rw8jt8vttf9kpqnxhpsx869vr3.
        #[arg(long)]
        issuer: Option<Bech32Address>,
    },
    /// Melt an amount of native token.
    MeltNativeToken {
        /// Token ID to be melted, e.g. 0x087d205988b733d97fb145ae340e27a8b19554d1ceee64574d7e5ff66c45f69e7a0100000000.
        token_id: String,
        /// Amount to be melted, e.g. 100.
        amount: String,
    },
    /// Get information about currently set node.
    NodeInfo,
    /// Display an output.
    Output {
        /// Selector for output.
        /// Either by ID (e.g. 0xbce525324af12eda02bf7927e92cea3a8e8322d0f41966271443e6c3b245a4400000) or index.
        selector: OutputSelector,
    },
    /// List all outputs.
    Outputs,
    /// Send an amount.
    Send {
        /// Address to send funds to, e.g. rms1qztwng6cty8cfm42nzvq099ev7udhrnk0rw8jt8vttf9kpqnxhpsx869vr3.
        address: Bech32Address,
        /// Amount to send, e.g. 1000000.
        amount: u64,
        /// Bech32 encoded return address, to which the storage deposit will be returned if one is necessary
        /// given the provided amount. If a storage deposit is needed and a return address is not provided, it will
        /// default to the wallet address.
        #[arg(long)]
        return_address: Option<Bech32Address>,
        /// Expiration in slot indices, after which the output will be available for the sender again, if not spent by
        /// the receiver already. The expiration will only be used if one is necessary given the provided
        /// amount. If an expiration is needed but not provided, it will default to one day.
        #[arg(long)]
        expiration: Option<SlotIndex>,
        /// Whether to send micro amounts. This will automatically add Storage Deposit Return and Expiration unlock
        /// conditions if necessary. This flag is implied by the existence of a return address or expiration.
        #[arg(long, default_value_t = false)]
        allow_micro_amount: bool,
    },
    /// Send a native token.
    /// This will create an output with an expiration and storage deposit return unlock condition.
    SendNativeToken {
        /// Address to send the native tokens to, e.g. rms1qztwng6cty8cfm42nzvq099ev7udhrnk0rw8jt8vttf9kpqnxhpsx869vr3.
        address: Bech32Address,
        /// Token ID to be sent, e.g. 0x087d205988b733d97fb145ae340e27a8b19554d1ceee64574d7e5ff66c45f69e7a0100000000.
        token_id: String,
        /// Amount to send, e.g. 1000000.
        amount: String,
        /// Whether to gift the storage deposit for the output or not, e.g. `true`.
        #[arg(value_parser = clap::builder::BoolishValueParser::new())]
        gift_storage_deposit: Option<bool>,
    },
    /// Send an NFT.
    SendNft {
        /// Address to send the NFT to, e.g. rms1qztwng6cty8cfm42nzvq099ev7udhrnk0rw8jt8vttf9kpqnxhpsx869vr3.
        address: Bech32Address,
        /// NFT ID to be sent, e.g. 0xecadf10e6545aa82da4df2dfd2a496b457c8850d2cab49b7464cb273d3dffb07.
        nft_id: String,
    },
    /// Synchronize the wallet.
    Sync,
    /// Show the details of a transaction.
    #[clap(visible_alias = "tx")]
    Transaction {
        /// Selector for transaction.
        /// Either by ID (e.g. 0x84fe6b1796bddc022c9bc40206f0a692f4536b02aa8c13140264e2e01a3b7e4b) or index.
        selector: TransactionSelector,
    },
    /// List the wallet transactions.
    #[clap(visible_alias = "txs")]
    Transactions {
        /// List wallet transactions with all details.
        #[arg(long, default_value_t = false)]
        show_details: bool,
    },
    /// List the unspent outputs.
    UnspentOutputs,
    // /// Cast votes for an event.
    // Vote {
    //     /// Event ID for which to cast votes, e.g.
    // 0xdc049a721dc65ec342f836c876ec15631ed915cd55213cee39e8d1c821c751f2.     event_id: ParticipationEventId,
    //     /// Answers to the event questions.
    //     answers: Vec<u8>,
    // },
    // /// Stop participating to an event.
    // StopParticipating {
    //     /// Event ID for which to stop participation, e.g.
    //     /// 0xdc049a721dc65ec342f836c876ec15631ed915cd55213cee39e8d1c821c751f2.
    //     event_id: ParticipationEventId,
    // },
    // /// Get the participation overview of the wallet.
    // ParticipationOverview {
    //     /// Event IDs for which to get the participation overview, e.g.
    //     /// 0xdc049a721dc65ec342f836c876ec15631ed915cd55213cee39e8d1c821c751f2...
    //     #[arg(short, long, num_args = 1.., value_delimiter = ' ')]
    //     event_ids: Vec<ParticipationEventId>,
    // },
    // /// Get the voting power of the wallet.
    // VotingPower,
    // /// Increase the voting power of the wallet.
    // IncreaseVotingPower {
    //     /// Amount to increase the voting power by, e.g. 100.
    //     amount: u64,
    // },
    // /// Decrease the voting power of the wallet.
    // DecreaseVotingPower {
    //     /// Amount to decrease the voting power by, e.g. 100.
    //     amount: u64,
    // },
    // /// Get the voting output of the wallet.
    // VotingOutput,
}

/// Select by transaction ID or list index
#[derive(Debug, Copy, Clone)]
pub enum TransactionSelector {
    Id(TransactionId),
    Index(usize),
}

impl FromStr for TransactionSelector {
    type Err = Error;

    fn from_str(s: &str) -> Result<Self, Self::Err> {
        Ok(if let Ok(index) = s.parse() {
            Self::Index(index)
        } else {
            Self::Id(s.parse()?)
        })
    }
}

/// Select by output ID or list index
#[derive(Debug, Copy, Clone)]
pub enum OutputSelector {
    Id(OutputId),
    Index(usize),
}

impl FromStr for OutputSelector {
    type Err = Error;

    fn from_str(s: &str) -> Result<Self, Self::Err> {
        Ok(if let Ok(index) = s.parse() {
            Self::Index(index)
        } else {
            Self::Id(s.parse()?)
        })
    }
}

// `accounts` command
pub async fn accounts_command(wallet: &Wallet) -> Result<(), Error> {
    let wallet_data = wallet.data().await;
    let accounts = wallet_data.accounts();

    println_log_info!("Accounts:\n");

    for account in accounts {
        let output_id = account.output_id;
        let account_id = account.output.as_account().account_id_non_null(&output_id);
        let account_address = account_id.to_bech32(wallet.client().get_bech32_hrp().await?);
        let bic = wallet
            .client()
            .get_account_congestion(&account_id)
            .await?
            .block_issuance_credits;

        println_log_info!(
            "{:<16} {output_id}\n{:<16} {account_id}\n{:<16} {account_address}\n{:<16} {bic}\n",
            "Output ID:",
            "Account ID:",
            "Account Address:",
            "BIC:"
        );
    }

    Ok(())
}

// `address` command
pub async fn address_command(wallet: &Wallet) -> Result<(), Error> {
    print_wallet_address(wallet).await?;

    Ok(())
}

// `allot-mana` command
pub async fn allot_mana_command(wallet: &Wallet, mana: u64, account_id: Option<AccountId>) -> Result<(), Error> {
    let wallet_data = wallet.data().await;
    let account_id = account_id
        .or(wallet_data
            .accounts()
            .next()
            .map(|o| o.output.as_account().account_id_non_null(&o.output_id)))
        .or(wallet_data
            .implicit_accounts()
            .next()
            .map(|o| AccountId::from(&o.output_id)))
        .ok_or(WalletError::AccountNotFound)?;
    drop(wallet_data);

    let transaction = wallet.allot_mana([ManaAllotment::new(account_id, mana)?], None).await?;

    println_log_info!(
        "Mana allotment transaction sent:\n{:?}\n{:?}",
        transaction.transaction_id,
        transaction.block_id
    );

    Ok(())
}

// `balance` command
pub async fn balance_command(wallet: &Wallet) -> Result<(), Error> {
    let balance = wallet.balance().await?;
    println_log_info!("{balance:#?}");

    Ok(())
}

// `burn-native-token` command
pub async fn burn_native_token_command(wallet: &Wallet, token_id: String, amount: String) -> Result<(), Error> {
    println_log_info!("Burning native token {token_id} {amount}.");

    let transaction = wallet
        .burn(
            NativeToken::new(
                TokenId::from_str(&token_id)?,
                U256::from_dec_str(&amount).map_err(|e| Error::Miscellaneous(e.to_string()))?,
            )?,
            None,
        )
        .await?;

    println_log_info!(
        "Burning transaction sent:\n{:?}\n{:?}",
        transaction.transaction_id,
        transaction.block_id
    );

    Ok(())
}

// `burn-nft` command
pub async fn burn_nft_command(wallet: &Wallet, nft_id: String) -> Result<(), Error> {
    println_log_info!("Burning nft {nft_id}.");

    let transaction = wallet.burn(NftId::from_str(&nft_id)?, None).await?;

    println_log_info!(
        "Burning transaction sent:\n{:?}\n{:?}",
        transaction.transaction_id,
        transaction.block_id
    );

    Ok(())
}

// `claim` command
pub async fn claim_command(wallet: &Wallet, output_id: Option<String>) -> Result<(), Error> {
    if let Some(output_id) = output_id {
        println_log_info!("Claiming output {output_id}");

        let transaction = wallet.claim_outputs([OutputId::from_str(&output_id)?]).await?;

        println_log_info!(
            "Claiming transaction sent:\n{:?}\n{:?}",
            transaction.transaction_id,
            transaction.block_id
        );
    } else {
        println_log_info!("Claiming outputs.");

        let output_ids = wallet.claimable_outputs(OutputsToClaim::All).await?;

        if output_ids.is_empty() {
            println_log_info!("No outputs available to claim.");
        }

        // Doing chunks of only 60, because we might need to create the double amount of outputs, because of potential
        // storage deposit return unlock conditions and also consider the remainder output.
        for output_ids_chunk in output_ids.chunks(60) {
            let transaction = wallet.claim_outputs(output_ids_chunk.to_vec()).await?;
            println_log_info!(
                "Claiming transaction sent:\n{:?}\n{:?}",
                transaction.transaction_id,
                transaction.block_id
            );
        }
    };

    Ok(())
}

/// `claimable-outputs` command
pub async fn claimable_outputs_command(wallet: &Wallet) -> Result<(), Error> {
    let balance = wallet.balance().await?;
    for output_id in balance
        .potentially_locked_outputs()
        .iter()
        .filter_map(|(output_id, unlockable)| unlockable.then_some(output_id))
    {
        let wallet_data = wallet.data().await;
        // Unwrap: for the iterated `OutputId`s this call will always return `Some(...)`.
        let output = &wallet_data.get_output(output_id).unwrap().output;
        let kind = match output {
            Output::Nft(_) => "Nft",
            Output::Basic(_) => "Basic",
            _ => unreachable!(),
        };
        println_log_info!("{output_id:?} ({kind})");

        // TODO https://github.com/iotaledger/iota-sdk/issues/1633
        // if let Some(native_tokens) = output.native_tokens() {
        //     if !native_tokens.is_empty() {
        //         println_log_info!("  - native token amount:");
        //         native_tokens.iter().for_each(|token| {
        //             println_log_info!("    + {} {}", token.amount(), token.token_id());
        //         });
        //     }
        // }

        if let Some(unlock_conditions) = output.unlock_conditions() {
            let deposit_return = unlock_conditions
                .storage_deposit_return()
                .map(|deposit_return| deposit_return.amount())
                .unwrap_or(0);
            let amount = output.amount() - deposit_return;
            println_log_info!("  - base coin amount: {}", amount);

            if let Some(expiration) = unlock_conditions.expiration() {
                let slot_index = wallet.client().get_slot_index().await?;

                if *expiration.slot_index() > *slot_index {
                    println_log_info!("  - expires in {} slot indices", *expiration.slot_index() - *slot_index);
                } else {
                    println_log_info!(
                        "  - expired {} slot indices ago",
                        *slot_index - *expiration.slot_index()
                    );
                }
            }
        }
    }

    Ok(())
}

// `congestion` command
pub async fn congestion_command(wallet: &Wallet, account_id: Option<AccountId>) -> Result<(), Error> {
    let account_id = {
        let wallet_data = wallet.data().await;
        account_id
            .or_else(|| {
                wallet_data
                    .accounts()
                    .next()
                    .map(|o| o.output.as_account().account_id_non_null(&o.output_id))
            })
            .or_else(|| {
                wallet_data
                    .implicit_accounts()
                    .next()
                    .map(|o| AccountId::from(&o.output_id))
            })
            .ok_or(WalletError::AccountNotFound)?
    };

    let congestion = wallet.client().get_account_congestion(&account_id).await?;

    println_log_info!("{congestion:#?}");

    Ok(())
}

// `consolidate` command
pub async fn consolidate_command(wallet: &Wallet) -> Result<(), Error> {
    println_log_info!("Consolidating outputs.");

    let transaction = wallet
        .consolidate_outputs(ConsolidationParams::new().with_force(true))
        .await?;

    println_log_info!(
        "Consolidation transaction sent:\n{:?}\n{:?}",
        transaction.transaction_id,
        transaction.block_id
    );

    Ok(())
}

// `create-account-output` command
pub async fn create_account_output_command(wallet: &Wallet) -> Result<(), Error> {
    println_log_info!("Creating account output.");

    let transaction = wallet.create_account_output(None, None).await?;

    println_log_info!(
        "Account output creation transaction sent:\n{:?}\n{:?}",
        transaction.transaction_id,
        transaction.block_id
    );

    Ok(())
}

// `create-native-token` command
pub async fn create_native_token_command(
    wallet: &Wallet,
    circulating_supply: String,
    maximum_supply: String,
    foundry_metadata: Option<Vec<u8>>,
) -> Result<(), Error> {
    // If no account output exists, create one first
    if wallet.balance().await?.accounts().is_empty() {
        let transaction = wallet.create_account_output(None, None).await?;
        println_log_info!(
            "Account output minting transaction sent:\n{:?}\n{:?}",
            transaction.transaction_id,
            transaction.block_id
        );
        wallet
            .reissue_transaction_until_included(&transaction.transaction_id, None, None)
            .await?;
        // Sync wallet after the transaction got confirmed, so the account output is available
        wallet.sync(None).await?;
    }

    let params = CreateNativeTokenParams {
        account_id: None,
        circulating_supply: U256::from_dec_str(&circulating_supply).map_err(|e| Error::Miscellaneous(e.to_string()))?,
        maximum_supply: U256::from_dec_str(&maximum_supply).map_err(|e| Error::Miscellaneous(e.to_string()))?,
        foundry_metadata,
    };

    let create_transaction = wallet.create_native_token(params, None).await?;

    println_log_info!(
        "Transaction to create native token sent:\n{:?}\n{:?}",
        create_transaction.transaction.transaction_id,
        create_transaction.transaction.block_id
    );

    Ok(())
}

// `destroy-account` command
pub async fn destroy_account_command(wallet: &Wallet, account_id: String) -> Result<(), Error> {
    println_log_info!("Destroying account {account_id}.");

    let transaction = wallet.burn(AccountId::from_str(&account_id)?, None).await?;

    println_log_info!(
        "Destroying account transaction sent:\n{:?}\n{:?}",
        transaction.transaction_id,
        transaction.block_id
    );

    Ok(())
}

// `destroy-foundry` command
pub async fn destroy_foundry_command(wallet: &Wallet, foundry_id: String) -> Result<(), Error> {
    println_log_info!("Destroying foundry {foundry_id}.");

    let transaction = wallet.burn(FoundryId::from_str(&foundry_id)?, None).await?;

    println_log_info!(
        "Destroying foundry transaction sent:\n{:?}\n{:?}",
        transaction.transaction_id,
        transaction.block_id
    );

    Ok(())
}

// `faucet` command
pub async fn faucet_command(wallet: &Wallet, address: Option<Bech32Address>, url: Option<String>) -> Result<(), Error> {
    let address = if let Some(address) = address {
        address
    } else {
        wallet.address().await
    };

    let faucet_url = url.as_deref().unwrap_or("http://localhost:8088/api/enqueue");
    let response = request_funds_from_faucet(faucet_url, &address).await?;

    println_log_info!("{response}");

    Ok(())
}

// `implicit-account-creation-address` command
pub async fn implicit_account_creation_address_command(wallet: &Wallet) -> Result<(), Error> {
    let address = wallet.implicit_account_creation_address().await?;

    println_log_info!("{address}");

    Ok(())
}

// `implicit-account-transition` command
pub async fn implicit_account_transition_command(
    wallet: &Wallet,
    output_id: OutputId,
    public_key: Option<String>,
) -> Result<(), Error> {
    let public_key = public_key
        .map(|s| {
            PublicKey::try_from_bytes(prefix_hex::decode(s).map_err(|e| Error::Miscellaneous(e.to_string()))?)
                .map_err(|e| Error::Miscellaneous(e.to_string()))
        })
        .transpose()?;
    let transaction = wallet.implicit_account_transition(&output_id, public_key).await?;

    println_log_info!(
        "Implicit account transition transaction sent:\n{:?}\n{:?}",
        transaction.transaction_id,
        transaction.block_id
    );

    Ok(())
}

// `implicit-accounts` command
pub async fn implicit_accounts_command(wallet: &Wallet) -> Result<(), Error> {
    let wallet_data = wallet.data().await;
    let implicit_accounts = wallet_data.implicit_accounts();

    println_log_info!("Implicit accounts:\n");

    for implicit_account in implicit_accounts {
        let output_id = implicit_account.output_id;
        let account_id = AccountId::from(&output_id);
        let account_address = account_id.to_bech32(wallet.client().get_bech32_hrp().await?);
        let bic = wallet
            .client()
            .get_account_congestion(&account_id)
            .await?
            .block_issuance_credits;

        println_log_info!(
            "{:<16} {output_id}\n{:<16} {account_id}\n{:<16} {account_address}\n{:<16} {bic}\n",
            "Output ID:",
            "Account ID:",
            "Account Address:",
            "BIC:"
        );
    }

    Ok(())
}

// `melt-native-token` command
pub async fn melt_native_token_command(wallet: &Wallet, token_id: String, amount: String) -> Result<(), Error> {
    let transaction = wallet
        .melt_native_token(
            TokenId::from_str(&token_id)?,
            U256::from_dec_str(&amount).map_err(|e| Error::Miscellaneous(e.to_string()))?,
            None,
        )
        .await?;

    println_log_info!(
        "Native token melting transaction sent:\n{:?}\n{:?}",
        transaction.transaction_id,
        transaction.block_id
    );

    Ok(())
}

// `mint-native-token` command
pub async fn mint_native_token_command(wallet: &Wallet, token_id: String, amount: String) -> Result<(), Error> {
    let mint_transaction = wallet
        .mint_native_token(
            TokenId::from_str(&token_id)?,
            U256::from_dec_str(&amount).map_err(|e| Error::Miscellaneous(e.to_string()))?,
            None,
        )
        .await?;

    println_log_info!(
        "Transaction minting additional native tokens sent:\n{:?}\n{:?}",
        mint_transaction.transaction_id,
        mint_transaction.block_id
    );

    Ok(())
}

// `mint-nft` command
pub async fn mint_nft_command(
    wallet: &Wallet,
    address: Option<Bech32Address>,
    immutable_metadata: Option<Vec<u8>>,
    metadata: Option<Vec<u8>>,
    tag: Option<String>,
    sender: Option<Bech32Address>,
    issuer: Option<Bech32Address>,
) -> Result<(), Error> {
    let tag = if let Some(hex) = tag {
        Some(prefix_hex::decode(hex).map_err(|e| Error::Miscellaneous(e.to_string()))?)
    } else {
        None
    };

    let mut nft_options = MintNftParams::new()
        .with_address(address)
        .with_tag(tag)
        .with_sender(sender)
        .with_issuer(issuer);
    if let Some(metadata) = metadata {
        nft_options = nft_options.with_metadata(MetadataFeature::new(std::collections::BTreeMap::from_iter(vec![(
            metadata.clone(),
            metadata,
        )]))?);
    }
    if let Some(immutable_metadata) = immutable_metadata {
        nft_options = nft_options.with_immutable_metadata(MetadataFeature::new(
            std::collections::BTreeMap::from_iter(vec![(immutable_metadata.clone(), immutable_metadata)]),
        )?);
    }

    let transaction = wallet.mint_nfts([nft_options], None).await?;

    println_log_info!(
        "NFT minting transaction sent:\n{:?}\n{:?}",
        transaction.transaction_id,
        transaction.block_id
    );

    Ok(())
}

// `node-info` command
pub async fn node_info_command(wallet: &Wallet) -> Result<(), Error> {
    let node_info = serde_json::to_string_pretty(&wallet.client().get_info().await?)?;

    println_log_info!("Current node info: {node_info}");

    Ok(())
}

/// `output` command
pub async fn output_command(wallet: &Wallet, selector: OutputSelector) -> Result<(), Error> {
    let wallet_data = wallet.data().await;
    let output = match selector {
        OutputSelector::Id(id) => wallet_data.get_output(&id),
        OutputSelector::Index(index) => {
            let mut outputs = wallet_data.outputs().values().collect::<Vec<_>>();
            outputs.sort_unstable_by_key(|o| o.output_id);
            outputs.into_iter().nth(index)
        }
    };

    if let Some(output) = output {
        println_log_info!("{output:#?}");
    } else {
        println_log_info!("Output not found");
    }

    Ok(())
}

/// `outputs` command
pub async fn outputs_command(wallet: &Wallet) -> Result<(), Error> {
    print_outputs(wallet.data().await.outputs().values().cloned().collect(), "Outputs:")
}

// `send` command
pub async fn send_command(
    wallet: &Wallet,
    address: impl ConvertTo<Bech32Address>,
    amount: u64,
    return_address: Option<impl ConvertTo<Bech32Address>>,
    expiration: Option<SlotIndex>,
    allow_micro_amount: bool,
) -> Result<(), Error> {
    let params = [SendParams::new(amount, address)?
        .with_return_address(return_address.map(ConvertTo::convert).transpose()?)
        .with_expiration(expiration)];
    let transaction = wallet
        .send_with_params(
            params,
            TransactionOptions {
                allow_micro_amount,
                ..Default::default()
            },
        )
        .await?;

    println_log_info!(
        "Transaction sent:\n{:?}\n{:?}",
        transaction.transaction_id,
        transaction.block_id
    );

    Ok(())
}

// `send-native-token` command
pub async fn send_native_token_command(
    wallet: &Wallet,
    address: impl ConvertTo<Bech32Address>,
    token_id: String,
    amount: String,
    gift_storage_deposit: Option<bool>,
) -> Result<(), Error> {
    let address = address.convert()?;
    let transaction = if gift_storage_deposit.unwrap_or(false) {
        // Send native tokens together with the required storage deposit
        let storage_params = wallet.client().get_storage_score_parameters().await?;

        wallet.client().bech32_hrp_matches(address.hrp()).await?;

        let outputs = [BasicOutputBuilder::new_with_minimum_amount(storage_params)
            .add_unlock_condition(AddressUnlockCondition::new(address))
            .with_native_token(NativeToken::new(
                TokenId::from_str(&token_id)?,
                U256::from_dec_str(&amount).map_err(|e| Error::Miscellaneous(e.to_string()))?,
            )?)
            .finish_output()?];

        wallet.send_outputs(outputs, None).await?
    } else {
        // Send native tokens with storage deposit return and expiration
        let outputs = [SendNativeTokenParams::new(
            address,
            (
                TokenId::from_str(&token_id)?,
                U256::from_dec_str(&amount).map_err(|e| Error::Miscellaneous(e.to_string()))?,
            ),
        )?];
        wallet.send_native_tokens(outputs, None).await?
    };

    println_log_info!(
        "Native token transaction sent:\n{:?}\n{:?}",
        transaction.transaction_id,
        transaction.block_id
    );

    Ok(())
}

// `send-nft` command
pub async fn send_nft_command(
    wallet: &Wallet,
    address: impl ConvertTo<Bech32Address>,
    nft_id: String,
) -> Result<(), Error> {
    let outputs = [SendNftParams::new(address.convert()?, &nft_id)?];
    let transaction = wallet.send_nft(outputs, None).await?;

    println_log_info!(
        "Nft transaction sent:\n{:?}\n{:?}",
        transaction.transaction_id,
        transaction.block_id
    );

    Ok(())
}

// `sync` command
pub async fn sync_command(wallet: &Wallet) -> Result<(), Error> {
    let balance = wallet
        .sync(Some(SyncOptions {
            sync_native_token_foundries: true,
            sync_implicit_accounts: true,
            ..Default::default()
        }))
        .await?;
    println_log_info!("Synced.");
    println_log_info!("{balance:#?}");

    Ok(())
}

/// `transaction` command
pub async fn transaction_command(wallet: &Wallet, selector: TransactionSelector) -> Result<(), Error> {
    let wallet_data = wallet.data().await;
    let transaction = match selector {
        TransactionSelector::Id(id) => wallet_data.get_transaction(&id),
        TransactionSelector::Index(index) => {
            let mut transactions = wallet_data.transactions().values().collect::<Vec<_>>();
            transactions.sort_unstable_by(|a, b| b.timestamp.cmp(&a.timestamp));
            transactions.into_iter().nth(index)
        }
    };

    if let Some(tx) = transaction {
        println_log_info!("{:#?}", tx);
    } else {
        println_log_info!("No transaction found");
    }

    Ok(())
}

/// `transactions` command
pub async fn transactions_command(wallet: &Wallet, show_details: bool) -> Result<(), Error> {
    let wallet_data = wallet.data().await;
    let mut transactions = wallet_data.transactions().values().collect::<Vec<_>>();
    transactions.sort_unstable_by(|a, b| b.timestamp.cmp(&a.timestamp));

    if transactions.is_empty() {
        println_log_info!("No transactions found");
    } else {
        for (i, tx) in transactions.into_iter().enumerate() {
            if show_details {
                println_log_info!("{:#?}", tx);
            } else {
                let transaction_time = to_utc_date_time(tx.timestamp)?;
                let formatted_time = transaction_time.format("%Y-%m-%d %H:%M:%S UTC").to_string();

                println_log_info!("{:<5}{}\t{}", i, tx.transaction_id, formatted_time);
            }
        }
    }

    Ok(())
}

/// `unspent-outputs` command
pub async fn unspent_outputs_command(wallet: &Wallet) -> Result<(), Error> {
    print_outputs(
        wallet.data().await.unspent_outputs().values().cloned().collect(),
        "Unspent outputs:",
    )
}

// pub async fn vote_command(wallet: &Wallet, event_id: ParticipationEventId, answers: Vec<u8>) -> Result<(), Error> {
//     let transaction = wallet.vote(Some(event_id), Some(answers)).await?;

//     println_log_info!(
//         "Voting transaction sent:\n{:?}\n{:?}",
//         transaction.transaction_id,
//         transaction.block_id
//     );

//     Ok(())
// }

// pub async fn stop_participating_command(wallet: &Wallet, event_id: ParticipationEventId) -> Result<(), Error> {
//     let transaction = wallet.stop_participating(event_id).await?;

//     println_log_info!(
//         "Stop participating transaction sent:\n{:?}\n{:?}",
//         transaction.transaction_id,
//         transaction.block_id
//     );

//     Ok(())
// }

// pub async fn participation_overview_command(
//     wallet: &Wallet,
//     event_ids: Option<Vec<ParticipationEventId>>,
// ) -> Result<(), Error> {
//     let participation_overview = wallet.get_participation_overview(event_ids).await?;

//     println_log_info!("Participation overview: {participation_overview:?}");

//     Ok(())
// }

// pub async fn voting_power_command(wallet: &Wallet) -> Result<(), Error> {
//     let voting_power = wallet.get_voting_power().await?;

//     println_log_info!("Voting power: {voting_power}");

//     Ok(())
// }

// pub async fn increase_voting_power_command(wallet: &Wallet, amount: u64) -> Result<(), Error> {
//     let transaction = wallet.increase_voting_power(amount).await?;

//     println_log_info!(
//         "Increase voting power transaction sent:\n{:?}\n{:?}",
//         transaction.transaction_id,
//         transaction.block_id
//     );

//     Ok(())
// }

// pub async fn decrease_voting_power_command(wallet: &Wallet, amount: u64) -> Result<(), Error> {
//     let transaction = wallet.decrease_voting_power(amount).await?;

//     println_log_info!(
//         "Decrease voting power transaction sent:\n{:?}\n{:?}",
//         transaction.transaction_id,
//         transaction.block_id
//     );

//     Ok(())
// }

// pub async fn voting_output_command(wallet: &Wallet) -> Result<(), Error> {
//     let output = wallet.get_voting_output().await?;

//     println_log_info!("Voting output: {output:?}");

//     Ok(())
// }

async fn print_wallet_address(wallet: &Wallet) -> Result<(), Error> {
    let address = wallet.address().await;

    let mut log = format!(
        "Address:\n{:<9}{}\n{:<9}{:?}",
        "Bech32:",
        address,
        "Hex:",
        address.inner()
    );

    let slot_index = wallet.client().get_slot_index().await?;
    let protocol_parameters = wallet.client().get_protocol_parameters().await?;

    let mut output_ids = Vec::new();
    let mut amount = 0;
    let mut native_tokens = NativeTokensBuilder::new();
    let mut accounts = Vec::new();
    let mut foundries = Vec::new();
    let mut nfts = Vec::new();
    let mut delegations = Vec::new();
    let mut anchors = Vec::new();

    for output_data in wallet.data().await.unspent_outputs().values() {
        let output_id = output_data.output_id;
        output_ids.push(output_id);

        // Output might be associated with the address, but can't be unlocked by it, so we check that here.
        let required_address = &output_data
            .output
            .required_address(slot_index, protocol_parameters.committable_age_range())?;

        if required_address
            .as_ref()
            .is_some_and(|required_address| required_address == address.inner())
        {
            if let Some(nt) = output_data.output.native_token() {
                native_tokens.add_native_token(*nt)?;
            }
            match &output_data.output {
                Output::Basic(_) => {}
                Output::Account(account) => accounts.push(account.account_id_non_null(&output_id)),
                Output::Foundry(foundry) => foundries.push(foundry.id()),
                Output::Nft(nft) => nfts.push(nft.nft_id_non_null(&output_id)),
                Output::Delegation(delegation) => delegations.push(delegation.delegation_id_non_null(&output_id)),
                Output::Anchor(anchor) => anchors.push(anchor.anchor_id_non_null(&output_id)),
            }
            let unlock_conditions = output_data
                .output
                .unlock_conditions()
                .expect("output must have unlock conditions");
            let sdr_amount = unlock_conditions
                .storage_deposit_return()
                .map(|sdr| sdr.amount())
                .unwrap_or(0);

            amount += output_data.output.amount() - sdr_amount;
        }
    }

    let bip_path = wallet.bip_path().await;
    log = format!("{log}\nBIP path: {bip_path:?}");

    log = format!(
        "{log}\nOutputs: {:#?}\nBase coin amount: {}\nNative Tokens: {:?}\nAccounts: {:?}\nFoundries: {:?}\nNFTs: {:?}\nDelegations: {:?}\nAnchors: {:?}\n",
        output_ids,
        amount,
        native_tokens.finish_vec()?,
        accounts,
        foundries,
        nfts,
        delegations,
        anchors
    );

    println_log_info!("{log}");

    Ok(())
}

// loop on the wallet prompt
pub async fn prompt(wallet: &Wallet) -> Result<(), Error> {
    let config = Config::builder()
        .auto_add_history(true)
        .history_ignore_space(true)
        .completion_type(rustyline::CompletionType::List)
        .edit_mode(rustyline::EditMode::Emacs)
        .build();

    let mut rl = Editor::with_history(config, MemHistory::with_config(config))?;
    rl.set_helper(Some(WalletCommandHelper::default()));

    loop {
        match prompt_internal(wallet, &mut rl).await {
            Ok(res) => match res {
                PromptResponse::Reprompt => (),
                PromptResponse::Done => {
                    return Ok(());
                }
            },
            Err(e) => {
                println_log_error!("{e}");
            }
        }
    }
}

pub enum PromptResponse {
    Reprompt,
    Done,
}

pub async fn prompt_internal(
    wallet: &Wallet,
    rl: &mut Editor<WalletCommandHelper, MemHistory>,
) -> Result<PromptResponse, Error> {
    let prompt = if let Some(alias) = wallet.alias().await {
        format!("Wallet \"{alias}\": ")
    } else {
        String::from("Wallet: ")
    };

    if let Some(helper) = rl.helper_mut() {
        helper.set_prompt(prompt.green().to_string());
    }

    let input = rl.readline(&prompt);
    match input {
        Ok(command) => {
            match command.trim() {
                "" => {}
                "h" | "help" => WalletCli::print_help()?,
                "c" | "clear" => {
                    // Clear console
                    let _ = std::process::Command::new("clear").status();
                }
                _ => {
                    // Prepend `Wallet: ` so the parsing will be correct
                    let command = format!("Wallet: {command}");
                    let protocol_cli = match WalletCli::try_parse_from(command.split_whitespace()) {
                        Ok(protocol_cli) => protocol_cli,
                        Err(err) => {
                            println!("{err}");
                            return Ok(PromptResponse::Reprompt);
                        }
                    };
                    match protocol_cli.command {
                        WalletCommand::Accounts => accounts_command(wallet).await,
                        WalletCommand::Address => address_command(wallet).await,
                        WalletCommand::AllotMana { mana, account_id } => {
                            allot_mana_command(wallet, mana, account_id).await
                        }
                        WalletCommand::Balance => balance_command(wallet).await,
                        WalletCommand::BurnNativeToken { token_id, amount } => {
                            burn_native_token_command(wallet, token_id, amount).await
                        }
                        WalletCommand::BurnNft { nft_id } => burn_nft_command(wallet, nft_id).await,
                        WalletCommand::Claim { output_id } => claim_command(wallet, output_id).await,
                        WalletCommand::ClaimableOutputs => claimable_outputs_command(wallet).await,
                        WalletCommand::Congestion { account_id } => congestion_command(wallet, account_id).await,
                        WalletCommand::Consolidate => consolidate_command(wallet).await,
                        WalletCommand::CreateAccountOutput => create_account_output_command(wallet).await,
                        WalletCommand::CreateNativeToken {
                            circulating_supply,
                            maximum_supply,
                            foundry_metadata_hex,
                            foundry_metadata_file,
                        } => {
                            create_native_token_command(
                                wallet,
                                circulating_supply,
                                maximum_supply,
                                bytes_from_hex_or_file(foundry_metadata_hex, foundry_metadata_file).await?,
                            )
                            .await
                        }
                        WalletCommand::DestroyAccount { account_id } => {
                            destroy_account_command(wallet, account_id).await
                        }
                        WalletCommand::DestroyFoundry { foundry_id } => {
                            destroy_foundry_command(wallet, foundry_id).await
                        }
                        WalletCommand::Exit => {
                            return Ok(PromptResponse::Done);
                        }
                        WalletCommand::Faucet { address, url } => faucet_command(wallet, address, url).await,
                        WalletCommand::ImplicitAccountCreationAddress => {
                            implicit_account_creation_address_command(wallet).await
                        }
                        WalletCommand::ImplicitAccountTransition { output_id, public_key } => {
                            implicit_account_transition_command(wallet, output_id, public_key).await
                        }
                        WalletCommand::ImplicitAccounts => implicit_accounts_command(wallet).await,
                        WalletCommand::MeltNativeToken { token_id, amount } => {
                            melt_native_token_command(wallet, token_id, amount).await
                        }
                        WalletCommand::MintNativeToken { token_id, amount } => {
                            mint_native_token_command(wallet, token_id, amount).await
                        }
                        WalletCommand::MintNft {
                            address,
                            immutable_metadata_hex,
                            immutable_metadata_file,
                            metadata_hex,
                            metadata_file,
                            tag,
                            sender,
                            issuer,
                        } => {
                            mint_nft_command(
                                wallet,
                                address,
                                bytes_from_hex_or_file(immutable_metadata_hex, immutable_metadata_file).await?,
                                bytes_from_hex_or_file(metadata_hex, metadata_file).await?,
                                tag,
                                sender,
                                issuer,
                            )
                            .await
                        }
                        WalletCommand::NodeInfo => node_info_command(wallet).await,
                        WalletCommand::Output { selector } => output_command(wallet, selector).await,
                        WalletCommand::Outputs => outputs_command(wallet).await,
                        WalletCommand::Send {
                            address,
                            amount,
                            return_address,
                            expiration,
                            allow_micro_amount,
                        } => {
                            let allow_micro_amount = if return_address.is_some() || expiration.is_some() {
                                true
                            } else {
                                allow_micro_amount
                            };
                            send_command(wallet, address, amount, return_address, expiration, allow_micro_amount).await
                        }
                        WalletCommand::SendNativeToken {
                            address,
                            token_id,
                            amount,
                            gift_storage_deposit,
                        } => send_native_token_command(wallet, address, token_id, amount, gift_storage_deposit).await,
                        WalletCommand::SendNft { address, nft_id } => send_nft_command(wallet, address, nft_id).await,
                        WalletCommand::Sync => sync_command(wallet).await,
                        WalletCommand::Transaction { selector } => transaction_command(wallet, selector).await,
                        WalletCommand::Transactions { show_details } => {
                            transactions_command(wallet, show_details).await
                        }
                        WalletCommand::UnspentOutputs => unspent_outputs_command(wallet).await,
                        // WalletCommand::Vote { event_id, answers } => vote_command(wallet, event_id, answers).await,
                        // WalletCommand::StopParticipating { event_id } => {
                        //     stop_participating_command(wallet, event_id).await
                        // }
                        // WalletCommand::ParticipationOverview { event_ids } => {
                        //     let event_ids = (!event_ids.is_empty()).then_some(event_ids);
                        //     participation_overview_command(wallet, event_ids).await
                        // }
                        // WalletCommand::VotingPower => voting_power_command(wallet).await,
                        // WalletCommand::IncreaseVotingPower { amount } => {
                        //     increase_voting_power_command(wallet, amount).await
                        // }
                        // WalletCommand::DecreaseVotingPower { amount } => {
                        //     decrease_voting_power_command(wallet, amount).await
                        // }
                        // WalletCommand::VotingOutput => voting_output_command(wallet).await,
                    }
                    .unwrap_or_else(|err| {
                        println_log_error!("{err}");
                    });
                }
            }
        }
        Err(ReadlineError::Interrupted) => {
            return Ok(PromptResponse::Done);
        }
        Err(err) => {
            println_log_error!("{err}");
        }
    }

    Ok(PromptResponse::Reprompt)
}

fn print_outputs(mut outputs: Vec<OutputData>, title: &str) -> Result<(), Error> {
    if outputs.is_empty() {
        println_log_info!("No outputs found");
    } else {
        println_log_info!("{title}");
        outputs.sort_unstable_by_key(|o| o.output_id);

        for (i, output_data) in outputs.into_iter().enumerate() {
            let kind_str = if output_data.output.is_implicit_account() {
                "ImplicitAccount"
            } else {
                output_data.output.kind_str()
            };

            println_log_info!(
                "{:<5}{} {:<16}{}",
                i,
                &output_data.output_id,
                kind_str,
                if output_data.is_spent { "Spent" } else { "Unspent" },
            );
        }
    }

    Ok(())
}<|MERGE_RESOLUTION|>--- conflicted
+++ resolved
@@ -10,25 +10,12 @@
 use iota_sdk::{
     client::request_funds_from_faucet,
     crypto::signatures::ed25519::PublicKey,
-<<<<<<< HEAD
     types::block::{
         address::{Bech32Address, ToBech32Ext},
+        mana::ManaAllotment,
         output::{
             feature::MetadataFeature, unlock_condition::AddressUnlockCondition, AccountId, BasicOutputBuilder,
             FoundryId, NativeToken, NativeTokensBuilder, NftId, Output, OutputId, TokenId,
-=======
-    types::{
-        api::plugins::participation::types::ParticipationEventId,
-        block::{
-            address::{Bech32Address, ToBech32Ext},
-            mana::ManaAllotment,
-            output::{
-                unlock_condition::AddressUnlockCondition, AccountId, BasicOutputBuilder, FoundryId, NativeToken,
-                NativeTokensBuilder, NftId, Output, OutputId, TokenId,
-            },
-            payload::signed_transaction::TransactionId,
-            slot::SlotIndex,
->>>>>>> 381c9727
         },
         payload::signed_transaction::TransactionId,
         slot::SlotIndex,
