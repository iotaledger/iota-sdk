// Copyright 2020-2022 IOTA Stiftung
// SPDX-License-Identifier: Apache-2.0

use dialoguer::{console::Term, theme::ColorfulTheme, Input, Password, Select};
use iota_sdk::wallet::{AccountHandle, Wallet};
use tokio::{fs::OpenOptions, io::AsyncWriteExt};

use crate::{
    command::{account::AccountCli, wallet::WalletCli},
    error::Error,
    println_log_error, println_log_info,
};

// TODO: make this configurable via the CLI to allow for more secure locations (e.g. encrypted usb drives etc)
const MNEMONIC_FILE_NAME: &str = "mnemonic.txt";

pub fn get_password(prompt: &str, confirmation: bool) -> Result<String, Error> {
    let mut password = Password::new();

    password.with_prompt(prompt);

    if confirmation {
        password.with_confirmation("Confirm password", "Password mismatch");
    }

    Ok(password.interact()?)
}

pub fn get_decision(prompt: &str) -> Result<bool, Error> {
    loop {
        let input = Input::<String>::new()
            .with_prompt(prompt)
            .default("yes".into())
            .interact_text()?;

        match input.to_lowercase().as_str() {
            "yes" | "y" => return Ok(true),
            "no" | "n" => return Ok(false),
            _ => {
                println_log_error!("Accepted input values are: yes|y|no|n");
            }
        }
    }
}

pub async fn get_account_name(prompt: &str, wallet: &Wallet) -> Result<String, Error> {
    let accounts = wallet.get_account_aliases().await?;
    loop {
        let input = Input::<String>::new().with_prompt(prompt).interact_text()?;
        if input.is_empty() || !input.is_ascii() {
            println_log_error!("Invalid input, please choose a non-empty name consisting of ASCII characters.");
        } else if accounts.iter().any(|alias| alias == &input) {
            println_log_error!("Account with alias '{input}' already exists, please choose another name.");
        } else {
            return Ok(input);
        }
    }
}

pub async fn pick_account(wallet: &Wallet) -> Result<Option<AccountHandle>, Error> {
    let mut accounts = wallet.get_accounts().await?;

    match accounts.len() {
        0 => Ok(None),
        1 => Ok(Some(accounts.swap_remove(0))),
        _ => {
<<<<<<< HEAD
            // fetch all available account aliases to display to the user
            let aliases = wallet.get_account_aliases().await?;
=======
            let mut items = Vec::new();

            for account in accounts {
                items.push(account.read().await.alias().clone());
            }

>>>>>>> 5824213a
            let index = Select::with_theme(&ColorfulTheme::default())
                .with_prompt("Select an account:")
                .items(&aliases)
                .default(0)
                .interact_on(&Term::stderr())?;

            Ok(Some(accounts.swap_remove(index)))
        }
    }
}

pub fn print_wallet_help() {
    use clap::Parser;
    if let Err(err) = WalletCli::try_parse_from(vec!["Wallet:", "help"]) {
        println!("{err}");
    }
}

pub fn print_account_help() {
    use clap::Parser;
    if let Err(err) = AccountCli::try_parse_from(vec!["Account:", "help"]) {
        println!("{err}");
    }
}

pub async fn bytes_from_hex_or_file(hex: Option<String>, file: Option<String>) -> Result<Option<Vec<u8>>, Error> {
    Ok(if let Some(hex) = hex {
        Some(prefix_hex::decode(hex).map_err(|e| Error::Miscellaneous(e.to_string()))?)
    } else if let Some(file) = file {
        Some(tokio::fs::read(file).await?)
    } else {
        None
    })
}

pub async fn generate_mnemonic() -> Result<String, Error> {
    let mnemonic = iota_sdk::client::generate_mnemonic()?;
    println_log_info!("Mnemonic has been generated.");
    println!("How do you want to proceed with it?");
    let choices = [
        "I want to write it to the console (and store it myself)",
        "I want to write it to a file",
        "I want to do both of the above",
    ];

    let selected_choice = Select::with_theme(&ColorfulTheme::default())
        .items(&choices)
        .default(0)
        .interact_on_opt(&Term::stderr())?
        .unwrap_or(0);
    println!("{}", choices[selected_choice]);

    if [0, 2].contains(&selected_choice) {
        println!("YOUR MNEMONIC:");
        println!("{}", mnemonic);
    }
    if [1, 2].contains(&selected_choice) {
        write_mnemonic_to_file(MNEMONIC_FILE_NAME, &mnemonic).await?;
        println_log_info!("Mnemonic has been written to '{MNEMONIC_FILE_NAME}'.");
    }

    println_log_info!("IMPORTANT:");
    println_log_info!("Store this mnemonic in a secure location!");
    println_log_info!(
        "It is the only way to recover your account if you ever forget your password and/or lose the stronghold file."
    );

    Ok(mnemonic)
}

async fn write_mnemonic_to_file(path: &str, mnemonic: &str) -> Result<(), Error> {
    let mut file = OpenOptions::new().create(true).append(true).open(path).await?;
    file.write_all(format!("{mnemonic}\n").as_bytes()).await?;

    Ok(())
}<|MERGE_RESOLUTION|>--- conflicted
+++ resolved
@@ -2,7 +2,7 @@
 // SPDX-License-Identifier: Apache-2.0
 
 use dialoguer::{console::Term, theme::ColorfulTheme, Input, Password, Select};
-use iota_sdk::wallet::{AccountHandle, Wallet};
+use iota_sdk::wallet::{Account, Wallet};
 use tokio::{fs::OpenOptions, io::AsyncWriteExt};
 
 use crate::{
@@ -57,24 +57,16 @@
     }
 }
 
-pub async fn pick_account(wallet: &Wallet) -> Result<Option<AccountHandle>, Error> {
+pub async fn pick_account(wallet: &Wallet) -> Result<Option<Account>, Error> {
     let mut accounts = wallet.get_accounts().await?;
 
     match accounts.len() {
         0 => Ok(None),
         1 => Ok(Some(accounts.swap_remove(0))),
         _ => {
-<<<<<<< HEAD
             // fetch all available account aliases to display to the user
             let aliases = wallet.get_account_aliases().await?;
-=======
-            let mut items = Vec::new();
 
-            for account in accounts {
-                items.push(account.read().await.alias().clone());
-            }
-
->>>>>>> 5824213a
             let index = Select::with_theme(&ColorfulTheme::default())
                 .with_prompt("Select an account:")
                 .items(&aliases)
