--- conflicted
+++ resolved
@@ -2,27 +2,22 @@
 // SPDX-License-Identifier: Apache-2.0
 
 use chrono::{DateTime, NaiveDateTime, Utc};
-<<<<<<< HEAD
 use clap::Parser;
 use dialoguer::{console::Term, theme::ColorfulTheme, Input, Password, Select};
-use iota_sdk::wallet::{Account, Wallet};
-use tokio::{fs::OpenOptions, io::AsyncWriteExt};
+use iota_sdk::{
+    client::verify_mnemonic,
+    wallet::{Account, Wallet},
+};
+use tokio::{
+    fs::OpenOptions,
+    io::{AsyncBufReadExt, AsyncWriteExt, BufReader},
+};
 
 use crate::{
     command::{account::AccountCli, wallet::WalletCli},
     error::Error,
     println_log_error, println_log_info,
 };
-=======
-use dialoguer::{console::Term, theme::ColorfulTheme, Input, Password, Select};
-use iota_sdk::{client::verify_mnemonic, wallet::Wallet};
-use tokio::{
-    fs::OpenOptions,
-    io::{AsyncBufReadExt, AsyncWriteExt, BufReader},
-};
-
-use crate::{error::Error, println_log_error, println_log_info};
->>>>>>> 8b428fdd
 
 const DEFAULT_MNEMONIC_FILE_PATH: &str = "./mnemonic.txt";
 
@@ -145,20 +140,12 @@
         .interact_on(&Term::stderr())?;
 
     if [0, 2].contains(&selected_choice) {
-<<<<<<< HEAD
         println!("YOUR MNEMONIC:");
-        println!("{}", mnemonic);
-    }
-    if [1, 2].contains(&selected_choice) {
-        write_mnemonic_to_file(MNEMONIC_FILE_NAME, &mnemonic).await?;
-        println_log_info!("Mnemonic has been written to '{MNEMONIC_FILE_NAME}'.");
-=======
         println!("{}", mnemonic);
     }
     if [1, 2].contains(&selected_choice) {
         write_mnemonic_to_file(DEFAULT_MNEMONIC_FILE_PATH, &mnemonic).await?;
         println_log_info!("Mnemonic has been written to '{DEFAULT_MNEMONIC_FILE_PATH}'.");
->>>>>>> 8b428fdd
     }
 
     println_log_info!("IMPORTANT:");
