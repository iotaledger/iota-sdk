// Copyright 2022 IOTA Stiftung
// SPDX-License-Identifier: Apache-2.0

use fern_logger::Error as LoggerError;
use iota_sdk::{
    client::error::Error as ClientError, types::block::Error as BlockError, wallet::error::Error as WalletError,
};
use rustyline::error::ReadlineError;
use serde_json::Error as SerdeJsonError;

#[derive(Debug, thiserror::Error)]
pub enum Error {
    #[error("block error: {0}")]
    Block(#[from] BlockError),
    #[error("client error: {0}")]
    Client(Box<ClientError>),
    #[error("io error: {0}")]
    Io(#[from] std::io::Error),
    #[error("logger error: {0}")]
    Logger(#[from] LoggerError),
    #[error("{0}")]
    Miscellaneous(String),
<<<<<<< HEAD
=======
    #[error("generate at least one address before using the faucet")]
    NoAddressForFaucet,
    #[error("prompt error: {0}")]
    Prompt(#[from] ReadlineError),
>>>>>>> cb0659f7
    #[error("serde_json error: {0}")]
    SerdeJson(#[from] SerdeJsonError),
    #[error("wallet error: {0}")]
    Wallet(#[from] WalletError),
}

impl From<ClientError> for Error {
    fn from(error: ClientError) -> Self {
        Error::Client(Box::new(error))
    }
}

impl From<iota_sdk::client::stronghold::Error> for Error {
    fn from(error: iota_sdk::client::stronghold::Error) -> Self {
        Self::Client(Box::new(iota_sdk::client::Error::Stronghold(error)))
    }
}<|MERGE_RESOLUTION|>--- conflicted
+++ resolved
@@ -20,13 +20,8 @@
     Logger(#[from] LoggerError),
     #[error("{0}")]
     Miscellaneous(String),
-<<<<<<< HEAD
-=======
-    #[error("generate at least one address before using the faucet")]
-    NoAddressForFaucet,
     #[error("prompt error: {0}")]
     Prompt(#[from] ReadlineError),
->>>>>>> cb0659f7
     #[error("serde_json error: {0}")]
     SerdeJson(#[from] SerdeJsonError),
     #[error("wallet error: {0}")]
