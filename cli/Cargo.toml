--- conflicted
+++ resolved
@@ -1,10 +1,6 @@
 [package]
 name = "cli-wallet"
-<<<<<<< HEAD
-version = "1.0.0-rc.2"
-=======
 version = "1.0.0"
->>>>>>> 24ac5060
 authors = ["IOTA Stiftung"]
 edition = "2021"
 homepage = "https://iota.org"
@@ -26,11 +22,7 @@
 ] }
 
 chrono = { version = "0.4.26", default-features = false, features = ["std"] }
-<<<<<<< HEAD
-clap = { version = "4.3.19", default-features = false, features = [
-=======
 clap = { version = "4.3.21", default-features = false, features = [
->>>>>>> 24ac5060
     "std",
     "color",
     "help",
@@ -48,18 +40,9 @@
 ] }
 dotenvy = { version = "0.15.7", default-features = false }
 fern-logger = { version = "0.5.0", default-features = false }
-<<<<<<< HEAD
-log = { version = "0.4.19", default-features = false }
-prefix-hex = { version = "0.7.1", default-features = false, features = ["std"] }
-serde_json = { version = "1.0.103", default-features = false }
-thiserror = { version = "1.0.44", default-features = false }
-tokio = { version = "1.29.1", default-features = false, features = ["fs"] }
-=======
-humantime = { version = "2.1.0", default-features = false }
 log = { version = "0.4.20", default-features = false }
 prefix-hex = { version = "0.7.1", default-features = false, features = ["std"] }
 serde_json = { version = "1.0.105", default-features = false }
 thiserror = { version = "1.0.46", default-features = false }
 tokio = { version = "1.31.0", default-features = false, features = ["fs"] }
->>>>>>> 24ac5060
 zeroize = { version = "1.6.0", default-features = false }