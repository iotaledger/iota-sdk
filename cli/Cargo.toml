--- conflicted
+++ resolved
@@ -39,12 +39,8 @@
 humantime = { version = "2.1.0", default-features = false }
 log = { version = "0.4.20", default-features = false }
 prefix-hex = { version = "0.7.1", default-features = false, features = ["std"] }
-<<<<<<< HEAD
 rustyline = { version = "12.0.0", features = ["derive"] }
-serde_json = { version = "1.0.105", default-features = false }
-=======
 serde_json = { version = "1.0.107", default-features = false }
->>>>>>> 4dfc5b54
 thiserror = { version = "1.0.48", default-features = false }
 tokio = { version = "1.32.0", default-features = false, features = ["fs"] }
 zeroize = { version = "1.6.0", default-features = false }