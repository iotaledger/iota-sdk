--- conflicted
+++ resolved
@@ -52,11 +52,7 @@
 
 | Parameter | Required | Default Value | Type | Definition |
 | - | - | - | - | - |
-<<<<<<< HEAD
-| **network** | ✘ | Testnet | [Network] | Pass an enumeration with elements of **Mainnet/Testnet** to define the network. If no node url is provided, some default nodes are used for the specified network. |
-=======
 | **network** | ✘ | Testnet | &str | The network name for example "testnet2" to define the network. If no node url is provided, some default nodes are used for the specified network. |
->>>>>>> 2f7a9e51
 | **node** | ✘ | None | &str | The URL of a node to connect to; format: `https://node:port` |
 | **nodes** | ✘ | None | &[&str] | A list of nodes to connect to; nodes are added with the `https://node:port` format. The amount of nodes specified in quorum_size are randomly selected from this node list to check for quorum based on the quorum threshold. If quorum_size is not given the full list of nodes is checked. |
 | **node_sync_interval** | ✘ | Duration::from_secs(60) | std::time::Duration | The interval in milliseconds to check for node health and sync |
@@ -112,10 +108,7 @@
 | **account_index** | ✘ | 0 | usize | The account index, responsible for the value `✘` in the Bip32Path `m/44'/4218'/✘'/0'/0'`. |
 | **initial_address_index** | ✘ | 0 | usize | The index from where to start looking for balance. Responsible for the value `✘` in the Bip32Path `m/44'/4218'/0'/0'/✘'`. |
 | **input** | ✘ | None | UTXOInput | Users can manually select their UTXOInputs instead of having automatically selected inputs. |
-<<<<<<< HEAD
-=======
 | **input_range** | ✘ | 0..100 | Range | Custom range to search for the input addresses if custom inputs are provided. |
->>>>>>> 2f7a9e51
 | **output** | ✘ | None | address: &[Bech32Address],<br />amount: u64 | Address to send to and amount to send. Address needs to be Bech32 encoded. |
 | **output_hex** | ✘ | None | address: &str,<br />amount: u64 | Address to send to and amount to send. Address needs to be hex encoded. |
 | **index** | ✘ | None | &str | An optional indexation key for an indexation payload. 1-64 bytes long. |
@@ -202,11 +195,7 @@
 Following are the steps for implementing this method:
 
 * Start generating addresses with given account index and starting index. We will have a default [gap limit](https://blog.blockonomics.co/bitcoin-what-is-this-gap-limit-4f098e52d7e1) of 20 at a time;
-<<<<<<< HEAD
-* Check for balances on the generated addresses using [`get_outputs()`](#get_outputs-get-outputs) and keep track of the positive balances;
-=======
 * Check for balances on the generated addresses using [`find_outputs()`](#find_outputs) and keep track of the positive balances;
->>>>>>> 2f7a9e51
 * Repeat the above step till there's an unspent address found;
 * Return the address with corresponding index on the wallet chain;
 
@@ -219,21 +208,12 @@
 | Parameter | Required | Default | Type | Definition |
 | - | - | - | - | - |
 | **seed** | ✔ | None | [Seed] | The seed we want to search for. |
-<<<<<<< HEAD
-| **account_index()** | ✘ | 0 | usize | The account index, responsible for the value `✘` in the Bip32Path `m/44'/4218'/✘'/0'/0'`. |
-| **range()** | ✘ | None | std::ops::Range | Range indices of the addresses we want to search for. Default is (0..20) |
-| **get_all()** | ✘ | ✘ | ✘ | Get public and [change addresses](https://bitcoin.stackexchange.com/questions/75033/bip44-and-change-addresses). Will return Vec<([Bech32Address], bool)>, where the bool is indicating whether it's a change address|
-
-### Return
-
-=======
 | **account_index** | ✘ | 0 | usize | The account index, responsible for the value `✘` in the Bip32Path `m/44'/4218'/✘'/0'/0'`. |
 | **range** | ✘ | None | std::ops::Range | Range indices of the addresses we want to search for. Default is (0..20) |
 | **get_all** | ✘ | ✘ | ✘ | Get public and [change addresses](https://bitcoin.stackexchange.com/questions/75033/bip44-and-change-addresses). Will return Vec<([Bech32Address], bool)>, where the bool is indicating whether it's a change address|
 
 ### Return
 
->>>>>>> 2f7a9e51
 Vec<[Bech32Address]>, with the public addresses
 
 ## `get_balance()`
@@ -257,11 +237,7 @@
 Following are the steps for implementing this method:
 
 * Start generating addresses with given wallet account index and starting index. We will have a default [gap limit](https://blog.blockonomics.co/bitcoin-what-is-this-gap-limit-4f098e52d7e1) of 20 at a time;
-<<<<<<< HEAD
-* Check for balances on the generated addresses using [`get_outputs()`](#get_outputs-get-outputs) and keep track of the positive balances;
-=======
 * Check for balances on the generated addresses using [`find_outputs()`](#find_outputs) and keep track of the positive balances;
->>>>>>> 2f7a9e51
 * Repeat the above step till an address of zero balance is found;
 * Accumulate the positive balances and return the result.
 
@@ -284,11 +260,7 @@
 Following are the steps for implementing this method:
 
 * Validate _address_ semantics;
-<<<<<<< HEAD
-* Get latest balance for the provided address using [`get_outputs()`](#get_outputs-get-outputs) with addresses as parameter;
-=======
 * Get latest balance for the provided address using [`find_outputs()`](#find_outputs) with addresses as parameter;
->>>>>>> 2f7a9e51
 * Return the list of Output which contains corresponding pairs of address and balance.
 
 ## `subscriber()`
@@ -353,7 +325,6 @@
 Promotes a message. The method should validate if a promotion is necessary through [get_message](#get_message). If not, the method should error out and should not allow unnecessary promotions.
 
 ### Parameters
-<<<<<<< HEAD
 
 | Parameter | Required | Type | Definition |
 | - | - | - | - |
@@ -365,19 +336,6 @@
 
 # Full node API
 
-=======
-
-| Parameter | Required | Type | Definition |
-| - | - | - | - |
-| **message_id** | ✔ | [MessageId] | The identifier of message. |
-
-### Returns
-
-A tuple with the newly promoted `(MessageId,  Message)`.
-
-# Full node API
-
->>>>>>> 2f7a9e51
 Full node API of Bee and HORNET will still be public. Users who know these relative low level Restful API can still call them directly if they are confident and think it’s good for them. Note that both Bee and HORNET haven't finalized their APIs either. Following items and signatures might change later.
 
 ## `get_health()`
@@ -524,24 +482,6 @@
 
 Here are the objects used in the API above. They aim to provide a secure way to handle certain data structures specified in the Iota stack.
 
-<<<<<<< HEAD
-## `Network`
-
-[Network]: #Network
-
-Network is an enumeration with elements of **[Mainnet|Testnet]**. Some languages might lack of type like an enum. In this case, Network can be a set of constant variables.
-
-```rust
-pub enum Network {
-    /// Mainnet
-    Mainnet,
-    /// Any network that is not the mainnet
-    Testnet,
-}
-```
-
-=======
->>>>>>> 2f7a9e51
 ## `MessageId`
 
 [MessageId]: #MessageId
@@ -692,15 +632,9 @@
 ## `Bech32Address`
 
 [Bech32Address]: #Bech32Address
-<<<<<<< HEAD
 
 Wrapper type to be used in most cases where an address is involved.
 
-=======
-
-Wrapper type to be used in most cases where an address is involved.
-
->>>>>>> 2f7a9e51
 ```Rust
 pub struct Bech32Address(pub String);
 ```
