--- conflicted
+++ resolved
@@ -7,11 +7,7 @@
 use std::fmt;
 
 /// A transaction tag.
-<<<<<<< HEAD
-#[derive(Debug, Serialize, Deserialize, Clone)]
-=======
 #[derive(Debug, Clone)]
->>>>>>> fed2d442
 pub struct Tag {
   tag: IotaTag,
 }
@@ -118,68 +114,8 @@
   }
 }
 
-<<<<<<< HEAD
-/// Hash wrapper to facilitate serialize/deserialize operations.
-#[derive(Clone)]
-pub struct HashDef([i8; 243]);
-
-impl std::fmt::Debug for HashDef {
-  fn fmt(&self, f: &mut std::fmt::Formatter<'_>) -> std::fmt::Result {
-    f.write_str("OMITTED")
-  }
-}
-
-impl PartialEq for HashDef {
-  fn eq(&self, other: &HashDef) -> bool {
-    self.0.iter().zip(other.0.iter()).all(|(a, b)| a == b)
-  }
-}
-
-impl Serialize for HashDef {
-  fn serialize<S>(&self, serializer: S) -> Result<S::Ok, S::Error>
-  where
-    S: Serializer,
-  {
-    TritBuf::serialize(
-      &Trits::<T1B1>::try_from_raw(&self.0, 243)
-        .map_err(|_| SerError::custom("failed to get Trits from Hash"))?
-        .to_buf::<T1B1Buf>(),
-      serializer,
-    )
-  }
-}
-
-impl<'de> Deserialize<'de> for HashDef {
-  fn deserialize<D>(deserializer: D) -> Result<Self, D::Error>
-  where
-    D: Deserializer<'de>,
-  {
-    TritBuf::deserialize(deserializer).map(|buf: TritBuf<T1B1Buf>| {
-      let mut trits = [0; 243];
-      trits.copy_from_slice(buf.as_slice().encode::<T1B1Buf>().as_i8_slice());
-      HashDef(trits)
-    })
-  }
-}
-
-// TODO this seems wrong
-impl From<&HashDef> for Hash {
-  fn from(def: &HashDef) -> Hash {
-    let mut tryte_buf = TryteBuf::new();
-    for value in def.0.iter() {
-      let tryte: Tryte = (*value).try_into().expect("failed to convert to Tryte");
-      tryte_buf.push(tryte);
-    }
-    Hash::from_inner_unchecked(tryte_buf.as_trits().encode())
-  }
-}
-
-/// A transaction definition.
-#[derive(Debug, Getters, Serialize, Deserialize, Clone)]
-=======
 /// A transaction definition.
 #[derive(Getters, Clone)]
->>>>>>> fed2d442
 #[getset(get = "pub")]
 pub struct Transaction {
   /// The transaction hash.
@@ -229,31 +165,4 @@
   Unconfirmed,
   /// A value transaction.
   Value,
-<<<<<<< HEAD
-}
-
-#[cfg(test)]
-mod tests {
-  use super::HashDef;
-  use bee_ternary::{T1B1Buf, TryteBuf};
-
-  #[test]
-  fn serde_hash() {
-    let tryte_buf = TryteBuf::try_from_str(
-      "RVORZ9SIIP9RCYMREUIXXVPQIPHVCNPQ9HZWYKFWYWZRE9JQKG9REPKIASHUUECPSQO9JT9XNMVKWYGVA",
-    )
-    .unwrap();
-
-    let mut trits = [0; 243];
-    trits.copy_from_slice(tryte_buf.as_trits().encode::<T1B1Buf>().as_i8_slice());
-    let hash = HashDef(trits);
-
-    let serialized = serde_json::to_string(&hash).expect("failed to serialize hash");
-    let deserialized: HashDef =
-      serde_json::from_str(&serialized).expect("failed to deserialize hash");
-
-    assert!(hash == deserialized);
-  }
-=======
->>>>>>> fed2d442
 }