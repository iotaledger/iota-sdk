--- conflicted
+++ resolved
@@ -28,14 +28,9 @@
 primitive-types = { version = "0.12.2", default-features = false }
 serde = { version = "1.0.193", default-features = false }
 serde_json = { version = "1.0.108", default-features = false }
-<<<<<<< HEAD
-thiserror = { version = "1.0.50", default-features = false }
-tokio = { version = "1.34.0", default-features = false }
-url = { version = "2.4.1", default-features = false, features = ["serde"] }
-=======
 thiserror = { version = "1.0.51", default-features = false }
 tokio = { version = "1.35.0", default-features = false }
->>>>>>> e86f7bf8
+url = { version = "2.4.1", default-features = false, features = ["serde"] }
 zeroize = { version = "1.7.0", default-features = false }
 
 [dev-dependencies]
