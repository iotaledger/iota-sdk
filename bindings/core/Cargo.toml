--- conflicted
+++ resolved
@@ -18,16 +18,11 @@
 derivative = { version = "2.2.0", default-features = false }
 fern-logger = { version = "0.5.0", default-features = false }
 futures = { version = "0.3.28", default-features = false }
-<<<<<<< HEAD
-iota-crypto = { version = "0.23.0", default-features = false, features = [ "slip10", "bip44" ] }
-log = { version = "0.4.19", default-features = false }
-=======
 iota-crypto = { version = "0.23.0", default-features = false, features = [
     "slip10",
     "bip44",
 ] }
 log = { version = "0.4.20", default-features = false }
->>>>>>> b45af405
 packable = { version = "0.8.1", default-features = false }
 prefix-hex = { version = "0.7.1", default-features = false }
 primitive-types = { version = "0.12.1", default-features = false }
@@ -39,10 +34,7 @@
 
 [features]
 events = ["iota-sdk/events"]
-<<<<<<< HEAD
 jammdb = ["iota-sdk/jammdb"]
-=======
->>>>>>> b45af405
 ledger_nano = ["iota-sdk/ledger_nano"]
 mqtt = ["iota-sdk/mqtt"]
 participation = ["iota-sdk/participation"]
