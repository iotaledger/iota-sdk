[package]
name = "iota-sdk-bindings-core"
version = "0.1.0"
authors = ["IOTA Stiftung"]
edition = "2021"
homepage = "https://iota.org"
description = "Bindings core for the IOTA SDK"
license = "Apache-2.0"
publish = false

[dependencies]
iota-sdk = { path = "../../sdk", default-features = false, features = [
    "wallet",
    "tls",
] }

backtrace = { version = "0.3.69", default-features = false, features = ["std"] }
derivative = { version = "2.2.0", default-features = false }
fern-logger = { version = "0.5.0", default-features = false }
futures = { version = "0.3.30", default-features = false }
iota-crypto = { version = "0.23.1", default-features = false, features = [
    "slip10",
    "bip44",
] }
log = { version = "0.4.20", default-features = false }
packable = { version = "0.10.1", default-features = false }
prefix-hex = { version = "0.7.1", default-features = false }
primitive-types = { version = "0.12.2", default-features = false }
<<<<<<< HEAD
serde = { version = "1.0.195", default-features = false }
serde_json = { version = "1.0.111", default-features = false }
strum = { version = "0.25.0", default-features = false, features = ["derive"] }
=======
serde = { version = "1.0.196", default-features = false }
serde_json = { version = "1.0.113", default-features = false }
>>>>>>> cd3345a7
thiserror = { version = "1.0.56", default-features = false }
tokio = { version = "1.35.1", default-features = false }
url = { version = "2.4.1", default-features = false, features = ["serde"] }
zeroize = { version = "1.7.0", default-features = false }

[dev-dependencies]
pretty_assertions = { version = "1.4.0", default-features = false, features = [
    "alloc",
] }

[features]
events = ["iota-sdk/events"]
ledger_nano = ["iota-sdk/ledger_nano"]
mqtt = ["iota-sdk/mqtt"]
participation = ["iota-sdk/participation"]
rocksdb = ["iota-sdk/rocksdb"]
storage = ["iota-sdk/storage"]
stronghold = ["iota-sdk/stronghold"]
private_key_secret_manager = ["iota-sdk/private_key_secret_manager"]<|MERGE_RESOLUTION|>--- conflicted
+++ resolved
@@ -26,14 +26,9 @@
 packable = { version = "0.10.1", default-features = false }
 prefix-hex = { version = "0.7.1", default-features = false }
 primitive-types = { version = "0.12.2", default-features = false }
-<<<<<<< HEAD
-serde = { version = "1.0.195", default-features = false }
-serde_json = { version = "1.0.111", default-features = false }
-strum = { version = "0.25.0", default-features = false, features = ["derive"] }
-=======
 serde = { version = "1.0.196", default-features = false }
 serde_json = { version = "1.0.113", default-features = false }
->>>>>>> cd3345a7
+strum = { version = "0.25.0", default-features = false, features = ["derive"] }
 thiserror = { version = "1.0.56", default-features = false }
 tokio = { version = "1.35.1", default-features = false }
 url = { version = "2.4.1", default-features = false, features = ["serde"] }
