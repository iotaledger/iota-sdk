[package]
name = "iota-sdk-bindings-core"
version = "0.1.0"
authors = ["IOTA Stiftung"]
edition = "2021"
homepage = "https://iota.org"
description = "Bindings core for the IOTA SDK"
license = "Apache-2.0"
publish = false

[dependencies]
iota-sdk = { path = "../../sdk", default-features = false, features = [
    "wallet",
    "tls",
] }

backtrace = { version = "0.3.69", default-features = false, features = ["std"] }
derivative = { version = "2.2.0", default-features = false }
fern-logger = { version = "0.5.0", default-features = false }
futures = { version = "0.3.28", default-features = false }
iota-crypto = { version = "0.23.0", default-features = false, features = [
    "slip10",
    "bip44",
] }
log = { version = "0.4.20", default-features = false }
packable = { version = "0.8.3", default-features = false }
prefix-hex = { version = "0.7.1", default-features = false }
primitive-types = { version = "0.12.2", default-features = false }
serde = { version = "1.0.188", default-features = false }
serde_json = { version = "1.0.107", default-features = false }
<<<<<<< HEAD
thiserror = { version = "1.0.48", default-features = false }
tokio = { version = "1.32.0", default-features = false }
url = { version = "2.4.1", default-features = false, features = [
    "serde",
] }
=======
thiserror = { version = "1.0.49", default-features = false }
tokio = { version = "1.33.0", default-features = false }
>>>>>>> 9cc5e56e
zeroize = { version = "1.6.0", default-features = false }

[dev-dependencies]
pretty_assertions = { version = "1.4.0", default-features = false, features = [ "alloc" ] }

[features]
events = ["iota-sdk/events"]
ledger_nano = ["iota-sdk/ledger_nano"]
mqtt = ["iota-sdk/mqtt"]
participation = ["iota-sdk/participation"]
rocksdb = ["iota-sdk/rocksdb"]
storage = ["iota-sdk/storage"]
stronghold = ["iota-sdk/stronghold"]
private_key_secret_manager = ["iota-sdk/private_key_secret_manager"]<|MERGE_RESOLUTION|>--- conflicted
+++ resolved
@@ -28,16 +28,11 @@
 primitive-types = { version = "0.12.2", default-features = false }
 serde = { version = "1.0.188", default-features = false }
 serde_json = { version = "1.0.107", default-features = false }
-<<<<<<< HEAD
-thiserror = { version = "1.0.48", default-features = false }
-tokio = { version = "1.32.0", default-features = false }
+thiserror = { version = "1.0.49", default-features = false }
+tokio = { version = "1.33.0", default-features = false }
 url = { version = "2.4.1", default-features = false, features = [
     "serde",
 ] }
-=======
-thiserror = { version = "1.0.49", default-features = false }
-tokio = { version = "1.33.0", default-features = false }
->>>>>>> 9cc5e56e
 zeroize = { version = "1.6.0", default-features = false }
 
 [dev-dependencies]
