--- conflicted
+++ resolved
@@ -26,18 +26,11 @@
 packable = { version = "0.10.0", default-features = false }
 prefix-hex = { version = "0.7.1", default-features = false }
 primitive-types = { version = "0.12.2", default-features = false }
-<<<<<<< HEAD
-serde = { version = "1.0.193", default-features = false }
-serde_json = { version = "1.0.108", default-features = false }
-thiserror = { version = "1.0.51", default-features = false }
-tokio = { version = "1.35.0", default-features = false }
-url = { version = "2.4.1", default-features = false, features = ["serde"] }
-=======
 serde = { version = "1.0.195", default-features = false }
 serde_json = { version = "1.0.111", default-features = false }
 thiserror = { version = "1.0.56", default-features = false }
 tokio = { version = "1.35.1", default-features = false }
->>>>>>> 2b44b886
+url = { version = "2.4.1", default-features = false, features = ["serde"] }
 zeroize = { version = "1.7.0", default-features = false }
 
 [dev-dependencies]
