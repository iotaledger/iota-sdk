--- conflicted
+++ resolved
@@ -55,14 +55,8 @@
 }
 
 impl WalletOptions {
-<<<<<<< HEAD
-    #[cfg(feature = "storage")]
-    pub fn with_storage_path(mut self, storage_path: impl Into<Option<String>>) -> Self {
-        self.storage_path = storage_path.into();
-=======
     pub fn with_address(mut self, address: impl Into<Option<Bech32Address>>) -> Self {
         self.address = address.into();
->>>>>>> b23d0e23
         self
     }
 
@@ -86,6 +80,7 @@
         self
     }
 
+    #[cfg(feature = "storage")]
     pub fn with_storage_path(mut self, storage_path: impl Into<Option<String>>) -> Self {
         self.storage_path = storage_path.into();
         self
