--- conflicted
+++ resolved
@@ -43,13 +43,8 @@
     },
     wallet::{
         account::{
-<<<<<<< HEAD
-            types::{AccountAddress, AccountBalanceDto, TransactionDto},
-            OutputDataDto, PreparedMintTokenTransactionDto,
-=======
-            types::{AccountAddress, AccountBalanceDto, AddressWithUnspentOutputs, TransactionDto},
-            MintTokenTransactionDto, OutputDataDto,
->>>>>>> db6ff4b9
+            types::{AccountAddress, AccountBalanceDto, OutputDataDto, TransactionDto, AddressWithUnspentOutputs},
+            PreparedMintTokenTransactionDto,
         },
         message_interface::dtos::AccountDetailsDto,
     },
