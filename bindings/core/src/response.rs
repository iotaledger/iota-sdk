// Copyright 2023 IOTA Stiftung
// SPDX-License-Identifier: Apache-2.0

#[cfg(not(target_family = "wasm"))]
use std::collections::HashSet;

use derivative::Derivative;
#[cfg(feature = "ledger_nano")]
use iota_sdk::client::secret::LedgerNanoStatus;
use iota_sdk::{
    client::{
        api::{PreparedTransactionDataDto, SignedTransactionDataDto},
        node_manager::node::Node,
        NetworkInfoDto, NodeInfoWrapper,
    },
    types::{
        api::{
            core::{
                dto::{PeerDto, ReceiptDto},
                response::{
                    BlockMetadataResponse, InfoResponse as NodeInfo, OutputWithMetadataResponse, TreasuryResponse,
                    UtxoChangesResponse as MilestoneUTXOChanges,
                },
            },
            plugins::indexer::OutputIdsResponse,
        },
        block::{
            address::{dto::AddressDto, Bech32Address, Hrp},
            input::dto::UtxoInputDto,
            output::{
                dto::{OutputDto, OutputMetadataDto},
                AliasId, FoundryId, NftId, OutputId,
            },
            payload::{
                dto::{MilestonePayloadDto, PayloadDto},
                transaction::TransactionId,
            },
            protocol::dto::ProtocolParametersDto,
            signature::dto::Ed25519SignatureDto,
            unlock::dto::UnlockDto,
            BlockDto, BlockId,
        },
    },
    wallet::{
        account::{
            types::{AccountAddress, AccountBalanceDto, OutputDataDto, TransactionDto, AddressWithUnspentOutputs},
            PreparedMintTokenTransactionDto,
        },
        message_interface::dtos::AccountDetailsDto,
    },
};
use serde::Serialize;
#[cfg(feature = "participation")]
use {
    iota_sdk::types::api::plugins::participation::types::{ParticipationEventId, ParticipationEventStatus},
    iota_sdk::wallet::account::{AccountParticipationOverview, ParticipationEventWithNodes},
    std::collections::HashMap,
};

use crate::{error::Error, OmittedDebug};

/// The response message.
#[derive(Serialize, Derivative)]
#[derivative(Debug)]
#[serde(tag = "type", content = "payload", rename_all = "camelCase")]
pub enum Response {
    // Client responses
    /// Response for:
    /// - [`GenerateAddresses`](crate::method::ClientMethod::GenerateAddresses)
    GeneratedAddresses(Vec<Bech32Address>),
    /// Response for:
    /// - [`GetNode`](crate::method::ClientMethod::GetNode)
    Node(Node),
    /// Response for:
    /// - [`GetNetworkInfo`](crate::method::ClientMethod::GetNetworkInfo)
    NetworkInfo(NetworkInfoDto),
    /// Response for:
    /// - [`GetNetworkId`](crate::method::ClientMethod::GetNetworkId)
    NetworkId(u64),
    /// Response for:
    /// - [`GetBech32Hrp`](crate::method::ClientMethod::GetBech32Hrp)
    Bech32Hrp(Hrp),
    /// Response for:
    /// - [`GetMinPowScore`](crate::method::ClientMethod::GetMinPowScore)
    MinPowScore(u32),
    /// Response for:
    /// - [`GetTipsInterval`](crate::method::ClientMethod::GetTipsInterval)
    TipsInterval(u64),
    /// Response for:
    /// - [`GetProtocolParameters`](crate::method::ClientMethod::GetProtocolParameters)
    ProtocolParameters(ProtocolParametersDto),
    /// Response for:
    /// - [`PrepareTransaction`](crate::method::ClientMethod::PrepareTransaction)
    PreparedTransactionData(PreparedTransactionDataDto),
    /// Response for:
    /// - [`SignTransaction`](crate::method::ClientMethod::SignTransaction)
    SignedTransaction(PayloadDto),
    /// Response for:
    /// - [`SignatureUnlock`](crate::method::SecretManagerMethod::SignatureUnlock)
    SignatureUnlock(UnlockDto),
    /// Response for:
    /// - [`SignEd25519`](crate::method::SecretManagerMethod::SignEd25519)
    Ed25519Signature(Ed25519SignatureDto),
    /// Response for:
    /// - [`UnhealthyNodes`](crate::method::ClientMethod::UnhealthyNodes)
    #[cfg(not(target_family = "wasm"))]
    UnhealthyNodes(HashSet<Node>),
    /// Response for:
    /// - [`GetNodeInfo`](crate::method::ClientMethod::GetNodeInfo)
    NodeInfo(NodeInfo),
    /// Response for:
    /// - [`GetInfo`](crate::method::ClientMethod::GetInfo)
    Info(NodeInfoWrapper),
    /// Response for:
    /// - [`GetPeers`](crate::method::ClientMethod::GetPeers)
    Peers(Vec<PeerDto>),
    /// Response for:
    /// - [`GetTips`](crate::method::ClientMethod::GetTips)
    Tips(Vec<BlockId>),
    /// Response for:
    /// - [`GetBlock`](crate::method::ClientMethod::GetBlock)
    /// - [`GetIncludedBlock`](crate::method::ClientMethod::GetIncludedBlock)
    Block(BlockDto),
    /// Response for:
    /// - [`BuildAndPostBlock`](crate::method::ClientMethod::BuildAndPostBlock)
    /// - [`PostBlockPayload`](crate::method::ClientMethod::PostBlockPayload)
    /// - [`Retry`](crate::method::ClientMethod::Retry)
    BlockIdWithBlock(BlockId, BlockDto),
    /// Response for:
    /// - [`GetBlockMetadata`](crate::method::ClientMethod::GetBlockMetadata)
    BlockMetadata(BlockMetadataResponse),
    /// Response for:
    /// - [`GetBlockRaw`](crate::method::ClientMethod::GetBlockRaw)
    BlockRaw(Vec<u8>),
    /// Response for:
    /// - [`GetOutput`](crate::method::ClientMethod::GetOutput)
    OutputWithMetadataResponse(OutputWithMetadataResponse),
    /// Response for:
    /// - [`GetOutputMetadata`](crate::method::ClientMethod::GetOutputMetadata)
    OutputMetadata(OutputMetadataDto),
    /// Response for:
    /// - [`GetOutputs`](crate::method::ClientMethod::GetOutputs)
    /// - [`GetOutputsIgnoreErrors`](crate::method::ClientMethod::GetOutputsIgnoreErrors)
    /// - [`FindOutputs`](crate::method::ClientMethod::FindOutputs)
    Outputs(Vec<OutputWithMetadataResponse>),
    /// Response for:
    /// - [`GetMilestoneById`](crate::method::ClientMethod::GetMilestoneById)
    /// - [`GetMilestoneByIndex`](crate::method::ClientMethod::GetMilestoneByIndex)
    Milestone(MilestonePayloadDto),
    /// Response for:
    /// - [`GetMilestoneByIdRaw`](crate::method::ClientMethod::GetMilestoneByIdRaw)
    /// - [`GetMilestoneByIndexRaw`](crate::method::ClientMethod::GetMilestoneByIndexRaw)
    MilestoneRaw(Vec<u8>),
    /// Response for:
    /// - [`GetUtxoChangesById`](crate::method::ClientMethod::GetUtxoChangesById)
    /// - [`GetUtxoChangesByIndex`](crate::method::ClientMethod::GetUtxoChangesByIndex)
    MilestoneUtxoChanges(MilestoneUTXOChanges),
    /// Response for:
    /// - [`GetReceipts`](crate::method::ClientMethod::GetReceipts)
    /// - [`GetReceiptsMigratedAt`](crate::method::ClientMethod::GetReceiptsMigratedAt)
    Receipts(Vec<ReceiptDto>),
    /// Response for:
    /// - [`GetTreasury`](crate::method::ClientMethod::GetTreasury)
    Treasury(TreasuryResponse),
    /// Response for:
    /// - [`AliasOutputId`](crate::method::ClientMethod::AliasOutputId)
    /// - [`NftOutputId`](crate::method::ClientMethod::NftOutputId)
    /// - [`FoundryOutputId`](crate::method::ClientMethod::FoundryOutputId)
    OutputId(OutputId),
    /// Response for:
    /// - [`BasicOutputIds`](crate::method::ClientMethod::BasicOutputIds)
    /// - [`AliasOutputIds`](crate::method::ClientMethod::AliasOutputIds)
    /// - [`NftOutputIds`](crate::method::ClientMethod::NftOutputIds)
    /// - [`FoundryOutputIds`](crate::method::ClientMethod::FoundryOutputIds)
    OutputIdsResponse(OutputIdsResponse),
    /// Response for:
    /// - [`FindBlocks`](crate::method::ClientMethod::FindBlocks)
    Blocks(Vec<BlockDto>),
    /// Response for:
    /// - [`RetryUntilIncluded`](crate::method::ClientMethod::RetryUntilIncluded)
    RetryUntilIncludedSuccessful(Vec<(BlockId, BlockDto)>),
    /// Response for:
    /// - [`ConsolidateFunds`](crate::method::ClientMethod::ConsolidateFunds)
    ConsolidatedFunds(Bech32Address),
    /// Response for:
    /// - [`FindInputs`](crate::method::ClientMethod::FindInputs)
    Inputs(Vec<UtxoInputDto>),
    /// Response for:
    /// - [`Reattach`](crate::method::ClientMethod::Reattach)
    /// - [`ReattachUnchecked`](crate::method::ClientMethod::ReattachUnchecked)
    Reattached((BlockId, BlockDto)),
    /// Response for:
    /// - [`Promote`](crate::method::ClientMethod::Promote)
    /// - [`PromoteUnchecked`](crate::method::ClientMethod::PromoteUnchecked)
    Promoted((BlockId, BlockDto)),
    /// Response for:
    /// - [`Bech32ToHex`](crate::method::UtilsMethod::Bech32ToHex)
    Bech32ToHex(String),
    /// Response for:
    /// - [`ParseBech32Address`](crate::method::UtilsMethod::ParseBech32Address)
    ParsedBech32Address(AddressDto),
    /// Response for:
    /// - [`MnemonicToHexSeed`](crate::method::UtilsMethod::MnemonicToHexSeed)
    MnemonicHexSeed(#[derivative(Debug(format_with = "OmittedDebug::omitted_fmt"))] String),
    /// Response for:
    /// - [`TransactionId`](crate::method::UtilsMethod::TransactionId)
    TransactionId(TransactionId),
    /// Response for:
    /// - [`ComputeAliasId`](crate::method::UtilsMethod::ComputeAliasId)
    AliasId(AliasId),
    /// Response for:
    /// - [`ComputeNftId`](crate::method::UtilsMethod::ComputeNftId)
    NftId(NftId),
    /// Response for:
    /// - [`ComputeFoundryId`](crate::method::UtilsMethod::ComputeFoundryId)
    FoundryId(FoundryId),
    /// Response for:
    /// - [`HashTransactionEssence`](crate::method::UtilsMethod::HashTransactionEssence)
    TransactionEssenceHash(String),
    /// Response for [`GetNodeInfo`](crate::method::ClientMethod::GetNodeInfo)
    NodeInfoWrapper(NodeInfoWrapper),
    /// Response for [`Bech32ToHex`](crate::method::UtilsMethod::Bech32ToHex)
    HexAddress(String),

    // Responses in client and wallet
    /// Response for:
    /// - [`BuildAliasOutput`](crate::method::ClientMethod::BuildAliasOutput)
    /// - [`BuildBasicOutput`](crate::method::ClientMethod::BuildBasicOutput)
    /// - [`BuildFoundryOutput`](crate::method::ClientMethod::BuildFoundryOutput)
    /// - [`BuildNftOutput`](crate::method::ClientMethod::BuildNftOutput)
    /// - [`GetFoundryOutput`](crate::method::AccountMethod::GetFoundryOutput)
    /// - [`PrepareOutput`](crate::method::AccountMethod::PrepareOutput)
    Output(OutputDto),
    /// Response for:
    /// - [`HexToBech32`](crate::method::ClientMethod::HexToBech32)
    /// - [`GenerateAddresses`](crate::method::ClientMethod::GenerateAddresses)
    /// - [`AliasIdToBech32`](crate::method::ClientMethod::AliasIdToBech32)
    /// - [`HexPublicKeyToBech32Address`](crate::method::ClientMethod::HexPublicKeyToBech32Address)
    /// - [`HexToBech32`](crate::method::ClientMethod::HexToBech32)
    /// - [`NftIdToBech32`](crate::method::ClientMethod::NftIdToBech32)
<<<<<<< HEAD
    Bech32Address(String),
    /// - [`Faucet`](crate::method::ClientMethod::RequestFundsFromFaucet)
=======
    Bech32Address(Bech32Address),
    /// - [`Faucet`](crate::method::UtilsMethod::Faucet)
>>>>>>> d7c485fd
    Faucet(String),
    /// Response for:
    /// - [`GenerateMnemonic`](crate::method::UtilsMethod::GenerateMnemonic)
    GeneratedMnemonic(#[derivative(Debug(format_with = "OmittedDebug::omitted_fmt"))] String),
    /// Response for
    /// - [`GetLedgerNanoStatus`](crate::method::SecretManagerMethod::GetLedgerNanoStatus)
    #[cfg(feature = "ledger_nano")]
    #[cfg_attr(docsrs, doc(cfg(feature = "ledger_nano")))]
    LedgerNanoStatus(LedgerNanoStatus),
    /// Response for:
    /// - [`BlockId`](crate::method::UtilsMethod::BlockId)
    /// - [`PostBlock`](crate::method::ClientMethod::PostBlock)
    /// - [`PostBlockRaw`](crate::method::ClientMethod::PostBlockRaw)
    /// - [`RetryTransactionUntilIncluded`](crate::method::AccountMethod::RetryTransactionUntilIncluded)
    BlockId(BlockId),
    /// Response for
    /// - [`GetLocalPow`](crate::method::ClientMethod::GetLocalPow)
    /// - [`GetFallbackToLocalPow`](crate::method::ClientMethod::GetFallbackToLocalPow)
    /// - [`VerifyEd25519Signature`](crate::method::UtilsMethod::VerifyEd25519Signature)
    /// - [`GetHealth`](crate::method::ClientMethod::GetHealth)
    /// - [`IsAddressValid`](crate::method::UtilsMethod::IsAddressValid)
    Bool(bool),
    /// Response for
    /// - [`Backup`](crate::method::WalletMethod::Backup),
    /// - [`ClearStrongholdPassword`](crate::method::WalletMethod::ClearStrongholdPassword),
    /// - [`DeregisterParticipationEvent`](crate::method::AccountMethod::DeregisterParticipationEvent),
    /// - [`RestoreBackup`](crate::method::WalletMethod::RestoreBackup),
    /// - [`SetClientOptions`](crate::method::WalletMethod::SetClientOptions),
    /// - [`SetStrongholdPassword`](crate::method::WalletMethod::SetStrongholdPassword),
    /// - [`SetStrongholdPasswordClearInterval`](crate::method::WalletMethod::SetStrongholdPasswordClearInterval),
    /// - [`StoreMnemonic`](crate::method::WalletMethod::StoreMnemonic),
    /// - [`StartBackgroundSync`](crate::method::WalletMethod::StartBackgroundSync),
    /// - [`StopBackgroundSync`](crate::method::WalletMethod::StopBackgroundSync),
    /// - [`EmitTestEvent`](crate::method::WalletMethod::EmitTestEvent),
    /// - [`ClearListeners`](crate::method::WalletMethod::ClearListeners)
    /// - [`StoreMnemonic`](crate::method::WalletMethod::StoreMnemonic)
    Ok,
    /// Response for any method that returns an error.
    Error(Error),
    /// Response for any method that panics.
    Panic(String),

    // wallet responses
    /// Response for
    /// - [`CreateAccount`](crate::method::WalletMethod::CreateAccount),
    /// - [`GetAccount`](crate::method::WalletMethod::GetAccount)
    Account(AccountDetailsDto),
    /// Response for [`GetAccountIndexes`](crate::method::WalletMethod::GetAccountIndexes)
    AccountIndexes(Vec<u32>),
    /// Response for [`GetAccounts`](crate::method::WalletMethod::GetAccounts)
    Accounts(Vec<AccountDetailsDto>),
    /// Response for [`Addresses`](crate::method::AccountMethod::Addresses)
    Addresses(Vec<AccountAddress>),
    /// Response for
    /// - [`AddressesWithUnspentOutputs`](crate::method::AccountMethod::AddressesWithUnspentOutputs)
    AddressesWithUnspentOutputs(Vec<AddressWithUnspentOutputs>),
    /// Response for
    /// - [`MinimumRequiredStorageDeposit`](crate::method::AccountMethod::MinimumRequiredStorageDeposit)
    MinimumRequiredStorageDeposit(String),
    /// Response for
    /// - [`GetOutputsWithAdditionalUnlockConditions`](crate::method::AccountMethod::GetOutputsWithAdditionalUnlockConditions)
    OutputIds(Vec<OutputId>),
    /// Response for [`GetOutput`](crate::method::AccountMethod::GetOutput)
    OutputData(Option<Box<OutputDataDto>>),
    /// Response for
    /// - [`Outputs`](crate::method::AccountMethod::Outputs),
    /// - [`UnspentOutputs`](crate::method::AccountMethod::UnspentOutputs)
    OutputsData(Vec<OutputDataDto>),
    /// Response for    
    /// [`PrepareSendAmount`](crate::method::AccountMethod::PrepareSendAmount),
    /// [`PrepareTransaction`](crate::method::AccountMethod::PrepareTransaction)
    /// [`PrepareCreateAliasOutput`](crate::method::AccountMethod::PrepareCreateAliasOutput)
    /// [`PrepareConsolidateOutputs`](crate::method::AccountMethod::PrepareConsolidateOutputs)
    /// [`PrepareMintNfts`](crate::method::AccountMethod::PrepareMintNfts),
    /// [`PrepareSendNativeTokens`](crate::method::AccountMethod::PrepareSendNativeTokens),
    /// [`PrepareSendNft`](crate::method::AccountMethod::PrepareSendNft),
    /// [`PrepareSendAmount`](crate::method::AccountMethod::PrepareSendAmount),
    /// [`PrepareVote`](crate::method::AccountMethod::PrepareVote)
    /// [`PrepareStopParticipating`](crate::method::AccountMethod::PrepareStopParticipating)
    /// [`PrepareIncreaseVotingPower`](crate::method::AccountMethod::PrepareIncreaseVotingPower)
    /// [`PrepareDecreaseVotingPower`](crate::method::AccountMethod::PrepareDecreaseVotingPower)
    PreparedTransaction(PreparedTransactionDataDto),
    /// Response for
    /// - [`PrepareMintNativeToken`](crate::method::AccountMethod::PrepareMintNativeToken),
    PreparedMintTokenTransaction(PreparedMintTokenTransactionDto),
    /// Response for
    /// - [`GetTransaction`](crate::method::AccountMethod::GetTransaction),
    /// - [`GetIncomingTransaction`](crate::method::AccountMethod::GetIncomingTransaction)
    Transaction(Option<Box<TransactionDto>>),
    /// Response for
    /// - [`Transactions`](crate::method::AccountMethod::Transactions),
    /// - [`PendingTransactions`](crate::method::AccountMethod::PendingTransactions),
    /// - [`IncomingTransactions`](crate::method::AccountMethod::IncomingTransactions)
    Transactions(Vec<TransactionDto>),
    /// Response for
    /// - [`SignTransactionEssence`](crate::method::AccountMethod::SignTransactionEssence)
    /// - [`SubmitAndStoreTransaction`](crate::method::AccountMethod::SubmitAndStoreTransaction)
    SignedTransactionData(SignedTransactionDataDto),
    /// GenerateAddress response.
    /// Response for [`GenerateAddresses`](crate::method::AccountMethod::GenerateAddresses)
    GeneratedAddress(Vec<AccountAddress>),
    /// Response for
    /// - [`GetBalance`](crate::method::AccountMethod::GetBalance),
    /// - [`Sync`](crate::method::AccountMethod::Sync)
    Balance(AccountBalanceDto),
    /// Response for
    /// - [`ClaimOutputs`](crate::method::AccountMethod::ClaimOutputs)
    /// - [`SendAmount`](crate::method::AccountMethod::SendAmount),
    /// - [`SubmitAndStoreTransaction`](crate::method::AccountMethod::SubmitAndStoreTransaction)
    SentTransaction(TransactionDto),
    /// Response for
    /// - [`GetParticipationEvent`](crate::method::AccountMethod::GetParticipationEvent)
    /// - [`RegisterParticipationEvents`](crate::method::AccountMethod::RegisterParticipationEvents)
    #[cfg(feature = "participation")]
    #[cfg_attr(docsrs, doc(cfg(feature = "participation")))]
    ParticipationEvent(Option<ParticipationEventWithNodes>),
    /// Response for
    /// - [`GetParticipationEventIds`](crate::method::AccountMethod::GetParticipationEventIds)
    #[cfg(feature = "participation")]
    #[cfg_attr(docsrs, doc(cfg(feature = "participation")))]
    ParticipationEventIds(Vec<ParticipationEventId>),
    /// Response for
    /// - [`GetParticipationEventStatus`](crate::method::AccountMethod::GetParticipationEventStatus)
    #[cfg(feature = "participation")]
    #[cfg_attr(docsrs, doc(cfg(feature = "participation")))]
    ParticipationEventStatus(ParticipationEventStatus),
    /// Response for
    /// - [`GetParticipationEvents`](crate::method::AccountMethod::GetParticipationEvents)
    #[cfg(feature = "participation")]
    #[cfg_attr(docsrs, doc(cfg(feature = "participation")))]
    ParticipationEvents(HashMap<ParticipationEventId, ParticipationEventWithNodes>),
    /// Response for
    /// - [`GetVotingPower`](crate::method::AccountMethod::GetVotingPower)
    #[cfg(feature = "participation")]
    #[cfg_attr(docsrs, doc(cfg(feature = "participation")))]
    VotingPower(String),
    /// Response for
    /// - [`GetParticipationOverview`](crate::method::AccountMethod::GetParticipationOverview)
    #[cfg(feature = "participation")]
    #[cfg_attr(docsrs, doc(cfg(feature = "participation")))]
    AccountParticipationOverview(AccountParticipationOverview),
}<|MERGE_RESOLUTION|>--- conflicted
+++ resolved
@@ -238,13 +238,8 @@
     /// - [`HexPublicKeyToBech32Address`](crate::method::ClientMethod::HexPublicKeyToBech32Address)
     /// - [`HexToBech32`](crate::method::ClientMethod::HexToBech32)
     /// - [`NftIdToBech32`](crate::method::ClientMethod::NftIdToBech32)
-<<<<<<< HEAD
-    Bech32Address(String),
+    Bech32Address(Bech32Address),
     /// - [`Faucet`](crate::method::ClientMethod::RequestFundsFromFaucet)
-=======
-    Bech32Address(Bech32Address),
-    /// - [`Faucet`](crate::method::UtilsMethod::Faucet)
->>>>>>> d7c485fd
     Faucet(String),
     /// Response for:
     /// - [`GenerateMnemonic`](crate::method::UtilsMethod::GenerateMnemonic)
