--- conflicted
+++ resolved
@@ -156,12 +156,7 @@
     BlockWithMetadata(BlockWithMetadataResponse),
     /// Response for:
     /// - [`GetBlockRaw`](crate::method::ClientMethod::GetBlockRaw)
-<<<<<<< HEAD
-=======
-    /// - [`GetMilestoneByIdRaw`](crate::method::ClientMethod::GetMilestoneByIdRaw)
-    /// - [`GetMilestoneByIndexRaw`](crate::method::ClientMethod::GetMilestoneByIndexRaw)
     /// - [`BlockBytes`](crate::method::UtilsMethod::BlockBytes)
->>>>>>> cd3345a7
     Raw(Vec<u8>),
     /// Response for:
     /// - [`GetOutput`](crate::method::ClientMethod::GetOutput)
@@ -226,13 +221,7 @@
     /// - [`ComputeFoundryId`](crate::method::UtilsMethod::ComputeFoundryId)
     FoundryId(FoundryId),
     /// Response for:
-<<<<<<< HEAD
     /// - [`TransactionSigningHash`](crate::method::UtilsMethod::TransactionSigningHash)
-=======
-    /// - [`HashTransactionEssence`](crate::method::UtilsMethod::HashTransactionEssence)
-    /// - [`ComputeInputsCommitment`](crate::method::UtilsMethod::ComputeInputsCommitment)
-    /// - [`BlockHashWithoutNonce`](crate::method::UtilsMethod::BlockHashWithoutNonce)
->>>>>>> cd3345a7
     Hash(String),
     /// Response for [`GetNodeInfo`](crate::method::ClientMethod::GetNodeInfo)
     NodeInfoWrapper(NodeInfoWrapper),
