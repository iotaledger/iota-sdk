--- conflicted
+++ resolved
@@ -13,15 +13,7 @@
         secret::GenerateAddressOptions,
     },
     types::block::{
-<<<<<<< HEAD
-        dto::U256Dto,
-        output::{
-            dto::{OutputDto, TokenIdDto},
-            OutputId,
-        },
-=======
         output::{dto::OutputDto, AliasId, FoundryId, NftId, OutputId, TokenId},
->>>>>>> ac35b682
         payload::transaction::TransactionId,
     },
     wallet::{
@@ -47,26 +39,8 @@
     /// recommended to use melting, if the foundry output is available.
 
     /// Expected response: [`SentTransaction`](crate::Response::SentTransaction)
-<<<<<<< HEAD
     Burn {
         burn: BurnDto,
-=======
-    #[serde(rename_all = "camelCase")]
-    BurnNativeToken {
-        /// Native token id
-        token_id: TokenId,
-        /// To be burned amount
-        burn_amount: U256,
-        options: Option<TransactionOptionsDto>,
-    },
-    /// Burn an nft output. Outputs controlled by it will be swept before if they don't have a storage
-    /// deposit return, timelock or expiration unlock condition. This should be preferred over burning, because after
-    /// burning, the foundry can never be destroyed anymore.
-    /// Expected response: [`SentTransaction`](crate::Response::SentTransaction)
-    #[serde(rename_all = "camelCase")]
-    BurnNft {
-        nft_id: NftId,
->>>>>>> ac35b682
         options: Option<TransactionOptionsDto>,
     },
 
@@ -84,26 +58,6 @@
         params: Option<CreateAliasParamsDto>,
         options: Option<TransactionOptionsDto>,
     },
-<<<<<<< HEAD
-=======
-    /// Destroy an alias output. Outputs controlled by it will be swept before if they don't have a
-    /// storage deposit return, timelock or expiration unlock condition. The amount and possible native tokens will be
-    /// sent to the governor address.
-    /// Expected response: [`SentTransaction`](crate::Response::SentTransaction)
-    #[serde(rename_all = "camelCase")]
-    DestroyAlias {
-        alias_id: AliasId,
-        options: Option<TransactionOptionsDto>,
-    },
-    /// Function to destroy a foundry output with a circulating supply of 0.
-    /// Native tokens in the foundry (minted by other foundries) will be transacted to the controlling alias
-    /// Expected response: [`SentTransaction`](crate::Response::SentTransaction)
-    #[serde(rename_all = "camelCase")]
-    DestroyFoundry {
-        foundry_id: FoundryId,
-        options: Option<TransactionOptionsDto>,
-    },
->>>>>>> ac35b682
     /// Generate new unused addresses.
     /// Expected response: [`GeneratedAddress`](crate::Response::GeneratedAddress)
     GenerateAddresses {
