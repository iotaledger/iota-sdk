// Copyright 2023 IOTA Stiftung
// SPDX-License-Identifier: Apache-2.0

#[cfg(feature = "participation")]
use iota_sdk::{
    client::node_manager::node::Node,
    types::api::plugins::participation::types::{ParticipationEventId, ParticipationEventType},
    wallet::account::types::participation::ParticipationEventRegistrationOptions,
};
use iota_sdk::{
    client::{
        api::{input_selection::Burn, PreparedTransactionDataDto, SignedTransactionDataDto},
        secret::GenerateAddressOptions,
    },
    types::block::{
        address::Bech32Address,
        output::{dto::OutputDto, OutputId, TokenId},
        payload::transaction::TransactionId,
    },
    wallet::{
        account::{
            ConsolidationParams, CreateAccountParams, CreateNativeTokenParams, FilterOptions, MintNftParams,
            OutputParams, OutputsToClaim, SyncOptions, TransactionOptions,
        },
        SendNativeTokensParams, SendNftParams, SendParams,
    },
    U256,
};
use serde::{Deserialize, Serialize};

/// Each public account method.
#[derive(Clone, Debug, Serialize, Deserialize)]
#[serde(tag = "name", content = "data", rename_all = "camelCase")]
#[non_exhaustive]
pub enum AccountMethod {
    /// List addresses.
    /// Expected response: [`Addresses`](crate::Response::Addresses)
    Addresses,
    /// Returns only addresses of the account with unspent outputs
    /// Expected response:
    /// [`AddressesWithUnspentOutputs`](crate::Response::AddressesWithUnspentOutputs)
    AddressesWithUnspentOutputs,
    /// Get outputs with additional unlock conditions
    /// Expected response: [`OutputIds`](crate::Response::OutputIds)
    #[serde(rename_all = "camelCase")]
    ClaimableOutputs { outputs_to_claim: OutputsToClaim },
    /// Claim outputs.
    /// Expected response: [`SentTransaction`](crate::Response::SentTransaction)
    #[serde(rename_all = "camelCase")]
    ClaimOutputs { output_ids_to_claim: Vec<OutputId> },
    /// Removes a previously registered participation event from local storage.
    /// Expected response: [`Ok`](crate::Response::Ok)
    #[cfg(feature = "participation")]
    #[cfg_attr(docsrs, doc(cfg(feature = "participation")))]
    #[serde(rename_all = "camelCase")]
    DeregisterParticipationEvent { event_id: ParticipationEventId },
    /// Generate new Ed25519 addresses.
    /// Expected response: [`GeneratedEd25519Addresses`](crate::Response::GeneratedEd25519Addresses)
    GenerateEd25519Addresses {
        amount: u32,
        options: Option<GenerateAddressOptions>,
    },
    /// Get account balance information.
    /// Expected response: [`Balance`](crate::Response::Balance)
    GetBalance,
    /// Get the [`Output`](iota_sdk::types::block::output::Output) that minted a native token by its TokenId
    /// Expected response: [`Output`](crate::Response::Output)
    #[serde(rename_all = "camelCase")]
    GetFoundryOutput { token_id: TokenId },
    /// Get the transaction with inputs of an incoming transaction stored in the account
    /// List might not be complete, if the node pruned the data already
    /// Expected response: [`Transaction`](crate::Response::Transaction)
    #[serde(rename_all = "camelCase")]
    GetIncomingTransaction { transaction_id: TransactionId },
    /// Get the [`OutputData`](iota_sdk::wallet::account::types::OutputData) of an output stored in the account
    /// Expected response: [`OutputData`](crate::Response::OutputData)
    #[serde(rename_all = "camelCase")]
    GetOutput { output_id: OutputId },
    /// Expected response: [`ParticipationEvent`](crate::Response::ParticipationEvent)
    #[cfg(feature = "participation")]
    #[cfg_attr(docsrs, doc(cfg(feature = "participation")))]
    #[serde(rename_all = "camelCase")]
    GetParticipationEvent { event_id: ParticipationEventId },
    /// Expected response: [`ParticipationEventIds`](crate::Response::ParticipationEventIds)
    #[cfg(feature = "participation")]
    #[cfg_attr(docsrs, doc(cfg(feature = "participation")))]
    #[serde(rename_all = "camelCase")]
    GetParticipationEventIds {
        node: Node,
        event_type: Option<ParticipationEventType>,
    },
    /// Expected response:
    /// [`ParticipationEventStatus`](crate::Response::ParticipationEventStatus)
    #[cfg(feature = "participation")]
    #[cfg_attr(docsrs, doc(cfg(feature = "participation")))]
    #[serde(rename_all = "camelCase")]
    GetParticipationEventStatus { event_id: ParticipationEventId },
    /// Expected response: [`ParticipationEvents`](crate::Response::ParticipationEvents)
    #[cfg(feature = "participation")]
    #[cfg_attr(docsrs, doc(cfg(feature = "participation")))]
    GetParticipationEvents,
    /// Calculates a participation overview for an account. If event_ids are provided, only return outputs and tracked
    /// participations for them.
    /// Expected response:
    /// [`AccountParticipationOverview`](crate::Response::AccountParticipationOverview)
    #[cfg(feature = "participation")]
    #[cfg_attr(docsrs, doc(cfg(feature = "participation")))]
    #[serde(rename_all = "camelCase")]
    GetParticipationOverview {
        event_ids: Option<Vec<ParticipationEventId>>,
    },
    /// Get the [`Transaction`](iota_sdk::wallet::account::types::Transaction) of a transaction stored in the account
    /// Expected response: [`Transaction`](crate::Response::Transaction)
    #[serde(rename_all = "camelCase")]
    GetTransaction { transaction_id: TransactionId },
    /// Get the account's total voting power (voting or NOT voting).
    /// Expected response: [`VotingPower`](crate::Response::VotingPower)
    #[cfg(feature = "participation")]
    #[cfg_attr(docsrs, doc(cfg(feature = "participation")))]
    GetVotingPower,
    /// Returns all incoming transactions of the account
    /// Expected response:
    /// [`Transactions`](crate::Response::Transactions)
    IncomingTransactions,
    /// Returns all outputs of the account
    /// Expected response: [`OutputsData`](crate::Response::OutputsData)
    #[serde(rename_all = "camelCase")]
    Outputs { filter_options: Option<FilterOptions> },
    /// Returns all pending transactions of the account
    /// Expected response: [`Transactions`](crate::Response::Transactions)
    PendingTransactions,
<<<<<<< HEAD
    /// A generic `burn()` function that can be used to burn native tokens, nfts, foundries and accounts.
=======
    /// A generic function that can be used to burn native tokens, nfts, foundries and aliases.
>>>>>>> c3c0cf86
    ///
    /// Note that burning **native tokens** doesn't require the foundry output which minted them, but will not
    /// increase the foundries `melted_tokens` field, which makes it impossible to destroy the foundry output.
    /// Therefore it's recommended to use melting, if the foundry output is available.
    ///
    /// Expected response: [`PreparedTransaction`](crate::Response::PreparedTransaction)
    PrepareBurn {
        burn: Burn,
        options: Option<TransactionOptions>,
    },
    /// Consolidate outputs.
    /// Expected response: [`PreparedTransaction`](crate::Response::PreparedTransaction)
    PrepareConsolidateOutputs { params: ConsolidationParams },
    /// Create an alias output.
    /// Expected response: [`PreparedTransaction`](crate::Response::PreparedTransaction)
    PrepareCreateAccountOutput {
        params: Option<CreateAccountParams>,
        options: Option<TransactionOptions>,
    },
    /// Prepare to create a native token.
    /// Expected response:
    /// [`PreparedCreateNativeTokenTransaction`](crate::Response::PreparedCreateNativeTokenTransaction)
    PrepareCreateNativeToken {
        params: CreateNativeTokenParams,
        options: Option<TransactionOptions>,
    },
    /// Reduces an account's "voting power" by a given amount.
    /// This will stop voting, but the voting data isn't lost and calling `Vote` without parameters will revote.
    /// Expected response: [`PreparedTransaction`](crate::Response::PreparedTransaction)
    #[cfg(feature = "participation")]
    #[cfg_attr(docsrs, doc(cfg(feature = "participation")))]
    PrepareDecreaseVotingPower {
        #[serde(with = "iota_sdk::utils::serde::string")]
        amount: u64,
    },
    /// Designates a given amount of tokens towards an account's "voting power" by creating a
    /// special output, which is really a basic one with some metadata.
    /// This will stop voting in most cases (if there is a remainder output), but the voting data isn't lost and
    /// calling `Vote` without parameters will revote. Expected response:
    /// Expected response: [`PreparedTransaction`](crate::Response::PreparedTransaction)
    #[cfg(feature = "participation")]
    #[cfg_attr(docsrs, doc(cfg(feature = "participation")))]
    PrepareIncreaseVotingPower {
        #[serde(with = "iota_sdk::utils::serde::string")]
        amount: u64,
    },
    /// Prepare to melt native tokens. This happens with the foundry output which minted them, by increasing it's
    /// `melted_tokens` field.
    /// Expected response: [`PreparedTransaction`](crate::Response::PreparedTransaction)
    #[serde(rename_all = "camelCase")]
    PrepareMeltNativeToken {
        /// Native token id
        token_id: TokenId,
        /// To be melted amount
        melt_amount: U256,
        options: Option<TransactionOptions>,
    },
    /// Prepare to mint additional native tokens.
    /// Expected response: [`PreparedTransaction`](crate::Response::PreparedTransaction)
    #[serde(rename_all = "camelCase")]
    PrepareMintNativeToken {
        /// Native token id
        token_id: TokenId,
        /// To be minted amount
        mint_amount: U256,
        options: Option<TransactionOptions>,
    },
    /// Prepare to mint NFTs.
    /// Expected response: [`PreparedTransaction`](crate::Response::PreparedTransaction)
    PrepareMintNfts {
        params: Vec<MintNftParams>,
        options: Option<TransactionOptions>,
    },
    /// Prepare an output.
    /// Expected response: [`Output`](crate::Response::Output)
    #[serde(rename_all = "camelCase")]
    PrepareOutput {
        params: Box<OutputParams>,
        transaction_options: Option<TransactionOptions>,
    },
    /// Prepare to send base coins.
    /// Expected response: [`PreparedTransaction`](crate::Response::PreparedTransaction)
    PrepareSend {
        params: Vec<SendParams>,
        options: Option<TransactionOptions>,
    },
    /// Prepare to send native tokens.
    /// Expected response: [`PreparedTransaction`](crate::Response::PreparedTransaction)
    PrepareSendNativeTokens {
        params: Vec<SendNativeTokensParams>,
        options: Option<TransactionOptions>,
    },
    /// Prepare to Send nft.
    /// Expected response: [`PreparedTransaction`](crate::Response::PreparedTransaction)
    PrepareSendNft {
        params: Vec<SendNftParams>,
        options: Option<TransactionOptions>,
    },
    /// Stop participating for an event.
    /// Expected response: [`PreparedTransaction`](crate::Response::PreparedTransaction)
    #[cfg(feature = "participation")]
    #[cfg_attr(docsrs, doc(cfg(feature = "participation")))]
    #[serde(rename_all = "camelCase")]
    PrepareStopParticipating { event_id: ParticipationEventId },
    /// Prepare transaction.
    /// Expected response: [`PreparedTransaction`](crate::Response::PreparedTransaction)
    PrepareTransaction {
        outputs: Vec<OutputDto>,
        options: Option<TransactionOptions>,
    },
    /// Vote for a participation event.
    /// Expected response: [`PreparedTransaction`](crate::Response::PreparedTransaction)
    #[cfg(feature = "participation")]
    #[cfg_attr(docsrs, doc(cfg(feature = "participation")))]
    #[serde(rename_all = "camelCase")]
    PrepareVote {
        event_id: Option<ParticipationEventId>,
        answers: Option<Vec<u8>>,
    },
    /// Stores participation information locally and returns the event.
    ///
    /// This will NOT store the node url and auth inside the client options.
    /// Expected response: [`ParticipationEvents`](crate::Response::ParticipationEvents)
    #[cfg(feature = "participation")]
    #[cfg_attr(docsrs, doc(cfg(feature = "participation")))]
    RegisterParticipationEvents {
        options: ParticipationEventRegistrationOptions,
    },
    /// Reissues a transaction sent from the account for a provided transaction id until it's
    /// included (referenced by a milestone). Returns the included block id.
    /// Expected response: [`BlockId`](crate::Response::BlockId)
    #[serde(rename_all = "camelCase")]
    ReissueTransactionUntilIncluded {
        /// Transaction id
        transaction_id: TransactionId,
        /// Interval
        interval: Option<u64>,
        /// Maximum attempts
        max_attempts: Option<u64>,
    },
    /// Send base coins.
    /// Expected response: [`SentTransaction`](crate::Response::SentTransaction)
    Send {
        #[serde(with = "iota_sdk::utils::serde::string")]
        amount: u64,
        address: Bech32Address,
        options: Option<TransactionOptions>,
    },
    /// Send base coins to multiple addresses, or with additional parameters.
    /// Expected response: [`SentTransaction`](crate::Response::SentTransaction)
    SendWithParams {
        params: Vec<SendParams>,
        options: Option<TransactionOptions>,
    },
    /// Send outputs in a transaction.
    /// Expected response: [`SentTransaction`](crate::Response::SentTransaction)
    SendOutputs {
        outputs: Vec<OutputDto>,
        options: Option<TransactionOptions>,
    },
    /// Set the alias of the account.
    /// Expected response: [`Ok`](crate::Response::Ok)
    SetAlias { alias: String },
    /// Set the fallback SyncOptions for account syncing.
    /// If storage is enabled, will persist during restarts.
    /// Expected response: [`Ok`](crate::Response::Ok)
    SetDefaultSyncOptions { options: SyncOptions },
    /// Validate the transaction, sign it, submit it to a node and store it in the account.
    /// Expected response: [`SentTransaction`](crate::Response::SentTransaction)
    #[serde(rename_all = "camelCase")]
    SignAndSubmitTransaction {
        prepared_transaction_data: PreparedTransactionDataDto,
    },
    /// Sign a prepared transaction.
    /// Expected response: [`SignedTransactionData`](crate::Response::SignedTransactionData)
    #[serde(rename_all = "camelCase")]
    SignTransactionEssence {
        prepared_transaction_data: PreparedTransactionDataDto,
    },
    /// Validate the transaction, submit it to a node and store it in the account.
    /// Expected response: [`SentTransaction`](crate::Response::SentTransaction)
    #[serde(rename_all = "camelCase")]
    SubmitAndStoreTransaction {
        signed_transaction_data: SignedTransactionDataDto,
    },
    /// Sync the account by fetching new information from the nodes. Will also reissue pending transactions
    /// if necessary. A custom default can be set using SetDefaultSyncOptions.
    /// Expected response: [`Balance`](crate::Response::Balance)
    Sync {
        /// Sync options
        options: Option<SyncOptions>,
    },
    /// Returns all transaction of the account
    /// Expected response: [`Transactions`](crate::Response::Transactions)
    Transactions,
    /// Returns all unspent outputs of the account
    /// Expected response: [`OutputsData`](crate::Response::OutputsData)
    #[serde(rename_all = "camelCase")]
    UnspentOutputs { filter_options: Option<FilterOptions> },
}<|MERGE_RESOLUTION|>--- conflicted
+++ resolved
@@ -129,11 +129,7 @@
     /// Returns all pending transactions of the account
     /// Expected response: [`Transactions`](crate::Response::Transactions)
     PendingTransactions,
-<<<<<<< HEAD
-    /// A generic `burn()` function that can be used to burn native tokens, nfts, foundries and accounts.
-=======
-    /// A generic function that can be used to burn native tokens, nfts, foundries and aliases.
->>>>>>> c3c0cf86
+    /// A generic function that can be used to burn native tokens, nfts, foundries and accounts.
     ///
     /// Note that burning **native tokens** doesn't require the foundry output which minted them, but will not
     /// increase the foundries `melted_tokens` field, which makes it impossible to destroy the foundry output.
