// Copyright 2023 IOTA Stiftung
// SPDX-License-Identifier: Apache-2.0

#[cfg(feature = "participation")]
use iota_sdk::{
    client::node_manager::node::Node,
    types::api::plugins::participation::types::{ParticipationEventId, ParticipationEventType},
    wallet::account::types::participation::ParticipationEventRegistrationOptions,
};
use iota_sdk::{
    client::{
        api::{input_selection::BurnDto, PreparedTransactionDataDto, SignedTransactionDataDto},
        secret::GenerateAddressOptions,
    },
    types::block::{
        output::{dto::OutputDto, OutputId, TokenId},
        payload::transaction::TransactionId,
    },
    wallet::{
        account::{
            CreateAliasParamsDto, FilterOptions, MintNativeTokenParamsDto, MintNftParamsDto, OutputParamsDto,
            OutputsToClaim, SyncOptions, TransactionOptionsDto,
        },
        SendAmountParams, SendNativeTokensParams, SendNftParams,
    },
    U256,
};
use serde::{Deserialize, Serialize};

/// Each public account method.
#[derive(Clone, Debug, Serialize, Deserialize)]
#[serde(tag = "name", content = "data", rename_all = "camelCase")]
pub enum AccountMethod {
<<<<<<< HEAD
=======
    /// A generic `burn()` function that can be used to burn native tokens, nfts, foundries and aliases.
    ///
    /// Note that burning **native tokens** doesn't require the foundry output which minted them, but will not
    /// increase the foundries `melted_tokens` field, which makes it impossible to destroy the foundry output.
    /// Therefore it's recommended to use melting, if the foundry output is available.
    ///
    /// Expected response: [`SentTransaction`](crate::Response::SentTransaction)
    Burn {
        burn: BurnDto,
        options: Option<TransactionOptionsDto>,
    },
    /// Consolidate outputs.
    /// Expected response: [`SentTransaction`](crate::Response::SentTransaction)
    #[serde(rename_all = "camelCase")]
    ConsolidateOutputs {
        force: bool,
        output_consolidation_threshold: Option<usize>,
    },
    /// Create an alias output.
    /// Expected response: [`SentTransaction`](crate::Response::SentTransaction)
    #[serde(rename_all = "camelCase")]
    CreateAliasOutput {
        params: Option<CreateAliasParamsDto>,
        options: Option<TransactionOptionsDto>,
    },
>>>>>>> 44e6d350
    /// Generate new unused addresses.
    /// Expected response: [`GeneratedAddress`](crate::Response::GeneratedAddress)
    GenerateAddresses {
        amount: u32,
        options: Option<GenerateAddressOptions>,
    },
    /// Get the [`OutputData`](iota_sdk::wallet::account::types::OutputData) of an output stored in the account
    /// Expected response: [`OutputData`](crate::Response::OutputData)
    #[serde(rename_all = "camelCase")]
    GetOutput { output_id: OutputId },
    /// Get the [`Output`](iota_sdk::types::block::output::Output) that minted a native token by its TokenId
    /// Expected response: [`Output`](crate::Response::Output)
    #[serde(rename_all = "camelCase")]
    GetFoundryOutput { token_id: TokenId },
    /// Get outputs with additional unlock conditions
    /// Expected response: [`OutputIds`](crate::Response::OutputIds)
    #[serde(rename_all = "camelCase")]
    GetOutputsWithAdditionalUnlockConditions { outputs_to_claim: OutputsToClaim },
    /// Get the [`Transaction`](iota_sdk::wallet::account::types::Transaction) of a transaction stored in the account
    /// Expected response: [`Transaction`](crate::Response::Transaction)
    #[serde(rename_all = "camelCase")]
    GetTransaction { transaction_id: TransactionId },
    /// Get the transaction with inputs of an incoming transaction stored in the account
    /// List might not be complete, if the node pruned the data already
    /// Expected response: [`Transaction`](crate::Response::Transaction)
    #[serde(rename_all = "camelCase")]
    GetIncomingTransaction { transaction_id: TransactionId },
    /// Expected response: [`Addresses`](crate::Response::Addresses)
    /// List addresses.
    Addresses,
    /// Returns only addresses of the account with unspent outputs
    /// Expected response:
    /// [`AddressesWithUnspentOutputs`](crate::Response::AddressesWithUnspentOutputs)
    AddressesWithUnspentOutputs,
    /// Returns all outputs of the account
    /// Expected response: [`OutputsData`](crate::Response::OutputsData)
    #[serde(rename_all = "camelCase")]
    Outputs { filter_options: Option<FilterOptions> },
    /// Returns all unspent outputs of the account
    /// Expected response: [`OutputsData`](crate::Response::OutputsData)
    #[serde(rename_all = "camelCase")]
    UnspentOutputs { filter_options: Option<FilterOptions> },
    /// Returns all incoming transactions of the account
    /// Expected response:
    /// [`Transactions`](crate::Response::Transactions)
    IncomingTransactions,
    /// Returns all transaction of the account
    /// Expected response: [`Transactions`](crate::Response::Transactions)
    Transactions,
    /// Returns all pending transactions of the account
    /// Expected response: [`Transactions`](crate::Response::Transactions)
    PendingTransactions,
    /// Calculate the minimum required storage deposit for an output.
    /// Expected response:
    /// [`MinimumRequiredStorageDeposit`](crate::Response::MinimumRequiredStorageDeposit)
    MinimumRequiredStorageDeposit { output: OutputDto },
    /// Get account balance information.
    /// Expected response: [`Balance`](crate::Response::Balance)
    GetBalance,
    /// Prepare to Burn native tokens. This doesn't require the foundry output which minted them, but will not increase
    /// the foundries `melted_tokens` field, which makes it impossible to destroy the foundry output. Therefore it's
    /// recommended to use melting, if the foundry output is available.
    /// Expected response: [`PreparedTransaction`](crate::Response::PreparedTransaction)
    #[serde(rename_all = "camelCase")]
    PrepareBurnNativeToken {
        /// Native token id
        token_id: TokenId,
        /// To be burned amount
        burn_amount: U256,
        options: Option<TransactionOptionsDto>,
    },
    /// Prepare to Burn an nft output. Outputs controlled by it will be swept before if they don't have a storage
    /// deposit return, timelock or expiration unlock condition. This should be preferred over burning, because after
    /// burning, the foundry can never be destroyed anymore.
    /// Expected response: [`PreparedTransaction`](crate::Response::PreparedTransaction)
    #[serde(rename_all = "camelCase")]
    PrepareBurnNft {
        nft_id: NftId,
        options: Option<TransactionOptionsDto>,
    },
    /// Consolidate outputs.
    /// Expected response: [`PreparedTransaction`](crate::Response::PreparedTransaction)
    #[serde(rename_all = "camelCase")]
    PrepareConsolidateOutputs {
        force: bool,
        output_consolidation_threshold: Option<usize>,
    },
    /// Create an alias output.
    /// Expected response: [`PreparedTransaction`](crate::Response::PreparedTransaction)
    #[serde(rename_all = "camelCase")]
    PrepareCreateAliasOutput {
        params: Option<CreateAliasParamsDto>,
        options: Option<TransactionOptionsDto>,
    },
    /// Melt native tokens. This happens with the foundry output which minted them, by increasing it's
    /// `melted_tokens` field.
    /// Expected response: [`PreparedTransaction`](crate::Response::PreparedTransaction)
    #[serde(rename_all = "camelCase")]
    PrepareDecreaseNativeTokenSupply {
        /// Native token id
        token_id: TokenId,
        /// To be melted amount
        melt_amount: U256,
        options: Option<TransactionOptionsDto>,
    },
    /// Destroy an alias output. Outputs controlled by it will be swept before if they don't have a
    /// storage deposit return, timelock or expiration unlock condition. The amount and possible native tokens will be
    /// sent to the governor address.
    /// Expected response: [`PreparedTransaction`](crate::Response::PreparedTransaction)
    #[serde(rename_all = "camelCase")]
    PrepareDestroyAlias {
        alias_id: AliasId,
        options: Option<TransactionOptionsDto>,
    },
    /// Function to destroy a foundry output with a circulating supply of 0.
    /// Native tokens in the foundry (minted by other foundries) will be transacted to the controlling alias
    /// Expected response: [`PreparedTransaction`](crate::Response::PreparedTransaction)
    #[serde(rename_all = "camelCase")]
    PrepareDestroyFoundry {
        foundry_id: FoundryId,
        options: Option<TransactionOptionsDto>,
    },
    /// Mint more native token.
    /// Expected response: [`PreparedTransaction`](crate::Response::PreparedTransaction)
    #[serde(rename_all = "camelCase")]
    PrepareIncreaseNativeTokenSupply {
        /// Native token id
        token_id: TokenId,
        /// To be minted amount
        mint_amount: U256,
        options: Option<TransactionOptionsDto>,
    },
    /// Prepare to Mint native token.
    /// Expected response: [`PreparedTransaction`](crate::Response::PreparedTransaction)
    #[serde(rename_all = "camelCase")]
    PrepareMintNativeToken {
        params: MintNativeTokenParamsDto,
        options: Option<TransactionOptionsDto>,
    },
    /// Prepare to Mint nft.
    /// Expected response: [`PreparedTransaction`](crate::Response::PreparedTransaction)
    #[serde(rename_all = "camelCase")]
    PrepareMintNfts {
        params: Vec<MintNftParamsDto>,
        options: Option<TransactionOptionsDto>,
    },
    /// Prepare an output.
    /// Expected response: [`Output`](crate::Response::Output)
    #[serde(rename_all = "camelCase")]
    PrepareOutput {
        params: OutputParamsDto,
        transaction_options: Option<TransactionOptionsDto>,
    },
    /// Prepare to Send native tokens.
    /// Expected response: [`PreparedTransaction`](crate::Response::PreparedTransaction)
    #[serde(rename_all = "camelCase")]
    PrepareSendNativeTokens {
        params: Vec<SendNativeTokensParams>,
        options: Option<TransactionOptionsDto>,
    },
    /// Prepare to Send nft.
    /// Expected response: [`PreparedTransaction`](crate::Response::PreparedTransaction)
    #[serde(rename_all = "camelCase")]
    PrepareSendNft {
        params: Vec<SendNftParams>,
        options: Option<TransactionOptionsDto>,
    },
    /// Prepare transaction.
    /// Expected response: [`PreparedTransaction`](crate::Response::PreparedTransaction)
    PrepareTransaction {
        outputs: Vec<OutputDto>,
        options: Option<TransactionOptionsDto>,
    },
    /// Prepare send amount.
    /// Expected response: [`PreparedTransaction`](crate::Response::PreparedTransaction)
    #[serde(rename_all = "camelCase")]
    PrepareSendAmount {
        params: Vec<SendAmountParams>,
        options: Option<TransactionOptionsDto>,
    },
    /// Retries (promotes or reattaches) a transaction sent from the account for a provided transaction id until it's
    /// included (referenced by a milestone). Returns the included block id.
    /// Expected response: [`BlockId`](crate::Response::BlockId)
    #[serde(rename_all = "camelCase")]
    RetryTransactionUntilIncluded {
        /// Transaction id
        transaction_id: TransactionId,
        /// Interval
        interval: Option<u64>,
        /// Maximum attempts
        max_attempts: Option<u64>,
    },
    /// Sync the account by fetching new information from the nodes. Will also retry pending transactions
    /// if necessary. A custom default can be set using SetDefaultSyncOptions.
    /// Expected response: [`Balance`](crate::Response::Balance)
    Sync {
        /// Sync options
        options: Option<SyncOptions>,
    },
    /// Send amount.
    /// Expected response: [`SentTransaction`](crate::Response::SentTransaction)
    #[serde(rename_all = "camelCase")]
    SendAmount {
        params: Vec<SendAmountParams>,
        options: Option<TransactionOptionsDto>,
    },
    /// Set the alias of the account.
    /// Expected response: [`Ok`](crate::Response::Ok)
    SetAlias { alias: String },
    /// Set the fallback SyncOptions for account syncing.
    /// If storage is enabled, will persist during restarts.
    /// Expected response: [`Ok`](crate::Response::Ok)
    SetDefaultSyncOptions { options: SyncOptions },
    /// Send outputs in a transaction.
    /// Expected response: [`SentTransaction`](crate::Response::SentTransaction)
    SendOutputs {
        outputs: Vec<OutputDto>,
        options: Option<TransactionOptionsDto>,
    },
    /// Validate the transaction, sign it, submit it to a node and store it in the account.
    /// Expected response: [`SignedTransactionData`](crate::Response::SignedTransactionData)
    #[serde(rename_all = "camelCase")]
    SignAndSubmitTransaction {
        prepared_transaction_data: PreparedTransactionDataDto,
    },
    /// Sign a prepared transaction.
    /// Expected response: [`SignedTransactionData`](crate::Response::SignedTransactionData)
    #[serde(rename_all = "camelCase")]
    SignTransactionEssence {
        prepared_transaction_data: PreparedTransactionDataDto,
    },
    /// Validate the transaction, submit it to a node and store it in the account.
    /// Expected response: [`SentTransaction`](crate::Response::SentTransaction)
    #[serde(rename_all = "camelCase")]
    SubmitAndStoreTransaction {
        signed_transaction_data: SignedTransactionDataDto,
    },
    /// Claim outputs.
    /// Expected response: [`PreparedTransaction`](crate::Response::PreparedTransaction)
    #[serde(rename_all = "camelCase")]
    ClaimOutputs { output_ids_to_claim: Vec<OutputId> },
    /// Vote for a participation event.
    /// Expected response: [`PreparedTransaction`](crate::Response::PreparedTransaction)
    #[cfg(feature = "participation")]
    #[cfg_attr(docsrs, doc(cfg(feature = "participation")))]
    #[serde(rename_all = "camelCase")]
    PrepareVote {
        event_id: Option<ParticipationEventId>,
        answers: Option<Vec<u8>>,
    },
    /// Stop participating for an event.
    /// Expected response: [`PreparedTransaction`](crate::Response::PreparedTransaction)
    #[cfg(feature = "participation")]
    #[cfg_attr(docsrs, doc(cfg(feature = "participation")))]
    #[serde(rename_all = "camelCase")]
    PrepareStopParticipating { event_id: ParticipationEventId },
    /// Get the account's total voting power (voting or NOT voting).
    /// Expected response: [`VotingPower`](crate::Response::VotingPower)
    #[cfg(feature = "participation")]
    #[cfg_attr(docsrs, doc(cfg(feature = "participation")))]
    GetVotingPower,
    /// Calculates a participation overview for an account. If event_ids are provided, only return outputs and tracked
    /// participations for them.
    /// Expected response:
    /// [`AccountParticipationOverview`](crate::Response::AccountParticipationOverview)
    #[cfg(feature = "participation")]
    #[cfg_attr(docsrs, doc(cfg(feature = "participation")))]
    #[serde(rename_all = "camelCase")]
    GetParticipationOverview {
        event_ids: Option<Vec<ParticipationEventId>>,
    },
    /// Designates a given amount of tokens towards an account's "voting power" by creating a
    /// special output, which is really a basic one with some metadata.
    /// This will stop voting in most cases (if there is a remainder output), but the voting data isn't lost and
    /// calling `Vote` without parameters will revote. Expected response:
    /// [`PreparedTransaction`](crate::Response::PreparedTransaction)
    #[cfg(feature = "participation")]
    #[cfg_attr(docsrs, doc(cfg(feature = "participation")))]
    PrepareIncreaseVotingPower { amount: String },
    /// Reduces an account's "voting power" by a given amount.
    /// This will stop voting, but the voting data isn't lost and calling `Vote` without parameters will revote.
    /// Expected response: [`PreparedTransaction`](crate::Response::PreparedTransaction)
    #[cfg(feature = "participation")]
    #[cfg_attr(docsrs, doc(cfg(feature = "participation")))]
    PrepareDecreaseVotingPower { amount: String },
    /// Stores participation information locally and returns the event.
    ///
    /// This will NOT store the node url and auth inside the client options.
    /// Expected response: [`ParticipationEvents`](crate::Response::ParticipationEvents)
    #[cfg(feature = "participation")]
    #[cfg_attr(docsrs, doc(cfg(feature = "participation")))]
    RegisterParticipationEvents {
        options: ParticipationEventRegistrationOptions,
    },
    /// Removes a previously registered participation event from local storage.
    /// Expected response: [`Ok`](crate::Response::Ok)
    #[cfg(feature = "participation")]
    #[cfg_attr(docsrs, doc(cfg(feature = "participation")))]
    #[serde(rename_all = "camelCase")]
    DeregisterParticipationEvent { event_id: ParticipationEventId },
    /// Expected response: [`ParticipationEvent`](crate::Response::ParticipationEvent)
    #[cfg(feature = "participation")]
    #[cfg_attr(docsrs, doc(cfg(feature = "participation")))]
    #[serde(rename_all = "camelCase")]
    GetParticipationEvent { event_id: ParticipationEventId },
    /// Expected response: [`ParticipationEventIds`](crate::Response::ParticipationEventIds)
    #[cfg(feature = "participation")]
    #[cfg_attr(docsrs, doc(cfg(feature = "participation")))]
    #[serde(rename_all = "camelCase")]
    GetParticipationEventIds {
        node: Node,
        event_type: Option<ParticipationEventType>,
    },
    /// Expected response:
    /// [`ParticipationEventStatus`](crate::Response::ParticipationEventStatus)
    #[cfg(feature = "participation")]
    #[cfg_attr(docsrs, doc(cfg(feature = "participation")))]
    #[serde(rename_all = "camelCase")]
    GetParticipationEventStatus { event_id: ParticipationEventId },
    /// Expected response: [`ParticipationEvents`](crate::Response::ParticipationEvents)
    #[cfg(feature = "participation")]
    #[cfg_attr(docsrs, doc(cfg(feature = "participation")))]
    GetParticipationEvents,
    /// Expected response: [`Faucet`](crate::Response::Faucet)
    RequestFundsFromFaucet { url: String, address: String },
}<|MERGE_RESOLUTION|>--- conflicted
+++ resolved
@@ -31,34 +31,6 @@
 #[derive(Clone, Debug, Serialize, Deserialize)]
 #[serde(tag = "name", content = "data", rename_all = "camelCase")]
 pub enum AccountMethod {
-<<<<<<< HEAD
-=======
-    /// A generic `burn()` function that can be used to burn native tokens, nfts, foundries and aliases.
-    ///
-    /// Note that burning **native tokens** doesn't require the foundry output which minted them, but will not
-    /// increase the foundries `melted_tokens` field, which makes it impossible to destroy the foundry output.
-    /// Therefore it's recommended to use melting, if the foundry output is available.
-    ///
-    /// Expected response: [`SentTransaction`](crate::Response::SentTransaction)
-    Burn {
-        burn: BurnDto,
-        options: Option<TransactionOptionsDto>,
-    },
-    /// Consolidate outputs.
-    /// Expected response: [`SentTransaction`](crate::Response::SentTransaction)
-    #[serde(rename_all = "camelCase")]
-    ConsolidateOutputs {
-        force: bool,
-        output_consolidation_threshold: Option<usize>,
-    },
-    /// Create an alias output.
-    /// Expected response: [`SentTransaction`](crate::Response::SentTransaction)
-    #[serde(rename_all = "camelCase")]
-    CreateAliasOutput {
-        params: Option<CreateAliasParamsDto>,
-        options: Option<TransactionOptionsDto>,
-    },
->>>>>>> 44e6d350
     /// Generate new unused addresses.
     /// Expected response: [`GeneratedAddress`](crate::Response::GeneratedAddress)
     GenerateAddresses {
@@ -118,25 +90,15 @@
     /// Get account balance information.
     /// Expected response: [`Balance`](crate::Response::Balance)
     GetBalance,
-    /// Prepare to Burn native tokens. This doesn't require the foundry output which minted them, but will not increase
-    /// the foundries `melted_tokens` field, which makes it impossible to destroy the foundry output. Therefore it's
-    /// recommended to use melting, if the foundry output is available.
-    /// Expected response: [`PreparedTransaction`](crate::Response::PreparedTransaction)
-    #[serde(rename_all = "camelCase")]
-    PrepareBurnNativeToken {
-        /// Native token id
-        token_id: TokenId,
-        /// To be burned amount
-        burn_amount: U256,
-        options: Option<TransactionOptionsDto>,
-    },
-    /// Prepare to Burn an nft output. Outputs controlled by it will be swept before if they don't have a storage
-    /// deposit return, timelock or expiration unlock condition. This should be preferred over burning, because after
-    /// burning, the foundry can never be destroyed anymore.
-    /// Expected response: [`PreparedTransaction`](crate::Response::PreparedTransaction)
-    #[serde(rename_all = "camelCase")]
-    PrepareBurnNft {
-        nft_id: NftId,
+    /// A generic `burn()` function that can be used to burn native tokens, nfts, foundries and aliases.
+    ///
+    /// Note that burning **native tokens** doesn't require the foundry output which minted them, but will not
+    /// increase the foundries `melted_tokens` field, which makes it impossible to destroy the foundry output.
+    /// Therefore it's recommended to use melting, if the foundry output is available.
+    ///
+    /// Expected response: [`PreparedTransaction`](crate::Response::PreparedTransaction)
+    PrepareBurn {
+        burn: BurnDto,
         options: Option<TransactionOptionsDto>,
     },
     /// Consolidate outputs.
@@ -162,23 +124,6 @@
         token_id: TokenId,
         /// To be melted amount
         melt_amount: U256,
-        options: Option<TransactionOptionsDto>,
-    },
-    /// Destroy an alias output. Outputs controlled by it will be swept before if they don't have a
-    /// storage deposit return, timelock or expiration unlock condition. The amount and possible native tokens will be
-    /// sent to the governor address.
-    /// Expected response: [`PreparedTransaction`](crate::Response::PreparedTransaction)
-    #[serde(rename_all = "camelCase")]
-    PrepareDestroyAlias {
-        alias_id: AliasId,
-        options: Option<TransactionOptionsDto>,
-    },
-    /// Function to destroy a foundry output with a circulating supply of 0.
-    /// Native tokens in the foundry (minted by other foundries) will be transacted to the controlling alias
-    /// Expected response: [`PreparedTransaction`](crate::Response::PreparedTransaction)
-    #[serde(rename_all = "camelCase")]
-    PrepareDestroyFoundry {
-        foundry_id: FoundryId,
         options: Option<TransactionOptionsDto>,
     },
     /// Mint more native token.
