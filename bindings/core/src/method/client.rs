// Copyright 2023 IOTA Stiftung
// SPDX-License-Identifier: Apache-2.0

use derivative::Derivative;
#[cfg(feature = "mqtt")]
use iota_sdk::client::mqtt::Topic;
use iota_sdk::{
    client::{node_api::indexer::query_parameters::QueryParameter, node_manager::node::NodeAuth},
    types::block::{
        address::{Bech32Address, Hrp},
        output::{
            dto::OutputDto, feature::Feature, unlock_condition::dto::UnlockConditionDto, AccountId, FoundryId,
            NativeToken, NftId, OutputId, TokenScheme,
        },
        payload::{dto::PayloadDto, transaction::TransactionId},
        BlockDto, BlockId,
    },
<<<<<<< HEAD
    utils::serde::option_string,
=======
    utils::serde::string,
>>>>>>> 0725245f
};
use serde::{Deserialize, Serialize};

/// Each public client method.
#[derive(Clone, Derivative, Serialize, Deserialize)]
#[derivative(Debug)]
#[serde(tag = "name", content = "data", rename_all = "camelCase")]
#[non_exhaustive]
pub enum ClientMethod {
    /// Build an AccountOutput.
    /// Expected response: [`Output`](crate::Response::Output)
    #[allow(missing_docs)]
    #[serde(rename_all = "camelCase")]
    BuildAccountOutput {
        // If not provided, minimum storage deposit will be used
<<<<<<< HEAD
        #[serde(with = "option_string")]
        amount: Option<u64>,
=======
        amount: Option<String>,
        // TODO: Determine if `default` is wanted here
        #[serde(default, with = "string")]
        mana: u64,
>>>>>>> 0725245f
        native_tokens: Option<Vec<NativeToken>>,
        account_id: AccountId,
        state_index: Option<u32>,
        state_metadata: Option<String>,
        foundry_counter: Option<u32>,
        unlock_conditions: Vec<UnlockConditionDto>,
        features: Option<Vec<Feature>>,
        immutable_features: Option<Vec<Feature>>,
    },
    /// Build a BasicOutput.
    /// Expected response: [`Output`](crate::Response::Output)
    #[allow(missing_docs)]
    #[serde(rename_all = "camelCase")]
    BuildBasicOutput {
        // If not provided, minimum storage deposit will be used
<<<<<<< HEAD
        #[serde(with = "option_string")]
        amount: Option<u64>,
=======
        amount: Option<String>,
        // TODO: Determine if `default` is wanted here
        #[serde(default, with = "string")]
        mana: u64,
>>>>>>> 0725245f
        native_tokens: Option<Vec<NativeToken>>,
        unlock_conditions: Vec<UnlockConditionDto>,
        features: Option<Vec<Feature>>,
    },
    /// Build a FoundryOutput.
    /// Expected response: [`Output`](crate::Response::Output)
    #[allow(missing_docs)]
    #[serde(rename_all = "camelCase")]
    BuildFoundryOutput {
        // If not provided, minimum storage deposit will be used
        #[serde(with = "option_string")]
        amount: Option<u64>,
        native_tokens: Option<Vec<NativeToken>>,
        serial_number: u32,
        token_scheme: TokenScheme,
        unlock_conditions: Vec<UnlockConditionDto>,
        features: Option<Vec<Feature>>,
        immutable_features: Option<Vec<Feature>>,
    },
    /// Build an NftOutput.
    /// Expected response: [`Output`](crate::Response::Output)
    #[allow(missing_docs)]
    #[serde(rename_all = "camelCase")]
    BuildNftOutput {
        // If not provided, minimum storage deposit will be used
<<<<<<< HEAD
        #[serde(with = "option_string")]
        amount: Option<u64>,
=======
        amount: Option<String>,
        // TODO: Determine if `default` is wanted here
        #[serde(default, with = "string")]
        mana: u64,
>>>>>>> 0725245f
        native_tokens: Option<Vec<NativeToken>>,
        nft_id: NftId,
        unlock_conditions: Vec<UnlockConditionDto>,
        features: Option<Vec<Feature>>,
        immutable_features: Option<Vec<Feature>>,
    },
    /// Removes all listeners for the provided topics.
    /// Expected response: [`Ok`](crate::Response::Ok)
    #[cfg(feature = "mqtt")]
    #[cfg_attr(docsrs, doc(cfg(feature = "mqtt")))]
    ClearListeners {
        /// Topics for which listeners should be removed.
        topics: Vec<Topic>,
    },
    /// Get a node candidate from the healthy node pool.
    GetNode,
    /// Gets the network related information such as network_id and min_pow_score
    GetNetworkInfo,
    /// Gets the network id of the node we're connecting to.
    GetNetworkId,
    /// Returns the bech32_hrp
    GetBech32Hrp,
    /// Returns the min pow score
    GetMinPowScore,
    /// Returns the tips interval
    GetTipsInterval,
    /// Returns the protocol parameters
    GetProtocolParameters,
    /// Returns if local pow should be used or not
    GetLocalPow,
    /// Get fallback to local proof of work timeout
    GetFallbackToLocalPow,
    /// Returns the unhealthy nodes.
    #[cfg(not(target_family = "wasm"))]
    UnhealthyNodes,
    /// Extension method which provides request methods for plugins.
    #[serde(rename_all = "camelCase")]
    CallPluginRoute {
        base_plugin_path: String,
        method: String,
        endpoint: String,
        query_params: Vec<String>,
        request_object: Option<String>,
    },
    /// Build a block containing the specified payload and post it to the network.
    PostBlockPayload {
        /// The payload to send
        payload: PayloadDto,
    },
    //////////////////////////////////////////////////////////////////////
    // Node core API
    //////////////////////////////////////////////////////////////////////
    /// Get health
    GetHealth {
        /// Url
        url: String,
    },
    /// Get node info
    GetNodeInfo {
        /// Url
        url: String,
        /// Node authentication
        auth: Option<NodeAuth>,
    },
    /// Returns the node information together with the url of the used node
    GetInfo,
    /// Get peers
    GetPeers,
    /// Get tips
    GetTips,
    /// Post block (JSON)
    PostBlock {
        /// Block
        block: BlockDto,
    },
    /// Post block (raw)
    #[serde(rename_all = "camelCase")]
    PostBlockRaw {
        /// Block
        block_bytes: Vec<u8>,
    },
    /// Get block
    #[serde(rename_all = "camelCase")]
    GetBlock {
        /// Block ID
        block_id: BlockId,
    },
    /// Get block metadata with block_id
    #[serde(rename_all = "camelCase")]
    GetBlockMetadata {
        /// Block ID
        block_id: BlockId,
    },
    /// Get block raw
    #[serde(rename_all = "camelCase")]
    GetBlockRaw {
        /// Block ID
        block_id: BlockId,
    },
    /// Get output
    #[serde(rename_all = "camelCase")]
    GetOutput {
        /// Output ID
        output_id: OutputId,
    },
    /// Get output metadata
    #[serde(rename_all = "camelCase")]
    GetOutputMetadata {
        /// Output ID
        output_id: OutputId,
    },
    /// Returns the included block of the transaction.
    #[serde(rename_all = "camelCase")]
    GetIncludedBlock {
        /// Transaction ID
        transaction_id: TransactionId,
    },
    /// Returns the included block metadata of the transaction.
    #[serde(rename_all = "camelCase")]
    GetIncludedBlockMetadata {
        /// Transaction ID
        transaction_id: TransactionId,
    },

    //////////////////////////////////////////////////////////////////////
    // Node indexer API
    //////////////////////////////////////////////////////////////////////
    /// Fetch basic output IDs
    #[serde(rename_all = "camelCase")]
    BasicOutputIds {
        /// Query parameters for output requests
        query_parameters: Vec<QueryParameter>,
    },
    /// Fetch account output IDs
    #[serde(rename_all = "camelCase")]
    AccountOutputIds {
        /// Query parameters for output requests
        query_parameters: Vec<QueryParameter>,
    },
    /// Fetch account output ID
    #[serde(rename_all = "camelCase")]
    AccountOutputId {
        /// Account id
        account_id: AccountId,
    },
    /// Fetch NFT output IDs
    #[serde(rename_all = "camelCase")]
    NftOutputIds {
        /// Query parameters for output requests
        query_parameters: Vec<QueryParameter>,
    },
    /// Fetch NFT output ID
    #[serde(rename_all = "camelCase")]
    NftOutputId {
        /// NFT ID
        nft_id: NftId,
    },
    /// Fetch foundry Output IDs
    #[serde(rename_all = "camelCase")]
    FoundryOutputIds {
        /// Query parameters for output requests
        query_parameters: Vec<QueryParameter>,
    },
    /// Fetch foundry Output ID
    #[serde(rename_all = "camelCase")]
    FoundryOutputId {
        /// Foundry ID
        foundry_id: FoundryId,
    },

    //////////////////////////////////////////////////////////////////////
    // High level API
    //////////////////////////////////////////////////////////////////////
    /// Fetch OutputWithMetadataResponse from provided OutputIds (requests are sent in parallel)
    #[serde(rename_all = "camelCase")]
    GetOutputs {
        /// Output IDs
        output_ids: Vec<OutputId>,
    },
    /// Try to get OutputWithMetadataResponse from provided OutputIds (requests are sent in parallel and errors are
    /// ignored, can be useful for spent outputs)
    #[serde(rename_all = "camelCase")]
    GetOutputsIgnoreErrors {
        /// Output IDs
        output_ids: Vec<OutputId>,
    },
    /// Find all blocks by provided block IDs.
    #[serde(rename_all = "camelCase")]
    FindBlocks {
        /// BlockIDs
        block_ids: Vec<BlockId>,
    },
    /// Retries (promotes or reattaches) a block for provided block id. Block should only be
    /// retried only if they are valid and haven't been confirmed for a while.
    #[serde(rename_all = "camelCase")]
    Retry {
        /// Block ID
        block_id: BlockId,
    },
    /// Retries (promotes or reattaches) a block for provided block id until it's included (referenced by a
    /// milestone). Default interval is 5 seconds and max attempts is 40. Returns the included block at first
    /// position and additional reattached blocks
    #[serde(rename_all = "camelCase")]
    RetryUntilIncluded {
        /// Block ID
        block_id: BlockId,
        /// Interval
        interval: Option<u64>,
        /// Maximum attempts
        max_attempts: Option<u64>,
    },
    /// Function to find inputs from addresses for a provided amount (useful for offline signing)
    FindInputs {
        /// Addresses
        addresses: Vec<Bech32Address>,
        /// Amount
        amount: u64,
    },
    /// Reattaches blocks for provided block id. Blocks can be reattached only if they are valid and haven't been
    /// confirmed for a while.
    #[serde(rename_all = "camelCase")]
    Reattach {
        /// Block ID
        block_id: BlockId,
    },
    /// Reattach a block without checking if it should be reattached
    #[serde(rename_all = "camelCase")]
    ReattachUnchecked {
        /// Block ID
        block_id: BlockId,
    },
    /// Promotes a block. The method should validate if a promotion is necessary through get_block. If not, the
    /// method should error out and should not allow unnecessary promotions.
    #[serde(rename_all = "camelCase")]
    Promote {
        /// Block ID
        block_id: BlockId,
    },
    /// Promote a block without checking if it should be promoted
    #[serde(rename_all = "camelCase")]
    PromoteUnchecked {
        /// Block ID
        block_id: BlockId,
    },

    //////////////////////////////////////////////////////////////////////
    // Utils
    //////////////////////////////////////////////////////////////////////
    /// Transforms a hex encoded address to a bech32 encoded address
    #[serde(rename_all = "camelCase")]
    HexToBech32 {
        /// Hex encoded bech32 address
        hex: String,
        /// Human readable part
        bech32_hrp: Option<Hrp>,
    },
    /// Transforms an account id to a bech32 encoded address
    #[serde(rename_all = "camelCase")]
    AccountIdToBech32 {
        /// Account ID
        account_id: AccountId,
        /// Human readable part
        bech32_hrp: Option<Hrp>,
    },
    /// Transforms an nft id to a bech32 encoded address
    #[serde(rename_all = "camelCase")]
    NftIdToBech32 {
        /// Nft ID
        nft_id: NftId,
        /// Human readable part
        bech32_hrp: Option<Hrp>,
    },
    /// Transforms a hex encoded public key to a bech32 encoded address
    #[serde(rename_all = "camelCase")]
    HexPublicKeyToBech32Address {
        /// Hex encoded public key
        hex: String,
        /// Human readable part
        bech32_hrp: Option<Hrp>,
    },
    /// Calculate the minimum required storage deposit for an output.
    /// Expected response:
    /// [`MinimumRequiredStorageDeposit`](crate::Response::MinimumRequiredStorageDeposit)
    MinimumRequiredStorageDeposit { output: OutputDto },
    /// Requests funds for a given address from the faucet, for example `https://faucet.testnet.shimmer.network/api/enqueue` or `http://localhost:8091/api/enqueue`.
    RequestFundsFromFaucet {
        /// Faucet URL
        url: String,
        /// The address for request funds
        address: Bech32Address,
    },
}<|MERGE_RESOLUTION|>--- conflicted
+++ resolved
@@ -15,11 +15,7 @@
         payload::{dto::PayloadDto, transaction::TransactionId},
         BlockDto, BlockId,
     },
-<<<<<<< HEAD
-    utils::serde::option_string,
-=======
-    utils::serde::string,
->>>>>>> 0725245f
+    utils::serde::{option_string, string},
 };
 use serde::{Deserialize, Serialize};
 
@@ -35,15 +31,11 @@
     #[serde(rename_all = "camelCase")]
     BuildAccountOutput {
         // If not provided, minimum storage deposit will be used
-<<<<<<< HEAD
-        #[serde(with = "option_string")]
+        #[serde(default, with = "option_string")]
         amount: Option<u64>,
-=======
-        amount: Option<String>,
         // TODO: Determine if `default` is wanted here
         #[serde(default, with = "string")]
         mana: u64,
->>>>>>> 0725245f
         native_tokens: Option<Vec<NativeToken>>,
         account_id: AccountId,
         state_index: Option<u32>,
@@ -59,15 +51,11 @@
     #[serde(rename_all = "camelCase")]
     BuildBasicOutput {
         // If not provided, minimum storage deposit will be used
-<<<<<<< HEAD
-        #[serde(with = "option_string")]
+        #[serde(default, with = "option_string")]
         amount: Option<u64>,
-=======
-        amount: Option<String>,
         // TODO: Determine if `default` is wanted here
         #[serde(default, with = "string")]
         mana: u64,
->>>>>>> 0725245f
         native_tokens: Option<Vec<NativeToken>>,
         unlock_conditions: Vec<UnlockConditionDto>,
         features: Option<Vec<Feature>>,
@@ -78,7 +66,7 @@
     #[serde(rename_all = "camelCase")]
     BuildFoundryOutput {
         // If not provided, minimum storage deposit will be used
-        #[serde(with = "option_string")]
+        #[serde(default, with = "option_string")]
         amount: Option<u64>,
         native_tokens: Option<Vec<NativeToken>>,
         serial_number: u32,
@@ -93,15 +81,11 @@
     #[serde(rename_all = "camelCase")]
     BuildNftOutput {
         // If not provided, minimum storage deposit will be used
-<<<<<<< HEAD
-        #[serde(with = "option_string")]
+        #[serde(default, with = "option_string")]
         amount: Option<u64>,
-=======
-        amount: Option<String>,
         // TODO: Determine if `default` is wanted here
         #[serde(default, with = "string")]
         mana: u64,
->>>>>>> 0725245f
         native_tokens: Option<Vec<NativeToken>>,
         nft_id: NftId,
         unlock_conditions: Vec<UnlockConditionDto>,
