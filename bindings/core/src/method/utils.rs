--- conflicted
+++ resolved
@@ -153,13 +153,10 @@
     /// Creates a UTXOInput from outputId.
     #[serde(rename_all = "camelCase")]
     OutputIdToUtxoInput { output_id: OutputId },
-<<<<<<< HEAD
     /// Computes the slot commitment id from a slot commitment.
     #[serde(rename_all = "camelCase")]
     ComputeSlotCommitmentId { slot_commitment: SlotCommitment },
-=======
     /// Returns the hex representation of the serialized output bytes.
     #[serde(rename_all = "camelCase")]
     OutputHexBytes { output: OutputDto },
->>>>>>> 9cc5e56e
 }