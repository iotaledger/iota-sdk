// Copyright 2024 IOTA Stiftung
// SPDX-License-Identifier: Apache-2.0

use std::collections::BTreeMap;

use derivative::Derivative;
use iota_sdk::{
    client::secret::types::InputSigningData,
    types::block::{
        address::{Bech32Address, Hrp},
        output::{AccountId, NftId, Output, OutputId, StorageScoreParameters},
        payload::signed_transaction::{
            dto::{SignedTransactionPayloadDto, TransactionDto},
            TransactionId,
        },
        protocol::ProtocolParameters,
<<<<<<< HEAD
        signature::Ed25519Signature,
        slot::{SlotCommitment, SlotIndex},
        unlock::Unlock,
=======
        signature::dto::Ed25519SignatureDto,
>>>>>>> cd3345a7
        BlockDto,
    },
    utils::serde::{mana_rewards, string},
};
use serde::{Deserialize, Serialize};

use crate::OmittedDebug;

/// Each public utils method.
#[derive(Clone, Derivative, Serialize, Deserialize)]
#[derivative(Debug)]
#[serde(tag = "name", content = "data", rename_all = "camelCase")]
#[non_exhaustive]
pub enum UtilsMethod {
    /// Transforms bech32 to hex
    Bech32ToHex { bech32: Bech32Address },
    /// Transforms a hex encoded address to a bech32 encoded address
    #[serde(rename_all = "camelCase")]
    HexToBech32 { hex: String, bech32_hrp: Hrp },
    /// Transforms an account id to a bech32 encoded address
    #[serde(rename_all = "camelCase")]
    AccountIdToBech32 { account_id: AccountId, bech32_hrp: Hrp },
    /// Transforms an nft id to a bech32 encoded address
    #[serde(rename_all = "camelCase")]
    NftIdToBech32 { nft_id: NftId, bech32_hrp: Hrp },
    /// Transforms a hex encoded public key to a bech32 encoded address
    #[serde(rename_all = "camelCase")]
    HexPublicKeyToBech32Address { hex: String, bech32_hrp: Hrp },
    /// Returns a valid Address parsed from a String.
    ParseBech32Address { address: Bech32Address },
    /// Checks if a String is a valid bech32 encoded address.
    IsAddressValid { address: String },
    /// Generates a new mnemonic.
    GenerateMnemonic,
    /// Returns a hex encoded seed for a mnemonic.
    MnemonicToHexSeed {
        #[derivative(Debug(format_with = "OmittedDebug::omitted_fmt"))]
        mnemonic: String,
    },
    /// Returns a block ID from a block and slot protocol parameters
    #[serde(rename_all = "camelCase")]
    BlockId {
        block: BlockDto,
        protocol_parameters: ProtocolParameters,
    },
    /// Returns the transaction ID (Blake2b256 hash of the provided transaction payload)
    TransactionId { payload: SignedTransactionPayloadDto },
    /// Computes the account ID
    #[serde(rename_all = "camelCase")]
    ComputeAccountId { output_id: OutputId },
    /// Computes the Foundry ID
    #[serde(rename_all = "camelCase")]
    ComputeFoundryId {
        account_id: AccountId,
        serial_number: u32,
        token_scheme_type: u8,
    },
    /// Computes the NFT ID
    #[serde(rename_all = "camelCase")]
    ComputeNftId { output_id: OutputId },
    /// Computes the output ID from transaction id and output index
    ComputeOutputId { id: TransactionId, index: u16 },
    /// Computes a tokenId from the accountId, serial number and token scheme type.
    #[serde(rename_all = "camelCase")]
    ComputeTokenId {
        account_id: AccountId,
        serial_number: u32,
        token_scheme_type: u8,
    },
    /// Computes the hash of the given protocol parameters.
    #[serde(rename_all = "camelCase")]
    ProtocolParametersHash { protocol_parameters: ProtocolParameters },
    /// Computes the signing hash of a transaction.
    TransactionSigningHash { transaction: TransactionDto },
    /// Computes the minimum required amount of an output.
    #[serde(rename_all = "camelCase")]
    ComputeMinimumOutputAmount {
        output: Output,
        storage_score_parameters: StorageScoreParameters,
    },
    /// Checks if the given mnemonic is valid.
    /// Expected response: [`Ok`](crate::Response::Ok)
    VerifyMnemonic {
        #[derivative(Debug(format_with = "OmittedDebug::omitted_fmt"))]
        mnemonic: String,
    },
    /// Verify an ed25519 signature against a message.
    VerifyEd25519Signature {
        signature: Ed25519Signature,
        message: String,
    },
    /// Verify a Secp256k1Ecdsa signature against a message.
    #[serde(rename_all = "camelCase")]
    VerifySecp256k1EcdsaSignature {
        public_key: String,
        signature: String,
        message: String,
    },
    /// Creates a UTXOInput from outputId.
    #[serde(rename_all = "camelCase")]
    OutputIdToUtxoInput { output_id: OutputId },
    /// Computes the slot commitment id from a slot commitment.
    #[serde(rename_all = "camelCase")]
    ComputeSlotCommitmentId { slot_commitment: SlotCommitment },
    /// Returns the hex representation of the serialized output bytes.
    #[serde(rename_all = "camelCase")]
    OutputHexBytes { output: Output },
    /// Verifies the semantic of a transaction.
<<<<<<< HEAD
    #[serde(rename_all = "camelCase")]
=======
    /// Expected response: [`ConflictReason`](crate::Response::ConflictReason)
>>>>>>> cd3345a7
    VerifyTransactionSemantic {
        transaction: TransactionDto,
        inputs: Vec<InputSigningData>,
        unlocks: Option<Vec<Unlock>>,
        #[serde(default, with = "mana_rewards")]
        mana_rewards: BTreeMap<OutputId, u64>,
        protocol_parameters: ProtocolParameters,
    },
    /// Applies mana decay to the given mana.
    #[serde(rename_all = "camelCase")]
    ManaWithDecay {
        #[serde(with = "string")]
        mana: u64,
        slot_index_created: SlotIndex,
        slot_index_target: SlotIndex,
        protocol_parameters: ProtocolParameters,
    },
    /// Calculates the potential mana that is generated by holding `amount` tokens from `slot_index_created` to
    /// `slot_index_target` and applies the decay to the result.
    #[serde(rename_all = "camelCase")]
    GenerateManaWithDecay {
        #[serde(with = "string")]
        amount: u64,
        slot_index_created: SlotIndex,
        slot_index_target: SlotIndex,
        protocol_parameters: ProtocolParameters,
    },
    /// Applies mana decay to the output mana and calculates the potential mana that is generated.
    #[serde(rename_all = "camelCase")]
    OutputManaWithDecay {
        output: Output,
        slot_index_created: SlotIndex,
        slot_index_target: SlotIndex,
        protocol_parameters: ProtocolParameters,
    },
    /// Verifies the syntax of a transaction.
    /// Expected response: [`Ok`](crate::Response::Ok)
    #[serde(rename_all = "camelCase")]
    VerifyTransactionSyntax {
        transaction: TransactionPayloadDto,
        protocol_parameters: ProtocolParameters,
    },
    /// Returns the serialized bytes of a block.
    /// Expected response: [`Raw`](crate::Response::Raw)
    BlockBytes {
        /// Block
        block: BlockDto,
    },
    /// Returns a block hash (Blake2b256 hash of block bytes without nonce) from a block for PoW.
    /// Expected response: [`Hash`](crate::Response::Hash)
    BlockHashWithoutNonce {
        /// Block
        block: BlockDto,
    },
}<|MERGE_RESOLUTION|>--- conflicted
+++ resolved
@@ -14,13 +14,9 @@
             TransactionId,
         },
         protocol::ProtocolParameters,
-<<<<<<< HEAD
         signature::Ed25519Signature,
         slot::{SlotCommitment, SlotIndex},
         unlock::Unlock,
-=======
-        signature::dto::Ed25519SignatureDto,
->>>>>>> cd3345a7
         BlockDto,
     },
     utils::serde::{mana_rewards, string},
@@ -129,11 +125,8 @@
     #[serde(rename_all = "camelCase")]
     OutputHexBytes { output: Output },
     /// Verifies the semantic of a transaction.
-<<<<<<< HEAD
+    /// Expected response: [`TransactionFailureReason`](crate::Response::TransactionFailureReason)
     #[serde(rename_all = "camelCase")]
-=======
-    /// Expected response: [`ConflictReason`](crate::Response::ConflictReason)
->>>>>>> cd3345a7
     VerifyTransactionSemantic {
         transaction: TransactionDto,
         inputs: Vec<InputSigningData>,
@@ -173,7 +166,7 @@
     /// Expected response: [`Ok`](crate::Response::Ok)
     #[serde(rename_all = "camelCase")]
     VerifyTransactionSyntax {
-        transaction: TransactionPayloadDto,
+        transaction: TransactionDto,
         protocol_parameters: ProtocolParameters,
     },
     /// Returns the serialized bytes of a block.
@@ -182,10 +175,4 @@
         /// Block
         block: BlockDto,
     },
-    /// Returns a block hash (Blake2b256 hash of block bytes without nonce) from a block for PoW.
-    /// Expected response: [`Hash`](crate::Response::Hash)
-    BlockHashWithoutNonce {
-        /// Block
-        block: BlockDto,
-    },
 }