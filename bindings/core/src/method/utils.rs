// Copyright 2023 IOTA Stiftung
// SPDX-License-Identifier: Apache-2.0

use derivative::Derivative;
use iota_sdk::types::block::{
    address::{Bech32Address, Hrp},
    output::{dto::OutputDto, AccountId, NftId, OutputId, RentStructure},
    payload::transaction::{
        dto::{TransactionEssenceDto, TransactionPayloadDto},
        TransactionId,
    },
<<<<<<< HEAD
    signature::dto::Ed25519SignatureDto,
=======
    signature::Ed25519Signature,
    BlockDto,
>>>>>>> 6f09c41f
};
use serde::{Deserialize, Serialize};

use crate::OmittedDebug;

/// Each public utils method.
#[derive(Clone, Derivative, Serialize, Deserialize)]
#[derivative(Debug)]
#[serde(tag = "name", content = "data", rename_all = "camelCase")]
#[non_exhaustive]
pub enum UtilsMethod {
    /// Transforms bech32 to hex
    Bech32ToHex {
        /// Bech32 encoded address
        bech32: Bech32Address,
    },
    /// Transforms a hex encoded address to a bech32 encoded address
    #[serde(rename_all = "camelCase")]
    HexToBech32 {
        /// Hex encoded bech32 address
        hex: String,
        /// Human readable part
        bech32_hrp: Hrp,
    },
    /// Transforms an account id to a bech32 encoded address
    #[serde(rename_all = "camelCase")]
    AccountIdToBech32 {
        /// Account ID
        account_id: AccountId,
        /// Human readable part
        bech32_hrp: Hrp,
    },
    /// Transforms an nft id to a bech32 encoded address
    #[serde(rename_all = "camelCase")]
    NftIdToBech32 {
        /// Nft ID
        nft_id: NftId,
        /// Human readable part
        bech32_hrp: Hrp,
    },
    /// Transforms a hex encoded public key to a bech32 encoded address
    #[serde(rename_all = "camelCase")]
    HexPublicKeyToBech32Address {
        /// Hex encoded public key
        hex: String,
        /// Human readable part
        bech32_hrp: Hrp,
    },
    /// Returns a valid Address parsed from a String.
    ParseBech32Address {
        /// Address
        address: Bech32Address,
    },
    /// Checks if a String is a valid bech32 encoded address.
    IsAddressValid {
        /// Address
        address: String,
    },
    /// Generates a new mnemonic.
    GenerateMnemonic,
    /// Returns a hex encoded seed for a mnemonic.
    MnemonicToHexSeed {
        /// Mnemonic
        #[derivative(Debug(format_with = "OmittedDebug::omitted_fmt"))]
        mnemonic: String,
    },
    // /// Returns a block ID (Blake2b256 hash of block bytes) from a block
    // BlockId {
    //     /// Block
    //     block: BlockDto,
    // },
    /// Returns the transaction ID (Blake2b256 hash of the provided transaction payload)
    TransactionId {
        /// Transaction Payload
        payload: TransactionPayloadDto,
    },
    /// Computes the account ID
    #[serde(rename_all = "camelCase")]
    ComputeAccountId {
        /// Output ID
        output_id: OutputId,
    },
    /// Computes the Foundry ID
    #[serde(rename_all = "camelCase")]
    ComputeFoundryId {
        /// Alias id
        account_id: AccountId,
        /// Serial number
        serial_number: u32,
        /// Token scheme kind
        token_scheme_type: u8,
    },
    /// Computes the NFT ID
    #[serde(rename_all = "camelCase")]
    ComputeNftId {
        /// Output ID
        output_id: OutputId,
    },
    /// Computes the output ID from transaction id and output index
    ComputeOutputId { id: TransactionId, index: u16 },
    /// Computes a tokenId from the aliasId, serial number and token scheme type.
    #[serde(rename_all = "camelCase")]
    ComputeTokenId {
        account_id: AccountId,
        serial_number: u32,
        token_scheme_type: u8,
    },
    /// Computes the hash of a transaction essence.
    HashTransactionEssence {
        /// The transaction essence
        essence: TransactionEssenceDto,
    },
    /// Computes the input commitment from the output objects that are used as inputs to fund the transaction.
    ComputeInputsCommitment { inputs: Vec<OutputDto> },
    /// Computes the required storage deposit of an output.
    ComputeStorageDeposit { output: OutputDto, rent: RentStructure },
    /// Checks if the given mnemonic is valid.
    /// Expected response: [`Ok`](crate::Response::Ok)
    VerifyMnemonic {
        #[derivative(Debug(format_with = "OmittedDebug::omitted_fmt"))]
        mnemonic: String,
    },
    /// Verify an ed25519 signature against a message.
    VerifyEd25519Signature {
        signature: Ed25519Signature,
        message: String,
    },
    /// Verify a Secp256k1Ecdsa signature against a message.
    #[serde(rename_all = "camelCase")]
    VerifySecp256k1EcdsaSignature {
        public_key: String,
        signature: String,
        message: String,
    },
    /// Creates a UTXOInput from outputId.
    #[serde(rename_all = "camelCase")]
    OutputIdToUtxoInput { output_id: OutputId },
}<|MERGE_RESOLUTION|>--- conflicted
+++ resolved
@@ -9,12 +9,7 @@
         dto::{TransactionEssenceDto, TransactionPayloadDto},
         TransactionId,
     },
-<<<<<<< HEAD
-    signature::dto::Ed25519SignatureDto,
-=======
     signature::Ed25519Signature,
-    BlockDto,
->>>>>>> 6f09c41f
 };
 use serde::{Deserialize, Serialize};
 
