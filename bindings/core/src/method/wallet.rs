// Copyright 2024 IOTA Stiftung
// SPDX-License-Identifier: Apache-2.0

#[cfg(feature = "stronghold")]
use std::path::PathBuf;

use crypto::keys::bip44::Bip44;
use derivative::Derivative;
use iota_sdk::utils::serde::string;
#[cfg(feature = "events")]
use iota_sdk::wallet::events::types::{WalletEvent, WalletEventType};
// #[cfg(feature = "participation")]
// use iota_sdk::{
//     client::node_manager::node::Node,
//     types::api::plugins::participation::types::{ParticipationEventId, ParticipationEventType},
//     wallet::types::participation::ParticipationEventRegistrationOptions,
// };
use iota_sdk::{
    client::{
        api::{input_selection::Burn, PreparedTransactionDataDto, SignedTransactionDataDto},
        node_manager::node::NodeAuth,
        secret::GenerateAddressOptions,
    },
    types::block::{
<<<<<<< HEAD
        address::Hrp,
        output::{DelegationId, Output, OutputId, TokenId},
=======
        address::{Bech32Address, Hrp},
        output::{AccountId, DelegationId, Output, OutputId, TokenId},
>>>>>>> e6743ed8
        payload::signed_transaction::TransactionId,
    },
    wallet::{
        BeginStakingParams, ClientOptions, ConsolidationParams, CreateAccountParams, CreateDelegationParams,
        CreateNativeTokenParams, FilterOptions, MintNftParams, OutputParams, OutputsToClaim, SendNativeTokenParams,
        SendNftParams, SendParams, SyncOptions, TransactionOptions,
    },
    U256,
};
use serde::{Deserialize, Serialize};
use url::Url;

#[cfg(feature = "stronghold")]
use crate::OmittedDebug;

/// The methods that can be sent to the actor.
#[derive(Clone, Derivative, Serialize, Deserialize)]
#[derivative(Debug)]
#[serde(tag = "name", content = "data", rename_all = "camelCase")]
#[non_exhaustive]
pub enum WalletMethod {
    /// Returns the accounts of the wallet.
    /// Expected response: [`OutputsData`](crate::Response::OutputsData)
    Accounts,
    /// Backup storage. Password must be the current one, when Stronghold is used as SecretManager.
    /// Expected response: [`Ok`](crate::Response::Ok)
    #[cfg(feature = "stronghold")]
    #[cfg_attr(docsrs, doc(cfg(feature = "stronghold")))]
    Backup {
        /// The backup destination.
        destination: PathBuf,
        /// Stronghold file password.
        #[derivative(Debug(format_with = "OmittedDebug::omitted_fmt"))]
        password: String,
    },
    /// Restore a backup from a Stronghold file
    /// Replaces client_options, coin_type, secret_manager and wallet. Returns an error if the wallet was already
    /// created If Stronghold is used as secret_manager, the existing Stronghold file will be overwritten. If a
    /// mnemonic was stored, it will be gone.
    /// if ignore_if_coin_type_mismatch.is_some(), client options will not be restored
    /// if ignore_if_coin_type_mismatch == Some(true), client options coin type and the wallet will not be restored if
    /// the cointype doesn't match
    /// If a bech32 hrp is provided to ignore_if_bech32_hrp_mismatch, that doesn't match the one of the current
    /// address, the wallet will not be restored. Expected response: [`Ok`](crate::Response::Ok)
    #[cfg(feature = "stronghold")]
    #[cfg_attr(docsrs, doc(cfg(feature = "stronghold")))]
    #[serde(rename_all = "camelCase")]
    RestoreBackup {
        /// The path to the backed up Stronghold.
        source: PathBuf,
        /// Stronghold file password.
        #[derivative(Debug(format_with = "OmittedDebug::omitted_fmt"))]
        password: String,
        /// If ignore_if_coin_type_mismatch.is_some(), client options will not be restored.
        /// If ignore_if_coin_type_mismatch == Some(true), client options coin type and wallet will not be restored
        /// if the cointype doesn't match.
        ignore_if_coin_type_mismatch: Option<bool>,
        /// If a bech32 hrp is provided to ignore_if_bech32_hrp_mismatch, that doesn't match the one of the current
        /// address, the wallet will not be restored.
        ignore_if_bech32_mismatch: Option<Hrp>,
    },
    /// Updates the client options for the wallet.
    /// Expected response: [`Ok`](crate::Response::Ok)
    #[serde(rename_all = "camelCase")]
    SetClientOptions { client_options: Box<ClientOptions> },
    /// Start background syncing.
    /// Expected response: [`Ok`](crate::Response::Ok)
    #[serde(rename_all = "camelCase")]
    StartBackgroundSync {
        /// Sync options
        options: Option<SyncOptions>,
        /// Interval in milliseconds
        interval_in_milliseconds: Option<u64>,
    },
    /// Stop background syncing.
    /// Expected response: [`Ok`](crate::Response::Ok)
    StopBackgroundSync,
    // Remove all listeners of this type. Empty vec clears all listeners
    /// Expected response: [`Ok`](crate::Response::Ok)
    #[cfg(feature = "events")]
    #[cfg_attr(docsrs, doc(cfg(feature = "events")))]
    #[serde(rename_all = "camelCase")]
    ClearListeners { event_types: Vec<WalletEventType> },
    /// Update the authentication for the provided node.
    /// Expected response: [`Ok`](crate::Response::Ok)
    UpdateNodeAuth {
        /// Node url
        url: Url,
        /// Authentication options
        auth: Option<NodeAuth>,
    },
    /// Get outputs with additional unlock conditions.
    /// Expected response: [`OutputIds`](crate::Response::OutputIds)
    #[serde(rename_all = "camelCase")]
    ClaimableOutputs { outputs_to_claim: OutputsToClaim },
    /// Claim outputs.
    /// Expected response: [`SentTransaction`](crate::Response::SentTransaction)
    #[serde(rename_all = "camelCase")]
    ClaimOutputs { output_ids_to_claim: Vec<OutputId> },
    // /// Removes a previously registered participation event from local storage.
    // /// Expected response: [`Ok`](crate::Response::Ok)
    // #[cfg(feature = "participation")]
    // #[cfg_attr(docsrs, doc(cfg(feature = "participation")))]
    // #[serde(rename_all = "camelCase")]
    // DeregisterParticipationEvent { event_id: ParticipationEventId },
    /// Get the wallet address.
    /// Expected response: [`Address`](crate::Response::Address)
    GetAddress,
    /// Get wallet balance information.
    /// Expected response: [`Balance`](crate::Response::Balance)
    GetBalance,
    /// Get the [`Output`] that minted a native token by its TokenId.
    /// Expected response: [`Output`](crate::Response::Output)
    #[serde(rename_all = "camelCase")]
    GetFoundryOutput { token_id: TokenId },
    /// Get the transaction with inputs of an incoming transaction stored in the wallet.
    /// List might not be complete, if the node pruned the data already.
    /// Expected response: [`Transaction`](crate::Response::Transaction)
    #[serde(rename_all = "camelCase")]
    GetIncomingTransaction { transaction_id: TransactionId },
    /// Get the [`OutputData`](iota_sdk::wallet::types::OutputData) of an output stored in the wallet.
    /// Expected response: [`OutputData`](crate::Response::OutputData)
    #[serde(rename_all = "camelCase")]
    GetOutput { output_id: OutputId },
    // /// Expected response: [`ParticipationEvent`](crate::Response::ParticipationEvent)
    // #[cfg(feature = "participation")]
    // #[cfg_attr(docsrs, doc(cfg(feature = "participation")))]
    // #[serde(rename_all = "camelCase")]
    // GetParticipationEvent { event_id: ParticipationEventId },
    // /// Expected response: [`ParticipationEventIds`](crate::Response::ParticipationEventIds)
    // #[cfg(feature = "participation")]
    // #[cfg_attr(docsrs, doc(cfg(feature = "participation")))]
    // #[serde(rename_all = "camelCase")]
    // GetParticipationEventIds {
    //     node: Node,
    //     event_type: Option<ParticipationEventType>,
    // },
    // /// Expected response:
    // /// [`ParticipationEventStatus`](crate::Response::ParticipationEventStatus)
    // #[cfg(feature = "participation")]
    // #[cfg_attr(docsrs, doc(cfg(feature = "participation")))]
    // #[serde(rename_all = "camelCase")]
    // GetParticipationEventStatus { event_id: ParticipationEventId },
    // /// Expected response: [`ParticipationEvents`](crate::Response::ParticipationEvents)
    // #[cfg(feature = "participation")]
    // #[cfg_attr(docsrs, doc(cfg(feature = "participation")))]
    // GetParticipationEvents,
    // /// Calculates a participation overview for the wallet. If event_ids are provided, only return outputs and
    // tracked /// participations for them.
    // /// Expected response: [`ParticipationOverview`](crate::Response::ParticipationOverview)
    // #[cfg(feature = "participation")]
    // #[cfg_attr(docsrs, doc(cfg(feature = "participation")))]
    // #[serde(rename_all = "camelCase")]
    // GetParticipationOverview {
    //     event_ids: Option<Vec<ParticipationEventId>>,
    // },
    /// Get the [`TransactionWithMetadata`](iota_sdk::wallet::types::TransactionWithMetadata) of a transaction stored
    /// in the wallet.
    /// Expected response: [`Transaction`](crate::Response::Transaction)
    #[serde(rename_all = "camelCase")]
    GetTransaction { transaction_id: TransactionId },
    // /// Get the wallet's total voting power (voting or NOT voting).
    // /// Expected response: [`VotingPower`](crate::Response::VotingPower)
    // #[cfg(feature = "participation")]
    // #[cfg_attr(docsrs, doc(cfg(feature = "participation")))]
    // GetVotingPower,
    /// Returns the implicit account creation address of the wallet if it is Ed25519 based.
    /// Expected response: [`Bech32Address`](crate::Response::Bech32Address)
    ImplicitAccountCreationAddress,
    /// Prepares to transition an implicit account to an account.
    /// Expected response: [`PreparedTransaction`](crate::Response::PreparedTransaction)
    #[serde(rename_all = "camelCase")]
    PrepareImplicitAccountTransition {
        output_id: OutputId,
        #[serde(default)]
        public_key: Option<String>,
        #[serde(default)]
        bip_path: Option<Bip44>,
    },
    /// Returns the implicit accounts of the wallet.
    /// Expected response: [`OutputsData`](crate::Response::OutputsData)
    ImplicitAccounts,
    /// Returns all incoming transactions of the wallet.
    /// Expected response: [`Transactions`](crate::Response::Transactions)
    IncomingTransactions,
    /// Returns all outputs of the wallet.
    /// Expected response: [`OutputsData`](crate::Response::OutputsData)
    #[serde(rename_all = "camelCase")]
    Outputs { filter_options: Option<FilterOptions> },
    /// Returns all pending transactions of the wallet.
    /// Expected response: [`Transactions`](crate::Response::Transactions)
    PendingTransactions,
    /// A generic function that can be used to burn native tokens, nfts, delegations, foundries and accounts.
    ///
    /// Note that burning **native tokens** doesn't require the foundry output which minted them, but will not
    /// increase the foundries `melted_tokens` field, which makes it impossible to destroy the foundry output.
    /// Therefore it's recommended to use melting, if the foundry output is available.
    ///
    /// Expected response: [`PreparedTransaction`](crate::Response::PreparedTransaction)
    PrepareBurn {
        burn: Burn,
        #[serde(default)]
        options: Option<TransactionOptions>,
    },
    /// Claim outputs.
    /// Expected response: [`PreparedTransaction`](crate::Response::PreparedTransaction)
    #[serde(rename_all = "camelCase")]
    PrepareClaimOutputs { output_ids_to_claim: Vec<OutputId> },
    /// Consolidate outputs.
    /// Expected response: [`PreparedTransaction`](crate::Response::PreparedTransaction)
    PrepareConsolidateOutputs { params: ConsolidationParams },
    /// Create an alias output.
    /// Expected response: [`PreparedTransaction`](crate::Response::PreparedTransaction)
    PrepareCreateAccountOutput {
        params: Option<CreateAccountParams>,
        #[serde(default)]
        options: Option<TransactionOptions>,
    },
    /// Prepare to create a native token.
    /// Expected response:
    /// [`PreparedCreateNativeTokenTransaction`](crate::Response::PreparedCreateNativeTokenTransaction)
    PrepareCreateNativeToken {
        params: CreateNativeTokenParams,
        #[serde(default)]
        options: Option<TransactionOptions>,
    },
    // /// Reduces a wallet's "voting power" by a given amount.
    // /// This will stop voting, but the voting data isn't lost and calling `Vote` without parameters will revote.
    // /// Expected response: [`PreparedTransaction`](crate::Response::PreparedTransaction)
    // #[cfg(feature = "participation")]
    // #[cfg_attr(docsrs, doc(cfg(feature = "participation")))]
    // PrepareDecreaseVotingPower {
    //     #[serde(with = "iota_sdk::utils::serde::string")]
    //     amount: u64,
    // },
    // /// Designates a given amount of tokens towards a wallet's "voting power" by creating a
    // /// special output, which is really a basic one with some metadata.
    // /// This will stop voting in most cases (if there is a remainder output), but the voting data isn't lost and
    // /// calling `Vote` without parameters will revote. Expected response:
    // /// Expected response: [`PreparedTransaction`](crate::Response::PreparedTransaction)
    // #[cfg(feature = "participation")]
    // #[cfg_attr(docsrs, doc(cfg(feature = "participation")))]
    // PrepareIncreaseVotingPower {
    //     #[serde(with = "iota_sdk::utils::serde::string")]
    //     amount: u64,
    // },
    /// Prepare to melt native tokens. This happens with the foundry output which minted them, by increasing it's
    /// `melted_tokens` field.
    /// Expected response: [`PreparedTransaction`](crate::Response::PreparedTransaction)
    #[serde(rename_all = "camelCase")]
    PrepareMeltNativeToken {
        /// Native token id
        token_id: TokenId,
        /// To be melted amount
        melt_amount: U256,
        #[serde(default)]
        options: Option<TransactionOptions>,
    },
    /// Prepare to mint additional native tokens.
    /// Expected response: [`PreparedTransaction`](crate::Response::PreparedTransaction)
    #[serde(rename_all = "camelCase")]
    PrepareMintNativeToken {
        /// Native token id
        token_id: TokenId,
        /// To be minted amount
        mint_amount: U256,
        #[serde(default)]
        options: Option<TransactionOptions>,
    },
    /// Prepare to mint NFTs.
    /// Expected response: [`PreparedTransaction`](crate::Response::PreparedTransaction)
    PrepareMintNfts {
        params: Vec<MintNftParams>,
        #[serde(default)]
        options: Option<TransactionOptions>,
    },
    /// Prepare an output.
    /// Expected response: [`Output`](crate::Response::Output)
    #[serde(rename_all = "camelCase")]
    PrepareOutput {
        params: Box<OutputParams>,
        #[serde(default)]
        transaction_options: Option<TransactionOptions>,
    },
    /// Prepare to send base coins.
    /// Expected response: [`PreparedTransaction`](crate::Response::PreparedTransaction)
    PrepareSend {
        params: Vec<SendParams>,
        #[serde(default)]
        options: Option<TransactionOptions>,
    },
    /// Prepare to send native tokens.
    /// Expected response: [`PreparedTransaction`](crate::Response::PreparedTransaction)
    PrepareSendNativeTokens {
        params: Vec<SendNativeTokenParams>,
        #[serde(default)]
        options: Option<TransactionOptions>,
    },
    /// Prepare to Send nft.
    /// Expected response: [`PreparedTransaction`](crate::Response::PreparedTransaction)
    PrepareSendNft {
        params: Vec<SendNftParams>,
        #[serde(default)]
        options: Option<TransactionOptions>,
    },
    /// Prepare to create a delegation.
    /// Expected response:
    /// [`PreparedCreateDelegationTransaction`](crate::Response::PreparedCreateDelegationTransaction)
    PrepareCreateDelegation {
        params: CreateDelegationParams,
        #[serde(default)]
        options: Option<TransactionOptions>,
    },
    /// Prepare to delay a delegation's claiming.
    /// Expected response: [`PreparedTransaction`](crate::Response::PreparedTransaction)
    #[serde(rename_all = "camelCase")]
    PrepareDelayDelegationClaiming {
        delegation_id: DelegationId,
        reclaim_excess: bool,
    },
    /// Prepare to begin staking.
    /// Expected response: [`PreparedTransaction`](crate::Response::PreparedTransaction)
    PrepareBeginStaking {
        params: BeginStakingParams,
        #[serde(default)]
        options: Option<TransactionOptions>,
    },
    /// Prepare to extend staking.
    /// Expected response: [`PreparedTransaction`](crate::Response::PreparedTransaction)
    #[serde(rename_all = "camelCase")]
    PrepareExtendStaking {
        account_id: AccountId,
        additional_epochs: u32,
    },
    /// Prepare to end staking.
    /// Expected response: [`PreparedTransaction`](crate::Response::PreparedTransaction)
    #[serde(rename_all = "camelCase")]
    PrepareEndStaking { account_id: AccountId },
    /// Announce candidacy for an account.
    /// Expected response: [`BlockId`](crate::Response::BlockId)
    #[serde(rename_all = "camelCase")]
    AnnounceCandidacy { account_id: AccountId },
    // /// Stop participating for an event.
    // /// Expected response: [`PreparedTransaction`](crate::Response::PreparedTransaction)
    // #[cfg(feature = "participation")]
    // #[cfg_attr(docsrs, doc(cfg(feature = "participation")))]
    // #[serde(rename_all = "camelCase")]
    // PrepareStopParticipating { event_id: ParticipationEventId },
    /// Prepare transaction.
    /// Expected response: [`PreparedTransaction`](crate::Response::PreparedTransaction)
    PrepareTransaction {
        outputs: Vec<Output>,
        #[serde(default)]
        options: Option<TransactionOptions>,
    },
    // /// Vote for a participation event.
    // /// Expected response: [`PreparedTransaction`](crate::Response::PreparedTransaction)
    // #[cfg(feature = "participation")]
    // #[cfg_attr(docsrs, doc(cfg(feature = "participation")))]
    // #[serde(rename_all = "camelCase")]
    // PrepareVote {
    //     event_id: Option<ParticipationEventId>,
    //     answers: Option<Vec<u8>>,
    // },
    // /// Stores participation information locally and returns the event.
    // ///
    // /// This will NOT store the node url and auth inside the client options.
    // /// Expected response: [`ParticipationEvents`](crate::Response::ParticipationEvents)
    // #[cfg(feature = "participation")]
    // #[cfg_attr(docsrs, doc(cfg(feature = "participation")))]
    // RegisterParticipationEvents {
    //     options: ParticipationEventRegistrationOptions,
    // },
    /// Reissues a transaction sent from the wallet for a provided transaction id until it's
    /// included (referenced by a milestone). Returns the included block id.
    /// Expected response: [`BlockId`](crate::Response::BlockId)
    #[serde(rename_all = "camelCase")]
    ReissueTransactionUntilIncluded {
        /// Transaction id
        transaction_id: TransactionId,
        /// Interval
        interval: Option<u64>,
        /// Maximum attempts
        max_attempts: Option<u64>,
    },
    /// Send base coins.
    /// Expected response: [`SentTransaction`](crate::Response::SentTransaction)
    Send {
        #[serde(with = "string")]
        amount: u64,
<<<<<<< HEAD
        address: String,
=======
        address: Bech32Address,
        #[serde(default)]
>>>>>>> e6743ed8
        options: Option<TransactionOptions>,
    },
    /// Send base coins to multiple addresses, or with additional parameters.
    /// Expected response: [`SentTransaction`](crate::Response::SentTransaction)
    SendWithParams {
        params: Vec<SendParams>,
        #[serde(default)]
        options: Option<TransactionOptions>,
    },
    /// Send outputs in a transaction.
    /// Expected response: [`SentTransaction`](crate::Response::SentTransaction)
    SendOutputs {
        outputs: Vec<Output>,
        #[serde(default)]
        options: Option<TransactionOptions>,
    },
    /// Set the alias of the wallet.
    /// Expected response: [`Ok`](crate::Response::Ok)
    SetAlias { alias: String },
    /// Set the fallback SyncOptions for wallet syncing.
    /// If storage is enabled, will persist during restarts.
    /// Expected response: [`Ok`](crate::Response::Ok)
    SetDefaultSyncOptions { options: SyncOptions },
    /// Validate the transaction, sign it, submit it to a node and store it in the wallet.
    /// Expected response: [`SentTransaction`](crate::Response::SentTransaction)
    #[serde(rename_all = "camelCase")]
    SignAndSubmitTransaction {
        prepared_transaction_data: PreparedTransactionDataDto,
    },
    /// Sign a prepared transaction.
    /// Expected response: [`SignedTransactionData`](crate::Response::SignedTransactionData)
    #[serde(rename_all = "camelCase")]
    SignTransaction {
        prepared_transaction_data: PreparedTransactionDataDto,
    },
    /// Validate the transaction, submit it to a node and store it in the wallet.
    /// Expected response: [`SentTransaction`](crate::Response::SentTransaction)
    #[serde(rename_all = "camelCase")]
    SubmitAndStoreTransaction {
        signed_transaction_data: SignedTransactionDataDto,
    },
    /// Sync the wallet by fetching new information from the nodes. Will also reissue pending transactions
    /// if necessary. A custom default can be set using SetDefaultSyncOptions.
    /// Expected response: [`Balance`](crate::Response::Balance)
    Sync {
        /// Sync options
        options: Option<SyncOptions>,
    },
    /// Returns all transactions of the wallet
    /// Expected response: [`Transactions`](crate::Response::Transactions)
    Transactions,
    /// Returns all unspent outputs of the wallet
    /// Expected response: [`OutputsData`](crate::Response::OutputsData)
    #[serde(rename_all = "camelCase")]
    UnspentOutputs { filter_options: Option<FilterOptions> },

    /// Emits an event for testing if the event system is working
    /// Expected response: [`Ok`](crate::Response::Ok)
    #[cfg(feature = "events")]
    #[cfg_attr(docsrs, doc(cfg(feature = "events")))]
    EmitTestEvent { event: WalletEvent },

    // TODO: reconsider whether to have the following methods on the wallet
    /// Generate an address without storing it
    /// Expected response: [`Bech32Address`](crate::Response::Bech32Address)
    #[serde(rename_all = "camelCase")]
    GenerateEd25519Address {
        /// Account index
        account_index: u32,
        /// Account index
        address_index: u32,
        /// Options
        options: Option<GenerateAddressOptions>,
        /// Bech32 HRP
        bech32_hrp: Option<Hrp>,
    },
    /// Get the ledger nano status
    /// Expected response: [`LedgerNanoStatus`](crate::Response::LedgerNanoStatus)
    #[cfg(feature = "ledger_nano")]
    #[cfg_attr(docsrs, doc(cfg(feature = "ledger_nano")))]
    GetLedgerNanoStatus,
    /// Set the stronghold password.
    /// Expected response: [`Ok`](crate::Response::Ok)
    #[cfg(feature = "stronghold")]
    #[cfg_attr(docsrs, doc(cfg(feature = "stronghold")))]
    SetStrongholdPassword {
        #[derivative(Debug(format_with = "OmittedDebug::omitted_fmt"))]
        password: String,
    },
    /// Set the stronghold password clear interval.
    /// Expected response: [`Ok`](crate::Response::Ok)
    #[cfg(feature = "stronghold")]
    #[cfg_attr(docsrs, doc(cfg(feature = "stronghold")))]
    #[serde(rename_all = "camelCase")]
    SetStrongholdPasswordClearInterval { interval_in_milliseconds: Option<u64> },
    /// Store a mnemonic into the Stronghold vault.
    /// Expected response: [`Ok`](crate::Response::Ok)
    #[cfg(feature = "stronghold")]
    #[cfg_attr(docsrs, doc(cfg(feature = "stronghold")))]
    StoreMnemonic {
        #[derivative(Debug(format_with = "OmittedDebug::omitted_fmt"))]
        mnemonic: String,
    },
    /// Change the Stronghold password to another one and also re-encrypt the values in the loaded snapshot with it.
    /// Expected response: [`Ok`](crate::Response::Ok)
    #[cfg(feature = "stronghold")]
    #[cfg_attr(docsrs, doc(cfg(feature = "stronghold")))]
    #[serde(rename_all = "camelCase")]
    ChangeStrongholdPassword {
        #[derivative(Debug(format_with = "OmittedDebug::omitted_fmt"))]
        current_password: String,
        #[derivative(Debug(format_with = "OmittedDebug::omitted_fmt"))]
        new_password: String,
    },
    /// Clears the Stronghold password from memory.
    /// Expected response: [`Ok`](crate::Response::Ok)
    #[cfg(feature = "stronghold")]
    #[cfg_attr(docsrs, doc(cfg(feature = "stronghold")))]
    ClearStrongholdPassword,
    /// Checks if the Stronghold password is available.
    /// Expected response:
    /// [`Bool`](crate::Response::Bool)
    #[cfg(feature = "stronghold")]
    #[cfg_attr(docsrs, doc(cfg(feature = "stronghold")))]
    IsStrongholdPasswordAvailable,
}<|MERGE_RESOLUTION|>--- conflicted
+++ resolved
@@ -22,13 +22,8 @@
         secret::GenerateAddressOptions,
     },
     types::block::{
-<<<<<<< HEAD
         address::Hrp,
-        output::{DelegationId, Output, OutputId, TokenId},
-=======
-        address::{Bech32Address, Hrp},
         output::{AccountId, DelegationId, Output, OutputId, TokenId},
->>>>>>> e6743ed8
         payload::signed_transaction::TransactionId,
     },
     wallet::{
@@ -419,12 +414,8 @@
     Send {
         #[serde(with = "string")]
         amount: u64,
-<<<<<<< HEAD
         address: String,
-=======
-        address: Bech32Address,
-        #[serde(default)]
->>>>>>> e6743ed8
+        #[serde(default)]
         options: Option<TransactionOptions>,
     },
     /// Send base coins to multiple addresses, or with additional parameters.
