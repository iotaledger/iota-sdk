// Copyright 2023 IOTA Stiftung
// SPDX-License-Identifier: Apache-2.0

use std::time::Duration;

use iota_sdk::{
    client::api::{
        PreparedTransactionData, PreparedTransactionDataDto, SignedTransactionData, SignedTransactionDataDto,
    },
    types::{
        block::{
            address::ToBech32Ext,
            output::{dto::OutputDto, Output},
        },
        TryFromDto,
    },
    wallet::{types::TransactionWithMetadataDto, OutputDataDto, PreparedCreateNativeTokenTransactionDto, Wallet},
};

use crate::{method::WalletMethod, response::Response};

/// Call a wallet method.
pub(crate) async fn call_wallet_method_internal(wallet: &Wallet, method: WalletMethod) -> crate::Result<Response> {
    let response = match method {
        WalletMethod::Accounts => {
            Response::OutputsData(wallet.data().await.accounts().map(OutputDataDto::from).collect())
        }
        #[cfg(feature = "stronghold")]
        WalletMethod::Backup { destination, password } => {
            wallet.backup(destination, password).await?;
            Response::Ok
        }
        #[cfg(feature = "stronghold")]
        WalletMethod::ChangeStrongholdPassword {
            current_password,
            new_password,
        } => {
            wallet
                .change_stronghold_password(current_password, new_password)
                .await?;
            Response::Ok
        }
        #[cfg(feature = "stronghold")]
        WalletMethod::ClearStrongholdPassword => {
            wallet.clear_stronghold_password().await?;
            Response::Ok
        }
        #[cfg(feature = "stronghold")]
        WalletMethod::IsStrongholdPasswordAvailable => {
            let is_available = wallet.is_stronghold_password_available().await?;
            Response::Bool(is_available)
        }
        #[cfg(feature = "stronghold")]
        WalletMethod::RestoreBackup {
            source,
            password,
            ignore_if_coin_type_mismatch,
            ignore_if_bech32_mismatch,
        } => {
            wallet
                .restore_backup(
                    source,
                    password,
                    ignore_if_coin_type_mismatch,
                    ignore_if_bech32_mismatch,
                )
                .await?;
            Response::Ok
        }
        WalletMethod::SetClientOptions { client_options } => {
            wallet.set_client_options(*client_options).await?;
            Response::Ok
        }
        #[cfg(feature = "ledger_nano")]
        WalletMethod::GetLedgerNanoStatus => {
            let ledger_nano_status = wallet.get_ledger_nano_status().await?;
            Response::LedgerNanoStatus(ledger_nano_status)
        }
        WalletMethod::GenerateEd25519Address {
            account_index,
            address_index,
            options,
            bech32_hrp,
        } => {
            let address = wallet
                .generate_ed25519_address(account_index, address_index, options)
                .await?;

            let bech32_hrp = match bech32_hrp {
                Some(bech32_hrp) => bech32_hrp,
                None => *wallet.address().await.hrp(),
            };

            Response::Bech32Address(address.to_bech32(bech32_hrp))
        }
        #[cfg(feature = "stronghold")]
        WalletMethod::SetStrongholdPassword { password } => {
            wallet.set_stronghold_password(password).await?;
            Response::Ok
        }
        #[cfg(feature = "stronghold")]
        WalletMethod::SetStrongholdPasswordClearInterval {
            interval_in_milliseconds,
        } => {
            let duration = interval_in_milliseconds.map(Duration::from_millis);
            wallet.set_stronghold_password_clear_interval(duration).await?;
            Response::Ok
        }
        #[cfg(feature = "stronghold")]
        WalletMethod::StoreMnemonic { mnemonic } => {
            wallet.store_mnemonic(mnemonic.into()).await?;
            Response::Ok
        }
        WalletMethod::StartBackgroundSync {
            options,
            interval_in_milliseconds,
        } => {
            let duration = interval_in_milliseconds.map(Duration::from_millis);
            wallet.start_background_syncing(options, duration).await?;
            Response::Ok
        }
        WalletMethod::StopBackgroundSync => {
            wallet.stop_background_syncing().await?;
            Response::Ok
        }
        #[cfg(feature = "events")]
        WalletMethod::EmitTestEvent { event } => {
            wallet.emit_test_event(event.clone()).await;
            Response::Ok
        }
        #[cfg(feature = "events")]
        WalletMethod::ClearListeners { event_types } => {
            wallet.clear_listeners(event_types).await;
            Response::Ok
        }
        WalletMethod::UpdateNodeAuth { url, auth } => {
            wallet.update_node_auth(url, auth).await?;
            Response::Ok
        }
        WalletMethod::ClaimableOutputs { outputs_to_claim } => {
            let output_ids = wallet.claimable_outputs(outputs_to_claim).await?;
            Response::OutputIds(output_ids)
        }
        WalletMethod::ClaimOutputs { output_ids_to_claim } => {
            let transaction = wallet.claim_outputs(output_ids_to_claim.to_vec()).await?;
            Response::SentTransaction(TransactionWithMetadataDto::from(&transaction))
        }
        #[cfg(feature = "participation")]
        WalletMethod::DeregisterParticipationEvent { event_id } => {
            wallet.deregister_participation_event(&event_id).await?;
            Response::Ok
        }
        WalletMethod::GetAddress => {
            let address = wallet.address().await;
            Response::Address(address)
        }
        WalletMethod::GetBalance => Response::Balance(wallet.balance().await?),
        WalletMethod::GetFoundryOutput { token_id } => {
            let output = wallet.get_foundry_output(token_id).await?;
            Response::Output(OutputDto::from(&output))
        }
        WalletMethod::GetIncomingTransaction { transaction_id } => wallet
            .data()
            .await
            .get_incoming_transaction(&transaction_id)
            .map_or_else(
                || Response::Transaction(None),
                |transaction| Response::Transaction(Some(Box::new(TransactionWithMetadataDto::from(transaction)))),
            ),
        WalletMethod::GetOutput { output_id } => Response::OutputData(
            wallet
                .data()
                .await
                .get_output(&output_id)
                .map(OutputDataDto::from)
                .map(Box::new),
        ),
        #[cfg(feature = "participation")]
        WalletMethod::GetParticipationEvent { event_id } => {
            let event_and_nodes = wallet.get_participation_event(event_id).await?;
            Response::ParticipationEvent(event_and_nodes)
        }
        #[cfg(feature = "participation")]
        WalletMethod::GetParticipationEventIds { node, event_type } => {
            let event_ids = wallet.get_participation_event_ids(&node, event_type).await?;
            Response::ParticipationEventIds(event_ids)
        }
        #[cfg(feature = "participation")]
        WalletMethod::GetParticipationEventStatus { event_id } => {
            let event_status = wallet.get_participation_event_status(&event_id).await?;
            Response::ParticipationEventStatus(event_status)
        }
        #[cfg(feature = "participation")]
        WalletMethod::GetParticipationEvents => {
            let events = wallet.get_participation_events().await?;
            Response::ParticipationEvents(events)
        }
        #[cfg(feature = "participation")]
        WalletMethod::GetParticipationOverview { event_ids } => {
            let overview = wallet.get_participation_overview(event_ids).await?;
            Response::ParticipationOverview(overview)
        }
        WalletMethod::GetTransaction { transaction_id } => Response::Transaction(
            wallet
                .data()
                .await
                .get_transaction(&transaction_id)
                .map(TransactionWithMetadataDto::from)
                .map(Box::new),
        ),
        #[cfg(feature = "participation")]
        WalletMethod::GetVotingPower => {
            let voting_power = wallet.get_voting_power().await?;
            Response::VotingPower(voting_power.to_string())
        }
        WalletMethod::ImplicitAccountCreationAddress => {
            let implicit_account_creation_address = wallet.implicit_account_creation_address().await?;
            Response::Bech32Address(implicit_account_creation_address)
        }
<<<<<<< HEAD
        WalletMethod::ImplicitAccounts => Response::OutputsData(
            wallet
                .data()
                .await
                .implicit_accounts()
                .map(OutputDataDto::from)
                .collect(),
        ),
        WalletMethod::IncomingTransactions => Response::Transactions(
            wallet
                .data()
                .await
                .incoming_transactions()
                .map(TransactionWithMetadataDto::from)
                .collect(),
        ),
=======
        WalletMethod::PrepareImplicitAccountTransition { output_id } => {
            let data = wallet.prepare_implicit_account_transition(&output_id).await?;
            Response::PreparedTransaction(PreparedTransactionDataDto::from(&data))
        }
        WalletMethod::ImplicitAccounts => {
            let implicit_accounts = wallet.implicit_accounts().await;
            Response::OutputsData(implicit_accounts.iter().map(OutputDataDto::from).collect())
        }
        WalletMethod::IncomingTransactions => {
            let transactions = wallet.incoming_transactions().await;
            Response::Transactions(transactions.iter().map(TransactionWithMetadataDto::from).collect())
        }
>>>>>>> 0d9d983f
        WalletMethod::Outputs { filter_options } => {
            let wallet_data = wallet.data().await;
            Response::OutputsData(if let Some(filter) = filter_options {
                wallet_data.filtered_outputs(filter).map(OutputDataDto::from).collect()
            } else {
                wallet_data.outputs().values().map(OutputDataDto::from).collect()
            })
        }
        WalletMethod::PendingTransactions => Response::Transactions(
            wallet
                .data()
                .await
                .pending_transactions()
                .map(TransactionWithMetadataDto::from)
                .collect(),
        ),
        WalletMethod::PrepareBurn { burn, options } => {
            let data = wallet.prepare_burn(burn, options).await?;
            Response::PreparedTransaction(PreparedTransactionDataDto::from(&data))
        }
        WalletMethod::PrepareConsolidateOutputs { params } => {
            let data = wallet.prepare_consolidate_outputs(params).await?;
            Response::PreparedTransaction(PreparedTransactionDataDto::from(&data))
        }
        WalletMethod::PrepareCreateAccountOutput { params, options } => {
            let data = wallet.prepare_create_account_output(params, options).await?;
            Response::PreparedTransaction(PreparedTransactionDataDto::from(&data))
        }
        WalletMethod::PrepareMeltNativeToken {
            token_id,
            melt_amount,
            options,
        } => {
            let data = wallet.prepare_melt_native_token(token_id, melt_amount, options).await?;
            Response::PreparedTransaction(PreparedTransactionDataDto::from(&data))
        }
        #[cfg(feature = "participation")]
        WalletMethod::PrepareDecreaseVotingPower { amount } => {
            let data = wallet.prepare_decrease_voting_power(amount).await?;
            Response::PreparedTransaction(PreparedTransactionDataDto::from(&data))
        }
        WalletMethod::PrepareMintNativeToken {
            token_id,
            mint_amount,
            options,
        } => {
            let data = wallet.prepare_mint_native_token(token_id, mint_amount, options).await?;
            Response::PreparedTransaction(PreparedTransactionDataDto::from(&data))
        }
        #[cfg(feature = "participation")]
        WalletMethod::PrepareIncreaseVotingPower { amount } => {
            let data = wallet.prepare_increase_voting_power(amount).await?;
            Response::PreparedTransaction(PreparedTransactionDataDto::from(&data))
        }
        WalletMethod::PrepareMintNfts { params, options } => {
            let data = wallet.prepare_mint_nfts(params, options).await?;
            Response::PreparedTransaction(PreparedTransactionDataDto::from(&data))
        }
        WalletMethod::PrepareCreateNativeToken { params, options } => {
            let data = wallet.prepare_create_native_token(params, options).await?;
            Response::PreparedCreateNativeTokenTransaction(PreparedCreateNativeTokenTransactionDto::from(&data))
        }
        WalletMethod::PrepareOutput {
            params,
            transaction_options,
        } => {
            let output = wallet.prepare_output(*params, transaction_options).await?;
            Response::Output(OutputDto::from(&output))
        }
        WalletMethod::PrepareSend { params, options } => {
            let data = wallet.prepare_send(params, options).await?;
            Response::PreparedTransaction(PreparedTransactionDataDto::from(&data))
        }
        WalletMethod::PrepareSendNativeTokens { params, options } => {
            let data = wallet.prepare_send_native_tokens(params.clone(), options).await?;
            Response::PreparedTransaction(PreparedTransactionDataDto::from(&data))
        }
        WalletMethod::PrepareSendNft { params, options } => {
            let data = wallet.prepare_send_nft(params.clone(), options).await?;
            Response::PreparedTransaction(PreparedTransactionDataDto::from(&data))
        }
        #[cfg(feature = "participation")]
        WalletMethod::PrepareStopParticipating { event_id } => {
            let data = wallet.prepare_stop_participating(event_id).await?;
            Response::PreparedTransaction(PreparedTransactionDataDto::from(&data))
        }
        WalletMethod::PrepareTransaction { outputs, options } => {
            let data = wallet
                .prepare_transaction(
                    outputs
                        .into_iter()
                        .map(Output::try_from)
                        .collect::<Result<Vec<Output>, _>>()?,
                    options,
                )
                .await?;
            Response::PreparedTransaction(PreparedTransactionDataDto::from(&data))
        }
        #[cfg(feature = "participation")]
        WalletMethod::PrepareVote { event_id, answers } => {
            let data = wallet.prepare_vote(event_id, answers).await?;
            Response::PreparedTransaction(PreparedTransactionDataDto::from(&data))
        }
        #[cfg(feature = "participation")]
        WalletMethod::RegisterParticipationEvents { options } => {
            let events = wallet.register_participation_events(&options).await?;
            Response::ParticipationEvents(events)
        }
        WalletMethod::ReissueTransactionUntilIncluded {
            transaction_id,
            interval,
            max_attempts,
        } => {
            let block_id = wallet
                .reissue_transaction_until_included(&transaction_id, interval, max_attempts)
                .await?;
            Response::BlockId(block_id)
        }
        WalletMethod::Send {
            amount,
            address,
            options,
        } => {
            let transaction = wallet.send(amount, address, options).await?;
            Response::SentTransaction(TransactionWithMetadataDto::from(&transaction))
        }
        WalletMethod::SendWithParams { params, options } => {
            let transaction = wallet.send_with_params(params, options).await?;
            Response::SentTransaction(TransactionWithMetadataDto::from(&transaction))
        }
        WalletMethod::SendOutputs { outputs, options } => {
            let transaction = wallet
                .send_outputs(
                    outputs
                        .into_iter()
                        .map(Output::try_from)
                        .collect::<Result<Vec<Output>, _>>()?,
                    options,
                )
                .await?;
            Response::SentTransaction(TransactionWithMetadataDto::from(&transaction))
        }
        WalletMethod::SetAlias { alias } => {
            wallet.set_alias(&alias).await?;
            Response::Ok
        }
        WalletMethod::SetDefaultSyncOptions { options } => {
            wallet.set_default_sync_options(options).await?;
            Response::Ok
        }
        WalletMethod::SignAndSubmitTransaction {
            prepared_transaction_data,
        } => {
            let transaction = wallet
                .sign_and_submit_transaction(
                    PreparedTransactionData::try_from_dto_with_params(
                        prepared_transaction_data,
                        &wallet.client().get_protocol_parameters().await?,
                    )?,
                    None,
                )
                .await?;
            Response::SentTransaction(TransactionWithMetadataDto::from(&transaction))
        }
        WalletMethod::SignTransaction {
            prepared_transaction_data,
        } => {
            let signed_transaction_data = wallet
                .sign_transaction(&PreparedTransactionData::try_from_dto(prepared_transaction_data)?)
                .await?;
            Response::SignedTransactionData(SignedTransactionDataDto::from(&signed_transaction_data))
        }
        WalletMethod::SubmitAndStoreTransaction {
            signed_transaction_data,
        } => {
            let signed_transaction_data = SignedTransactionData::try_from_dto_with_params(
                signed_transaction_data,
                &wallet.client().get_protocol_parameters().await?,
            )?;
            let transaction = wallet
                .submit_and_store_transaction(signed_transaction_data, None)
                .await?;
            Response::SentTransaction(TransactionWithMetadataDto::from(&transaction))
        }
        WalletMethod::Sync { options } => Response::Balance(wallet.sync(options).await?),
        WalletMethod::Transactions => Response::Transactions(
            wallet
                .data()
                .await
                .transactions()
                .map(TransactionWithMetadataDto::from)
                .collect(),
        ),
        WalletMethod::UnspentOutputs { filter_options } => {
            let wallet_data = wallet.data().await;
            Response::OutputsData(if let Some(filter) = filter_options {
                wallet_data
                    .filtered_unspent_outputs(filter)
                    .map(OutputDataDto::from)
                    .collect()
            } else {
                wallet_data
                    .unspent_outputs()
                    .values()
                    .map(OutputDataDto::from)
                    .collect()
            })
        }
    };
    Ok(response)
}<|MERGE_RESOLUTION|>--- conflicted
+++ resolved
@@ -217,7 +217,6 @@
             let implicit_account_creation_address = wallet.implicit_account_creation_address().await?;
             Response::Bech32Address(implicit_account_creation_address)
         }
-<<<<<<< HEAD
         WalletMethod::ImplicitAccounts => Response::OutputsData(
             wallet
                 .data()
@@ -226,6 +225,10 @@
                 .map(OutputDataDto::from)
                 .collect(),
         ),
+        WalletMethod::PrepareImplicitAccountTransition { output_id } => {
+            let data = wallet.prepare_implicit_account_transition(&output_id).await?;
+            Response::PreparedTransaction(PreparedTransactionDataDto::from(&data))
+        }
         WalletMethod::IncomingTransactions => Response::Transactions(
             wallet
                 .data()
@@ -234,20 +237,6 @@
                 .map(TransactionWithMetadataDto::from)
                 .collect(),
         ),
-=======
-        WalletMethod::PrepareImplicitAccountTransition { output_id } => {
-            let data = wallet.prepare_implicit_account_transition(&output_id).await?;
-            Response::PreparedTransaction(PreparedTransactionDataDto::from(&data))
-        }
-        WalletMethod::ImplicitAccounts => {
-            let implicit_accounts = wallet.implicit_accounts().await;
-            Response::OutputsData(implicit_accounts.iter().map(OutputDataDto::from).collect())
-        }
-        WalletMethod::IncomingTransactions => {
-            let transactions = wallet.incoming_transactions().await;
-            Response::Transactions(transactions.iter().map(TransactionWithMetadataDto::from).collect())
-        }
->>>>>>> 0d9d983f
         WalletMethod::Outputs { filter_options } => {
             let wallet_data = wallet.data().await;
             Response::OutputsData(if let Some(filter) = filter_options {
