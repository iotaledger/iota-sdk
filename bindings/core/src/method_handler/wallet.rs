--- conflicted
+++ resolved
@@ -5,20 +5,12 @@
 
 use crypto::signatures::ed25519::PublicKey;
 use iota_sdk::{
-<<<<<<< HEAD
-    client::api::{
-        PreparedTransactionData, PreparedTransactionDataDto, SignedTransactionData, SignedTransactionDataDto,
-    },
-    types::{block::output::feature::BlockIssuerKeySource, TryFromDto},
-    wallet::{types::TransactionWithMetadataDto, PreparedCreateNativeTokenTransactionDto, Wallet},
-=======
     client::api::{PreparedTransactionData, SignedTransactionData, SignedTransactionDataDto},
     types::{
         block::{address::ToBech32Ext, output::feature::BlockIssuerKeySource},
         TryFromDto,
     },
     wallet::{types::TransactionWithMetadataDto, Wallet},
->>>>>>> 75cfa6fb
 };
 
 use crate::{method::WalletMethod, response::Response};
