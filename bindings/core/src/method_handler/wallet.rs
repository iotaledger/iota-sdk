--- conflicted
+++ resolved
@@ -363,11 +363,7 @@
         //     Response::PreparedTransaction(data)
         // }
         WalletMethod::PrepareSendOutputs { outputs, options } => {
-<<<<<<< HEAD
-            let data = wallet.prepare_transaction(outputs, options).await?;
-=======
             let data = wallet.prepare_send_outputs(outputs, options).await?;
->>>>>>> 7e5dda31
             Response::PreparedTransaction(data)
         }
         // #[cfg(feature = "participation")]
