// Copyright 2024 IOTA Stiftung
// SPDX-License-Identifier: Apache-2.0

use std::time::Duration;

use crypto::signatures::ed25519::PublicKey;
use iota_sdk::{
<<<<<<< HEAD
    client::{
        api::{PreparedTransactionData, PreparedTransactionDataDto, SignedTransactionData, SignedTransactionDataDto},
        secret::{DowncastSecretManager, SecretManager},
    },
    types::{block::output::feature::BlockIssuerKeySource, TryFromDto},
    wallet::{core::SecretData, types::TransactionWithMetadataDto, PreparedCreateNativeTokenTransactionDto, Wallet},
=======
    client::api::{PreparedTransactionData, SignedTransactionData, SignedTransactionDataDto},
    types::{
        block::{address::ToBech32Ext, output::feature::BlockIssuerKeySource},
        TryFromDto,
    },
    wallet::{types::TransactionWithMetadataDto, Wallet},
>>>>>>> 7d32ae0b
};

use crate::{method::WalletMethod, response::Response};

/// Call a wallet method.
pub(crate) async fn call_wallet_method_internal(
    wallet: &Wallet<SecretData<SecretManager>>,
    method: WalletMethod,
) -> crate::Result<Response> {
    let response = match method {
        WalletMethod::Accounts => Response::OutputsData(wallet.data().await.accounts().cloned().collect()),
        #[cfg(feature = "stronghold")]
        WalletMethod::Backup { destination, password } => {
            wallet.backup(destination, password).await?;
            Response::Ok
        }
        #[cfg(feature = "stronghold")]
        WalletMethod::ChangeStrongholdPassword {
            current_password,
            new_password,
        } => {
            wallet
                .change_stronghold_password(current_password, new_password)
                .await?;
            Response::Ok
        }
        #[cfg(feature = "stronghold")]
        WalletMethod::ClearStrongholdPassword => {
            wallet.clear_stronghold_password().await?;
            Response::Ok
        }
        #[cfg(feature = "stronghold")]
        WalletMethod::IsStrongholdPasswordAvailable => {
            let is_available = wallet.is_stronghold_password_available().await?;
            Response::Bool(is_available)
        }
        #[cfg(feature = "stronghold")]
        WalletMethod::RestoreBackup {
            source,
            password,
            ignore_if_coin_type_mismatch,
            ignore_if_bech32_mismatch,
        } => {
            wallet
                .restore_backup(
                    source,
                    password,
                    ignore_if_coin_type_mismatch,
                    ignore_if_bech32_mismatch,
                )
                .await?;
            Response::Ok
        }
        WalletMethod::SetClientOptions { client_options } => {
            wallet.set_client_options(*client_options).await?;
            Response::Ok
        }
        #[cfg(feature = "ledger_nano")]
        WalletMethod::GetLedgerNanoStatus => {
            let ledger_nano_status = (&*wallet.secret_manager().read().await)
                .as_ledger_nano()?
                .get_ledger_nano_status()
                .await;
            Response::LedgerNanoStatus(ledger_nano_status)
        }
        #[cfg(feature = "stronghold")]
        WalletMethod::SetStrongholdPassword { password } => {
            wallet.set_stronghold_password(password).await?;
            Response::Ok
        }
        #[cfg(feature = "stronghold")]
        WalletMethod::SetStrongholdPasswordClearInterval {
            interval_in_milliseconds,
        } => {
            let duration = interval_in_milliseconds.map(Duration::from_millis);
            wallet.set_stronghold_password_clear_interval(duration).await?;
            Response::Ok
        }
        #[cfg(feature = "stronghold")]
        WalletMethod::StoreMnemonic { mnemonic } => {
            wallet.store_mnemonic(mnemonic.into()).await?;
            Response::Ok
        }
        WalletMethod::StartBackgroundSync {
            options,
            interval_in_milliseconds,
        } => {
            let duration = interval_in_milliseconds.map(Duration::from_millis);
            wallet.start_background_syncing(options, duration).await?;
            Response::Ok
        }
        WalletMethod::StopBackgroundSync => {
            wallet.stop_background_syncing().await?;
            Response::Ok
        }
        #[cfg(feature = "events")]
        WalletMethod::EmitTestEvent { event } => {
            wallet.emit_test_event(event.clone()).await;
            Response::Ok
        }
        #[cfg(feature = "events")]
        WalletMethod::ClearListeners { event_types } => {
            wallet.clear_listeners(event_types).await;
            Response::Ok
        }
        WalletMethod::UpdateNodeAuth { url, auth } => {
            wallet.update_node_auth(url, auth).await?;
            Response::Ok
        }
        WalletMethod::ClaimableOutputs { outputs_to_claim } => {
            let output_ids = wallet.claimable_outputs(outputs_to_claim).await?;
            Response::OutputIds(output_ids)
        }
        WalletMethod::ClaimOutputs { output_ids_to_claim } => {
            let transaction = wallet.claim_outputs(output_ids_to_claim.to_vec()).await?;
            Response::SentTransaction(TransactionWithMetadataDto::from(&transaction))
        }
        // #[cfg(feature = "participation")]
        // WalletMethod::DeregisterParticipationEvent { event_id } => {
        //     wallet.deregister_participation_event(&event_id).await?;
        //     Response::Ok
        // }
        WalletMethod::GetAddress => {
            let address = wallet.address().await;
            Response::Address(address)
        }
        WalletMethod::GetBalance => Response::Balance(wallet.balance().await?),
        WalletMethod::GetFoundryOutput { token_id } => {
            let output = wallet.get_foundry_output(token_id).await?;
            Response::Output(output)
        }
        WalletMethod::GetIncomingTransaction { transaction_id } => wallet
            .data()
            .await
            .get_incoming_transaction(&transaction_id)
            .map_or_else(
                || Response::Transaction(None),
                |transaction| Response::Transaction(Some(Box::new(TransactionWithMetadataDto::from(transaction)))),
            ),
        WalletMethod::GetOutput { output_id } => {
            Response::OutputData(wallet.data().await.get_output(&output_id).cloned().map(Box::new))
        }
        // #[cfg(feature = "participation")]
        // WalletMethod::GetParticipationEvent { event_id } => {
        //     let event_and_nodes = wallet.get_participation_event(event_id).await?;
        //     Response::ParticipationEvent(event_and_nodes)
        // }
        // #[cfg(feature = "participation")]
        // WalletMethod::GetParticipationEventIds { node, event_type } => {
        //     let event_ids = wallet.get_participation_event_ids(&node, event_type).await?;
        //     Response::ParticipationEventIds(event_ids)
        // }
        // #[cfg(feature = "participation")]
        // WalletMethod::GetParticipationEventStatus { event_id } => {
        //     let event_status = wallet.get_participation_event_status(&event_id).await?;
        //     Response::ParticipationEventStatus(event_status)
        // }
        // #[cfg(feature = "participation")]
        // WalletMethod::GetParticipationEvents => {
        //     let events = wallet.get_participation_events().await?;
        //     Response::ParticipationEvents(events)
        // }
        // #[cfg(feature = "participation")]
        // WalletMethod::GetParticipationOverview { event_ids } => {
        //     let overview = wallet.get_participation_overview(event_ids).await?;
        //     Response::ParticipationOverview(overview)
        // }
        WalletMethod::GetTransaction { transaction_id } => Response::Transaction(
            wallet
                .data()
                .await
                .get_transaction(&transaction_id)
                .map(TransactionWithMetadataDto::from)
                .map(Box::new),
        ),
        // #[cfg(feature = "participation")]
        // WalletMethod::GetVotingPower => {
        //     let voting_power = wallet.get_voting_power().await?;
        //     Response::VotingPower(voting_power.to_string())
        // }
        WalletMethod::ImplicitAccountCreationAddress => {
            let implicit_account_creation_address = wallet.implicit_account_creation_address().await?;
            Response::Bech32Address(implicit_account_creation_address)
        }
        WalletMethod::PrepareImplicitAccountTransition {
            output_id,
            public_key,
            public_key_options,
        } => {
<<<<<<< HEAD
            let source = public_key
                .map(|s| {
                    crate::Result::Ok(BlockIssuerKeySource::PublicKey(
                        PublicKey::try_from_bytes(prefix_hex::decode(s)?).map_err(iota_sdk::wallet::Error::from)?,
                    ))
                })
                .transpose()?
                .or(public_key_options.map(BlockIssuerKeySource::Options))
                .unwrap_or(BlockIssuerKeySource::ImplicitAccountAddress);

            Response::PreparedTransaction(PreparedTransactionDataDto::from(
                &wallet.prepare_implicit_account_transition(&output_id, source).await?,
            ))
=======
            let data = if let Some(public_key_str) = public_key {
                let public_key = PublicKey::try_from_bytes(prefix_hex::decode(public_key_str)?)
                    .map_err(iota_sdk::wallet::Error::from)?;
                wallet
                    .prepare_implicit_account_transition(&output_id, public_key)
                    .await?
            } else if let Some(bip_path) = bip_path {
                wallet.prepare_implicit_account_transition(&output_id, bip_path).await?
            } else {
                wallet
                    .prepare_implicit_account_transition(&output_id, BlockIssuerKeySource::ImplicitAccountAddress)
                    .await?
            };
            Response::PreparedTransaction(data)
>>>>>>> 7d32ae0b
        }
        WalletMethod::ImplicitAccounts => {
            Response::OutputsData(wallet.data().await.implicit_accounts().cloned().collect())
        }
        WalletMethod::IncomingTransactions => Response::Transactions(
            wallet
                .data()
                .await
                .incoming_transactions()
                .values()
                .map(TransactionWithMetadataDto::from)
                .collect(),
        ),
        WalletMethod::Outputs { filter_options } => {
            let wallet_data = wallet.data().await;
            Response::OutputsData(if let Some(filter) = filter_options {
                wallet_data.filtered_outputs(filter).cloned().collect()
            } else {
                wallet_data.outputs().values().cloned().collect()
            })
        }
        WalletMethod::PendingTransactions => Response::Transactions(
            wallet
                .data()
                .await
                .pending_transactions()
                .map(TransactionWithMetadataDto::from)
                .collect(),
        ),
        WalletMethod::PrepareBurn { burn, options } => {
            let data = wallet.prepare_burn(burn, options).await?;
            Response::PreparedTransaction(data)
        }
        WalletMethod::PrepareClaimOutputs { output_ids_to_claim } => {
            let data = wallet.prepare_claim_outputs(output_ids_to_claim).await?;
            Response::PreparedTransaction(data)
        }
        WalletMethod::PrepareConsolidateOutputs { params } => {
            let data = wallet.prepare_consolidate_outputs(params).await?;
            Response::PreparedTransaction(data)
        }
        WalletMethod::PrepareCreateAccountOutput { params, options } => {
            let data = wallet.prepare_create_account_output(params, options).await?;
            Response::PreparedTransaction(data)
        }
        WalletMethod::PrepareMeltNativeToken {
            token_id,
            melt_amount,
            options,
        } => {
            let data = wallet.prepare_melt_native_token(token_id, melt_amount, options).await?;
            Response::PreparedTransaction(data)
        }
        // #[cfg(feature = "participation")]
        // WalletMethod::PrepareDecreaseVotingPower { amount } => {
        //     let data = wallet.prepare_decrease_voting_power(amount).await?;
        //     Response::PreparedTransaction(data)
        // }
        WalletMethod::PrepareMintNativeToken {
            token_id,
            mint_amount,
            options,
        } => {
            let data = wallet.prepare_mint_native_token(token_id, mint_amount, options).await?;
            Response::PreparedTransaction(data)
        }
        // #[cfg(feature = "participation")]
        // WalletMethod::PrepareIncreaseVotingPower { amount } => {
        //     let data = wallet.prepare_increase_voting_power(amount).await?;
        //     Response::PreparedTransaction(data)
        // }
        WalletMethod::PrepareMintNfts { params, options } => {
            let data = wallet.prepare_mint_nfts(params, options).await?;
            Response::PreparedTransaction(data)
        }
        WalletMethod::PrepareCreateNativeToken { params, options } => {
            let data = wallet.prepare_create_native_token(params, options).await?;
            Response::PreparedCreateNativeTokenTransaction(data)
        }
        WalletMethod::PrepareOutput {
            params,
            transaction_options,
        } => {
            let output = wallet.prepare_output(*params, transaction_options).await?;
            Response::Output(output)
        }
        WalletMethod::PrepareSend { params, options } => {
            let data = wallet.prepare_send(params, options).await?;
            Response::PreparedTransaction(data)
        }
        WalletMethod::PrepareSendNativeTokens { params, options } => {
            let data = wallet.prepare_send_native_tokens(params.clone(), options).await?;
            Response::PreparedTransaction(data)
        }
        WalletMethod::PrepareSendNft { params, options } => {
            let data = wallet.prepare_send_nft(params.clone(), options).await?;
            Response::PreparedTransaction(data)
        }
        WalletMethod::PrepareCreateDelegation { params, options } => {
            let data = wallet.prepare_create_delegation_output(params, options).await?;
            Response::PreparedCreateDelegationTransaction(data)
        }
        WalletMethod::PrepareDelayDelegationClaiming {
            delegation_id,
            reclaim_excess,
        } => {
            let data = wallet
                .prepare_delay_delegation_claiming(delegation_id, reclaim_excess)
                .await?;
            Response::PreparedTransaction(data)
        }
        // #[cfg(feature = "participation")]
        // WalletMethod::PrepareStopParticipating { event_id } => {
        //     let data = wallet.prepare_stop_participating(event_id).await?;
        //     Response::PreparedTransaction(data)
        // }
        WalletMethod::PrepareTransaction { outputs, options } => {
            let data = wallet.prepare_transaction(outputs, options).await?;
            Response::PreparedTransaction(data)
        }
        // #[cfg(feature = "participation")]
        // WalletMethod::PrepareVote { event_id, answers } => {
        //     let data = wallet.prepare_vote(event_id, answers).await?;
        //     Response::PreparedTransaction(data)
        // }
        // #[cfg(feature = "participation")]
        // WalletMethod::RegisterParticipationEvents { options } => {
        //     let events = wallet.register_participation_events(&options).await?;
        //     Response::ParticipationEvents(events)
        // }
        WalletMethod::ReissueTransactionUntilIncluded {
            transaction_id,
            interval,
            max_attempts,
        } => {
            let block_id = wallet
                .reissue_transaction_until_included(&transaction_id, interval, max_attempts)
                .await?;
            Response::BlockId(block_id)
        }
        WalletMethod::Send {
            amount,
            address,
            options,
        } => {
            let transaction = wallet.send(amount, address, options).await?;
            Response::SentTransaction(TransactionWithMetadataDto::from(&transaction))
        }
        WalletMethod::SendWithParams { params, options } => {
            let transaction = wallet.send_with_params(params, options).await?;
            Response::SentTransaction(TransactionWithMetadataDto::from(&transaction))
        }
        WalletMethod::SendOutputs { outputs, options } => {
            let transaction = wallet.send_outputs(outputs, options).await?;
            Response::SentTransaction(TransactionWithMetadataDto::from(&transaction))
        }
        WalletMethod::SetAlias { alias } => {
            wallet.set_alias(&alias).await?;
            Response::Ok
        }
        WalletMethod::SetDefaultSyncOptions { options } => {
            wallet.set_default_sync_options(options).await?;
            Response::Ok
        }
        WalletMethod::SignAndSubmitTransaction {
            prepared_transaction_data,
        } => {
            let transaction = wallet
                .sign_and_submit_transaction(
                    PreparedTransactionData::try_from_dto_with_params(
                        prepared_transaction_data,
                        &wallet.client().get_protocol_parameters().await?,
                    )?,
                    None,
                    None,
                )
                .await?;
            Response::SentTransaction(TransactionWithMetadataDto::from(&transaction))
        }
        WalletMethod::SignTransaction {
            prepared_transaction_data,
        } => {
            let signed_transaction_data = wallet
                .sign_transaction(&PreparedTransactionData::try_from_dto(prepared_transaction_data)?)
                .await?;
            Response::SignedTransactionData(SignedTransactionDataDto::from(&signed_transaction_data))
        }
        WalletMethod::SubmitAndStoreTransaction {
            signed_transaction_data,
        } => {
            let signed_transaction_data = SignedTransactionData::try_from_dto_with_params(
                signed_transaction_data,
                &wallet.client().get_protocol_parameters().await?,
            )?;
            let transaction = wallet
                .submit_and_store_transaction(signed_transaction_data, None, None)
                .await?;
            Response::SentTransaction(TransactionWithMetadataDto::from(&transaction))
        }
        WalletMethod::Sync { options } => Response::Balance(wallet.sync(options).await?),
        WalletMethod::Transactions => Response::Transactions(
            wallet
                .data()
                .await
                .transactions()
                .values()
                .map(TransactionWithMetadataDto::from)
                .collect(),
        ),
        WalletMethod::UnspentOutputs { filter_options } => {
            let wallet_data = wallet.data().await;
            Response::OutputsData(if let Some(filter) = filter_options {
                wallet_data.filtered_unspent_outputs(filter).cloned().collect()
            } else {
                wallet_data.unspent_outputs().values().cloned().collect()
            })
        }
    };
    Ok(response)
}<|MERGE_RESOLUTION|>--- conflicted
+++ resolved
@@ -5,21 +5,12 @@
 
 use crypto::signatures::ed25519::PublicKey;
 use iota_sdk::{
-<<<<<<< HEAD
     client::{
-        api::{PreparedTransactionData, PreparedTransactionDataDto, SignedTransactionData, SignedTransactionDataDto},
+        api::{PreparedTransactionData, SignedTransactionData, SignedTransactionDataDto},
         secret::{DowncastSecretManager, SecretManager},
     },
     types::{block::output::feature::BlockIssuerKeySource, TryFromDto},
-    wallet::{core::SecretData, types::TransactionWithMetadataDto, PreparedCreateNativeTokenTransactionDto, Wallet},
-=======
-    client::api::{PreparedTransactionData, SignedTransactionData, SignedTransactionDataDto},
-    types::{
-        block::{address::ToBech32Ext, output::feature::BlockIssuerKeySource},
-        TryFromDto,
-    },
-    wallet::{types::TransactionWithMetadataDto, Wallet},
->>>>>>> 7d32ae0b
+    wallet::{core::SecretData, types::TransactionWithMetadataDto, Wallet},
 };
 
 use crate::{method::WalletMethod, response::Response};
@@ -209,7 +200,6 @@
             public_key,
             public_key_options,
         } => {
-<<<<<<< HEAD
             let source = public_key
                 .map(|s| {
                     crate::Result::Ok(BlockIssuerKeySource::PublicKey(
@@ -220,25 +210,7 @@
                 .or(public_key_options.map(BlockIssuerKeySource::Options))
                 .unwrap_or(BlockIssuerKeySource::ImplicitAccountAddress);
 
-            Response::PreparedTransaction(PreparedTransactionDataDto::from(
-                &wallet.prepare_implicit_account_transition(&output_id, source).await?,
-            ))
-=======
-            let data = if let Some(public_key_str) = public_key {
-                let public_key = PublicKey::try_from_bytes(prefix_hex::decode(public_key_str)?)
-                    .map_err(iota_sdk::wallet::Error::from)?;
-                wallet
-                    .prepare_implicit_account_transition(&output_id, public_key)
-                    .await?
-            } else if let Some(bip_path) = bip_path {
-                wallet.prepare_implicit_account_transition(&output_id, bip_path).await?
-            } else {
-                wallet
-                    .prepare_implicit_account_transition(&output_id, BlockIssuerKeySource::ImplicitAccountAddress)
-                    .await?
-            };
-            Response::PreparedTransaction(data)
->>>>>>> 7d32ae0b
+            Response::PreparedTransaction(wallet.prepare_implicit_account_transition(&output_id, source).await?)
         }
         WalletMethod::ImplicitAccounts => {
             Response::OutputsData(wallet.data().await.implicit_accounts().cloned().collect())
