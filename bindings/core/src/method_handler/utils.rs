--- conflicted
+++ resolved
@@ -8,15 +8,9 @@
         block::{
             address::{AccountAddress, Address, ToBech32Ext},
             input::UtxoInput,
-<<<<<<< HEAD
-            output::{AccountId, FoundryId, InputsCommitment, NftId, Output, OutputId, Rent, TokenId},
-            payload::{transaction::TransactionEssence, TransactionPayload},
-            SignedBlock,
-=======
             output::{AccountId, FoundryId, NftId, Output, OutputId, Rent, TokenId},
             payload::{signed_transaction::Transaction, SignedTransactionPayload},
-            BlockWrapper,
->>>>>>> 8da2b121
+            SignedBlock,
         },
         TryFromDto,
     },
