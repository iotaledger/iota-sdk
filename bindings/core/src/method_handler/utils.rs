// Copyright 2023 IOTA Stiftung
// SPDX-License-Identifier: Apache-2.0

use iota_sdk::{
    client::{hex_public_key_to_bech32_address, hex_to_bech32, secret::mnemonic::Mnemonic, Client},
    types::block::{
        address::{dto::AddressDto, Address, ToBech32Ext},
        output::{AliasId, FoundryId, NftId},
        payload::{transaction::TransactionEssence, MilestonePayload, TransactionPayload},
        signature::Ed25519Signature,
        Block,
    },
};

use crate::{method::UtilsMethod, response::Response, Result};

/// Call a utils method.
pub(crate) fn call_utils_method_internal(method: UtilsMethod) -> Result<Response> {
    let response = match method {
        UtilsMethod::Bech32ToHex { bech32 } => Response::Bech32ToHex(Client::bech32_to_hex(bech32)?),
        UtilsMethod::HexToBech32 { hex, bech32_hrp } => Response::Bech32Address(hex_to_bech32(&hex, bech32_hrp)?),
        UtilsMethod::AliasIdToBech32 { alias_id, bech32_hrp } => {
            Response::Bech32Address(alias_id.to_bech32(bech32_hrp))
        }
        UtilsMethod::NftIdToBech32 { nft_id, bech32_hrp } => Response::Bech32Address(nft_id.to_bech32(bech32_hrp)),
        UtilsMethod::HexPublicKeyToBech32Address { hex, bech32_hrp } => {
            Response::Bech32Address(hex_public_key_to_bech32_address(&hex, bech32_hrp)?)
        }
        UtilsMethod::ParseBech32Address { address } => Response::ParsedBech32Address(AddressDto::from(address.inner())),
        UtilsMethod::IsAddressValid { address } => Response::Bool(Address::is_valid_bech32(&address)),
        UtilsMethod::GenerateMnemonic => Response::GeneratedMnemonic(Client::generate_mnemonic()?),
        UtilsMethod::MnemonicToHexSeed { mnemonic } => {
            Response::MnemonicHexSeed(Client::mnemonic_to_hex_seed(&mnemonic.try_into()?))
        }
        UtilsMethod::BlockId { block } => {
            let block = Block::try_from_dto_unverified(block)?;
            Response::BlockId(block.id())
        }
        UtilsMethod::MilestoneId { payload } => {
            let payload = MilestonePayload::try_from_dto_unverified(payload)?;
            Response::MilestoneId(payload.id())
        }
        UtilsMethod::TransactionId { payload } => {
            let payload = TransactionPayload::try_from_dto_unverified(payload)?;
            Response::TransactionId(payload.id())
        }
        UtilsMethod::ComputeAliasId { output_id } => Response::AliasId(AliasId::from(&output_id)),
        UtilsMethod::ComputeNftId { output_id } => Response::NftId(NftId::from(&output_id)),
        UtilsMethod::ComputeFoundryId {
            alias_address,
            serial_number,
            token_scheme_kind,
        } => Response::FoundryId(FoundryId::build(&alias_address, serial_number, token_scheme_kind)),
        UtilsMethod::HashTransactionEssence { essence } => Response::TransactionEssenceHash(prefix_hex::encode(
            TransactionEssence::try_from_dto_unverified(essence)?.hash(),
        )),
<<<<<<< HEAD
        UtilsMethod::VerifyEd25519Signature {
            signature,
            message,
            address,
        } => {
            let signature = Ed25519Signature::try_from(&signature)?;
            let msg: Vec<u8> = prefix_hex::decode(message)?;
            let address = Ed25519Address::try_from(&address)?;
            Response::Bool(signature.is_valid(&msg, &address).is_ok())
        }
        UtilsMethod::VerifyMnemonic { mnemonic } => {
            let _ = Mnemonic::try_from(mnemonic)?;
=======
        UtilsMethod::VerifyMnemonic { mut mnemonic } => {
            verify_mnemonic(&mnemonic)?;
            mnemonic.zeroize();
>>>>>>> 7746abaa
            Response::Ok
        }
        UtilsMethod::VerifyEd25519Signature { signature, message } => {
            let signature = Ed25519Signature::try_from(signature)?;
            let message: Vec<u8> = prefix_hex::decode(message)?;
            Response::Bool(signature.verify(&message)?)
        }
        UtilsMethod::VerifySecp256k1EcdsaSignature {
            public_key,
            signature,
            message,
        } => {
            use crypto::signatures::secp256k1_ecdsa;
            use iota_sdk::types::block::Error;
            let public_key = prefix_hex::decode(public_key)?;
            let public_key = secp256k1_ecdsa::PublicKey::try_from_bytes(&public_key).map_err(Error::from)?;
            let signature = prefix_hex::decode(signature)?;
            let signature = secp256k1_ecdsa::Signature::try_from_bytes(&signature).map_err(Error::from)?;
            let message: Vec<u8> = prefix_hex::decode(message)?;
            Response::Bool(public_key.verify(&signature, &message))
        }
    };
    Ok(response)
}<|MERGE_RESOLUTION|>--- conflicted
+++ resolved
@@ -54,24 +54,8 @@
         UtilsMethod::HashTransactionEssence { essence } => Response::TransactionEssenceHash(prefix_hex::encode(
             TransactionEssence::try_from_dto_unverified(essence)?.hash(),
         )),
-<<<<<<< HEAD
-        UtilsMethod::VerifyEd25519Signature {
-            signature,
-            message,
-            address,
-        } => {
-            let signature = Ed25519Signature::try_from(&signature)?;
-            let msg: Vec<u8> = prefix_hex::decode(message)?;
-            let address = Ed25519Address::try_from(&address)?;
-            Response::Bool(signature.is_valid(&msg, &address).is_ok())
-        }
         UtilsMethod::VerifyMnemonic { mnemonic } => {
             let _ = Mnemonic::try_from(mnemonic)?;
-=======
-        UtilsMethod::VerifyMnemonic { mut mnemonic } => {
-            verify_mnemonic(&mnemonic)?;
-            mnemonic.zeroize();
->>>>>>> 7746abaa
             Response::Ok
         }
         UtilsMethod::VerifyEd25519Signature { signature, message } => {
