// Copyright 2023 IOTA Stiftung
// SPDX-License-Identifier: Apache-2.0

use iota_sdk::{
    client::{hex_public_key_to_bech32_address, hex_to_bech32, verify_mnemonic, Client},
    types::block::{
<<<<<<< HEAD
        address::{dto::AddressDto, Address, Ed25519Address, ToBech32Ext, AliasAddress},
        output::{AliasId, FoundryId, NftId, OutputId, TokenId, InputsCommitment, Output, Rent},
=======
        address::{dto::AddressDto, Address, ToBech32Ext},
        output::{AliasId, FoundryId, NftId},
>>>>>>> 3b927cd5
        payload::{transaction::TransactionEssence, MilestonePayload, TransactionPayload},
        signature::Ed25519Signature,
        Block,
    },
};
use zeroize::Zeroize;

use crate::{method::UtilsMethod, response::Response, Result};

/// Call a utils method.
pub(crate) fn call_utils_method_internal(method: UtilsMethod) -> Result<Response> {
    let response = match method {
        UtilsMethod::Bech32ToHex { bech32 } => Response::Bech32ToHex(Client::bech32_to_hex(bech32)?),
        UtilsMethod::HexToBech32 { hex, bech32_hrp } => Response::Bech32Address(hex_to_bech32(&hex, bech32_hrp)?),
        UtilsMethod::AliasIdToBech32 { alias_id, bech32_hrp } => {
            Response::Bech32Address(alias_id.to_bech32(bech32_hrp))
        }
        UtilsMethod::NftIdToBech32 { nft_id, bech32_hrp } => Response::Bech32Address(nft_id.to_bech32(bech32_hrp)),
        UtilsMethod::HexPublicKeyToBech32Address { hex, bech32_hrp } => {
            Response::Bech32Address(hex_public_key_to_bech32_address(&hex, bech32_hrp)?)
        }
        UtilsMethod::ParseBech32Address { address } => Response::ParsedBech32Address(AddressDto::from(address.inner())),
        UtilsMethod::IsAddressValid { address } => Response::Bool(Address::is_valid_bech32(&address)),
        UtilsMethod::GenerateMnemonic => Response::GeneratedMnemonic(Client::generate_mnemonic()?),
        UtilsMethod::MnemonicToHexSeed { mut mnemonic } => {
            let response = Response::MnemonicHexSeed(Client::mnemonic_to_hex_seed(&mnemonic)?);
            mnemonic.zeroize();
            response
        }
        UtilsMethod::BlockId { block } => {
            let block = Block::try_from_dto_unverified(block)?;
            Response::BlockId(block.id())
        }
        UtilsMethod::MilestoneId { payload } => {
            let payload = MilestonePayload::try_from_dto_unverified(payload)?;
            Response::MilestoneId(payload.id())
        }
        UtilsMethod::TransactionId { payload } => {
            let payload = TransactionPayload::try_from_dto_unverified(payload)?;
            Response::TransactionId(payload.id())
        }
        UtilsMethod::ComputeAliasId { output_id } => Response::AliasId(AliasId::from(&output_id)),
        UtilsMethod::ComputeFoundryId {
            alias_id,
            serial_number,
            token_scheme_kind,
        } => Response::FoundryId(FoundryId::build(&AliasAddress::new(alias_id), serial_number, token_scheme_kind)),
        UtilsMethod::ComputeNftId { output_id } => Response::NftId(NftId::from(&output_id)),
        UtilsMethod::ComputeOutputId { id, index } => {
            Response::OutputId(OutputId::new(id, index)?)
        }
        UtilsMethod::ComputeTokenId { alias_id, serial_number, token_scheme_type } => {
            let foundry_id = FoundryId::build(&AliasAddress::new(alias_id), serial_number, token_scheme_type.kind());
            Response::TokenId(TokenId::from(foundry_id))
        }
        UtilsMethod::HashTransactionEssence { essence } => Response::Hash(prefix_hex::encode(
            TransactionEssence::try_from_dto_unverified(essence)?.hash(),
        )),
<<<<<<< HEAD
        UtilsMethod::ComputeInputsCommitment { inputs } => {
            let inputs = inputs.into_iter()
                .map(|o| Ok(Output::try_from_dto_unverified(o)?))
                .collect::<Result<Vec<Output>>>()?;
            Response::Hash(
                InputsCommitment::new(inputs.iter()).to_string()
            )
        },
        UtilsMethod::ComputeStorageDeposit { output, rent } => {
            let out = Output::try_from_dto_unverified(output)?;
            Response::MinimumRequiredStorageDeposit(out.rent_cost(&rent).to_string())
        },
        UtilsMethod::VerifyEd25519Signature {
            signature,
            message,
            address,
        } => {
            let signature = Ed25519Signature::try_from(signature)?;
            let msg: Vec<u8> = prefix_hex::decode(message)?;
            let address = Ed25519Address::try_from(address)?;
            Response::Bool(signature.is_valid(&msg, &address).is_ok())
        }
=======
>>>>>>> 3b927cd5
        UtilsMethod::VerifyMnemonic { mut mnemonic } => {
            verify_mnemonic(&mnemonic)?;
            mnemonic.zeroize();
            Response::Ok
        }
        UtilsMethod::VerifyEd25519Signature { signature, message } => {
            let signature = Ed25519Signature::try_from(signature)?;
            let message: Vec<u8> = prefix_hex::decode(message)?;
            Response::Bool(signature.verify(&message)?)
        }
        UtilsMethod::VerifySecp256k1EcdsaSignature {
            public_key,
            signature,
            message,
        } => {
            use crypto::signatures::secp256k1_ecdsa;
            use iota_sdk::types::block::Error;
            let public_key = prefix_hex::decode(public_key)?;
            let public_key = secp256k1_ecdsa::PublicKey::try_from_bytes(&public_key).map_err(Error::from)?;
            let signature = prefix_hex::decode(signature)?;
            let signature = secp256k1_ecdsa::Signature::try_from_bytes(&signature).map_err(Error::from)?;
            let message: Vec<u8> = prefix_hex::decode(message)?;
            Response::Bool(public_key.verify(&signature, &message))
        }
    };
    Ok(response)
}<|MERGE_RESOLUTION|>--- conflicted
+++ resolved
@@ -4,13 +4,8 @@
 use iota_sdk::{
     client::{hex_public_key_to_bech32_address, hex_to_bech32, verify_mnemonic, Client},
     types::block::{
-<<<<<<< HEAD
-        address::{dto::AddressDto, Address, Ed25519Address, ToBech32Ext, AliasAddress},
-        output::{AliasId, FoundryId, NftId, OutputId, TokenId, InputsCommitment, Output, Rent},
-=======
-        address::{dto::AddressDto, Address, ToBech32Ext},
-        output::{AliasId, FoundryId, NftId},
->>>>>>> 3b927cd5
+        address::{dto::AddressDto, Address, AliasAddress, ToBech32Ext},
+        output::{AliasId, FoundryId, InputsCommitment, NftId, Output, OutputId, Rent, TokenId},
         payload::{transaction::TransactionEssence, MilestonePayload, TransactionPayload},
         signature::Ed25519Signature,
         Block,
@@ -57,43 +52,35 @@
             alias_id,
             serial_number,
             token_scheme_kind,
-        } => Response::FoundryId(FoundryId::build(&AliasAddress::new(alias_id), serial_number, token_scheme_kind)),
+        } => Response::FoundryId(FoundryId::build(
+            &AliasAddress::new(alias_id),
+            serial_number,
+            token_scheme_kind,
+        )),
         UtilsMethod::ComputeNftId { output_id } => Response::NftId(NftId::from(&output_id)),
-        UtilsMethod::ComputeOutputId { id, index } => {
-            Response::OutputId(OutputId::new(id, index)?)
-        }
-        UtilsMethod::ComputeTokenId { alias_id, serial_number, token_scheme_type } => {
+        UtilsMethod::ComputeOutputId { id, index } => Response::OutputId(OutputId::new(id, index)?),
+        UtilsMethod::ComputeTokenId {
+            alias_id,
+            serial_number,
+            token_scheme_type,
+        } => {
             let foundry_id = FoundryId::build(&AliasAddress::new(alias_id), serial_number, token_scheme_type.kind());
             Response::TokenId(TokenId::from(foundry_id))
         }
         UtilsMethod::HashTransactionEssence { essence } => Response::Hash(prefix_hex::encode(
             TransactionEssence::try_from_dto_unverified(essence)?.hash(),
         )),
-<<<<<<< HEAD
         UtilsMethod::ComputeInputsCommitment { inputs } => {
-            let inputs = inputs.into_iter()
+            let inputs = inputs
+                .into_iter()
                 .map(|o| Ok(Output::try_from_dto_unverified(o)?))
                 .collect::<Result<Vec<Output>>>()?;
-            Response::Hash(
-                InputsCommitment::new(inputs.iter()).to_string()
-            )
-        },
+            Response::Hash(InputsCommitment::new(inputs.iter()).to_string())
+        }
         UtilsMethod::ComputeStorageDeposit { output, rent } => {
             let out = Output::try_from_dto_unverified(output)?;
             Response::MinimumRequiredStorageDeposit(out.rent_cost(&rent).to_string())
-        },
-        UtilsMethod::VerifyEd25519Signature {
-            signature,
-            message,
-            address,
-        } => {
-            let signature = Ed25519Signature::try_from(signature)?;
-            let msg: Vec<u8> = prefix_hex::decode(message)?;
-            let address = Ed25519Address::try_from(address)?;
-            Response::Bool(signature.is_valid(&msg, &address).is_ok())
         }
-=======
->>>>>>> 3b927cd5
         UtilsMethod::VerifyMnemonic { mut mnemonic } => {
             verify_mnemonic(&mnemonic)?;
             mnemonic.zeroize();
