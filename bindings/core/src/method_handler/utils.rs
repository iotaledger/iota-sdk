--- conflicted
+++ resolved
@@ -4,11 +4,7 @@
 use iota_sdk::{
     client::{hex_public_key_to_bech32_address, hex_to_bech32, verify_mnemonic, Client},
     types::block::{
-<<<<<<< HEAD
         address::{Address, ToBech32Ext},
-=======
-        address::{dto::AddressDto, Address, ToBech32Ext},
->>>>>>> 6ccea6bf
         output::{AliasId, FoundryId, NftId},
         payload::{transaction::TransactionEssence, MilestonePayload, TransactionPayload},
         signature::Ed25519Signature,
@@ -61,18 +57,6 @@
         UtilsMethod::HashTransactionEssence { essence } => Response::TransactionEssenceHash(prefix_hex::encode(
             TransactionEssence::try_from_dto_unverified(essence)?.hash(),
         )),
-<<<<<<< HEAD
-        UtilsMethod::VerifyEd25519Signature {
-            signature,
-            message,
-            address,
-        } => {
-            let signature = Ed25519Signature::try_from(signature)?;
-            let msg: Vec<u8> = prefix_hex::decode(message)?;
-            Response::Bool(signature.is_valid(&msg, &address).is_ok())
-        }
-=======
->>>>>>> 6ccea6bf
         UtilsMethod::VerifyMnemonic { mut mnemonic } => {
             verify_mnemonic(&mnemonic)?;
             mnemonic.zeroize();
