// Copyright 2023 IOTA Stiftung
// SPDX-License-Identifier: Apache-2.0

use crypto::keys::bip39::Mnemonic;
use iota_sdk::{
    client::{hex_public_key_to_bech32_address, hex_to_bech32, verify_mnemonic, Client},
    types::block::{
        address::{dto::AddressDto, Address, AliasAddress, ToBech32Ext},
        output::{AliasId, FoundryId, InputsCommitment, NftId, Output, OutputId, Rent, TokenId},
        payload::{transaction::TransactionEssence, MilestonePayload, TransactionPayload},
        signature::Ed25519Signature,
        Block,
    },
};

use crate::{method::UtilsMethod, response::Response, Result};

/// Call a utils method.
pub(crate) fn call_utils_method_internal(method: UtilsMethod) -> Result<Response> {
    let response = match method {
        UtilsMethod::Bech32ToHex { bech32 } => Response::Bech32ToHex(Client::bech32_to_hex(bech32)?),
        UtilsMethod::HexToBech32 { hex, bech32_hrp } => Response::Bech32Address(hex_to_bech32(&hex, bech32_hrp)?),
        UtilsMethod::AliasIdToBech32 { alias_id, bech32_hrp } => {
            Response::Bech32Address(alias_id.to_bech32(bech32_hrp))
        }
        UtilsMethod::NftIdToBech32 { nft_id, bech32_hrp } => Response::Bech32Address(nft_id.to_bech32(bech32_hrp)),
        UtilsMethod::HexPublicKeyToBech32Address { hex, bech32_hrp } => {
            Response::Bech32Address(hex_public_key_to_bech32_address(&hex, bech32_hrp)?)
        }
        UtilsMethod::ParseBech32Address { address } => Response::ParsedBech32Address(AddressDto::from(address.inner())),
        UtilsMethod::IsAddressValid { address } => Response::Bool(Address::is_valid_bech32(&address)),
        UtilsMethod::GenerateMnemonic => Response::GeneratedMnemonic(Client::generate_mnemonic()?.to_string()),
        UtilsMethod::MnemonicToHexSeed { mnemonic } => {
            let mnemonic = Mnemonic::from(mnemonic);
            Response::MnemonicHexSeed(Client::mnemonic_to_hex_seed(&mnemonic)?)
        }
        UtilsMethod::BlockId { block } => {
            let block = Block::try_from_dto_unverified(block)?;
            Response::BlockId(block.id())
        }
        UtilsMethod::MilestoneId { payload } => {
            let payload = MilestonePayload::try_from_dto_unverified(payload)?;
            Response::MilestoneId(payload.id())
        }
        UtilsMethod::TransactionId { payload } => {
            let payload = TransactionPayload::try_from_dto_unverified(payload)?;
            Response::TransactionId(payload.id())
        }
        UtilsMethod::ComputeAliasId { output_id } => Response::AliasId(AliasId::from(&output_id)),
        UtilsMethod::ComputeFoundryId {
            alias_id,
            serial_number,
            token_scheme_kind,
        } => Response::FoundryId(FoundryId::build(
            &AliasAddress::new(alias_id),
            serial_number,
            token_scheme_kind,
        )),
        UtilsMethod::ComputeNftId { output_id } => Response::NftId(NftId::from(&output_id)),
        UtilsMethod::ComputeOutputId { id, index } => Response::OutputId(OutputId::new(id, index)?),
        UtilsMethod::ComputeTokenId {
            alias_id,
            serial_number,
            token_scheme_type,
        } => {
            let foundry_id = FoundryId::build(&AliasAddress::new(alias_id), serial_number, token_scheme_type.kind());
            Response::TokenId(TokenId::from(foundry_id))
        }
        UtilsMethod::HashTransactionEssence { essence } => Response::Hash(prefix_hex::encode(
            TransactionEssence::try_from_dto_unverified(essence)?.hash(),
        )),
<<<<<<< HEAD
        UtilsMethod::VerifyMnemonic { mnemonic } => {
            let mnemonic = Mnemonic::from(mnemonic);
=======
        UtilsMethod::ComputeInputsCommitment { inputs } => {
            let inputs = inputs
                .into_iter()
                .map(|o| Ok(Output::try_from_dto_unverified(o)?))
                .collect::<Result<Vec<Output>>>()?;
            Response::Hash(InputsCommitment::new(inputs.iter()).to_string())
        }
        UtilsMethod::ComputeStorageDeposit { output, rent } => {
            let out = Output::try_from_dto_unverified(output)?;
            Response::MinimumRequiredStorageDeposit(out.rent_cost(&rent).to_string())
        }
        UtilsMethod::VerifyMnemonic { mut mnemonic } => {
>>>>>>> b1f3c737
            verify_mnemonic(&mnemonic)?;
            Response::Ok
        }
        UtilsMethod::VerifyEd25519Signature { signature, message } => {
            let signature = Ed25519Signature::try_from(signature)?;
            let message: Vec<u8> = prefix_hex::decode(message)?;
            Response::Bool(signature.verify(&message))
        }
        UtilsMethod::VerifySecp256k1EcdsaSignature {
            public_key,
            signature,
            message,
        } => {
            use crypto::signatures::secp256k1_ecdsa;
            use iota_sdk::types::block::Error;
            let public_key = prefix_hex::decode(public_key)?;
            let public_key = secp256k1_ecdsa::PublicKey::try_from_bytes(&public_key).map_err(Error::from)?;
            let signature = prefix_hex::decode(signature)?;
            let signature = secp256k1_ecdsa::Signature::try_from_bytes(&signature).map_err(Error::from)?;
            let message: Vec<u8> = prefix_hex::decode(message)?;
            Response::Bool(public_key.verify(&signature, &message))
        }
    };
    Ok(response)
}<|MERGE_RESOLUTION|>--- conflicted
+++ resolved
@@ -69,10 +69,6 @@
         UtilsMethod::HashTransactionEssence { essence } => Response::Hash(prefix_hex::encode(
             TransactionEssence::try_from_dto_unverified(essence)?.hash(),
         )),
-<<<<<<< HEAD
-        UtilsMethod::VerifyMnemonic { mnemonic } => {
-            let mnemonic = Mnemonic::from(mnemonic);
-=======
         UtilsMethod::ComputeInputsCommitment { inputs } => {
             let inputs = inputs
                 .into_iter()
@@ -84,8 +80,8 @@
             let out = Output::try_from_dto_unverified(output)?;
             Response::MinimumRequiredStorageDeposit(out.rent_cost(&rent).to_string())
         }
-        UtilsMethod::VerifyMnemonic { mut mnemonic } => {
->>>>>>> b1f3c737
+        UtilsMethod::VerifyMnemonic { mnemonic } => {
+            let mnemonic = Mnemonic::from(mnemonic);
             verify_mnemonic(&mnemonic)?;
             Response::Ok
         }
