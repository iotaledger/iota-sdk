// Copyright 2023 IOTA Stiftung
// SPDX-License-Identifier: Apache-2.0

use crypto::keys::bip39::Mnemonic;
use iota_sdk::{
    client::{hex_public_key_to_bech32_address, hex_to_bech32, secret::mnemonic::Mnemonic, Client},
    types::block::{
        address::{dto::AddressDto, Address, AliasAddress, ToBech32Ext},
        output::{AliasId, FoundryId, InputsCommitment, NftId, Output, OutputId, Rent, TokenId},
        payload::{transaction::TransactionEssence, MilestonePayload, TransactionPayload},
        signature::Ed25519Signature,
        Block,
    },
};

use crate::{method::UtilsMethod, response::Response, Result};

/// Call a utils method.
pub(crate) fn call_utils_method_internal(method: UtilsMethod) -> Result<Response> {
    let response = match method {
        UtilsMethod::Bech32ToHex { bech32 } => Response::Bech32ToHex(Client::bech32_to_hex(bech32)?),
        UtilsMethod::HexToBech32 { hex, bech32_hrp } => Response::Bech32Address(hex_to_bech32(&hex, bech32_hrp)?),
        UtilsMethod::AliasIdToBech32 { alias_id, bech32_hrp } => {
            Response::Bech32Address(alias_id.to_bech32(bech32_hrp))
        }
        UtilsMethod::NftIdToBech32 { nft_id, bech32_hrp } => Response::Bech32Address(nft_id.to_bech32(bech32_hrp)),
        UtilsMethod::HexPublicKeyToBech32Address { hex, bech32_hrp } => {
            Response::Bech32Address(hex_public_key_to_bech32_address(&hex, bech32_hrp)?)
        }
        UtilsMethod::ParseBech32Address { address } => Response::ParsedBech32Address(AddressDto::from(address.inner())),
        UtilsMethod::IsAddressValid { address } => Response::Bool(Address::is_valid_bech32(&address)),
<<<<<<< HEAD
        UtilsMethod::GenerateMnemonic => Response::GeneratedMnemonic(Client::generate_mnemonic()?),
        UtilsMethod::MnemonicToHexSeed { mnemonic } => {
            Response::MnemonicHexSeed(Client::mnemonic_to_hex_seed(&mnemonic.try_into()?))
=======
        UtilsMethod::GenerateMnemonic => Response::GeneratedMnemonic(Client::generate_mnemonic()?.to_string()),
        UtilsMethod::MnemonicToHexSeed { mnemonic } => {
            let mnemonic = Mnemonic::from(mnemonic);
            Response::MnemonicHexSeed(Client::mnemonic_to_hex_seed(mnemonic)?)
>>>>>>> 9718215f
        }
        UtilsMethod::BlockId { block } => {
            let block = Block::try_from_dto_unverified(block)?;
            Response::BlockId(block.id())
        }
        UtilsMethod::MilestoneId { payload } => {
            let payload = MilestonePayload::try_from_dto_unverified(payload)?;
            Response::MilestoneId(payload.id())
        }
        UtilsMethod::TransactionId { payload } => {
            let payload = TransactionPayload::try_from_dto_unverified(payload)?;
            Response::TransactionId(payload.id())
        }
        UtilsMethod::ComputeAliasId { output_id } => Response::AliasId(AliasId::from(&output_id)),
        UtilsMethod::ComputeFoundryId {
            alias_id,
            serial_number,
            token_scheme_kind,
        } => Response::FoundryId(FoundryId::build(
            &AliasAddress::new(alias_id),
            serial_number,
            token_scheme_kind,
        )),
        UtilsMethod::ComputeNftId { output_id } => Response::NftId(NftId::from(&output_id)),
        UtilsMethod::ComputeOutputId { id, index } => Response::OutputId(OutputId::new(id, index)?),
        UtilsMethod::ComputeTokenId {
            alias_id,
            serial_number,
            token_scheme_type,
        } => {
            let foundry_id = FoundryId::build(&AliasAddress::new(alias_id), serial_number, token_scheme_type.kind());
            Response::TokenId(TokenId::from(foundry_id))
        }
        UtilsMethod::HashTransactionEssence { essence } => Response::Hash(prefix_hex::encode(
            TransactionEssence::try_from_dto_unverified(essence)?.hash(),
        )),
<<<<<<< HEAD
        UtilsMethod::VerifyMnemonic { mnemonic } => {
            let _ = Mnemonic::try_from(mnemonic)?;
=======
        UtilsMethod::ComputeInputsCommitment { inputs } => {
            let inputs = inputs
                .into_iter()
                .map(|o| Ok(Output::try_from_dto_unverified(o)?))
                .collect::<Result<Vec<Output>>>()?;
            Response::Hash(InputsCommitment::new(inputs.iter()).to_string())
        }
        UtilsMethod::ComputeStorageDeposit { output, rent } => {
            let out = Output::try_from_dto_unverified(output)?;
            Response::MinimumRequiredStorageDeposit(out.rent_cost(&rent).to_string())
        }
        UtilsMethod::VerifyMnemonic { mnemonic } => {
            let mnemonic = Mnemonic::from(mnemonic);
            verify_mnemonic(mnemonic)?;
>>>>>>> 9718215f
            Response::Ok
        }
        UtilsMethod::VerifyEd25519Signature { signature, message } => {
            let signature = Ed25519Signature::try_from(signature)?;
            let message: Vec<u8> = prefix_hex::decode(message)?;
            Response::Bool(signature.verify(&message))
        }
        UtilsMethod::VerifySecp256k1EcdsaSignature {
            public_key,
            signature,
            message,
        } => {
            use crypto::signatures::secp256k1_ecdsa;
            use iota_sdk::types::block::Error;
            let public_key = prefix_hex::decode(public_key)?;
            let public_key = secp256k1_ecdsa::PublicKey::try_from_bytes(&public_key).map_err(Error::from)?;
            let signature = prefix_hex::decode(signature)?;
            let signature = secp256k1_ecdsa::Signature::try_from_bytes(&signature).map_err(Error::from)?;
            let message: Vec<u8> = prefix_hex::decode(message)?;
            Response::Bool(public_key.verify_keccak256(&signature, &message))
        }
    };
    Ok(response)
}<|MERGE_RESOLUTION|>--- conflicted
+++ resolved
@@ -3,7 +3,7 @@
 
 use crypto::keys::bip39::Mnemonic;
 use iota_sdk::{
-    client::{hex_public_key_to_bech32_address, hex_to_bech32, secret::mnemonic::Mnemonic, Client},
+    client::{hex_public_key_to_bech32_address, hex_to_bech32, verify_mnemonic, Client},
     types::block::{
         address::{dto::AddressDto, Address, AliasAddress, ToBech32Ext},
         output::{AliasId, FoundryId, InputsCommitment, NftId, Output, OutputId, Rent, TokenId},
@@ -29,16 +29,10 @@
         }
         UtilsMethod::ParseBech32Address { address } => Response::ParsedBech32Address(AddressDto::from(address.inner())),
         UtilsMethod::IsAddressValid { address } => Response::Bool(Address::is_valid_bech32(&address)),
-<<<<<<< HEAD
-        UtilsMethod::GenerateMnemonic => Response::GeneratedMnemonic(Client::generate_mnemonic()?),
-        UtilsMethod::MnemonicToHexSeed { mnemonic } => {
-            Response::MnemonicHexSeed(Client::mnemonic_to_hex_seed(&mnemonic.try_into()?))
-=======
         UtilsMethod::GenerateMnemonic => Response::GeneratedMnemonic(Client::generate_mnemonic()?.to_string()),
         UtilsMethod::MnemonicToHexSeed { mnemonic } => {
             let mnemonic = Mnemonic::from(mnemonic);
             Response::MnemonicHexSeed(Client::mnemonic_to_hex_seed(mnemonic)?)
->>>>>>> 9718215f
         }
         UtilsMethod::BlockId { block } => {
             let block = Block::try_from_dto_unverified(block)?;
@@ -75,10 +69,6 @@
         UtilsMethod::HashTransactionEssence { essence } => Response::Hash(prefix_hex::encode(
             TransactionEssence::try_from_dto_unverified(essence)?.hash(),
         )),
-<<<<<<< HEAD
-        UtilsMethod::VerifyMnemonic { mnemonic } => {
-            let _ = Mnemonic::try_from(mnemonic)?;
-=======
         UtilsMethod::ComputeInputsCommitment { inputs } => {
             let inputs = inputs
                 .into_iter()
@@ -93,7 +83,6 @@
         UtilsMethod::VerifyMnemonic { mnemonic } => {
             let mnemonic = Mnemonic::from(mnemonic);
             verify_mnemonic(mnemonic)?;
->>>>>>> 9718215f
             Response::Ok
         }
         UtilsMethod::VerifyEd25519Signature { signature, message } => {
