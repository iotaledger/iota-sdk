// Copyright 2023 IOTA Stiftung
// SPDX-License-Identifier: Apache-2.0

use crypto::keys::bip39::Mnemonic;
use iota_sdk::{
    client::{hex_public_key_to_bech32_address, hex_to_bech32, verify_mnemonic, Client},
<<<<<<< HEAD
    types::{
        block::{
            address::{dto::AddressDto, Address, AliasAddress, ToBech32Ext},
            output::{AliasId, FoundryId, InputsCommitment, NftId, Output, OutputId, Rent, TokenId},
            payload::{transaction::TransactionEssence, MilestonePayload, TransactionPayload},
            signature::Ed25519Signature,
            Block,
        },
        TryFromDto,
=======
    types::block::{
        address::{dto::AddressDto, Address, AliasAddress, ToBech32Ext},
        input::{dto::UtxoInputDto, UtxoInput},
        output::{AliasId, FoundryId, InputsCommitment, NftId, Output, OutputId, Rent, TokenId},
        payload::{transaction::TransactionEssence, MilestonePayload, TransactionPayload},
        signature::Ed25519Signature,
        Block,
>>>>>>> 4c25849f
    },
};

use crate::{method::UtilsMethod, response::Response, Result};

/// Call a utils method.
pub(crate) fn call_utils_method_internal(method: UtilsMethod) -> Result<Response> {
    let response = match method {
        UtilsMethod::Bech32ToHex { bech32 } => Response::Bech32ToHex(Client::bech32_to_hex(bech32)?),
        UtilsMethod::HexToBech32 { hex, bech32_hrp } => Response::Bech32Address(hex_to_bech32(&hex, bech32_hrp)?),
        UtilsMethod::AliasIdToBech32 { alias_id, bech32_hrp } => {
            Response::Bech32Address(alias_id.to_bech32(bech32_hrp))
        }
        UtilsMethod::NftIdToBech32 { nft_id, bech32_hrp } => Response::Bech32Address(nft_id.to_bech32(bech32_hrp)),
        UtilsMethod::HexPublicKeyToBech32Address { hex, bech32_hrp } => {
            Response::Bech32Address(hex_public_key_to_bech32_address(&hex, bech32_hrp)?)
        }
        UtilsMethod::ParseBech32Address { address } => Response::ParsedBech32Address(AddressDto::from(address.inner())),
        UtilsMethod::IsAddressValid { address } => Response::Bool(Address::is_valid_bech32(&address)),
        UtilsMethod::GenerateMnemonic => Response::GeneratedMnemonic(Client::generate_mnemonic()?.to_string()),
        UtilsMethod::MnemonicToHexSeed { mnemonic } => {
            let mnemonic = Mnemonic::from(mnemonic);
            Response::MnemonicHexSeed(Client::mnemonic_to_hex_seed(mnemonic)?)
        }
        UtilsMethod::BlockId { block } => {
            let block = Block::try_from_dto(block)?;
            Response::BlockId(block.id())
        }
        UtilsMethod::MilestoneId { payload } => {
            let payload = MilestonePayload::try_from_dto(payload)?;
            Response::MilestoneId(payload.id())
        }
        UtilsMethod::TransactionId { payload } => {
            let payload = TransactionPayload::try_from_dto(payload)?;
            Response::TransactionId(payload.id())
        }
        UtilsMethod::ComputeAliasId { output_id } => Response::AliasId(AliasId::from(&output_id)),
        UtilsMethod::ComputeFoundryId {
            alias_id,
            serial_number,
            token_scheme_type,
        } => Response::FoundryId(FoundryId::build(
            &AliasAddress::new(alias_id),
            serial_number,
            token_scheme_type,
        )),
        UtilsMethod::ComputeNftId { output_id } => Response::NftId(NftId::from(&output_id)),
        UtilsMethod::ComputeOutputId { id, index } => Response::OutputId(OutputId::new(id, index)?),
        UtilsMethod::ComputeTokenId {
            alias_id,
            serial_number,
            token_scheme_type,
        } => {
            let foundry_id = FoundryId::build(&AliasAddress::new(alias_id), serial_number, token_scheme_type);
            Response::TokenId(TokenId::from(foundry_id))
        }
        UtilsMethod::HashTransactionEssence { essence } => {
            Response::Hash(prefix_hex::encode(TransactionEssence::try_from_dto(essence)?.hash()))
        }
        UtilsMethod::ComputeInputsCommitment { inputs } => {
            let inputs = inputs
                .into_iter()
                .map(|o| Ok(Output::try_from_dto(o)?))
                .collect::<Result<Vec<Output>>>()?;
            Response::Hash(InputsCommitment::new(inputs.iter()).to_string())
        }
        UtilsMethod::ComputeStorageDeposit { output, rent } => {
            let out = Output::try_from_dto(output)?;
            Response::MinimumRequiredStorageDeposit(out.rent_cost(&rent).to_string())
        }
        UtilsMethod::VerifyMnemonic { mnemonic } => {
            let mnemonic = Mnemonic::from(mnemonic);
            verify_mnemonic(mnemonic)?;
            Response::Ok
        }
        UtilsMethod::VerifyEd25519Signature { signature, message } => {
            let signature = Ed25519Signature::try_from(signature)?;
            let message: Vec<u8> = prefix_hex::decode(message)?;
            Response::Bool(signature.verify(&message))
        }
        UtilsMethod::VerifySecp256k1EcdsaSignature {
            public_key,
            signature,
            message,
        } => {
            use crypto::signatures::secp256k1_ecdsa;
            use iota_sdk::types::block::Error;
            let public_key = prefix_hex::decode(public_key)?;
            let public_key = secp256k1_ecdsa::PublicKey::try_from_bytes(&public_key).map_err(Error::from)?;
            let signature = prefix_hex::decode(signature)?;
            let signature = secp256k1_ecdsa::Signature::try_from_bytes(&signature).map_err(Error::from)?;
            let message: Vec<u8> = prefix_hex::decode(message)?;
            Response::Bool(public_key.verify_keccak256(&signature, &message))
        }
        UtilsMethod::OutputIdToUtxoInput { output_id } => {
            let input: UtxoInputDto = UtxoInputDto::from(&UtxoInput::from(output_id));
            Response::Input(input)
        }
    };
    Ok(response)
}<|MERGE_RESOLUTION|>--- conflicted
+++ resolved
@@ -4,25 +4,16 @@
 use crypto::keys::bip39::Mnemonic;
 use iota_sdk::{
     client::{hex_public_key_to_bech32_address, hex_to_bech32, verify_mnemonic, Client},
-<<<<<<< HEAD
     types::{
         block::{
             address::{dto::AddressDto, Address, AliasAddress, ToBech32Ext},
+            input::UtxoInput,
             output::{AliasId, FoundryId, InputsCommitment, NftId, Output, OutputId, Rent, TokenId},
             payload::{transaction::TransactionEssence, MilestonePayload, TransactionPayload},
             signature::Ed25519Signature,
             Block,
         },
         TryFromDto,
-=======
-    types::block::{
-        address::{dto::AddressDto, Address, AliasAddress, ToBech32Ext},
-        input::{dto::UtxoInputDto, UtxoInput},
-        output::{AliasId, FoundryId, InputsCommitment, NftId, Output, OutputId, Rent, TokenId},
-        payload::{transaction::TransactionEssence, MilestonePayload, TransactionPayload},
-        signature::Ed25519Signature,
-        Block,
->>>>>>> 4c25849f
     },
 };
 
@@ -117,10 +108,7 @@
             let message: Vec<u8> = prefix_hex::decode(message)?;
             Response::Bool(public_key.verify_keccak256(&signature, &message))
         }
-        UtilsMethod::OutputIdToUtxoInput { output_id } => {
-            let input: UtxoInputDto = UtxoInputDto::from(&UtxoInput::from(output_id));
-            Response::Input(input)
-        }
+        UtilsMethod::OutputIdToUtxoInput { output_id } => Response::Input((&UtxoInput::from(output_id)).into()),
     };
     Ok(response)
 }