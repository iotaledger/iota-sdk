--- conflicted
+++ resolved
@@ -10,11 +10,6 @@
             input::UtxoInput,
             output::{AccountId, FoundryId, InputsCommitment, NftId, Output, OutputId, Rent, TokenId},
             payload::{transaction::TransactionEssence, TransactionPayload},
-<<<<<<< HEAD
-            signature::Ed25519Signature,
-=======
-            Block,
->>>>>>> 6f09c41f
         },
         TryFromDto,
     },
