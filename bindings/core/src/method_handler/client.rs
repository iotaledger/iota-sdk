// Copyright 2023 IOTA Stiftung
// SPDX-License-Identifier: Apache-2.0

#[cfg(feature = "mqtt")]
use iota_sdk::client::mqtt::{MqttPayload, Topic};
use iota_sdk::{
    client::{request_funds_from_faucet, secret::SecretManager, Client},
    types::{
        api::core::response::OutputWithMetadataResponse,
        block::{
            output::{
                dto::OutputDto, AccountOutput, BasicOutput, FoundryOutput, NftOutput, Output, OutputBuilderAmount, Rent,
            },
            payload::Payload,
            Block, BlockDto,
        },
        TryFromDto,
    },
};

use crate::{method::ClientMethod, response::Response, Result};

/// Listen to MQTT events
#[cfg(feature = "mqtt")]
#[cfg_attr(docsrs, doc(cfg(feature = "mqtt")))]
pub async fn listen_mqtt<F>(client: &Client, topics: Vec<Topic>, handler: F)
where
    F: Fn(String) + 'static + Clone + Send + Sync,
{
    client
        .subscribe(topics, move |topic_event| {
            #[derive(serde::Serialize)]
            struct MqttResponse {
                topic: String,
                payload: String,
            }
            let payload = match &topic_event.payload {
                MqttPayload::Json(val) => serde_json::to_string(&val).expect("failed to serialize MqttPayload::Json"),
                MqttPayload::Block(block) => {
                    serde_json::to_string(block).expect("failed to serialize MqttPayload::Block")
                }
                e => panic!("received unknown mqtt type: {e:?}"),
            };
            let response = MqttResponse {
                topic: topic_event.topic.clone(),
                payload,
            };

            handler(serde_json::to_string(&response).expect("failed to serialize MQTT response"))
        })
        .await
        .expect("failed to listen to MQTT events");
}

/// Call a client method.
pub(crate) async fn call_client_method_internal(client: &Client, method: ClientMethod) -> Result<Response> {
    let response = match method {
        ClientMethod::BuildAccountOutput {
            amount,
            mana,
            native_tokens,
            account_id,
            state_index,
            state_metadata,
            foundry_counter,
            unlock_conditions,
            features,
            immutable_features,
        } => {
            let output = Output::from(AccountOutput::try_from_dtos(
                if let Some(amount) = amount {
                    OutputBuilderAmount::Amount(amount)
                } else {
                    OutputBuilderAmount::MinimumStorageDeposit(client.get_rent_structure().await?)
                },
                mana,
                native_tokens,
                &account_id,
                state_index,
                state_metadata.map(prefix_hex::decode).transpose()?,
                foundry_counter,
                unlock_conditions,
                features,
                immutable_features,
                client.get_token_supply().await?,
            )?);

            Response::Output(OutputDto::from(&output))
        }
        ClientMethod::BuildBasicOutput {
            amount,
            mana,
            native_tokens,
            unlock_conditions,
            features,
        } => {
            let output = Output::from(BasicOutput::try_from_dtos(
                if let Some(amount) = amount {
                    OutputBuilderAmount::Amount(amount)
                } else {
                    OutputBuilderAmount::MinimumStorageDeposit(client.get_rent_structure().await?)
                },
                mana,
                native_tokens,
                unlock_conditions,
                features,
                client.get_token_supply().await?,
            )?);

            Response::Output(OutputDto::from(&output))
        }
        ClientMethod::BuildFoundryOutput {
            amount,
            native_tokens,
            serial_number,
            token_scheme,
            unlock_conditions,
            features,
            immutable_features,
        } => {
            let output = Output::from(FoundryOutput::try_from_dtos(
                if let Some(amount) = amount {
                    OutputBuilderAmount::Amount(amount)
                } else {
                    OutputBuilderAmount::MinimumStorageDeposit(client.get_rent_structure().await?)
                },
                native_tokens,
                serial_number,
                token_scheme,
                unlock_conditions,
                features,
                immutable_features,
                client.get_token_supply().await?,
            )?);

            Response::Output(OutputDto::from(&output))
        }
        ClientMethod::BuildNftOutput {
            amount,
            mana,
            native_tokens,
            nft_id,
            unlock_conditions,
            features,
            immutable_features,
        } => {
            let output = Output::from(NftOutput::try_from_dtos(
                if let Some(amount) = amount {
                    OutputBuilderAmount::Amount(amount)
                } else {
                    OutputBuilderAmount::MinimumStorageDeposit(client.get_rent_structure().await?)
                },
                mana,
                native_tokens,
                &nft_id,
                unlock_conditions,
                features,
                immutable_features,
                client.get_token_supply().await?,
            )?);

            Response::Output(OutputDto::from(&output))
        }
        #[cfg(feature = "mqtt")]
        ClientMethod::ClearListeners { topics } => {
            client.unsubscribe(topics).await?;
            Response::Ok
        }
        ClientMethod::GetNode => Response::Node(client.get_node().await?),
        ClientMethod::GetNetworkInfo => Response::NetworkInfo(client.get_network_info().await?),
        ClientMethod::GetNetworkId => Response::NetworkId(client.get_network_id().await?),
        ClientMethod::GetBech32Hrp => Response::Bech32Hrp(client.get_bech32_hrp().await?),
        ClientMethod::GetProtocolParameters => Response::ProtocolParameters(client.get_protocol_parameters().await?),
        ClientMethod::PostBlockPayload { payload } => {
            let protocol_params = client.get_protocol_parameters().await?;
            let block = client
                .finish_basic_block_builder::<SecretManager>(
                    todo!("issuer id"),
                    todo!("issuing time"),
                    None,
                    Some(Payload::try_from_dto_with_params(payload, &protocol_params)?),
                    todo!("coin type"),
                    todo!("secret manager"),
                )
                .await?;

            let block_id = block.id(&protocol_params);

            Response::BlockIdWithBlock(block_id, BlockDto::from(&block))
        }
        #[cfg(not(target_family = "wasm"))]
        ClientMethod::UnhealthyNodes => Response::UnhealthyNodes(client.unhealthy_nodes().await.into_iter().collect()),
        ClientMethod::GetHealth { url } => Response::Bool(client.get_health(&url).await?),
        ClientMethod::GetNodeInfo { url, auth } => Response::NodeInfo(Client::get_node_info(&url, auth).await?),
        ClientMethod::GetInfo => Response::Info(client.get_info().await?),
        ClientMethod::GetPeers => Response::Peers(client.get_peers().await?),
        ClientMethod::GetTips => Response::Tips(client.get_tips().await?),
        ClientMethod::PostBlockRaw { block_bytes } => Response::BlockId(
            client
                .post_block_raw(&Block::unpack_strict(
                    &block_bytes[..],
                    &client.get_protocol_parameters().await?,
                )?)
                .await?,
        ),
        ClientMethod::PostBlock { block } => Response::BlockId(
            client
                .post_block(&Block::try_from_dto_with_params(
                    block,
                    client.get_protocol_parameters().await?,
                )?)
                .await?,
        ),
        ClientMethod::GetBlock { block_id } => Response::Block(BlockDto::from(&client.get_block(&block_id).await?)),
        ClientMethod::GetBlockMetadata { block_id } => {
            Response::BlockMetadata(client.get_block_metadata(&block_id).await?)
        }
        ClientMethod::GetBlockRaw { block_id } => Response::Raw(client.get_block_raw(&block_id).await?),
        ClientMethod::GetOutput { output_id } => Response::OutputWithMetadataResponse(
            client
                .get_output_with_metadata(&output_id)
                .await
                .map(OutputWithMetadataResponse::from)?,
        ),
        ClientMethod::GetOutputMetadata { output_id } => {
            Response::OutputMetadata(client.get_output_metadata(&output_id).await?)
        }
        ClientMethod::GetIncludedBlock { transaction_id } => {
            Response::Block(BlockDto::from(&client.get_included_block(&transaction_id).await?))
        }
        ClientMethod::GetIncludedBlockMetadata { transaction_id } => {
            Response::BlockMetadata(client.get_included_block_metadata(&transaction_id).await?)
        }
        ClientMethod::BasicOutputIds { query_parameters } => {
            Response::OutputIdsResponse(client.basic_output_ids(query_parameters).await?)
        }
        ClientMethod::AccountOutputIds { query_parameters } => {
            Response::OutputIdsResponse(client.account_output_ids(query_parameters).await?)
        }
        ClientMethod::AccountOutputId { account_id } => Response::OutputId(client.account_output_id(account_id).await?),
        ClientMethod::NftOutputIds { query_parameters } => {
            Response::OutputIdsResponse(client.nft_output_ids(query_parameters).await?)
        }
        ClientMethod::NftOutputId { nft_id } => Response::OutputId(client.nft_output_id(nft_id).await?),
        ClientMethod::FoundryOutputIds { query_parameters } => {
            Response::OutputIdsResponse(client.foundry_output_ids(query_parameters).await?)
        }
        ClientMethod::FoundryOutputId { foundry_id } => Response::OutputId(client.foundry_output_id(foundry_id).await?),
        ClientMethod::GetOutputs { output_ids } => {
            let outputs_response = client
                .get_outputs_with_metadata(&output_ids)
                .await?
                .iter()
                .map(OutputWithMetadataResponse::from)
                .collect();
            Response::Outputs(outputs_response)
        }
        ClientMethod::GetOutputsIgnoreErrors { output_ids } => {
            let outputs_response = client
                .get_outputs_with_metadata_ignore_errors(&output_ids)
                .await?
                .iter()
                .map(OutputWithMetadataResponse::from)
                .collect();
            Response::Outputs(outputs_response)
        }
        ClientMethod::FindBlocks { block_ids } => Response::Blocks(
            client
                .find_blocks(&block_ids)
                .await?
                .iter()
                .map(BlockDto::from)
                .collect(),
        ),
        ClientMethod::Retry { block_id } => {
            let (block_id, block) = client
                .retry::<SecretManager>(&block_id, todo!("coin type"), todo!("secret manager"))
                .await?;
            Response::BlockIdWithBlock(block_id, BlockDto::from(&block))
        }
        ClientMethod::RetryUntilIncluded {
            block_id,
            interval,
            max_attempts,
        } => {
            let res = client
                .retry_until_included::<SecretManager>(
                    &block_id,
                    interval,
                    max_attempts,
                    todo!("coin type"),
                    todo!("secret manager"),
                )
                .await?;
            let res = res
                .into_iter()
                .map(|(block_id, block)| (block_id, BlockDto::from(&block)))
                .collect();
            Response::RetryUntilIncludedSuccessful(res)
        }
        ClientMethod::FindInputs { addresses, amount } => {
            Response::Inputs(client.find_inputs(addresses, amount).await?)
        }
        ClientMethod::Reattach { block_id } => {
            let (block_id, block) = client
                .reattach::<SecretManager>(&block_id, todo!("coin type"), todo!("secret manager"))
                .await?;
            Response::Reattached((block_id, BlockDto::from(&block)))
        }
        ClientMethod::ReattachUnchecked { block_id } => {
            let (block_id, block) = client
                .reattach_unchecked::<SecretManager>(&block_id, todo!("coin type"), todo!("secret manager"))
                .await?;
            Response::Reattached((block_id, BlockDto::from(&block)))
        }
<<<<<<< HEAD
        ClientMethod::Promote { block_id } => {
            let (block_id, block) = client
                .promote::<SecretManager>(&block_id, todo!("coin type"), todo!("secret manager"))
                .await?;
            Response::Promoted((block_id, BlockDto::from(&block)))
        }
        ClientMethod::PromoteUnchecked { block_id } => {
            let (block_id, block) = client
                .promote_unchecked::<SecretManager>(&block_id, todo!("coin type"), todo!("secret manager"))
                .await?;
            Response::Promoted((block_id, BlockDto::from(&block)))
        }
=======
>>>>>>> 837ec0e4
        ClientMethod::HexToBech32 { hex, bech32_hrp } => {
            Response::Bech32Address(client.hex_to_bech32(&hex, bech32_hrp).await?)
        }
        ClientMethod::AccountIdToBech32 { account_id, bech32_hrp } => {
            Response::Bech32Address(client.account_id_to_bech32(account_id, bech32_hrp).await?)
        }
        ClientMethod::NftIdToBech32 { nft_id, bech32_hrp } => {
            Response::Bech32Address(client.nft_id_to_bech32(nft_id, bech32_hrp).await?)
        }
        ClientMethod::HexPublicKeyToBech32Address { hex, bech32_hrp } => {
            Response::Bech32Address(client.hex_public_key_to_bech32_address(&hex, bech32_hrp).await?)
        }
        ClientMethod::MinimumRequiredStorageDeposit { output } => {
            let output = Output::try_from_dto_with_params(output, client.get_token_supply().await?)?;
            let rent_structure = client.get_rent_structure().await?;

            let minimum_storage_deposit = output.rent_cost(&rent_structure);

            Response::MinimumRequiredStorageDeposit(minimum_storage_deposit.to_string())
        }
        ClientMethod::RequestFundsFromFaucet { url, address } => {
            Response::Faucet(request_funds_from_faucet(&url, &address).await?)
        }
        ClientMethod::CallPluginRoute {
            base_plugin_path,
            method,
            endpoint,
            query_params,
            request_object,
        } => {
            let data: serde_json::Value = client
                .call_plugin_route(&base_plugin_path, &method, &endpoint, query_params, request_object)
                .await?;
            Response::CustomJson(data)
        }
        ClientMethod::BlockId { block } => {
            let protocol_params = client.get_protocol_parameters().await?;
            Response::BlockId(Block::try_from_dto_with_params(block, &protocol_params)?.id(&protocol_params))
        }
    };
    Ok(response)
}<|MERGE_RESOLUTION|>--- conflicted
+++ resolved
@@ -313,21 +313,6 @@
                 .await?;
             Response::Reattached((block_id, BlockDto::from(&block)))
         }
-<<<<<<< HEAD
-        ClientMethod::Promote { block_id } => {
-            let (block_id, block) = client
-                .promote::<SecretManager>(&block_id, todo!("coin type"), todo!("secret manager"))
-                .await?;
-            Response::Promoted((block_id, BlockDto::from(&block)))
-        }
-        ClientMethod::PromoteUnchecked { block_id } => {
-            let (block_id, block) = client
-                .promote_unchecked::<SecretManager>(&block_id, todo!("coin type"), todo!("secret manager"))
-                .await?;
-            Response::Promoted((block_id, BlockDto::from(&block)))
-        }
-=======
->>>>>>> 837ec0e4
         ClientMethod::HexToBech32 { hex, bech32_hrp } => {
             Response::Bech32Address(client.hex_to_bech32(&hex, bech32_hrp).await?)
         }
