// Copyright 2023 IOTA Stiftung
// SPDX-License-Identifier: Apache-2.0

#[cfg(feature = "mqtt")]
use iota_sdk::client::mqtt::{MqttPayload, Topic};
use iota_sdk::{
    client::{request_funds_from_faucet, Client},
    types::{
        api::core::OutputResponse,
        block::{
            output::{
                AccountOutputBuilder, BasicOutputBuilder, FoundryOutputBuilder, MinimumOutputAmount, NftOutputBuilder,
            },
            payload::Payload,
            Block, BlockDto, UnsignedBlockDto,
        },
        TryFromDto,
    },
};

use crate::{method::ClientMethod, response::Response, Result};

/// Listen to MQTT events
#[cfg(feature = "mqtt")]
#[cfg_attr(docsrs, doc(cfg(feature = "mqtt")))]
pub async fn listen_mqtt<F>(client: &Client, topics: Vec<Topic>, handler: F)
where
    F: Fn(String) + 'static + Clone + Send + Sync,
{
    client
        .subscribe(topics, move |topic_event| {
            #[derive(serde::Serialize)]
            struct MqttResponse {
                topic: String,
                payload: String,
            }
            let payload = match &topic_event.payload {
                MqttPayload::Json(val) => serde_json::to_string(&val).expect("failed to serialize MqttPayload::Json"),
                MqttPayload::Block(block) => {
                    serde_json::to_string(block).expect("failed to serialize MqttPayload::Block")
                }
                e => panic!("received unknown mqtt type: {e:?}"),
            };
            let response = MqttResponse {
                topic: topic_event.topic.clone(),
                payload,
            };

            handler(serde_json::to_string(&response).expect("failed to serialize MQTT response"))
        })
        .await
        .expect("failed to listen to MQTT events");
}

/// Call a client method.
pub(crate) async fn call_client_method_internal(client: &Client, method: ClientMethod) -> Result<Response> {
    let response = match method {
        ClientMethod::BuildAccountOutput {
            amount,
            mana,
            account_id,
            foundry_counter,
            unlock_conditions,
            features,
            immutable_features,
        } => {
            let mut output_builder = if let Some(amount) = amount {
                AccountOutputBuilder::new_with_amount(amount, account_id)
            } else {
                AccountOutputBuilder::new_with_minimum_amount(client.get_storage_score_parameters().await?, account_id)
            }
            .with_mana(mana)
            .with_foundry_counter(foundry_counter)
            .with_unlock_conditions(unlock_conditions);

            if let Some(features) = features {
                output_builder = output_builder.with_features(features);
            }
            if let Some(immutable_features) = immutable_features {
                output_builder = output_builder.with_immutable_features(immutable_features)
            }

            Response::Output(output_builder.finish_output()?)
        }
        ClientMethod::BuildBasicOutput {
            amount,
            mana,
            unlock_conditions,
            features,
        } => {
            let mut output_builder = if let Some(amount) = amount {
                BasicOutputBuilder::new_with_amount(amount)
            } else {
                BasicOutputBuilder::new_with_minimum_amount(client.get_storage_score_parameters().await?)
            }
            .with_mana(mana)
            .with_unlock_conditions(unlock_conditions);

            if let Some(features) = features {
                output_builder = output_builder.with_features(features);
            }

            Response::Output(output_builder.finish_output()?)
        }
        ClientMethod::BuildFoundryOutput {
            amount,
            serial_number,
            token_scheme,
            unlock_conditions,
            features,
            immutable_features,
        } => {
            let mut output_builder = if let Some(amount) = amount {
                FoundryOutputBuilder::new_with_amount(amount, serial_number, token_scheme)
            } else {
                FoundryOutputBuilder::new_with_minimum_amount(
                    client.get_storage_score_parameters().await?,
                    serial_number,
                    token_scheme,
                )
            }
            .with_unlock_conditions(unlock_conditions);

            if let Some(features) = features {
                output_builder = output_builder.with_features(features);
            }
            if let Some(immutable_features) = immutable_features {
                output_builder = output_builder.with_immutable_features(immutable_features)
            }

            Response::Output(output_builder.finish_output()?)
        }
        ClientMethod::BuildNftOutput {
            amount,
            mana,
            nft_id,
            unlock_conditions,
            features,
            immutable_features,
        } => {
            let mut output_builder = if let Some(amount) = amount {
                NftOutputBuilder::new_with_amount(amount, nft_id)
            } else {
                NftOutputBuilder::new_with_minimum_amount(client.get_storage_score_parameters().await?, nft_id)
            }
            .with_mana(mana)
            .with_unlock_conditions(unlock_conditions);

            if let Some(features) = features {
                output_builder = output_builder.with_features(features);
            }
            if let Some(immutable_features) = immutable_features {
                output_builder = output_builder.with_immutable_features(immutable_features)
            }

            Response::Output(output_builder.finish_output()?)
        }
        ClientMethod::BuildBasicBlock { issuer_id, payload } => {
            let payload = if let Some(payload) = payload {
                Some(Payload::try_from_dto_with_params(
                    payload,
                    &client.get_protocol_parameters().await?,
                )?)
            } else {
                None
            };
            Response::UnsignedBlock(UnsignedBlockDto::from(
                &client.build_basic_block(issuer_id, payload).await?,
            ))
        }
        #[cfg(feature = "mqtt")]
        ClientMethod::ClearListeners { topics } => {
            client.unsubscribe(topics).await?;
            Response::Ok
        }
        ClientMethod::GetNode => Response::Node(client.get_node().await?),
        ClientMethod::GetNetworkInfo => Response::NetworkInfo(client.get_network_info().await?),
        ClientMethod::GetNetworkId => Response::NetworkId(client.get_network_id().await?.to_string()),
        ClientMethod::GetBech32Hrp => Response::Bech32Hrp(client.get_bech32_hrp().await?),
        ClientMethod::GetProtocolParameters => Response::ProtocolParameters(client.get_protocol_parameters().await?),
        #[cfg(not(target_family = "wasm"))]
        ClientMethod::UnhealthyNodes => Response::UnhealthyNodes(client.unhealthy_nodes().await.into_iter().collect()),
        ClientMethod::GetHealth { url } => Response::Bool(client.get_health(&url).await?),
        ClientMethod::GetNodeInfo { url, auth } => Response::NodeInfo(Client::get_node_info(&url, auth).await?),
        ClientMethod::GetInfo => Response::Info(client.get_info().await?),
<<<<<<< HEAD
        ClientMethod::GetRoutes => Response::Routes(client.get_routes().await?),
        ClientMethod::GetAccountCongestion { account_id } => {
            Response::Congestion(client.get_account_congestion(&account_id).await?)
=======
        ClientMethod::GetAccountCongestion { account_id, work_score } => {
            Response::Congestion(client.get_account_congestion(&account_id, work_score).await?)
>>>>>>> 7671804f
        }
        ClientMethod::GetRewards { output_id, slot_index } => {
            Response::ManaRewards(client.get_output_mana_rewards(&output_id, slot_index).await?)
        }
        ClientMethod::GetValidators { page_size, cursor } => {
            Response::Validators(client.get_validators(page_size, cursor).await?)
        }
        ClientMethod::GetValidator { account_id } => Response::Validator(client.get_validator(&account_id).await?),
        ClientMethod::GetCommittee { epoch_index } => Response::Committee(client.get_committee(epoch_index).await?),
        ClientMethod::GetIssuance => Response::Issuance(client.get_issuance().await?),
        ClientMethod::PostBlockRaw { block_bytes } => Response::BlockId(
            client
                .post_block_raw(&Block::unpack_strict(
                    &block_bytes[..],
                    &client.get_protocol_parameters().await?,
                )?)
                .await?,
        ),
        ClientMethod::PostBlock { block } => Response::BlockId(
            client
                .post_block(&Block::try_from_dto_with_params(
                    block,
                    &client.get_protocol_parameters().await?,
                )?)
                .await?,
        ),
        ClientMethod::GetBlock { block_id } => Response::Block(BlockDto::from(&client.get_block(&block_id).await?)),
        ClientMethod::GetBlockMetadata { block_id } => {
            Response::BlockMetadata(client.get_block_metadata(&block_id).await?)
        }
        ClientMethod::GetBlockWithMetadata { block_id } => {
            Response::BlockWithMetadata(client.get_block_with_metadata(&block_id).await?)
        }
        ClientMethod::GetBlockRaw { block_id } => Response::Raw(client.get_block_raw(&block_id).await?),
        ClientMethod::GetOutput { output_id } => Response::OutputResponse(client.get_output(&output_id).await?),
        ClientMethod::GetOutputRaw { output_id } => Response::Raw(client.get_output_raw(&output_id).await?),
        ClientMethod::GetOutputs { output_ids } => Response::Outputs(client.get_outputs(&output_ids).await?),
        ClientMethod::GetOutputsIgnoreErrors { output_ids } => {
            Response::Outputs(client.get_outputs_ignore_not_found(&output_ids).await?)
        }
        ClientMethod::GetOutputMetadata { output_id } => {
            Response::OutputMetadata(client.get_output_metadata(&output_id).await?)
        }
        ClientMethod::GetOutputWithMetadata { output_id } => {
            Response::OutputWithMetadata(client.get_output_with_metadata(&output_id).await?)
        }
        ClientMethod::GetIncludedBlock { transaction_id } => {
            Response::Block(BlockDto::from(&client.get_included_block(&transaction_id).await?))
        }
        ClientMethod::GetIncludedBlockMetadata { transaction_id } => {
            Response::BlockMetadata(client.get_included_block_metadata(&transaction_id).await?)
        }
        ClientMethod::GetTransactionMetadata { transaction_id } => {
            Response::TransactionMetadata(client.get_transaction_metadata(&transaction_id).await?)
        }
        ClientMethod::GetCommitment { commitment_id } => {
            Response::SlotCommitment(client.get_slot_commitment_by_id(&commitment_id).await?)
        }
        ClientMethod::GetUtxoChanges { commitment_id } => {
            Response::UtxoChanges(client.get_utxo_changes_by_slot_commitment_id(&commitment_id).await?)
        }
        ClientMethod::GetUtxoChangesFull { commitment_id } => Response::UtxoChangesFull(
            client
                .get_utxo_changes_full_by_slot_commitment_id(&commitment_id)
                .await?,
        ),
        // TODO: this should be renamed to `GetCommitmentBySlot`
        // https://github.com/iotaledger/iota-sdk/issues/1921
        ClientMethod::GetCommitmentByIndex { slot } => {
            Response::SlotCommitment(client.get_slot_commitment_by_slot(slot).await?)
        }
        // TODO: this should be renamed to `GetUtxoChangesBySlot`
        // https://github.com/iotaledger/iota-sdk/issues/1921
        ClientMethod::GetUtxoChangesByIndex { slot } => {
            Response::UtxoChanges(client.get_utxo_changes_by_slot(slot).await?)
        }
        // TODO: this should be renamed to `GetUtxoChangesFullBySlot`
        // https://github.com/iotaledger/iota-sdk/issues/1921
        ClientMethod::GetUtxoChangesFullByIndex { slot } => {
            Response::UtxoChangesFull(client.get_utxo_changes_full_by_slot(slot).await?)
        }
        ClientMethod::OutputIds { query_parameters } => {
            Response::OutputIdsResponse(client.output_ids(query_parameters).await?)
        }
        ClientMethod::BasicOutputIds { query_parameters } => {
            Response::OutputIdsResponse(client.basic_output_ids(query_parameters).await?)
        }
        ClientMethod::AccountOutputIds { query_parameters } => {
            Response::OutputIdsResponse(client.account_output_ids(query_parameters).await?)
        }
        ClientMethod::AccountOutputId { account_id } => Response::OutputId(client.account_output_id(account_id).await?),
        ClientMethod::AnchorOutputIds { query_parameters } => {
            Response::OutputIdsResponse(client.anchor_output_ids(query_parameters).await?)
        }
        ClientMethod::AnchorOutputId { anchor_id } => Response::OutputId(client.anchor_output_id(anchor_id).await?),
        ClientMethod::DelegationOutputIds { query_parameters } => {
            Response::OutputIdsResponse(client.delegation_output_ids(query_parameters).await?)
        }
        ClientMethod::DelegationOutputId { delegation_id } => {
            Response::OutputId(client.delegation_output_id(delegation_id).await?)
        }
        ClientMethod::FoundryOutputIds { query_parameters } => {
            Response::OutputIdsResponse(client.foundry_output_ids(query_parameters).await?)
        }
        ClientMethod::FoundryOutputId { foundry_id } => Response::OutputId(client.foundry_output_id(foundry_id).await?),
        ClientMethod::NftOutputIds { query_parameters } => {
            Response::OutputIdsResponse(client.nft_output_ids(query_parameters).await?)
        }
        ClientMethod::NftOutputId { nft_id } => Response::OutputId(client.nft_output_id(nft_id).await?),
        ClientMethod::FindBlocks { block_ids } => Response::Blocks(
            client
                .find_blocks(&block_ids)
                .await?
                .iter()
                .map(BlockDto::from)
                .collect(),
        ),
        ClientMethod::FindInputs { addresses, amount } => {
            Response::Inputs(client.find_inputs(addresses, amount).await?)
        }
        ClientMethod::HexToBech32 { hex, bech32_hrp } => {
            Response::Bech32Address(client.hex_to_bech32(&hex, bech32_hrp).await?)
        }
        ClientMethod::AccountIdToBech32 { account_id, bech32_hrp } => {
            Response::Bech32Address(client.account_id_to_bech32(account_id, bech32_hrp).await?)
        }
        ClientMethod::NftIdToBech32 { nft_id, bech32_hrp } => {
            Response::Bech32Address(client.nft_id_to_bech32(nft_id, bech32_hrp).await?)
        }
        ClientMethod::HexPublicKeyToBech32Address { hex, bech32_hrp } => {
            Response::Bech32Address(client.hex_public_key_to_bech32_address(&hex, bech32_hrp).await?)
        }
        ClientMethod::ComputeMinimumOutputAmount { output } => {
            let storage_score_params = client.get_storage_score_parameters().await?;

            Response::Amount(output.minimum_amount(storage_score_params))
        }
        ClientMethod::RequestFundsFromFaucet { url, address } => {
            Response::Faucet(request_funds_from_faucet(&url, &address).await?)
        }
        ClientMethod::CallPluginRoute {
            base_plugin_path,
            method,
            endpoint,
            query_params,
            request_object,
        } => {
            let data: serde_json::Value = client
                .call_plugin_route(&base_plugin_path, &method, &endpoint, query_params, request_object)
                .await?;
            Response::CustomJson(data)
        }
        ClientMethod::BlockId { block } => {
            let protocol_parameters = client.get_protocol_parameters().await?;
            let block = Block::try_from_dto_with_params(block, &protocol_parameters)?;
            Response::BlockId(block.id(&protocol_parameters))
        }
    };
    Ok(response)
}<|MERGE_RESOLUTION|>--- conflicted
+++ resolved
@@ -183,14 +183,9 @@
         ClientMethod::GetHealth { url } => Response::Bool(client.get_health(&url).await?),
         ClientMethod::GetNodeInfo { url, auth } => Response::NodeInfo(Client::get_node_info(&url, auth).await?),
         ClientMethod::GetInfo => Response::Info(client.get_info().await?),
-<<<<<<< HEAD
         ClientMethod::GetRoutes => Response::Routes(client.get_routes().await?),
-        ClientMethod::GetAccountCongestion { account_id } => {
-            Response::Congestion(client.get_account_congestion(&account_id).await?)
-=======
         ClientMethod::GetAccountCongestion { account_id, work_score } => {
             Response::Congestion(client.get_account_congestion(&account_id, work_score).await?)
->>>>>>> 7671804f
         }
         ClientMethod::GetRewards { output_id, slot_index } => {
             Response::ManaRewards(client.get_output_mana_rewards(&output_id, slot_index).await?)
