--- conflicted
+++ resolved
@@ -16,13 +16,8 @@
 
 pub(crate) async fn call_account_method_internal(account: &Account, method: WalletMethod) -> Result<Response> {
     let response = match method {
-<<<<<<< HEAD
         WalletMethod::Addresses => {
-            let addresses = account.addresses().await?;
-=======
-        AccountMethod::Addresses => {
             let addresses = account.addresses().await;
->>>>>>> 560026bd
             Response::Addresses(addresses)
         }
         WalletMethod::AddressesWithUnspentOutputs => {
