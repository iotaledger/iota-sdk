// Copyright 2023 IOTA Stiftung
// SPDX-License-Identifier: Apache-2.0

#[cfg(feature = "participation")]
use std::str::FromStr;

use iota_sdk::{
    client::api::{
        input_selection::Burn, PreparedTransactionData, PreparedTransactionDataDto, SignedTransactionData,
        SignedTransactionDataDto,
    },
    types::block::{
        output::{dto::OutputDto, Output, Rent},
        Error,
    },
    wallet::{
        account::{
            types::{AccountBalanceDto, TransactionDto},
            Account, CreateAliasParams, OutputDataDto, OutputParams, PreparedMintTokenTransactionDto,
            TransactionOptions,
        },
        MintNativeTokenParams, MintNftParams,
    },
};
use primitive_types::U256;

use crate::{method::AccountMethod, Response, Result};

pub(crate) async fn call_account_method_internal(account: &Account, method: AccountMethod) -> Result<Response> {
    let response = match method {
        AccountMethod::Addresses => {
            let addresses = account.addresses().await?;
            Response::Addresses(addresses)
        }
        AccountMethod::AddressesWithUnspentOutputs => {
            let addresses = account.addresses_with_unspent_outputs().await?;
            Response::AddressesWithUnspentOutputs(addresses)
        }
        AccountMethod::ClaimOutputs { output_ids_to_claim } => {
            let transaction = account.claim_outputs(output_ids_to_claim.to_vec()).await?;
            Response::SentTransaction(TransactionDto::from(&transaction))
        }
<<<<<<< HEAD
        AccountMethod::GenerateEd25519Addresses { amount, options } => {
            let address = account.generate_ed25519_addresses(amount, options).await?;
            Response::GeneratedAccountAddresses(address)
=======
        #[cfg(feature = "participation")]
        AccountMethod::DeregisterParticipationEvent { event_id } => {
            account.deregister_participation_event(&event_id).await?;
            Response::Ok
        }
        AccountMethod::GenerateAddresses { amount, options } => {
            let address: Vec<iota_sdk::wallet::account::types::AccountAddress> =
                account.generate_addresses(amount, options).await?;
            Response::GeneratedAddress(address)
>>>>>>> 3e289c6b
        }
        AccountMethod::GetBalance => Response::Balance(AccountBalanceDto::from(&account.balance().await?)),
        AccountMethod::GetFoundryOutput { token_id } => {
            let output = account.get_foundry_output(token_id).await?;
            Response::Output(OutputDto::from(&output))
        }
        AccountMethod::GetIncomingTransaction { transaction_id } => {
            let transaction = account.get_incoming_transaction(&transaction_id).await;

            transaction.map_or_else(
                || Response::Transaction(None),
                |transaction| Response::Transaction(Some(Box::new(TransactionDto::from(&transaction)))),
            )
        }
        AccountMethod::GetOutput { output_id } => {
            let output_data = account.get_output(&output_id).await;
            Response::OutputData(output_data.as_ref().map(OutputDataDto::from).map(Box::new))
        }
        AccountMethod::GetOutputsWithAdditionalUnlockConditions { outputs_to_claim } => {
            let output_ids = account
                .get_unlockable_outputs_with_additional_unlock_conditions(outputs_to_claim)
                .await?;
            Response::OutputIds(output_ids)
        }
        #[cfg(feature = "participation")]
        AccountMethod::GetParticipationEvent { event_id } => {
            let event_and_nodes = account.get_participation_event(event_id).await?;
            Response::ParticipationEvent(event_and_nodes)
        }
        #[cfg(feature = "participation")]
        AccountMethod::GetParticipationEventIds { node, event_type } => {
            let event_ids = account.get_participation_event_ids(&node, event_type).await?;
            Response::ParticipationEventIds(event_ids)
        }
        #[cfg(feature = "participation")]
        AccountMethod::GetParticipationEventStatus { event_id } => {
            let event_status = account.get_participation_event_status(&event_id).await?;
            Response::ParticipationEventStatus(event_status)
        }
        #[cfg(feature = "participation")]
        AccountMethod::GetParticipationEvents => {
            let events = account.get_participation_events().await?;
            Response::ParticipationEvents(events)
        }
        #[cfg(feature = "participation")]
        AccountMethod::GetParticipationOverview { event_ids } => {
            let overview = account.get_participation_overview(event_ids).await?;
            Response::AccountParticipationOverview(overview)
        }
        AccountMethod::GetTransaction { transaction_id } => {
            let transaction = account.get_transaction(&transaction_id).await;
            Response::Transaction(transaction.as_ref().map(TransactionDto::from).map(Box::new))
        }
        #[cfg(feature = "participation")]
        AccountMethod::GetVotingPower => {
            let voting_power = account.get_voting_power().await?;
            Response::VotingPower(voting_power.to_string())
        }
        AccountMethod::IncomingTransactions => {
            let transactions = account.incoming_transactions().await;
            Response::Transactions(transactions.iter().map(TransactionDto::from).collect())
        }
        AccountMethod::MinimumRequiredStorageDeposit { output } => {
            let output = Output::try_from_dto(&output, account.client().get_token_supply().await?)?;
            let rent_structure = account.client().get_rent_structure().await?;

            let minimum_storage_deposit = output.rent_cost(&rent_structure);

            Response::MinimumRequiredStorageDeposit(minimum_storage_deposit.to_string())
        }
        AccountMethod::Outputs { filter_options } => {
            let outputs = account.outputs(filter_options).await?;
            Response::OutputsData(outputs.iter().map(OutputDataDto::from).collect())
        }
        AccountMethod::PendingTransactions => {
            let transactions = account.pending_transactions().await;
            Response::Transactions(transactions.iter().map(TransactionDto::from).collect())
        }
        AccountMethod::PrepareBurn { burn, options } => {
            let data = account
                .prepare_burn(
                    Burn::try_from(&burn)?,
                    options.as_ref().map(TransactionOptions::try_from_dto).transpose()?,
                )
                .await?;
            Response::PreparedTransaction(PreparedTransactionDataDto::from(&data))
        }
        AccountMethod::PrepareConsolidateOutputs {
            force,
            output_consolidation_threshold,
        } => {
            let data = account
                .prepare_consolidate_outputs(force, output_consolidation_threshold)
                .await?;
            Response::PreparedTransaction(PreparedTransactionDataDto::from(&data))
        }
        AccountMethod::PrepareCreateAliasOutput { params, options } => {
            let params = params
                .map(|options| CreateAliasParams::try_from(&options))
                .transpose()?;

            let data = account
                .prepare_create_alias_output(
                    params,
                    options.as_ref().map(TransactionOptions::try_from_dto).transpose()?,
                )
                .await?;
            Response::PreparedTransaction(PreparedTransactionDataDto::from(&data))
        }
        AccountMethod::PrepareDecreaseNativeTokenSupply {
            token_id,
            melt_amount,
            options,
        } => {
            let data = account
                .prepare_decrease_native_token_supply(
                    token_id,
                    U256::try_from(&melt_amount).map_err(|_| Error::InvalidField("melt_amount"))?,
                    options.as_ref().map(TransactionOptions::try_from_dto).transpose()?,
                )
                .await?;
            Response::PreparedTransaction(PreparedTransactionDataDto::from(&data))
        }
        #[cfg(feature = "participation")]
        AccountMethod::PrepareDecreaseVotingPower { amount } => {
            let data = account
                .prepare_decrease_voting_power(
                    u64::from_str(&amount).map_err(|_| iota_sdk::client::Error::InvalidAmount(amount.clone()))?,
                )
                .await?;
            Response::PreparedTransaction(PreparedTransactionDataDto::from(&data))
        }
        AccountMethod::PrepareIncreaseNativeTokenSupply {
            token_id,
            mint_amount,
            options,
        } => {
            let data = account
                .prepare_increase_native_token_supply(
                    token_id,
                    U256::try_from(&mint_amount).map_err(|_| Error::InvalidField("mint_amount"))?,
                    options.as_ref().map(TransactionOptions::try_from_dto).transpose()?,
                )
                .await?;
            Response::PreparedMintTokenTransaction(PreparedMintTokenTransactionDto::from(&data))
        }
        #[cfg(feature = "participation")]
        AccountMethod::PrepareIncreaseVotingPower { amount } => {
            let data = account
                .prepare_increase_voting_power(
                    u64::from_str(&amount).map_err(|_| iota_sdk::client::Error::InvalidAmount(amount.clone()))?,
                )
                .await?;
            Response::PreparedTransaction(PreparedTransactionDataDto::from(&data))
        }
        AccountMethod::PrepareMintNfts { params, options } => {
            let data = account
                .prepare_mint_nfts(
                    params
                        .iter()
                        .map(MintNftParams::try_from)
                        .collect::<iota_sdk::wallet::Result<Vec<MintNftParams>>>()?,
                    options.as_ref().map(TransactionOptions::try_from_dto).transpose()?,
                )
                .await?;
            Response::PreparedTransaction(PreparedTransactionDataDto::from(&data))
        }
        AccountMethod::PrepareMintNativeToken { params, options } => {
            let data = account
                .prepare_mint_native_token(
                    MintNativeTokenParams::try_from(&params)?,
                    options.as_ref().map(TransactionOptions::try_from_dto).transpose()?,
                )
                .await?;
            Response::PreparedMintTokenTransaction(PreparedMintTokenTransactionDto::from(&data))
        }
        AccountMethod::PrepareOutput {
            params: options,
            transaction_options,
        } => {
            let output = account
                .prepare_output(
                    OutputParams::try_from(options.as_ref())?,
                    transaction_options
                        .as_ref()
                        .map(TransactionOptions::try_from_dto)
                        .transpose()?,
                )
                .await?;
            Response::Output(OutputDto::from(&output))
        }
        AccountMethod::PrepareSendAmount { params, options } => {
            let data = account
                .prepare_send_amount(
                    params,
                    options.as_ref().map(TransactionOptions::try_from_dto).transpose()?,
                )
                .await?;
            Response::PreparedTransaction(PreparedTransactionDataDto::from(&data))
        }
        AccountMethod::PrepareSendNativeTokens { params, options } => {
            let data = account
                .prepare_send_native_tokens(
                    params.clone(),
                    options.as_ref().map(TransactionOptions::try_from_dto).transpose()?,
                )
                .await?;
            Response::PreparedTransaction(PreparedTransactionDataDto::from(&data))
        }
        AccountMethod::PrepareSendNft { params, options } => {
            let data = account
                .prepare_send_nft(
                    params.clone(),
                    options.as_ref().map(TransactionOptions::try_from_dto).transpose()?,
                )
                .await?;
            Response::PreparedTransaction(PreparedTransactionDataDto::from(&data))
        }
        #[cfg(feature = "participation")]
        AccountMethod::PrepareStopParticipating { event_id } => {
            let data = account.prepare_stop_participating(event_id).await?;
            Response::PreparedTransaction(PreparedTransactionDataDto::from(&data))
        }
        AccountMethod::PrepareTransaction { outputs, options } => {
            let token_supply = account.client().get_token_supply().await?;
            let data = account
                .prepare_transaction(
                    outputs
                        .iter()
                        .map(|o| Ok(Output::try_from_dto(o, token_supply)?))
                        .collect::<Result<Vec<Output>>>()?,
                    options.as_ref().map(TransactionOptions::try_from_dto).transpose()?,
                )
                .await?;
            Response::PreparedTransaction(PreparedTransactionDataDto::from(&data))
        }
        #[cfg(feature = "participation")]
        AccountMethod::PrepareVote { event_id, answers } => {
            let data = account.prepare_vote(event_id, answers).await?;
            Response::PreparedTransaction(PreparedTransactionDataDto::from(&data))
        }
        #[cfg(feature = "participation")]
        AccountMethod::RegisterParticipationEvents { options } => {
            let events = account.register_participation_events(&options).await?;
            Response::ParticipationEvents(events)
        }
        AccountMethod::RetryTransactionUntilIncluded {
            transaction_id,
            interval,
            max_attempts,
        } => {
            let block_id = account
                .retry_transaction_until_included(&transaction_id, interval, max_attempts)
                .await?;
            Response::BlockId(block_id)
        }
        AccountMethod::SendAmount { params, options } => {
            let transaction = account
                .send_amount(
                    params,
                    options.as_ref().map(TransactionOptions::try_from_dto).transpose()?,
                )
                .await?;
            Response::SentTransaction(TransactionDto::from(&transaction))
        }
        AccountMethod::SendOutputs { outputs, options } => {
            let token_supply = account.client().get_token_supply().await?;
            let transaction = account
                .send(
                    outputs
                        .iter()
                        .map(|o| Ok(Output::try_from_dto(o, token_supply)?))
                        .collect::<iota_sdk::wallet::Result<Vec<Output>>>()?,
                    options.as_ref().map(TransactionOptions::try_from_dto).transpose()?,
                )
                .await?;
            Response::SentTransaction(TransactionDto::from(&transaction))
        }
        AccountMethod::SetAlias { alias } => {
            account.set_alias(&alias).await?;
            Response::Ok
        }
        AccountMethod::SetDefaultSyncOptions { options } => {
            account.set_default_sync_options(options).await?;
            Response::Ok
        }
        AccountMethod::SignAndSubmitTransaction {
            prepared_transaction_data,
        } => {
            let transaction = account
                .sign_and_submit_transaction(PreparedTransactionData::try_from_dto(
                    &prepared_transaction_data,
                    &account.client().get_protocol_parameters().await?,
                )?)
                .await?;
            Response::SentTransaction(TransactionDto::from(&transaction))
        }
        AccountMethod::SignTransactionEssence {
            prepared_transaction_data,
        } => {
            let signed_transaction_data = account
                .sign_transaction_essence(&PreparedTransactionData::try_from_dto(
                    &prepared_transaction_data,
                    &account.client().get_protocol_parameters().await?,
                )?)
                .await?;
            Response::SignedTransactionData(SignedTransactionDataDto::from(&signed_transaction_data))
        }
        AccountMethod::SubmitAndStoreTransaction {
            signed_transaction_data,
        } => {
            let signed_transaction_data = SignedTransactionData::try_from_dto(
                &signed_transaction_data,
                &account.client().get_protocol_parameters().await?,
            )?;
            let transaction = account.submit_and_store_transaction(signed_transaction_data).await?;
            Response::SentTransaction(TransactionDto::from(&transaction))
        }
        AccountMethod::Sync { options } => Response::Balance(AccountBalanceDto::from(&account.sync(options).await?)),
        AccountMethod::Transactions => {
            let transactions = account.transactions().await;
            Response::Transactions(transactions.iter().map(TransactionDto::from).collect())
        }
        AccountMethod::UnspentOutputs { filter_options } => {
            let outputs = account.unspent_outputs(filter_options).await?;
            Response::OutputsData(outputs.iter().map(OutputDataDto::from).collect())
        }
    };
    Ok(response)
}<|MERGE_RESOLUTION|>--- conflicted
+++ resolved
@@ -40,21 +40,14 @@
             let transaction = account.claim_outputs(output_ids_to_claim.to_vec()).await?;
             Response::SentTransaction(TransactionDto::from(&transaction))
         }
-<<<<<<< HEAD
+        #[cfg(feature = "participation")]
+        AccountMethod::DeregisterParticipationEvent { event_id } => {
+            account.deregister_participation_event(&event_id).await?;
+            Response::Ok
+        }
         AccountMethod::GenerateEd25519Addresses { amount, options } => {
             let address = account.generate_ed25519_addresses(amount, options).await?;
             Response::GeneratedAccountAddresses(address)
-=======
-        #[cfg(feature = "participation")]
-        AccountMethod::DeregisterParticipationEvent { event_id } => {
-            account.deregister_participation_event(&event_id).await?;
-            Response::Ok
-        }
-        AccountMethod::GenerateAddresses { amount, options } => {
-            let address: Vec<iota_sdk::wallet::account::types::AccountAddress> =
-                account.generate_addresses(amount, options).await?;
-            Response::GeneratedAddress(address)
->>>>>>> 3e289c6b
         }
         AccountMethod::GetBalance => Response::Balance(AccountBalanceDto::from(&account.balance().await?)),
         AccountMethod::GetFoundryOutput { token_id } => {
