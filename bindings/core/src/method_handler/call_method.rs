// Copyright 2023 IOTA Stiftung
// SPDX-License-Identifier: Apache-2.0

use std::pin::Pin;

use futures::Future;
use iota_sdk::{
<<<<<<< HEAD
    client::{secret::DynSecretManagerConfig, Client},
=======
    client::{
        secret::{DowncastSecretManager, SecretManage},
        Client,
    },
>>>>>>> 36375de8
    wallet::Wallet,
};

use crate::{
    method::{ClientMethod, SecretManagerMethod, WalletMethod},
    method_handler::{
        client::call_client_method_internal, secret_manager::call_secret_manager_method_internal,
        utils::call_utils_method_internal, wallet::call_wallet_method_internal,
    },
    panic::{convert_async_panics, convert_panics},
    response::Response,
    UtilsMethod,
};

pub trait CallMethod {
    type Method;

    // This uses a manual async_trait-like impl because it's not worth it to import the lib for one trait
    fn call_method<'a>(&'a self, method: Self::Method) -> Pin<Box<dyn Future<Output = Response> + 'a>>;
}

impl CallMethod for Client {
    type Method = ClientMethod;

    fn call_method<'a>(&'a self, method: Self::Method) -> Pin<Box<dyn Future<Output = Response> + 'a>> {
        Box::pin(call_client_method(self, method))
    }
}

impl CallMethod for Wallet {
    type Method = WalletMethod;

    fn call_method<'a>(&'a self, method: Self::Method) -> Pin<Box<dyn Future<Output = Response> + 'a>> {
        Box::pin(call_wallet_method(self, method))
    }
}

/// Call a client method.
pub async fn call_client_method(client: &Client, method: ClientMethod) -> Response {
    log::debug!("Client method: {method:?}");
    let result = convert_async_panics(|| async { call_client_method_internal(client, method).await }).await;

    let response = result.unwrap_or_else(Response::Error);

    log::debug!("Client response: {response:?}");
    response
}

/// Call a wallet method.
pub async fn call_wallet_method(wallet: &Wallet, method: WalletMethod) -> Response {
    log::debug!("Wallet method: {method:?}");
    let result = convert_async_panics(|| async { call_wallet_method_internal(wallet, method).await }).await;

    let response = result.unwrap_or_else(Response::Error);

    log::debug!("Wallet response: {response:?}");
    response
}

/// Call a utils method.
pub fn call_utils_method(method: UtilsMethod) -> Response {
    log::debug!("Utils method: {method:?}");
    let result = convert_panics(|| call_utils_method_internal(method));

    let response = result.unwrap_or_else(Response::Error);

    log::debug!("Utils response: {response:?}");
    response
}

/// Call a secret manager method.
<<<<<<< HEAD
pub async fn call_secret_manager_method(
    secret_manager: &RwLock<Box<dyn DynSecretManagerConfig>>,
=======
pub async fn call_secret_manager_method<S: SecretManage + DowncastSecretManager>(
    secret_manager: &S,
>>>>>>> 36375de8
    method: SecretManagerMethod,
) -> Response
where
    iota_sdk::client::Error: From<S::Error>,
{
    log::debug!("Secret manager method: {method:?}");
    let result =
        convert_async_panics(|| async { call_secret_manager_method_internal(secret_manager, method).await }).await;

    let response = result.unwrap_or_else(Response::Error);

    log::debug!("Secret manager response: {response:?}");
    response
}<|MERGE_RESOLUTION|>--- conflicted
+++ resolved
@@ -5,14 +5,10 @@
 
 use futures::Future;
 use iota_sdk::{
-<<<<<<< HEAD
-    client::{secret::DynSecretManagerConfig, Client},
-=======
     client::{
         secret::{DowncastSecretManager, SecretManage},
         Client,
     },
->>>>>>> 36375de8
     wallet::Wallet,
 };
 
@@ -84,13 +80,8 @@
 }
 
 /// Call a secret manager method.
-<<<<<<< HEAD
-pub async fn call_secret_manager_method(
-    secret_manager: &RwLock<Box<dyn DynSecretManagerConfig>>,
-=======
-pub async fn call_secret_manager_method<S: SecretManage + DowncastSecretManager>(
+pub async fn call_secret_manager_method<S: SecretManage + DowncastSecretManager + ?Sized>(
     secret_manager: &S,
->>>>>>> 36375de8
     method: SecretManagerMethod,
 ) -> Response
 where
