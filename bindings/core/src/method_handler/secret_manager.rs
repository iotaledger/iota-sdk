// Copyright 2023 IOTA Stiftung
// SPDX-License-Identifier: Apache-2.0

use iota_sdk::{
    client::{
        api::PreparedTransactionData,
        secret::{SecretManage, SecretManager},
    },
<<<<<<< HEAD
    types::{
        block::{payload::dto::PayloadDto, signature::dto::Ed25519SignatureDto, unlock::Unlock},
        TryFromDto,
    },
=======
    types::block::{signature::dto::Ed25519SignatureDto, unlock::Unlock},
>>>>>>> 2fd79523
};
use tokio::sync::RwLock;

use crate::{method::SecretManagerMethod, response::Response, Result};

/// Call a secret manager method.
pub(crate) async fn call_secret_manager_method_internal(
    secret_manager: &RwLock<SecretManager>,
    method: SecretManagerMethod,
) -> Result<Response> {
    let secret_manager = secret_manager.read().await;
    let response = match method {
        SecretManagerMethod::GenerateEd25519Addresses { options } => {
            let addresses = secret_manager.generate_ed25519_addresses(options).await?;
            Response::GeneratedEd25519Addresses(addresses)
        }
        SecretManagerMethod::GenerateEvmAddresses { options } => {
            let addresses = secret_manager.generate_evm_addresses(options).await?;
            Response::GeneratedEvmAddresses(addresses)
        }
        #[cfg(feature = "ledger_nano")]
        SecretManagerMethod::GetLedgerNanoStatus => {
            if let SecretManager::LedgerNano(secret_manager) = &*secret_manager {
                Response::LedgerNanoStatus(secret_manager.get_ledger_nano_status().await)
            } else {
                return Err(iota_sdk::client::Error::SecretManagerMismatch.into());
            }
        }
        SecretManagerMethod::SignTransaction {
            prepared_transaction_data,
        } => {
<<<<<<< HEAD
            let payload = &secret_manager
                .sign_transaction(PreparedTransactionData::try_from_dto(prepared_transaction_data)?)
=======
            let transaction = &secret_manager
                .sign_transaction(PreparedTransactionData::try_from_dto_unverified(
                    prepared_transaction_data,
                )?)
>>>>>>> 2fd79523
                .await?;
            Response::SignedTransaction(transaction.into())
        }
        SecretManagerMethod::SignatureUnlock {
            transaction_essence_hash,
            chain,
        } => {
            let transaction_essence_hash: [u8; 32] = prefix_hex::decode(transaction_essence_hash)?;
            let unlock: Unlock = secret_manager
                .signature_unlock(&transaction_essence_hash, chain)
                .await?;

            Response::SignatureUnlock((&unlock).into())
        }
        SecretManagerMethod::SignEd25519 { message, chain } => {
            let msg: Vec<u8> = prefix_hex::decode(message)?;
            let signature = secret_manager.sign_ed25519(&msg, chain).await?;
            Response::Ed25519Signature(Ed25519SignatureDto::from(&signature))
        }
        SecretManagerMethod::SignSecp256k1Ecdsa { message, chain } => {
            let msg: Vec<u8> = prefix_hex::decode(message)?;
            let (public_key, signature) = secret_manager.sign_secp256k1_ecdsa(&msg, chain).await?;
            Response::Secp256k1EcdsaSignature {
                public_key: prefix_hex::encode(public_key.to_bytes()),
                signature: prefix_hex::encode(signature.to_bytes()),
            }
        }
        #[cfg(feature = "stronghold")]
        SecretManagerMethod::StoreMnemonic { mnemonic } => {
            let mnemonic = crypto::keys::bip39::Mnemonic::from(mnemonic);
            if let SecretManager::Stronghold(secret_manager) = &*secret_manager {
                secret_manager.store_mnemonic(mnemonic).await?;
                Response::Ok
            } else {
                return Err(iota_sdk::client::Error::SecretManagerMismatch.into());
            }
        }
    };
    Ok(response)
}<|MERGE_RESOLUTION|>--- conflicted
+++ resolved
@@ -6,14 +6,10 @@
         api::PreparedTransactionData,
         secret::{SecretManage, SecretManager},
     },
-<<<<<<< HEAD
     types::{
-        block::{payload::dto::PayloadDto, signature::dto::Ed25519SignatureDto, unlock::Unlock},
+        block::{signature::dto::Ed25519SignatureDto, unlock::Unlock},
         TryFromDto,
     },
-=======
-    types::block::{signature::dto::Ed25519SignatureDto, unlock::Unlock},
->>>>>>> 2fd79523
 };
 use tokio::sync::RwLock;
 
@@ -45,15 +41,8 @@
         SecretManagerMethod::SignTransaction {
             prepared_transaction_data,
         } => {
-<<<<<<< HEAD
-            let payload = &secret_manager
+            let transaction = &secret_manager
                 .sign_transaction(PreparedTransactionData::try_from_dto(prepared_transaction_data)?)
-=======
-            let transaction = &secret_manager
-                .sign_transaction(PreparedTransactionData::try_from_dto_unverified(
-                    prepared_transaction_data,
-                )?)
->>>>>>> 2fd79523
                 .await?;
             Response::SignedTransaction(transaction.into())
         }
