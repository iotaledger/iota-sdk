--- conflicted
+++ resolved
@@ -1,13 +1,6 @@
 // Copyright 2023 IOTA Stiftung
 // SPDX-License-Identifier: Apache-2.0
 
-<<<<<<< HEAD
-=======
-#[cfg(feature = "ledger_nano")]
-use iota_sdk::client::secret::ledger_nano::LedgerSecretManager;
-#[cfg(feature = "stronghold")]
-use iota_sdk::client::secret::{stronghold::StrongholdSecretManager, SecretManager};
->>>>>>> cdde4cbd
 use iota_sdk::{
     client::{
         api::{GetAddressesOptions, PreparedTransactionData},
@@ -120,20 +113,8 @@
         #[cfg(feature = "stronghold")]
         SecretManagerMethod::StoreMnemonic { mnemonic } => {
             let mnemonic = crypto::keys::bip39::Mnemonic::from(mnemonic);
-<<<<<<< HEAD
             secret_manager.as_stronghold()?.store_mnemonic(mnemonic).await?;
             Response::Ok
-=======
-            if let Some(secret_manager) = secret_manager.downcast::<StrongholdSecretManager>() {
-                secret_manager.store_mnemonic(mnemonic).await?;
-                Response::Ok
-            } else if let Some(SecretManager::Stronghold(secret_manager)) = secret_manager.downcast::<SecretManager>() {
-                secret_manager.store_mnemonic(mnemonic).await?;
-                Response::Ok
-            } else {
-                return Err(iota_sdk::client::Error::SecretManagerMismatch.into());
-            }
->>>>>>> cdde4cbd
         }
     };
     Ok(response)
