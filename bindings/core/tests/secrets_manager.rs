// Copyright 2023 IOTA Stiftung
// SPDX-License-Identifier: Apache-2.0

use std::sync::Arc;

use iota_sdk::client::{api::GetAddressesOptions, constants::ETHER_COIN_TYPE, secret::SecretManager};
use iota_sdk_bindings_core::{call_secret_manager_method, Response, Result, SecretManagerMethod};
use tokio::sync::RwLock;

#[tokio::test]
async fn generate_ed25519_addresses() -> Result<()> {
<<<<<<< HEAD
    let secret_manager = SecretManager::try_from_mnemonic(
        "endorse answer radar about source reunion marriage tag sausage weekend frost daring base attack because joke dream slender leisure group reason prepare broken river".to_owned(),
    )?;
=======
    let secret_manager = Arc::new(RwLock::new(SecretManager::try_from_mnemonic(
        "endorse answer radar about source reunion marriage tag sausage weekend frost daring base attack because joke dream slender leisure group reason prepare broken river",
    )?));
>>>>>>> 7e0b971a

    let method = SecretManagerMethod::GenerateEd25519Addresses {
        options: GetAddressesOptions::default().with_range(0..1),
    };

    let response = call_secret_manager_method(&secret_manager, method).await;
    match response {
        Response::GeneratedEd25519Addresses(addresses) => assert_eq!(
            addresses[0],
            "rms1qpllaj0pyveqfkwxmnngz2c488hfdtmfrj3wfkgxtk4gtyrax0jaxzt70zy"
        ),
        _ => panic!("Unexpected response type"),
    };

    Ok(())
}

#[tokio::test]
async fn generate_evm_addresses() -> Result<()> {
<<<<<<< HEAD
    let secret_manager = SecretManager::try_from_mnemonic(
        "endorse answer radar about source reunion marriage tag sausage weekend frost daring base attack because joke dream slender leisure group reason prepare broken river".to_owned(),
    )?;
=======
    let secret_manager = Arc::new(RwLock::new(SecretManager::try_from_mnemonic(
        "endorse answer radar about source reunion marriage tag sausage weekend frost daring base attack because joke dream slender leisure group reason prepare broken river",
    )?));
>>>>>>> 7e0b971a

    let method = SecretManagerMethod::GenerateEvmAddresses {
        options: GetAddressesOptions::default()
            .with_range(0..1)
            .with_coin_type(ETHER_COIN_TYPE),
    };

    let response = call_secret_manager_method(&secret_manager, method).await;
    match response {
        Response::GeneratedEvmAddresses(addresses) => {
            assert_eq!(addresses[0], "0xcaefde2b487ded55688765964320ff390cd87828")
        }
        _ => panic!("Unexpected response type"),
    };

    Ok(())
}<|MERGE_RESOLUTION|>--- conflicted
+++ resolved
@@ -9,15 +9,9 @@
 
 #[tokio::test]
 async fn generate_ed25519_addresses() -> Result<()> {
-<<<<<<< HEAD
-    let secret_manager = SecretManager::try_from_mnemonic(
+    let secret_manager = Arc::new(RwLock::new(SecretManager::try_from_mnemonic(
         "endorse answer radar about source reunion marriage tag sausage weekend frost daring base attack because joke dream slender leisure group reason prepare broken river".to_owned(),
-    )?;
-=======
-    let secret_manager = Arc::new(RwLock::new(SecretManager::try_from_mnemonic(
-        "endorse answer radar about source reunion marriage tag sausage weekend frost daring base attack because joke dream slender leisure group reason prepare broken river",
     )?));
->>>>>>> 7e0b971a
 
     let method = SecretManagerMethod::GenerateEd25519Addresses {
         options: GetAddressesOptions::default().with_range(0..1),
@@ -37,15 +31,9 @@
 
 #[tokio::test]
 async fn generate_evm_addresses() -> Result<()> {
-<<<<<<< HEAD
-    let secret_manager = SecretManager::try_from_mnemonic(
+    let secret_manager = Arc::new(RwLock::new(SecretManager::try_from_mnemonic(
         "endorse answer radar about source reunion marriage tag sausage weekend frost daring base attack because joke dream slender leisure group reason prepare broken river".to_owned(),
-    )?;
-=======
-    let secret_manager = Arc::new(RwLock::new(SecretManager::try_from_mnemonic(
-        "endorse answer radar about source reunion marriage tag sausage weekend frost daring base attack because joke dream slender leisure group reason prepare broken river",
     )?));
->>>>>>> 7e0b971a
 
     let method = SecretManagerMethod::GenerateEvmAddresses {
         options: GetAddressesOptions::default()
