--- conflicted
+++ resolved
@@ -46,25 +46,14 @@
 /// Creates a method handler with the given options.
 #[wasm_bindgen(js_name = createWallet)]
 #[allow(non_snake_case)]
-<<<<<<< HEAD
-pub fn create_wallet(options: String) -> Result<WalletMethodHandler, JsError> {
+pub async fn create_wallet(options: String) -> Result<WalletMethodHandler, JsValue> {
     let wallet_options = serde_json::from_str::<WalletOptions>(&options).map_err(|e| {
         JsError::new(&serde_json::to_string(&Response::Panic(e.to_string())).expect("json to string error"))
     })?;
 
-    let wallet_method_handler = tokio::runtime::Builder::new_current_thread()
-        .build()
-        .unwrap()
-        .block_on(async move { wallet_options.build().await })
-        .map_err(|e| {
-            JsError::new(&serde_json::to_string(&Response::Panic(e.to_string())).expect("json to string error"))
-        })?;
-=======
-pub async fn create_wallet(options: String) -> Result<WalletMethodHandler, JsValue> {
-    let wallet_options = serde_json::from_str::<WalletOptions>(&options).map_err(|e| e.to_string())?;
-
-    let wallet_method_handler = wallet_options.build().await.map_err(|e| e.to_string())?;
->>>>>>> 51d6e8e1
+    let wallet_method_handler = wallet_options.build().await.map_err(|e| {
+        JsError::new(&serde_json::to_string(&Response::Panic(e.to_string())).expect("json to string error"))
+    })?;
 
     Ok(WalletMethodHandler {
         inner: Arc::new(RwLock::new(Some(wallet_method_handler))),
@@ -104,23 +93,9 @@
 /// Handles a method, returns the response as a JSON-encoded string.
 ///
 /// Returns an error if the response itself is an error or panic.
-<<<<<<< HEAD
-#[wasm_bindgen(js_name = callWalletMethodAsync)]
-pub async fn call_wallet_method_async(method: String, method_handler: &WalletMethodHandler) -> Result<String, JsError> {
+#[wasm_bindgen(js_name = callWalletMethod)]
+pub async fn call_wallet_method_async(method_handler: &WalletMethodHandler, method: String) -> Result<String, JsError> {
     binding_glue!(method, method_handler, "Client", call_wallet_method)
-=======
-#[wasm_bindgen(js_name = callWalletMethod)]
-pub async fn call_wallet_method(method_handler: &WalletMethodHandler, method: String) -> Result<String, JsValue> {
-    let wallet = method_handler.wallet.lock().await;
-    let method: WalletMethod = serde_json::from_str(&method).map_err(|err| err.to_string())?;
-
-    let response = rust_call_wallet_method(wallet.as_ref().expect("wallet got destroyed"), method).await;
-    match response {
-        Response::Error(e) => Err(e.to_string().into()),
-        Response::Panic(p) => Err(p.into()),
-        _ => Ok(serde_json::to_string(&response).map_err(|e| e.to_string())?),
-    }
->>>>>>> 51d6e8e1
 }
 
 /// It takes a list of event types, registers a callback function, and then listens for events of those
@@ -136,29 +111,15 @@
     method_handler: &WalletMethodHandler,
     vec: js_sys::Array,
     callback: js_sys::Function,
-<<<<<<< HEAD
-    method_handler: &WalletMethodHandler,
 ) -> Result<JsValue, JsError> {
-=======
-) -> Result<JsValue, JsValue> {
->>>>>>> 51d6e8e1
     let mut event_types = Vec::with_capacity(vec.length() as _);
     for event_type in vec.keys() {
         // We know the built-in iterator for set elements won't throw
         // exceptions, so just unwrap the element.
         let event_type = event_type.unwrap().as_f64().unwrap() as u8;
-<<<<<<< HEAD
         let wallet_event_type = WalletEventType::try_from(event_type).map_err(|e| {
             JsError::new(&serde_json::to_string(&Response::Panic(e.to_string())).expect("json to string error"))
         })?;
-        event_types.push(wallet_event_type);
-    }
-
-    let (tx, mut rx): (UnboundedSender<Event>, UnboundedReceiver<Event>) = unbounded_channel();
-    let wallet = wallet_pre!(method_handler)?;
-    wallet
-=======
-        let wallet_event_type = WalletEventType::try_from(event_type).map_err(|err| err.to_string())?;
         event_types.push(wallet_event_type);
     }
 
@@ -169,7 +130,6 @@
         .await
         .as_ref()
         .expect("wallet not initialised")
->>>>>>> 51d6e8e1
         .listen(event_types, move |wallet_event| {
             tx.send(wallet_event.clone()).unwrap();
         })
