// Copyright 2023 IOTA Stiftung
// SPDX-License-Identifier: Apache-2.0

use std::sync::Arc;

use iota_sdk_bindings_core::{
    call_secret_manager_method as rust_call_secret_manager_method,
    iota_sdk::client::secret::{SecretManager, SecretManagerDto},
    Response, SecretManagerMethod,
};
use tokio::sync::RwLock;
use wasm_bindgen::{prelude::wasm_bindgen, JsError, JsValue};

/// The SecretManager method handler.
#[wasm_bindgen(js_name = SecretManagerMethodHandler)]
pub struct SecretManagerMethodHandler {
    pub(crate) secret_manager: Arc<RwLock<SecretManager>>,
}

impl SecretManagerMethodHandler {
    pub(crate) fn new(secret_manager: Arc<RwLock<SecretManager>>) -> Self {
        Self { secret_manager }
    }
}

/// Creates a method handler with the given secret_manager options.
#[wasm_bindgen(js_name = createSecretManager)]
#[allow(non_snake_case)]
pub fn create_secret_manager(options: String) -> Result<SecretManagerMethodHandler, JsValue> {
    let secret_manager_dto = serde_json::from_str::<SecretManagerDto>(&options).map_err(|err| err.to_string())?;
    let secret_manager = SecretManager::try_from(secret_manager_dto).map_err(|err| err.to_string())?;

    Ok(SecretManagerMethodHandler {
        secret_manager: Arc::new(RwLock::new(secret_manager)),
    })
}

/// Handles a method, returns the response as a JSON-encoded string.
///
/// Returns an error if the response itself is an error or panic.
#[wasm_bindgen(js_name = callSecretManagerMethod)]
#[allow(non_snake_case)]
<<<<<<< HEAD
pub async fn call_secret_manager_method_async(
    method: String,
    methodHandler: &SecretManagerMethodHandler,
) -> Result<String, JsError> {
=======
pub fn call_secret_manager_method(
    methodHandler: &SecretManagerMethodHandler,
    method: String,
) -> Result<PromiseString, JsValue> {
>>>>>>> 51d6e8e1
    let secret_manager = methodHandler.secret_manager.clone();
    let method: SecretManagerMethod = serde_json::from_str(&method).map_err(|err| {
        JsError::new(&serde_json::to_string(&Response::Panic(err.to_string())).expect("json to string error"))
    })?;

<<<<<<< HEAD
    let response = {
        let secret_manager = secret_manager.read().await;
        call_secret_manager_method(&*secret_manager, method).await
    };
    let ser = serde_json::to_string(&response).expect("json to string error");
    match response {
        Response::Error(_) | Response::Panic(_) => Err(JsError::new(&ser)),
        _ => Ok(ser),
    }
=======
        let response = {
            let secret_manager = secret_manager.read().await;
            rust_call_secret_manager_method(&*secret_manager, method).await
        };
        let ser = JsValue::from(serde_json::to_string(&response).map_err(|err| err.to_string())?);
        match response {
            Response::Error(_) | Response::Panic(_) => Err(ser),
            _ => Ok(ser),
        }
    });

    // WARNING: this does not validate the return type. Check carefully.
    Ok(promise.unchecked_into())
>>>>>>> 51d6e8e1
}

/// Stronghold snapshot migration is not supported for WebAssembly bindings.
///
/// Throws an error if called, only included for compatibility
/// with the Node.js bindings TypeScript definitions.
#[wasm_bindgen(js_name = migrateStrongholdSnapshotV2ToV3)]
pub fn migrate_stronghold_snapshot_v2_to_v3(
    _current_path: String,
    _current_password: String,
    _salt: &str,
    _rounds: u32,
    _new_path: Option<String>,
    _new_password: Option<String>,
) -> Result<(), JsError> {
    Err(JsError::new(
        &serde_json::to_string(&Response::Panic(
            "Stronghold snapshot migration is not supported for WebAssembly".to_string(),
        ))
        .expect("json to string error"),
    ))
}<|MERGE_RESOLUTION|>--- conflicted
+++ resolved
@@ -40,47 +40,28 @@
 /// Returns an error if the response itself is an error or panic.
 #[wasm_bindgen(js_name = callSecretManagerMethod)]
 #[allow(non_snake_case)]
-<<<<<<< HEAD
-pub async fn call_secret_manager_method_async(
-    method: String,
-    methodHandler: &SecretManagerMethodHandler,
-) -> Result<String, JsError> {
-=======
-pub fn call_secret_manager_method(
+pub async fn call_secret_manager_method(
     methodHandler: &SecretManagerMethodHandler,
     method: String,
-) -> Result<PromiseString, JsValue> {
->>>>>>> 51d6e8e1
+) -> Result<PromiseString, JsError> {
     let secret_manager = methodHandler.secret_manager.clone();
     let method: SecretManagerMethod = serde_json::from_str(&method).map_err(|err| {
         JsError::new(&serde_json::to_string(&Response::Panic(err.to_string())).expect("json to string error"))
     })?;
 
-<<<<<<< HEAD
+
     let response = {
         let secret_manager = secret_manager.read().await;
-        call_secret_manager_method(&*secret_manager, method).await
+        rust_call_secret_manager_method(&*secret_manager, method).await
     };
     let ser = serde_json::to_string(&response).expect("json to string error");
     match response {
         Response::Error(_) | Response::Panic(_) => Err(JsError::new(&ser)),
         _ => Ok(ser),
     }
-=======
-        let response = {
-            let secret_manager = secret_manager.read().await;
-            rust_call_secret_manager_method(&*secret_manager, method).await
-        };
-        let ser = JsValue::from(serde_json::to_string(&response).map_err(|err| err.to_string())?);
-        match response {
-            Response::Error(_) | Response::Panic(_) => Err(ser),
-            _ => Ok(ser),
-        }
-    });
 
     // WARNING: this does not validate the return type. Check carefully.
     Ok(promise.unchecked_into())
->>>>>>> 51d6e8e1
 }
 
 /// Stronghold snapshot migration is not supported for WebAssembly bindings.
