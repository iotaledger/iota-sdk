--- conflicted
+++ resolved
@@ -4,16 +4,10 @@
 use std::sync::Arc;
 
 use iota_sdk_bindings_core::{
-<<<<<<< HEAD
-    call_secret_manager_method,
-    iota_sdk::client::secret::{DynSecretManagerConfig, SecretManager, SecretManagerDto},
-=======
     call_secret_manager_method as rust_call_secret_manager_method,
     iota_sdk::client::secret::{SecretManager, SecretManagerDto},
->>>>>>> cdde4cbd
     Response, SecretManagerMethod,
 };
-use tokio::sync::RwLock;
 use wasm_bindgen::{prelude::wasm_bindgen, JsCast, JsValue};
 use wasm_bindgen_futures::future_to_promise;
 
@@ -21,8 +15,9 @@
 
 /// The SecretManager method handler.
 #[wasm_bindgen(js_name = SecretManagerMethodHandler)]
+#[derive(Clone)]
 pub struct SecretManagerMethodHandler {
-    pub(crate) secret_manager: Arc<RwLock<Box<dyn DynSecretManagerConfig>>>,
+    pub(crate) inner: Arc<SecretManager>,
 }
 
 /// Creates a method handler with the given secret_manager options.
@@ -33,7 +28,7 @@
     let secret_manager = SecretManager::try_from(secret_manager_dto).map_err(|err| err.to_string())?;
 
     Ok(SecretManagerMethodHandler {
-        secret_manager: Arc::new(RwLock::new(Box::new(secret_manager) as _)),
+        inner: Arc::new(secret_manager),
     })
 }
 
@@ -46,18 +41,11 @@
     methodHandler: &SecretManagerMethodHandler,
     method: String,
 ) -> Result<PromiseString, JsValue> {
-    let secret_manager = methodHandler.secret_manager.clone();
+    let secret_manager = methodHandler.inner.clone();
     let promise: js_sys::Promise = future_to_promise(async move {
         let method: SecretManagerMethod = serde_json::from_str(&method).map_err(|err| err.to_string())?;
 
-        let response = {
-            let secret_manager = secret_manager.read().await;
-<<<<<<< HEAD
-            call_secret_manager_method(secret_manager.as_ref(), method).await
-=======
-            rust_call_secret_manager_method(&*secret_manager, method).await
->>>>>>> cdde4cbd
-        };
+        let response = { rust_call_secret_manager_method(&secret_manager, method).await };
         let ser = JsValue::from(serde_json::to_string(&response).map_err(|err| err.to_string())?);
         match response {
             Response::Error(_) | Response::Panic(_) => Err(ser),
