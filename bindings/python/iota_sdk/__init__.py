--- conflicted
+++ resolved
@@ -50,11 +50,6 @@
 from .types.send_params import *
 from .types.slot import *
 from .types.token_scheme import *
-<<<<<<< HEAD
-from .types.transaction_metadata import *
-from .types.transaction_with_metadata import *
-=======
->>>>>>> 7671804f
 from .types.transaction_data import *
 from .types.transaction_id import *
 from .types.transaction_metadata import *
