# Copyright 2023 IOTA Stiftung
# SPDX-License-Identifier: Apache-2.0

from json import dumps
from typing import Any, Dict, List, Optional

from iota_sdk import destroy_wallet, create_wallet, listen_wallet, get_client_from_wallet, get_secret_manager_from_wallet, Client
from iota_sdk.secret_manager.secret_manager import LedgerNanoSecretManager, MnemonicSecretManager, StrongholdSecretManager, SeedSecretManager, SecretManager
from iota_sdk.types.address import AccountAddress
from iota_sdk.wallet.account import Account, _call_method_routine
from iota_sdk.wallet.sync_options import SyncOptions
<<<<<<< HEAD
=======
from json import dumps
from typing import Any, Dict, List, Optional, Union
>>>>>>> 8c486e9a


class Wallet():
    """An IOTA Wallet.

    Attributes:
        handle: The wallet handle.
    """

<<<<<<< HEAD
    def __init__(self,
                 storage_path: Optional[str] = None,
                 client_options: Optional[Dict[str, Any]] = None,
                 coin_type: Optional[int] = None,
                 secret_manager: Optional[LedgerNanoSecretManager | MnemonicSecretManager | SeedSecretManager | StrongholdSecretManager] = None):
=======
    def __init__(self, storage_path: Optional[str] = None, client_options: Optional[Dict[str, Any]] = None, coin_type: Optional[int] = None,
                 secret_manager: Optional[Union[LedgerNanoSecretManager, MnemonicSecretManager, SeedSecretManager, StrongholdSecretManager]] = None):
>>>>>>> 8c486e9a
        """Initialize `self`.
        """

        # Setup the options
        options: Dict[str, Any] = {'storagePath': storage_path}
        if client_options:
            options['clientOptions'] = client_options.to_dict()
        if coin_type:
            options['coinType'] = coin_type
        if secret_manager:
            options['secretManager'] = secret_manager

        options_str: str = dumps(options)

        # Create the message handler
        self.handle = create_wallet(options_str)

    def get_handle(self):
        """Return the wallet handle.
        """
        return self.handle

    def create_account(self, alias: Optional[str] = None, bech32_hrp: Optional[str]
                       = None, addresses: Optional[AccountAddress] = None) -> Account:
        """Create a new account.

        Args:
            alias: The alias of the newaccount.
            bech32_hrp: The Bech32 HRP of the new account.

        Returns:
            An account object.
        """
        account_data = self._call_method(
            'createAccount', {
                'alias': self.__return_str_or_none(alias),
                'bech32Hrp': self.__return_str_or_none(bech32_hrp),
                'addresses': addresses,
            }
        )
        return Account(account_data, self.handle)

    def get_account(self, account_id: Union[str, int]) -> Account:
        """Get the account associated with the given account ID or index.
        """
        account_data = self._call_method(
            'getAccount', {
                'accountId': account_id,
            }
        )
        return Account(account_data, self.handle)

    def get_client(self):
        """Get the client associated with the wallet.
        """
        return Client(client_handle=get_client_from_wallet(self.handle))

    def get_secret_manager(self):
        """Get the secret manager associated with the wallet.
        """
        return SecretManager(
            secret_manager_handle=get_secret_manager_from_wallet(self.handle))

    @_call_method_routine
    def _call_method(self, name: str, data=None):
        message = {
            'name': name
        }
        if data:
            message['data'] = data
        return message

    def get_account_data(self, account_id: Union[str, int]):
        """Get account data associated with the given account ID or index.
        """
        return self._call_method(
            'getAccount', {
                'accountId': account_id
            }
        )

    def get_accounts(self):
        """Get all accounts.
        """
        accounts_data = self._call_method(
            'getAccounts',
        )
        return [Account(account_data, self.handle)
                for account_data in accounts_data]

    def backup(self, destination: str, password: str):
        """Backup storage.
        """
        return self._call_method(
            'backup', {
                'destination': destination,
                'password': password
            }
        )

    def change_stronghold_password(self, password: str):
        """Change stronghold password.
        """
        return self._call_method(
            'changeStrongholdPassword', {
                'currentPassword': password,
                'newPassword': password
            }
        )

    def clear_stronghold_password(self):
        """Clear stronghold password.
        """
        return self._call_method(
            'clearStrongholdPassword'
        )

    def is_stronghold_password_available(self) -> bool:
        """Return whether a Stronghold password is available.
        """
        return self._call_method(
            'isStrongholdPasswordAvailable'
        )

    def recover_accounts(self, account_start_index: int, account_gap_limit: int,
                         address_gap_limit: int, sync_options: Optional[SyncOptions] = None):
        """Recover accounts.
        """
        return self._call_method(
            'recoverAccounts', {
                'accountStartIndex': account_start_index,
                'accountGapLimit': account_gap_limit,
                'addressGapLimit': address_gap_limit,
                'syncOptions': sync_options
            }
        )

    def remove_latest_account(self):
        """Remove latest account.
        """
        return self._call_method(
            'removeLatestAccount'
        )

    def restore_backup(self, source: str, password: str):
        """Restore a backup from a Stronghold file.
        Replaces `client_options`, `coin_type`, `secret_manager` and accounts.
        Returns an error if accounts were already created. If Stronghold is used
        as the secret_manager, the existing Stronghold file will be overwritten.
        Be aware that if a mnemonic was stored, it will be lost.
        """
        return self._call_method(
            'restoreBackup', {
                'source': source,
                'password': password
            }
        )

    def set_client_options(self, client_options):
        """Update the client options for all accounts.
        """
        return self._call_method(
            'setClientOptions',
            {
                'clientOptions': client_options.to_dict()
            }
        )

    def generate_ed25519_address(self, account_index: int, internal: bool, address_index: int,
                                 options=None, bech32_hrp: Optional[str] = None) -> List[str]:
        """Generate an address without storing it.
        """
        return self._call_method(
            'generateEd25519Address', {
                'accountIndex': account_index,
                'internal': internal,
                'addressIndex': address_index,
                'options': options,
                'bech32Hrp': bech32_hrp
            }
        )

    def set_stronghold_password(self, password: str):
        """Set stronghold password.
        """
        return self._call_method(
            'setStrongholdPassword', {
                'password': password
            }

        )

    def set_stronghold_password_clear_interval(
            self, interval_in_milliseconds: int):
        """Set stronghold password clear interval.
        """
        return self._call_method(
            'setStrongholdPasswordClearInterval', {
                'intervalInMilliseconds': interval_in_milliseconds
            }
        )

    def store_mnemonic(self, mnemonic: str):
        """Store mnemonic.
        """
        return self._call_method(
            'storeMnemonic', {
                'mnemonic': mnemonic
            }

        )

    def start_background_sync(
            self, options: Optional[SyncOptions] = None, interval_in_milliseconds: Optional[int] = None):
        """Start background syncing.
        """
        return self._call_method(
            'startBackgroundSync', {
                'options': options,
                'intervalInMilliseconds': interval_in_milliseconds
            }
        )

    def stop_background_sync(self):
        """Stop background syncing.
        """
        return self._call_method(
            'stopBackgroundSync',
        )

    def listen(self, handler, events: Optional[List[int]] = None):
        """Listen to wallet events, empty array or None will listen to all events.
        The default value for events is None.
        """
        events_array = [] if events is None else events
        listen_wallet(self.handle, events_array, handler)

    def clear_listeners(self, events: Optional[List[int]] = None):
        """Remove wallet event listeners, empty array or None will remove all listeners.
        The default value for events is None.
        """
        events_array = [] if events is None else events
        return self._call_method(
            'clearListeners', {
                'eventTypes': events_array
            }
        )

    def destroy(self):
        """Destroys the wallet instance.
        """
        return destroy_wallet(self.handle)

    @staticmethod
    def __return_str_or_none(opt_str):
        if opt_str:
            return opt_str
        return None<|MERGE_RESOLUTION|>--- conflicted
+++ resolved
@@ -2,18 +2,13 @@
 # SPDX-License-Identifier: Apache-2.0
 
 from json import dumps
-from typing import Any, Dict, List, Optional
+from typing import Any, Dict, List, Optional, Union
 
 from iota_sdk import destroy_wallet, create_wallet, listen_wallet, get_client_from_wallet, get_secret_manager_from_wallet, Client
 from iota_sdk.secret_manager.secret_manager import LedgerNanoSecretManager, MnemonicSecretManager, StrongholdSecretManager, SeedSecretManager, SecretManager
 from iota_sdk.types.address import AccountAddress
 from iota_sdk.wallet.account import Account, _call_method_routine
 from iota_sdk.wallet.sync_options import SyncOptions
-<<<<<<< HEAD
-=======
-from json import dumps
-from typing import Any, Dict, List, Optional, Union
->>>>>>> 8c486e9a
 
 
 class Wallet():
@@ -23,16 +18,11 @@
         handle: The wallet handle.
     """
 
-<<<<<<< HEAD
     def __init__(self,
                  storage_path: Optional[str] = None,
                  client_options: Optional[Dict[str, Any]] = None,
                  coin_type: Optional[int] = None,
-                 secret_manager: Optional[LedgerNanoSecretManager | MnemonicSecretManager | SeedSecretManager | StrongholdSecretManager] = None):
-=======
-    def __init__(self, storage_path: Optional[str] = None, client_options: Optional[Dict[str, Any]] = None, coin_type: Optional[int] = None,
-                 secret_manager: Optional[Union[LedgerNanoSecretManager, MnemonicSecretManager, SeedSecretManager, StrongholdSecretManager]] = None):
->>>>>>> 8c486e9a
+                 secret_manager: Optional[Union[LedgerNanoSecretManager | MnemonicSecretManager | SeedSecretManager | StrongholdSecretManager]] = None):
         """Initialize `self`.
         """
 
