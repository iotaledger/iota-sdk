# Copyright 2023 IOTA Stiftung
# SPDX-License-Identifier: Apache-2.0

from iota_sdk.wallet.common import _call_method_routine
from iota_sdk.wallet.prepared_transaction_data import PreparedTransactionData, PreparedCreateTokenTransaction
from iota_sdk.wallet.sync_options import SyncOptions
from iota_sdk.types.burn import Burn
from iota_sdk.types.common import HexStr
from iota_sdk.types.native_token import NativeToken
from iota_sdk.types.output_id import OutputId
from iota_sdk.types.transaction import Transaction
from iota_sdk.types.transaction_options import TransactionOptions
from typing import List, Optional


class Account:
    def __init__(self, account_id: str | int, handle):
        self.account_id = account_id
        self.handle = handle

    @_call_method_routine
    def __str__(self):
        message = {
            'name': 'getAccount',
            'data': {
                'accountId': self.account_id,
            }
        }
        return message

    @_call_method_routine
    def _call_account_method(self, method, data=None):
        message = {
            'name': 'callAccountMethod',
            'data': {
                'accountId': self.account_id,
                'method': {
                    'name': method,
                }
            }
        }
        if data:
            message['data']['method']['data'] = data

        return message

    def prepare_burn(self, burn: Burn, options: Optional[TransactionOptions] = None) -> PreparedTransactionData:
        """
        A generic `prepare_burn()` function that can be used to prepare the burn of native tokens, nfts, foundries and aliases.
        """
        prepared = self._call_account_method(
            'prepareBurn', {
                'burn': burn.as_dict(),
                'options': options
            },
        )
        return PreparedTransactionData(self, prepared)

    def prepare_burn_native_token(self,
                                  token_id: HexStr,
                                  burn_amount: int,
                                  options: Optional[TransactionOptions] = None) -> PreparedTransactionData:
        """Burn native tokens. This doesn't require the foundry output which minted them, but will not increase
        the foundries `melted_tokens` field, which makes it impossible to destroy the foundry output. Therefore it's
        recommended to use melting, if the foundry output is available.
        """
        prepared = self._call_account_method(
            'prepareBurn', {
                'burn': Burn().add_native_token(NativeToken(token_id, burn_amount)).as_dict(),
                'options': options
            },
        )
        return PreparedTransactionData(self, prepared)

    def prepare_burn_nft(self,
                         nft_id: HexStr,
                         options: Optional[TransactionOptions] = None) -> PreparedTransactionData:
        """Burn an nft output.
        """
        prepared = self._call_account_method(
            'prepareBurn', {
                'burn': Burn().add_nft(nft_id).as_dict(),
                'options': options
            },
        )
        return PreparedTransactionData(self, prepared)

    def prepare_consolidate_outputs(self,
                                    force: bool,
                                    output_consolidation_threshold: Optional[int] = None) -> PreparedTransactionData:
        """Consolidate outputs.
        """
        prepared = self._call_account_method(
            'prepareConsolidateOutputs', {
                'force': force,
                'outputConsolidationThreshold': output_consolidation_threshold
            }
        )
        return PreparedTransactionData(self, prepared)

    def prepare_create_alias_output(self,
                                    params,
                                    options: Optional[TransactionOptions] = None) -> PreparedTransactionData:
        """Create an alias output.
        """
        prepared = self._call_account_method(
            'prepareCreateAliasOutput', {
                'params': params,
                'options': options
            }
        )
        return PreparedTransactionData(self, prepared)

    def prepare_destroy_alias(self,
                              alias_id: HexStr,
                              options: Optional[TransactionOptions] = None) -> PreparedTransactionData:
        """Destroy an alias output.
        """

        prepared = self._call_account_method(
            'prepareBurn', {
                'burn': Burn().add_alias(alias_id).as_dict(),
                'options': options
            },
        )
        return PreparedTransactionData(self, prepared)

    def prepare_destroy_foundry(self,
                                foundry_id: HexStr,
                                options: Optional[TransactionOptions] = None) -> PreparedTransactionData:
        """Destroy a foundry output with a circulating supply of 0.
        """
        prepared = self._call_account_method(
            'prepareBurn', {
                'burn': Burn().add_foundry(foundry_id).as_dict(),
                'options': options
            },
        )
        return PreparedTransactionData(self, prepared)

    def generate_ed25519_addresses(self, amount: int, options=None):
        """Generate new addresses.
        """
        return self._call_account_method(
            'generateEd25519Addresses', {
                'amount': amount,
                'options': options
            }
        )

    def claimable_outputs(self, outputs_to_claim: List[OutputId]):
        """Get outputs with additional unlock conditions.
        """
        return self._call_account_method(
            'claimableOutputs', {
                'outputsToClaim': outputs_to_claim
            }
        )

    def get_output(self, output_id: OutputId):
        """Get output.
        """
        return self._call_account_method(
            'getOutput', {
                'outputId': output_id
            }
        )

    def get_transaction(self, transaction_id: HexStr) -> Transaction:
        """Get transaction.
        """
        return Transaction.from_dict(self._call_account_method(
            'getTransaction', {
                'transactionId': transaction_id
            }
        ))

    def addresses(self):
        """List addresses.
        """
        return self._call_account_method(
            'addresses'
        )

    def addresses_with_unspent_outputs(self):
        """Returns only addresses of the account with unspent outputs.
        """
        return self._call_account_method(
            'addressesWithUnspentOutputs'
        )

    def outputs(self, filter_options=None):
        """Returns all outputs of the account.
        """
        return self._call_account_method(
            'outputs', {
                'filterOptions': filter_options
            }
        )

    def unspent_outputs(self, filter_options=None):
        """Returns all unspent outputs of the account.
        """
        return self._call_account_method(
            'unspentOutputs', {
                'filterOptions': filter_options
            }
        )

    def incoming_transactions(self) -> List[Transaction]:
        """Returns all incoming transactions of the account.
        """
        transactions = self._call_account_method(
            'incomingTransactions'
        )

        return [Transaction.from_dict(tx) for tx in transactions]

    def transactions(self) -> List[Transaction]:
        """Returns all transaction of the account.
        """
        transactions = self._call_account_method(
            'transactions'
        )

        return [Transaction.from_dict(tx) for tx in transactions]

    def pending_transactions(self):
        """Returns all pending transactions of the account.
        """
        transactions = self._call_account_method(
            'pendingTransactions'
        )
        return [Transaction.from_dict(tx) for tx in transactions]

    def prepare_create_native_token(self, params, options: Optional[TransactionOptions] = None) -> PreparedTransactionData:
        """Create native token.
        """
        prepared = self._call_account_method(
            'prepareCreateNativeToken', {
                'params': params,
                'options': options
            }
        )
        return PreparedCreateTokenTransaction(account=self, prepared_transaction_data=prepared)

    def prepare_melt_native_token(self,
                                  token_id: HexStr,
                                  melt_amount: int,
                                  options: Optional[TransactionOptions] = None) -> PreparedTransactionData:
        """Melt native tokens. This happens with the foundry output which minted them, by increasing it's
        `melted_tokens` field.
        """
        prepared = self._call_account_method(
            'prepareMeltNativeToken', {
                'tokenId': token_id,
                'meltAmount': hex(melt_amount),
                'options': options
            }
        )
        return PreparedTransactionData(self, prepared)

    def prepare_mint_native_token(self, token_id: HexStr, mint_amount: int, options: Optional[TransactionOptions] = None) -> PreparedTransactionData:
        """Mint additional native tokens.
        """
        prepared = self._call_account_method(
            'prepareMintNativeToken', {
                'tokenId': token_id,
                'mintAmount': hex(mint_amount),
                'options': options
            }
        )
        return PreparedTransactionData(self, prepared)

    def minimum_required_storage_deposit(self, output) -> int:
        """Minimum required storage deposit.
        """
        return int(self._call_account_method(
            'minimumRequiredStorageDeposit', {
                'output': output
            }
        ))

    def prepare_mint_nfts(self, params, options: Optional[TransactionOptions] = None) -> PreparedTransactionData:
        """Mint nfts.
        """
        prepared = self._call_account_method(
            'prepareMintNfts', {
                'params': params,
                'options': options
            }
        )
        return PreparedTransactionData(self, prepared)

    def get_balance(self):
        """Get account balance information.
        """
        return self._call_account_method(
            'getBalance'
        )

    def prepare_output(self, output_options, transaction_options: Optional[TransactionOptions] = None):
        """Prepare an output for sending
           If the amount is below the minimum required storage deposit, by default the remaining amount will automatically
           be added with a StorageDepositReturn UnlockCondition, when setting the ReturnStrategy to `gift`, the full
           minimum required storage deposit will be sent to the recipient.
           When the assets contain an nft_id, the data from the existing nft output will be used, just with the address
           unlock conditions replaced
        """
        return self._call_account_method(
            'prepareOutput', {
                'params': output_options,
                'transactionOptions': transaction_options
            }
        )

<<<<<<< HEAD
    def prepare_send(self, params, options: Optional[TransactionOptions] = None):
        """Prepare to send base coins.
=======
    def prepare_send_amount(self, params, options: Optional[TransactionOptions] = None) -> PreparedTransactionData:
        """Prepare send amount.
>>>>>>> f586312e
        """
        prepared = self._call_account_method(
            'prepareSend', {
                'params': params,
                'options': options
            }
        )
        return PreparedTransactionData(self, prepared)

    def prepare_transaction(self, outputs, options: Optional[TransactionOptions] = None) -> PreparedTransactionData:
        """Prepare transaction.
        """
        prepared = self._call_account_method(
            'prepareTransaction', {
                'outputs': outputs,
                'options': options
            }
        )
        return PreparedTransactionData(self, prepared)

    def retry_transaction_until_included(self, transaction_id: HexStr, interval=None, max_attempts=None) -> HexStr:
        """Retries (promotes or reattaches) a transaction sent from the account for a provided transaction id until it's
        included (referenced by a milestone). Returns the included block id.
        """
        return self._call_account_method(
            'retryTransactionUntilIncluded', {
                'transactionId': transaction_id,
                'interval': interval,
                'maxAttempts': max_attempts
            }
        )

    def sync(self, options: Optional[SyncOptions] = None):
        """Sync the account by fetching new information from the nodes.
           Will also retry pending transactions and consolidate outputs if necessary.
           A custom default can be set using set_default_sync_options
        """
        return self._call_account_method(
            'sync', {
                'options': options,
            }
        )

<<<<<<< HEAD
    def send(self, params, options: Optional[TransactionOptions] = None):
        """Send base coins.
        """
        return self._call_account_method(
            'send', {
=======
    def send_amount(self, params, options: Optional[TransactionOptions] = None) -> Transaction:
        """Send amount.
        """
        return Transaction.from_dict(self._call_account_method(
            'sendAmount', {
>>>>>>> f586312e
                'params': params,
                'options': options
            }
        ))

    def prepare_send_native_tokens(self, params, options: Optional[TransactionOptions] = None) -> PreparedTransactionData:
        """Send native tokens.
        """
        prepared = self._call_account_method(
            'prepareSendNativeTokens', {
                'params': params,
                'options': options
            }
        )
        return PreparedTransactionData(self, prepared)

    def prepare_send_nft(self, params, options: Optional[TransactionOptions] = None) -> PreparedTransactionData:
        """Send nft.
        """
        prepared = self._call_account_method(
            'prepareSendNft', {
                'params': params,
                'options': options
            }
        )
        return PreparedTransactionData(self, prepared)

    def set_alias(self, alias: str):
        """Set alias.
        """
        return self._call_account_method(
            'setAlias', {
                'alias': alias
            }
        )

    def set_default_sync_options(self, options: SyncOptions):
        """Set the fallback SyncOptions for account syncing.
           If storage is enabled, will persist during restarts.
        """
        return self._call_account_method(
            'setDefaultSyncOptions', {
                'options': options
            }
        )

    def sign_transaction_essence(self, prepared_transaction_data):
        """Sign a transaction essence.
        """
        return self._call_account_method(
            'signTransactionEssence', {
                'preparedTransactionData': prepared_transaction_data
            }
        )

    def sign_and_submit_transaction(self, prepared_transaction_data) -> Transaction:
        """Validate the transaction, sign it, submit it to a node and store it in the account.
        """
        return Transaction.from_dict(self._call_account_method(
            'signAndSubmitTransaction', {
                'preparedTransactionData': prepared_transaction_data
            }
        ))

    def submit_and_store_transaction(self, signed_transaction_data) -> Transaction:
        """Submit and store transaction.
        """
        return Transaction.from_dict(self._call_account_method(
            'submitAndStoreTransaction', {
                'signedTransactionData': signed_transaction_data
            }
        ))

    def claim_outputs(self, output_ids_to_claim: List[OutputId]) -> Transaction:
        """Claim outputs.
        """
        return Transaction.from_dict(self._call_account_method(
            'claimOutputs', {
                'outputIdsToClaim': output_ids_to_claim
            }
        ))

    def send_outputs(self, outputs, options: Optional[TransactionOptions] = None) -> Transaction:
        """Send outputs in a transaction.
        """
        return Transaction.from_dict(self._call_account_method(
            'sendOutputs', {
                'outputs': outputs,
                'options': options,
            }
        ))<|MERGE_RESOLUTION|>--- conflicted
+++ resolved
@@ -314,13 +314,8 @@
             }
         )
 
-<<<<<<< HEAD
-    def prepare_send(self, params, options: Optional[TransactionOptions] = None):
+    def prepare_send(self, params, options: Optional[TransactionOptions] = None) -> PreparedTransactionData:
         """Prepare to send base coins.
-=======
-    def prepare_send_amount(self, params, options: Optional[TransactionOptions] = None) -> PreparedTransactionData:
-        """Prepare send amount.
->>>>>>> f586312e
         """
         prepared = self._call_account_method(
             'prepareSend', {
@@ -364,19 +359,11 @@
             }
         )
 
-<<<<<<< HEAD
-    def send(self, params, options: Optional[TransactionOptions] = None):
+    def send(self, params, options: Optional[TransactionOptions] = None) -> Transaction:
         """Send base coins.
         """
-        return self._call_account_method(
+        return Transaction.from_dict(self._call_account_method(
             'send', {
-=======
-    def send_amount(self, params, options: Optional[TransactionOptions] = None) -> Transaction:
-        """Send amount.
-        """
-        return Transaction.from_dict(self._call_account_method(
-            'sendAmount', {
->>>>>>> f586312e
                 'params': params,
                 'options': options
             }
