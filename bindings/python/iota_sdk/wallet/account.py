--- conflicted
+++ resolved
@@ -1,7 +1,7 @@
 # Copyright 2023 IOTA Stiftung
 # SPDX-License-Identifier: Apache-2.0
 
-from typing import List, Optional
+from typing import List, Optional, Union
 from dataclasses import dataclass
 from dacite import from_dict
 
@@ -23,12 +23,6 @@
 from iota_sdk.types.transaction import Transaction
 from iota_sdk.types.transaction_options import TransactionOptions
 from iota_sdk.types.consolidation_params import ConsolidationParams
-<<<<<<< HEAD
-=======
-from typing import List, Optional, Union
-from dacite import from_dict
-from dataclasses import dataclass
->>>>>>> 8c486e9a
 
 
 @dataclass
