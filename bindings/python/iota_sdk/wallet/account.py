--- conflicted
+++ resolved
@@ -19,13 +19,8 @@
 from iota_sdk.types.output import BasicOutput, NftOutput, Output, deserialize_output
 from iota_sdk.types.output_params import OutputParams
 from iota_sdk.types.transaction_data import PreparedTransactionData, SignedTransactionData
-<<<<<<< HEAD
 from iota_sdk.types.send_params import CreateAccountOutputParams, CreateNativeTokenParams, MintNftParams, SendNativeTokenParams, SendNftParams, SendParams
-from iota_sdk.types.transaction import Transaction
-=======
-from iota_sdk.types.send_params import CreateAccountOutputParams, CreateNativeTokenParams, MintNftParams, SendNativeTokensParams, SendNftParams, SendParams
 from iota_sdk.types.transaction_with_metadata import TransactionWithMetadata
->>>>>>> 383b8a72
 from iota_sdk.types.transaction_options import TransactionOptions
 from iota_sdk.types.consolidation_params import ConsolidationParams
 
@@ -506,13 +501,8 @@
             }
         ))
 
-<<<<<<< HEAD
     def send_native_token(
-            self, params: List[SendNativeTokenParams], options: Optional[TransactionOptions] = None) -> Transaction:
-=======
-    def send_native_tokens(
-            self, params: List[SendNativeTokensParams], options: Optional[TransactionOptions] = None) -> TransactionWithMetadata:
->>>>>>> 383b8a72
+            self, params: List[SendNativeTokenParams], options: Optional[TransactionOptions] = None) -> TransactionWithMetadata:
         """Send native tokens.
         """
         return self.prepare_send_native_token(params, options).send()
