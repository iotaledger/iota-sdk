--- conflicted
+++ resolved
@@ -270,9 +270,6 @@
         )
         return [from_dict(OutputData, o) for o in outputs]
 
-<<<<<<< HEAD
-    def incoming_transactions(self) -> List[TransactionWithMetadata]:
-=======
     def implicit_account_creation_address(self) -> str:
         """Returns the implicit account creation address of the wallet if it is Ed25519 based.
         """
@@ -280,8 +277,7 @@
             'implicitAccountCreationAddress'
         )
 
-    def incoming_transactions(self) -> List[Transaction]:
->>>>>>> 4ced6c2a
+    def incoming_transactions(self) -> List[TransactionWithMetadata]:
         """Returns all incoming transactions of the account.
         """
         transactions = self._call_account_method(
