--- conflicted
+++ resolved
@@ -289,11 +289,7 @@
             unsigned_block: The unsigned block data.
             chain: The Bip44 chain to use.
         """
-<<<<<<< HEAD
-        return SignedBlock.from_dict(self._call_method('signBlock', {
-=======
-        return from_dict(Block, self._call_method('signBlock', {
->>>>>>> 0605c66c
+        return Block.from_dict(self._call_method('signBlock', {
             'unsignedBlock': unsigned_block.to_dict(),
             'chain': chain.to_dict()
         }))
