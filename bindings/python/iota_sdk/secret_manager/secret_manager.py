# Copyright 2023 IOTA Stiftung
# SPDX-License-Identifier: Apache-2.0

from iota_sdk import create_secret_manager, call_secret_manager_method
from iota_sdk.types.common import HexStr
from json import dumps, loads
import humps
from typing import List, Optional


class LedgerNanoSecretManager(dict):
    """Secret manager that uses a Ledger Nano hardware wallet or Speculos simulator.
    """

    def __init__(self, is_simulator):
        """Initialize a ledger nano secret manager.
        """

        dict.__init__(self, ledgerNano=is_simulator)


class MnemonicSecretManager(dict):
    """Secret manager that uses a mnemonic in plain memory. It's not recommended for production use. Use LedgerNano or Stronghold instead.
    """

    def __init__(self, mnemonic):
        """Initialize a mnemonic secret manager.
        """

        dict.__init__(self, mnemonic=mnemonic)


class SeedSecretManager(dict):
    def __init__(self, seed):
        """Initialize a seed secret manager.
        """

        dict.__init__(self, hexSeed=seed)


class StrongholdSecretManager(dict):
    """Secret manager that uses Stronghold.
    """

    def __init__(self, snapshot_path, password):
        """Initialize a stronghold secret manager.
        """

        dict.__init__(self, stronghold=StrongholdSecretManager.Inner(
            snapshot_path, password))

    class Inner(dict):
        def __init__(self, snapshot_path, password):
            dict.__init__(self, password=password, snapshotPath=snapshot_path)


class SecretManagerError(Exception):
    """secret manager error"""
    pass


class SecretManager():
    def __init__(self, secret_manager: MnemonicSecretManager | SeedSecretManager | StrongholdSecretManager | LedgerNanoSecretManager):
        self.handle = create_secret_manager(dumps(secret_manager))

    def _call_method(self, name, data=None):
        """Dumps json string and call call_secret_manager_method()
        """
        message = {
            'name': name
        }
        if data:
            message['data'] = data
        message = dumps(message)

        # Send message to the Rust library
        response = call_secret_manager_method(self.handle, message)

        json_response = loads(response)

        if "type" in json_response:
            if json_response["type"] == "error":
                raise SecretManagerError(json_response['payload'])

        if "payload" in json_response:
            return json_response['payload']
        else:
            return response

<<<<<<< HEAD
    def generate_ed25519_addresses(self,
                           account_index=None,
                           start=None,
                           end=None,
                           internal=None,
                           coin_type=None,
                           bech32_hrp=None,
                           ledger_nano_prompt=None):
        """Generate ed25519 addresses.
=======
    def generate_addresses(self,
                           account_index: Optional[int] = None,
                           start: Optional[int] = None,
                           end: Optional[int] = None,
                           internal: Optional[bool] = None,
                           coin_type: Optional[int] = None,
                           bech32_hrp: Optional[str] = None,
                           ledger_nano_prompt: Optional[bool] = None):
        """Generate addresses.
>>>>>>> 3e289c6b

        Parameters
        ----------
        account_index : int
            Account index.
        start : int
            Start index of generated addresses
        end : int
            End index of generated addresses
        internal : bool
            Internal addresses
        coin_type : int
            Coin type. The CoinType enum can be used
        bech32_hrp : string
            Bech32 human readable part.
        ledger_nano_prompt : bool
            Display the address on ledger devices.

        Returns
        -------
        Addresses as array of strings.
        """
        options = dict(locals())
        del options['self']

        options = {k: v for k, v in options.items() if v != None}

        is_start_set = 'start' in options
        is_end_set = 'end' in options
        if is_start_set or is_end_set:
            options['range'] = {}
            if is_start_set:
                options['range']['start'] = options.pop('start')
            if is_end_set:
                options['range']['end'] = options.pop('end')
        if 'coin_type' in options:
            options['coin_type'] = int(options.pop('coin_type'))
        if 'ledger_nano_prompt' in options:
            options['options'] = {
                'ledger_nano_prompt': options.pop('ledger_nano_prompt')}

        options = humps.camelize(options)

        return self._call_method('generateEd25519Addresses', {
            'options': options
        })

    def generate_evm_addresses(self,
                           account_index=None,
                           start=None,
                           end=None,
                           internal=None,
                           coin_type=None,
                           ledger_nano_prompt=None):
        """Generate EVM addresses.

        Parameters
        ----------
        account_index : int
            Account index.
        start : int
            Start index of generated addresses
        end : int
            End index of generated addresses
        internal : bool
            Internal addresses
        coin_type : int
            Coin type. The CoinType enum can be used
        ledger_nano_prompt : bool
            Display the address on ledger devices.

        Returns
        -------
        Addresses as array of strings.
        """
        options = dict(locals())
        del options['self']

        options = {k: v for k, v in options.items() if v != None}

        is_start_set = 'start' in options
        is_end_set = 'end' in options
        if is_start_set or is_end_set:
            options['range'] = {}
            if is_start_set:
                options['range']['start'] = options.pop('start')
            if is_end_set:
                options['range']['end'] = options.pop('end')
        if 'coin_type' in options:
            options['coin_type'] = int(options.pop('coin_type'))
        if 'ledger_nano_prompt' in options:
            options['options'] = {
                'ledger_nano_prompt': options.pop('ledger_nano_prompt')}

        options = humps.camelize(options)

        return self._call_method('generateEvmAddresses', {
            'options': options
        })

    def get_ledger_nano_status(self):
        """Returns the Ledger Status.
        """
        return self._call_method('getLedgerNanoStatus')

    def store_mnemonic(self, mnemonic: str):
        """Store a mnemonic in the Stronghold vault.
        """
        return self._call_method('storeMnemonic', {
            'mnemonic': mnemonic
        })

    def sign_ed25519(self, message: HexStr, chain: List[int]):
        """Signs a message with an Ed25519 private key.
        """
        return self._call_method('signEd25519', {
            'message': message,
            'chain': chain,
        })

    def sign_transaction(self, prepared_transaction_data):
        """Sign a transaction.
        """
        return self._call_method('signTransaction', {
            'preparedTransactionData': prepared_transaction_data
        })

    def signature_unlock(self, transaction_essence_hash: HexStr, chain: List[int]):
        """Sign a transaction essence hash.
        """
        return self._call_method('signatureUnlock', {
            'transactionEssenceHash': transaction_essence_hash,
            'chain': chain
        })<|MERGE_RESOLUTION|>--- conflicted
+++ resolved
@@ -87,18 +87,7 @@
         else:
             return response
 
-<<<<<<< HEAD
     def generate_ed25519_addresses(self,
-                           account_index=None,
-                           start=None,
-                           end=None,
-                           internal=None,
-                           coin_type=None,
-                           bech32_hrp=None,
-                           ledger_nano_prompt=None):
-        """Generate ed25519 addresses.
-=======
-    def generate_addresses(self,
                            account_index: Optional[int] = None,
                            start: Optional[int] = None,
                            end: Optional[int] = None,
@@ -106,8 +95,7 @@
                            coin_type: Optional[int] = None,
                            bech32_hrp: Optional[str] = None,
                            ledger_nano_prompt: Optional[bool] = None):
-        """Generate addresses.
->>>>>>> 3e289c6b
+        """Generate ed25519 addresses.
 
         Parameters
         ----------
