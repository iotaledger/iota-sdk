--- conflicted
+++ resolved
@@ -2,7 +2,7 @@
 # SPDX-License-Identifier: Apache-2.0
 
 from json import dumps, loads
-from typing import Optional
+from typing import Optional, Union
 from dacyte import from_dict
 import humps
 
@@ -11,13 +11,6 @@
 from iota_sdk.types.signature import Ed25519Signature, Bip44
 from iota_sdk.types.transaction_data import PreparedTransactionData
 from iota_sdk.types.payload import TransactionPayload
-<<<<<<< HEAD
-=======
-from json import dumps, loads
-import humps
-from typing import Optional, Union
-from dacite import from_dict
->>>>>>> 8c486e9a
 
 
 class LedgerNanoSecretManager(dict):
