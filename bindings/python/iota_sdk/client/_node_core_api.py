# Copyright 2023 IOTA Stiftung
# SPDX-License-Identifier: Apache-2.0

from typing import List, Optional, Union
from abc import ABCMeta, abstractmethod

from iota_sdk.client.responses import NodeInfoWrapper, InfoResponse, RoutesResponse, CongestionResponse, ManaRewardsResponse, CommitteeResponse, ValidatorResponse, ValidatorsResponse, IssuanceBlockHeaderResponse, BlockMetadataResponse, BlockWithMetadataResponse, OutputWithMetadataResponse, TransactionMetadataResponse, UtxoChangesResponse, UtxoChangesFullResponse
from iota_sdk.types.block.block import Block
<<<<<<< HEAD
from iota_sdk.types.block.metadata import BlockMetadata, BlockWithMetadata
from iota_sdk.types.committee import Committee, Validator, Validators
from iota_sdk.types.common import HexStr, EpochIndex, SlotIndex
from iota_sdk.types.issuance import Congestion, IssuanceBlockHeader
from iota_sdk.types.mana import ManaRewards
from iota_sdk.types.node_info import NodeInfo, NodeInfoWrapper, Routes
from iota_sdk.types.output import OutputResponse
from iota_sdk.types.output_metadata import OutputWithMetadata, OutputMetadata
from iota_sdk.types.output_id import OutputId
from iota_sdk.types.slot import SlotCommitment
from iota_sdk.types.transaction_metadata import TransactionMetadata
from iota_sdk.types.utxo_changes import UtxoChanges, UtxoChangesFull
=======
from iota_sdk.types.block.id import BlockId
from iota_sdk.types.common import HexStr, EpochIndex, SlotIndex
from iota_sdk.types.output_id import OutputId
from iota_sdk.types.output_metadata import OutputMetadata
from iota_sdk.types.slot import SlotCommitment, SlotCommitmentId
from iota_sdk.types.transaction_id import TransactionId
>>>>>>> 7671804f


class NodeCoreAPI(metaclass=ABCMeta):
    """Node core API.
    """

    @abstractmethod
    def _call_method(self, name, data=None):
        """
        Sends a message to the Rust library and returns the response.
        It is abstract here as its implementation is located in `client.py`, which is a composite class.

        Arguments:

        * `name`: The `name` parameter is a string that represents the name of the method to be called.
        It is used to identify the specific method to be executed in the Rust library.
        * `data`: The `data` parameter is an optional parameter that represents additional data to be
        sent along with the method call. It is a dictionary that contains key-value pairs of data. If
        the `data` parameter is provided, it will be included in the `message` dictionary as the 'data'
        key.

        Returns:

        The method returns either the payload from the JSON response or the entire response if there is
        no payload.
        """

    # Node routes.

    def get_health(self, url: str) -> bool:
        """Returns the health of the node.
        GET /health

        Args:
            url: The node's url.
        """
        return self._call_method('getHealth', {
            'url': url
        })

    # TODO: this is not strictly following the 2.0 Core API Spec (or maybe the TIP isn't updated yet)
<<<<<<< HEAD
=======
    # https://github.com/iotaledger/iota-sdk/issues/1921
>>>>>>> 7671804f
    def get_info(self) -> NodeInfoWrapper:
        """Returns general information about the node together with its URL.
        GET /api/core/v3/info
        """
        return NodeInfoWrapper.from_dict(self._call_method('getInfo'))

<<<<<<< HEAD
    def get_node_info(self, url: str, auth=None) -> NodeInfo:
=======
    # TODO: this is not strictly following the 2.0 Core API Spec (or maybe the TIP isn't updated yet)
    # https://github.com/iotaledger/iota-sdk/issues/1921
    def get_node_info(self, url: str, auth=None) -> InfoResponse:
>>>>>>> 7671804f
        """Returns general information about the node.
        GET /api/core/v3/info

        Args:
            url: The node's url.
            auth: A JWT or username/password authentication object.

        Returns:
            The node info.
        """
        return InfoResponse.from_dict(self._call_method('getNodeInfo', {
            'url': url,
            'auth': auth
        }))

<<<<<<< HEAD
    def get_routes(self) -> Routes:
        """Returns the available API route groups of the node.
        GET /api/routes
        """
        return Routes.from_dict(self._call_method('getRoutes'))

    def call_plugin_route(self, base_plugin_path: str, method: str,
                          endpoint: str, query_params: Optional[List[str]] = None, request: Optional[str] = None):
        """Extension method which provides request methods for plugins.

        Args:
            base_plugin_path: The base path of the routes provided by the plugin.
            method: The HTTP method.
            endpoint: The endpoint to query provided by the plugin.
            query_params: The parameters of the query.
            request: The request object sent to the endpoint of the plugin.
        """
        if query_params is None:
            query_params = []
        return self._call_method('callPluginRoute', {
            'basePluginPath': base_plugin_path,
            'method': method,
            'endpoint': endpoint,
            'queryParams': query_params,
            'request': request,
        })

    # Accounts routes.

    def get_account_congestion(self, account_id: HexStr) -> Congestion:
        """Checks if the account is ready to issue a block.
        GET /api/core/v3/accounts/{bech32Address}/congestion
        """
        return Congestion.from_dict(self._call_method('getAccountCongestion', {
            'accountId': account_id
        }))

    # Rewards routes.

    def get_output_mana_rewards(
            self, output_id: HexStr, slot_index: SlotIndex) -> ManaRewards:
        """Returns the total available Mana rewards of an account or delegation output decayed up to `epochEnd` index
        provided in the response.
        Note that rewards for an epoch only become available at the beginning of the next epoch. If the end epoch of a
        staking feature is equal or greater than the current epoch, the rewards response will not include the potential
        future rewards for those epochs. `epochStart` and `epochEnd` indicates the actual range for which reward value
        is returned and decayed for.
        GET /api/core/v3/rewards/{outputId}
        """
        return ManaRewards.from_dict(self._call_method('getOutputManaRewards', {
            'outputId': output_id,
            'slotIndex': slot_index
        }))

    # Committee routes.

    def get_committee(self, epoch_index: EpochIndex) -> Committee:
        """Returns the information of committee members at the given epoch index. If epoch index is not provided, the
        current committee members are returned.
        GET /api/core/v3/committee/?epochIndex
        """
        return Committee.from_dict(self._call_method('getCommittee', {
            'epochIndex': epoch_index
        }))

    # Validators routes.

    def get_validators(self, page_size, cursor) -> Validators:
        """Returns information of all registered validators and if they are active.
        GET JSON to /api/core/v3/validators
        """
        return Validators.from_dict(self._call_method('getValidators', {
            'pageSize': page_size,
            'cursor': cursor
        }))

    def get_validator(self, account_id: HexStr) -> Validator:
        """Return information about a validator.
        GET /api/core/v3/validators/{bech32Address}
        """
        return Validator.from_dict(self._call_method('getValidator', {
            'accountId': account_id
        }))

    # Block routes.

    def get_issuance(self) -> IssuanceBlockHeader:
        """Returns information that is ideal for attaching a block in the network.
        GET /api/core/v3/blocks/issuance
        """
        return IssuanceBlockHeader.from_dict(self._call_method('getIssuance'))

    def post_block(self, block: Block) -> HexStr:
=======
    # TODO: this should made be available
    # https://github.com/iotaledger/iota-sdk/issues/1921
    def get_routes(self) -> RoutesResponse:
        """Returns the available API route groups of the node.
        GET /api/routes
        """

    def call_plugin_route(self, base_plugin_path: str, method: str,
                          endpoint: str, query_params: Optional[List[str]] = None, request: Optional[str] = None):
        """Extension method which provides request methods for plugins.

        Args:
            base_plugin_path: The base path of the routes provided by the plugin.
            method: The HTTP method.
            endpoint: The endpoint to query provided by the plugin.
            query_params: The parameters of the query.
            request: The request object sent to the endpoint of the plugin.
        """
        if query_params is None:
            query_params = []
        return self._call_method('callPluginRoute', {
            'basePluginPath': base_plugin_path,
            'method': method,
            'endpoint': endpoint,
            'queryParams': query_params,
            'request': request,
        })

    # Accounts routes.

    def get_account_congestion(self, account_id: HexStr) -> CongestionResponse:
        """Checks if the account is ready to issue a block.
        GET /api/core/v3/accounts/{bech32Address}/congestion
        """
        return CongestionResponse.from_dict(self._call_method('getAccountCongestion', {
            'accountId': account_id
        }))

    # Rewards routes.

    def get_output_mana_rewards(
            self, output_id: OutputId, slot_index: SlotIndex) -> ManaRewardsResponse:
        """Returns the total available Mana rewards of an account or delegation output decayed up to `epochEnd` index
        provided in the response.
        Note that rewards for an epoch only become available at the beginning of the next epoch. If the end epoch of a
        staking feature is equal or greater than the current epoch, the rewards response will not include the potential
        future rewards for those epochs. `epochStart` and `epochEnd` indicates the actual range for which reward value
        is returned and decayed for.
        GET /api/core/v3/rewards/{outputId}
        """
        return ManaRewardsResponse.from_dict(self._call_method('getOutputManaRewards', {
            'outputId': output_id,
            'slotIndex': slot_index
        }))

    # Committee routes.

    def get_committee(self, epoch_index: EpochIndex) -> CommitteeResponse:
        """Returns the information of committee members at the given epoch index. If epoch index is not provided, the
        current committee members are returned.
        GET /api/core/v3/committee/?epochIndex
        """
        return CommitteeResponse.from_dict(self._call_method('getCommittee', {
            'epochIndex': epoch_index
        }))

    # Validators routes.

    def get_validators(self, page_size, cursor) -> ValidatorsResponse:
        """Returns information of all registered validators and if they are active.
        GET JSON to /api/core/v3/validators
        """
        return ValidatorsResponse.from_dict(self._call_method('getValidators', {
            'pageSize': page_size,
            'cursor': cursor
        }))

    def get_validator(self, account_id: HexStr) -> ValidatorResponse:
        """Return information about a validator.
        GET /api/core/v3/validators/{bech32Address}
        """
        return ValidatorResponse.from_dict(self._call_method('getValidator', {
            'accountId': account_id
        }))

    # Block routes.

    def get_issuance(self) -> IssuanceBlockHeaderResponse:
        """Returns information that is ideal for attaching a block in the network.
        GET /api/core/v3/blocks/issuance
        """
        return IssuanceBlockHeaderResponse.from_dict(self._call_method('getIssuance'))

    def post_block(self, block: Block) -> BlockId:
>>>>>>> 7671804f
        """Returns the BlockId of the submitted block.
        POST JSON to /api/core/v3/blocks

        Args:
            block: The block to post.

        Returns:
            The block id of the posted block.
        """
        return self._call_method('postBlock', {
            'block': block
        })

<<<<<<< HEAD
    def post_block_raw(self, block: Block) -> HexStr:
=======
    def post_block_raw(self, block: Block) -> BlockId:
>>>>>>> 7671804f
        """Returns the BlockId of the submitted block.
        POST /api/core/v3/blocks

        Returns:
            The corresponding block id of the block.
        """
        return self._call_method('postBlockRaw', {
            'block': block
        })

<<<<<<< HEAD
    def get_block(self, block_id: HexStr) -> Block:
=======
    def get_block(self, block_id: BlockId) -> Block:
>>>>>>> 7671804f
        """Finds a block by its ID and returns it as object.
        GET /api/core/v3/blocks/{blockId}

        Returns:
            The corresponding block.
        """
        return Block.from_dict(self._call_method('getBlock', {
            'blockId': block_id
        }))

<<<<<<< HEAD
    def get_block_raw(self, block_id: HexStr) -> List[int]:
=======
    def get_block_raw(self, block_id: BlockId) -> List[int]:
>>>>>>> 7671804f
        """Finds a block by its ID and returns it as raw bytes.
        GET /api/core/v3/blocks/{blockId}

        Returns:
            The corresponding raw bytes of a block.
<<<<<<< HEAD
        """
        return self._call_method('getBlockRaw', {
            'blockId': block_id
        })

    def get_block_metadata(self, block_id: HexStr) -> BlockMetadata:
        """Returns the metadata of a block.
        GET /api/core/v3/blocks/{blockId}/metadata

        Returns:
            The corresponding block metadata.
=======
>>>>>>> 7671804f
        """
        return self._call_method('getBlockRaw', {
            'blockId': block_id
        })

<<<<<<< HEAD
    def get_block_with_metadata(self, block_id: HexStr) -> BlockWithMetadata:
        """Returns a block with its metadata.
        GET /api/core/v2/blocks/{blockId}/full

        Returns:
            The corresponding block with it metadata.
=======
    def get_block_metadata(self, block_id: BlockId) -> BlockMetadataResponse:
        """Returns the metadata of a block.
        GET /api/core/v3/blocks/{blockId}/metadata

        Returns:
            The corresponding block metadata.
>>>>>>> 7671804f
        """
        return BlockMetadataResponse.from_dict(self._call_method('getBlockMetadata', {
            'blockId': block_id
        }))

<<<<<<< HEAD
    # UTXO routes.

    def get_output(
            self, output_id: Union[OutputId, HexStr]) -> OutputResponse:
=======
    def get_block_with_metadata(self, block_id: BlockId) -> BlockWithMetadataResponse:
        """Returns a block with its metadata.
        GET /api/core/v2/blocks/{blockId}/full

        Returns:
            The corresponding block with it metadata.
        """
        return BlockWithMetadataResponse.from_dict(self._call_method('getBlockWithMetadata', {
            'blockId': block_id
        }))

    # UTXO routes.

    # TODO: this should return `OutputResponse`, not OutputWithMetadataResponse
    # https://github.com/iotaledger/iota-sdk/issues/1921
    def get_output(
            self, output_id: Union[OutputId, HexStr]) -> OutputWithMetadataResponse:
>>>>>>> 7671804f
        """Finds an output by its ID and returns it as object.
        GET /api/core/v3/outputs/{outputId}

        Returns:
            The corresponding output.
        """
        output_id_str = output_id.output_id if isinstance(
            output_id, OutputId) else output_id
<<<<<<< HEAD
        return OutputResponse.from_dict(self._call_method('getOutput', {
            'outputId': output_id_str
        }))

=======
        return OutputWithMetadataResponse.from_dict(self._call_method('getOutput', {
            'outputId': output_id_str
        }))

    # TODO: this should be made available
    # https://github.com/iotaledger/iota-sdk/issues/1921
>>>>>>> 7671804f
    def get_output_raw(
            self, output_id: Union[OutputId, HexStr]) -> List[int]:
        """Finds an output by its ID and returns it as raw bytes.
        GET /api/core/v3/outputs/{outputId}

        Returns:
            The raw bytes of the corresponding output.
        """
        output_id_str = output_id.output_id if isinstance(
            output_id, OutputId) else output_id
        return self._call_method('getOutputRaw', {
            'outputId': output_id_str
        })

    def get_output_metadata(
            self, output_id: Union[OutputId, HexStr]) -> OutputMetadata:
        """Finds output metadata by output ID.
        GET /api/core/v3/outputs/{outputId}/metadata

        Returns:
            The output metadata.
        """
        output_id_str = output_id.output_id if isinstance(
            output_id, OutputId) else output_id
        return OutputMetadata.from_dict(self._call_method('getOutputMetadata', {
            'outputId': output_id_str
        }))

    def get_output_with_metadata(
<<<<<<< HEAD
            self, output_id: Union[OutputId, HexStr]) -> OutputWithMetadata:
=======
            self, output_id: Union[OutputId, HexStr]) -> OutputWithMetadataResponse:
>>>>>>> 7671804f
        """Finds an output with its metadata by output ID.
        GET /api/core/v3/outputs/{outputId}/full

        Returns:
            The corresponding output.
        """
        output_id_str = output_id.output_id if isinstance(
            output_id, OutputId) else output_id
<<<<<<< HEAD
        return OutputWithMetadata.from_dict(self._call_method('getOutputWithMetadata', {
            'outputId': output_id_str
        }))

    def get_included_block(self, transaction_id: HexStr) -> Block:
=======
        return OutputWithMetadataResponse.from_dict(self._call_method('getOutputWithMetadata', {
            'outputId': output_id_str
        }))

    def get_included_block(self, transaction_id: TransactionId) -> Block:
>>>>>>> 7671804f
        """Returns the earliest confirmed block containing the transaction with the given ID.
        GET /api/core/v3/transactions/{transactionId}/included-block

        Returns:
            The included block.
        """
        return Block.from_dict(self._call_method('getIncludedBlock', {
            'transactionId': transaction_id
        }))

<<<<<<< HEAD
    def get_included_block_raw(self, transaction_id: HexStr) -> List[int]:
=======
    # TODO: this should be made available
    # https://github.com/iotaledger/iota-sdk/issues/1921
    def get_included_block_raw(self, transaction_id: TransactionId) -> List[int]:
>>>>>>> 7671804f
        """Returns the earliest confirmed block containing the transaction with the given ID, as raw bytes.
        GET /api/core/v3/transactions/{transactionId}/included-block

        Returns:
            The raw bytes of the included block.
        """
        return self._call_method('getIncludedBlockRaw', {
            'transactionId': transaction_id
        })

    def get_included_block_metadata(
<<<<<<< HEAD
            self, transaction_id: HexStr) -> BlockMetadata:
=======
            self, transaction_id: TransactionId) -> BlockMetadataResponse:
>>>>>>> 7671804f
        """Returns the metadata of the earliest block containing the tx that was confirmed.
        GET /api/core/v3/transactions/{transactionId}/included-block/metadata

        Returns:
            The metadata of the included block.
        """
        return BlockMetadataResponse.from_dict(self._call_method('getIncludedBlockMetadata', {
            'transactionId': transaction_id
        }))

    def get_transaction_metadata(
<<<<<<< HEAD
            self, transaction_id: HexStr) -> TransactionMetadata:
=======
            self, transaction_id: TransactionId) -> TransactionMetadataResponse:
>>>>>>> 7671804f
        """Finds the metadata of a transaction.
        GET /api/core/v3/transactions/{transactionId}/metadata

        Returns:
            The transaction metadata.
        """
<<<<<<< HEAD
        return TransactionMetadata.from_dict(self._call_method('getTransactionMetadata', {
=======
        return TransactionMetadataResponse.from_dict(self._call_method('getTransactionMetadata', {
>>>>>>> 7671804f
            'transactionId': transaction_id
        }))

    # Commitments routes.

<<<<<<< HEAD
    def get_slot_commitment_by_id(
            self, slot_commitment_id: HexStr) -> SlotCommitment:
=======
    def get_commitment(
            self, commitment_id: SlotCommitmentId) -> SlotCommitment:
>>>>>>> 7671804f
        """Finds a slot commitment by its ID and returns it as object.
        GET /api/core/v3/commitments/{commitmentId}

        Returns:
            The corresponding slot commitment.
        """
<<<<<<< HEAD
        return SlotCommitment.from_dict(self._call_method('getSlotCommitmentById', {
            'slotCommitmentId': slot_commitment_id
        }))

    def get_slot_commitment_by_id_raw(
            self, slot_commitment_id: HexStr) -> List[int]:
=======
        return SlotCommitment.from_dict(self._call_method('getCommitment', {
            'commitmentId': commitment_id
        }))

    # TODO: this should be made available
    # https://github.com/iotaledger/iota-sdk/issues/1921
    def get_commitment_raw(
            self, commitment_id: SlotCommitmentId) -> List[int]:
>>>>>>> 7671804f
        """Finds a slot commitment by its ID and returns it as raw bytes.
        GET /api/core/v3/commitments/{commitmentId}

        Returns:
            The raw bytes of the corresponding slot commitment.
        """
<<<<<<< HEAD
        return self._call_method('getSlotCommitmentByIdRaw', {
            'slotCommitmentId': slot_commitment_id
        })

    def get_utxo_changes_by_slot_commitment_id(
            self, slot_commitment_id: HexStr) -> UtxoChanges:
=======
        return self._call_method('getCommitmentRaw', {
            'commitmentId': commitment_id
        })

    def get_utxo_changes(
            self, commitment_id: SlotCommitmentId) -> UtxoChangesResponse:
>>>>>>> 7671804f
        """Get all UTXO changes of a given slot by slot commitment ID.
        GET /api/core/v3/commitments/{commitmentId}/utxo-changes

        Returns:
            The corresponding UTXO changes.
        """
<<<<<<< HEAD
        return UtxoChanges.from_dict(self._call_method('getUtxoChangesBySlotCommitmentId', {
            'slotCommitmentId': slot_commitment_id
        }))

    def get_utxo_changes_full_by_slot_commitment_id(
            self, slot_commitment_id: HexStr) -> UtxoChangesFull:
=======
        return UtxoChangesResponse.from_dict(self._call_method('getUtxoChanges', {
            'commitmentId': commitment_id
        }))

    def get_utxo_changes_full(
            self, commitment_id: SlotCommitmentId) -> UtxoChangesFullResponse:
>>>>>>> 7671804f
        """Get all full UTXO changes of a given slot by slot commitment ID.
        GET /api/core/v3/commitments/{commitmentId}/utxo-changes/full

        Returns:
            The full UTXO changes.
        """
<<<<<<< HEAD
        return UtxoChangesFull.from_dict(self._call_method('getUtxoChangesFullBySlotCommitmentId', {
            'slotCommitmentId': slot_commitment_id
        }))

    def get_slot_commitment_by_slot(
            self, slot_index: SlotIndex) -> SlotCommitment:
=======
        return UtxoChangesFullResponse.from_dict(self._call_method('getUtxoChangesFull', {
            'commitmentId': commitment_id
        }))

    # TODO: call method name needs to be changed to `getCommitmentBySlot`
    # https://github.com/iotaledger/iota-sdk/issues/1921
    def get_slot_commitment_by_slot(
            self, slot: SlotIndex) -> SlotCommitment:
>>>>>>> 7671804f
        """Finds a slot commitment by slot index and returns it as object.
        GET /api/core/v3/commitments/by-slot/{slot}

        Returns:
            The corresponding slot commitment.
        """
<<<<<<< HEAD
        return SlotCommitment.from_dict(self._call_method('getSlotCommitmentBySlot', {
            'slotIndex': slot_index
        }))

    def get_slot_commitment_by_slot_raw(
            self, slot_index: SlotIndex) -> List[int]:
=======
        return SlotCommitment.from_dict(self._call_method('getCommitmentByIndex', {
            'slot': slot
        }))

    # TODO: this should be made available
    # https://github.com/iotaledger/iota-sdk/issues/1921
    def get_slot_commitment_by_slot_raw(
            self, slot: SlotIndex) -> List[int]:
>>>>>>> 7671804f
        """Finds a slot commitment by slot index and returns it as raw bytes.
        GET /api/core/v3/commitments/by-slot/{slot}

        Returns:
            The raw bytes of the corresponding slot commitment.
        """
<<<<<<< HEAD
        return self._call_method('getSlotCommitmentBySlotRaw', {
            'slotIndex': slot_index
        })

    def get_utxo_changes_by_slot(self, slot_index: SlotIndex) -> UtxoChanges:
=======
        return self._call_method('getCommitmentBySlotRaw', {
            'slot': slot
        })

    # TODO: call method name needs to be changed to `getUxoChangesBySlot`
    # https://github.com/iotaledger/iota-sdk/issues/1921
    def get_utxo_changes_by_slot(self, slot: SlotIndex) -> UtxoChangesResponse:
>>>>>>> 7671804f
        """Get all UTXO changes of a given slot by its index.
        GET /api/core/v3/commitments/by-slot/{slot}/utxo-changes

        Returns:
            The corresponding UTXO changes.
        """
<<<<<<< HEAD
        return UtxoChanges.from_dict(self._call_method('getUtxoChangesBySlot', {
            'slotIndex': slot_index
        }))

    def get_utxo_changes_full_by_slot(
            self, slot_index: SlotIndex) -> UtxoChangesFull:
=======
        return UtxoChangesResponse.from_dict(self._call_method('getUtxoChangesByIndex', {
            'slot': slot
        }))

    # TODO: call method name needs to be changed to `getUxoChangesFullBySlot`
    # https://github.com/iotaledger/iota-sdk/issues/1921
    def get_utxo_changes_full_by_slot(
            self, slot: SlotIndex) -> UtxoChangesFullResponse:
>>>>>>> 7671804f
        """Get all full UTXO changes of a given slot by its index.
        GET /api/core/v3/commitments/by-slot/{slot}/utxo-changes/full

        Returns:
            The full UTXO changes.
        """
<<<<<<< HEAD
        return UtxoChangesFull.from_dict(self._call_method('getUtxoChangesFullBySlot', {
            'slotIndex': slot_index
=======
        return UtxoChangesFullResponse.from_dict(self._call_method('getUtxoChangesFullByIndex', {
            'slot': slot
>>>>>>> 7671804f
        }))<|MERGE_RESOLUTION|>--- conflicted
+++ resolved
@@ -6,27 +6,12 @@
 
 from iota_sdk.client.responses import NodeInfoWrapper, InfoResponse, RoutesResponse, CongestionResponse, ManaRewardsResponse, CommitteeResponse, ValidatorResponse, ValidatorsResponse, IssuanceBlockHeaderResponse, BlockMetadataResponse, BlockWithMetadataResponse, OutputWithMetadataResponse, TransactionMetadataResponse, UtxoChangesResponse, UtxoChangesFullResponse
 from iota_sdk.types.block.block import Block
-<<<<<<< HEAD
-from iota_sdk.types.block.metadata import BlockMetadata, BlockWithMetadata
-from iota_sdk.types.committee import Committee, Validator, Validators
-from iota_sdk.types.common import HexStr, EpochIndex, SlotIndex
-from iota_sdk.types.issuance import Congestion, IssuanceBlockHeader
-from iota_sdk.types.mana import ManaRewards
-from iota_sdk.types.node_info import NodeInfo, NodeInfoWrapper, Routes
-from iota_sdk.types.output import OutputResponse
-from iota_sdk.types.output_metadata import OutputWithMetadata, OutputMetadata
-from iota_sdk.types.output_id import OutputId
-from iota_sdk.types.slot import SlotCommitment
-from iota_sdk.types.transaction_metadata import TransactionMetadata
-from iota_sdk.types.utxo_changes import UtxoChanges, UtxoChangesFull
-=======
 from iota_sdk.types.block.id import BlockId
 from iota_sdk.types.common import HexStr, EpochIndex, SlotIndex
 from iota_sdk.types.output_id import OutputId
 from iota_sdk.types.output_metadata import OutputMetadata
 from iota_sdk.types.slot import SlotCommitment, SlotCommitmentId
 from iota_sdk.types.transaction_id import TransactionId
->>>>>>> 7671804f
 
 
 class NodeCoreAPI(metaclass=ABCMeta):
@@ -67,24 +52,17 @@
             'url': url
         })
 
-    # TODO: this is not strictly following the 2.0 Core API Spec (or maybe the TIP isn't updated yet)
-<<<<<<< HEAD
-=======
-    # https://github.com/iotaledger/iota-sdk/issues/1921
->>>>>>> 7671804f
+    # TODO #1928: this is not strictly following the 2.0 Core API Spec (or maybe the TIP isn't updated yet)
+    # https://github.com/iotaledger/iota-sdk/issues/1921
     def get_info(self) -> NodeInfoWrapper:
         """Returns general information about the node together with its URL.
         GET /api/core/v3/info
         """
         return NodeInfoWrapper.from_dict(self._call_method('getInfo'))
 
-<<<<<<< HEAD
-    def get_node_info(self, url: str, auth=None) -> NodeInfo:
-=======
-    # TODO: this is not strictly following the 2.0 Core API Spec (or maybe the TIP isn't updated yet)
+    # TODO #1928: this is not strictly following the 2.0 Core API Spec (or maybe the TIP isn't updated yet)
     # https://github.com/iotaledger/iota-sdk/issues/1921
     def get_node_info(self, url: str, auth=None) -> InfoResponse:
->>>>>>> 7671804f
         """Returns general information about the node.
         GET /api/core/v3/info
 
@@ -100,102 +78,7 @@
             'auth': auth
         }))
 
-<<<<<<< HEAD
-    def get_routes(self) -> Routes:
-        """Returns the available API route groups of the node.
-        GET /api/routes
-        """
-        return Routes.from_dict(self._call_method('getRoutes'))
-
-    def call_plugin_route(self, base_plugin_path: str, method: str,
-                          endpoint: str, query_params: Optional[List[str]] = None, request: Optional[str] = None):
-        """Extension method which provides request methods for plugins.
-
-        Args:
-            base_plugin_path: The base path of the routes provided by the plugin.
-            method: The HTTP method.
-            endpoint: The endpoint to query provided by the plugin.
-            query_params: The parameters of the query.
-            request: The request object sent to the endpoint of the plugin.
-        """
-        if query_params is None:
-            query_params = []
-        return self._call_method('callPluginRoute', {
-            'basePluginPath': base_plugin_path,
-            'method': method,
-            'endpoint': endpoint,
-            'queryParams': query_params,
-            'request': request,
-        })
-
-    # Accounts routes.
-
-    def get_account_congestion(self, account_id: HexStr) -> Congestion:
-        """Checks if the account is ready to issue a block.
-        GET /api/core/v3/accounts/{bech32Address}/congestion
-        """
-        return Congestion.from_dict(self._call_method('getAccountCongestion', {
-            'accountId': account_id
-        }))
-
-    # Rewards routes.
-
-    def get_output_mana_rewards(
-            self, output_id: HexStr, slot_index: SlotIndex) -> ManaRewards:
-        """Returns the total available Mana rewards of an account or delegation output decayed up to `epochEnd` index
-        provided in the response.
-        Note that rewards for an epoch only become available at the beginning of the next epoch. If the end epoch of a
-        staking feature is equal or greater than the current epoch, the rewards response will not include the potential
-        future rewards for those epochs. `epochStart` and `epochEnd` indicates the actual range for which reward value
-        is returned and decayed for.
-        GET /api/core/v3/rewards/{outputId}
-        """
-        return ManaRewards.from_dict(self._call_method('getOutputManaRewards', {
-            'outputId': output_id,
-            'slotIndex': slot_index
-        }))
-
-    # Committee routes.
-
-    def get_committee(self, epoch_index: EpochIndex) -> Committee:
-        """Returns the information of committee members at the given epoch index. If epoch index is not provided, the
-        current committee members are returned.
-        GET /api/core/v3/committee/?epochIndex
-        """
-        return Committee.from_dict(self._call_method('getCommittee', {
-            'epochIndex': epoch_index
-        }))
-
-    # Validators routes.
-
-    def get_validators(self, page_size, cursor) -> Validators:
-        """Returns information of all registered validators and if they are active.
-        GET JSON to /api/core/v3/validators
-        """
-        return Validators.from_dict(self._call_method('getValidators', {
-            'pageSize': page_size,
-            'cursor': cursor
-        }))
-
-    def get_validator(self, account_id: HexStr) -> Validator:
-        """Return information about a validator.
-        GET /api/core/v3/validators/{bech32Address}
-        """
-        return Validator.from_dict(self._call_method('getValidator', {
-            'accountId': account_id
-        }))
-
-    # Block routes.
-
-    def get_issuance(self) -> IssuanceBlockHeader:
-        """Returns information that is ideal for attaching a block in the network.
-        GET /api/core/v3/blocks/issuance
-        """
-        return IssuanceBlockHeader.from_dict(self._call_method('getIssuance'))
-
-    def post_block(self, block: Block) -> HexStr:
-=======
-    # TODO: this should made be available
+    # TODO #1928: this should made be available
     # https://github.com/iotaledger/iota-sdk/issues/1921
     def get_routes(self) -> RoutesResponse:
         """Returns the available API route groups of the node.
@@ -289,7 +172,6 @@
         return IssuanceBlockHeaderResponse.from_dict(self._call_method('getIssuance'))
 
     def post_block(self, block: Block) -> BlockId:
->>>>>>> 7671804f
         """Returns the BlockId of the submitted block.
         POST JSON to /api/core/v3/blocks
 
@@ -303,11 +185,7 @@
             'block': block
         })
 
-<<<<<<< HEAD
-    def post_block_raw(self, block: Block) -> HexStr:
-=======
     def post_block_raw(self, block: Block) -> BlockId:
->>>>>>> 7671804f
         """Returns the BlockId of the submitted block.
         POST /api/core/v3/blocks
 
@@ -318,11 +196,7 @@
             'block': block
         })
 
-<<<<<<< HEAD
-    def get_block(self, block_id: HexStr) -> Block:
-=======
     def get_block(self, block_id: BlockId) -> Block:
->>>>>>> 7671804f
         """Finds a block by its ID and returns it as object.
         GET /api/core/v3/blocks/{blockId}
 
@@ -333,61 +207,28 @@
             'blockId': block_id
         }))
 
-<<<<<<< HEAD
-    def get_block_raw(self, block_id: HexStr) -> List[int]:
-=======
     def get_block_raw(self, block_id: BlockId) -> List[int]:
->>>>>>> 7671804f
         """Finds a block by its ID and returns it as raw bytes.
         GET /api/core/v3/blocks/{blockId}
 
         Returns:
             The corresponding raw bytes of a block.
-<<<<<<< HEAD
         """
         return self._call_method('getBlockRaw', {
             'blockId': block_id
         })
 
-    def get_block_metadata(self, block_id: HexStr) -> BlockMetadata:
-        """Returns the metadata of a block.
-        GET /api/core/v3/blocks/{blockId}/metadata
-
-        Returns:
-            The corresponding block metadata.
-=======
->>>>>>> 7671804f
-        """
-        return self._call_method('getBlockRaw', {
-            'blockId': block_id
-        })
-
-<<<<<<< HEAD
-    def get_block_with_metadata(self, block_id: HexStr) -> BlockWithMetadata:
-        """Returns a block with its metadata.
-        GET /api/core/v2/blocks/{blockId}/full
-
-        Returns:
-            The corresponding block with it metadata.
-=======
     def get_block_metadata(self, block_id: BlockId) -> BlockMetadataResponse:
         """Returns the metadata of a block.
         GET /api/core/v3/blocks/{blockId}/metadata
 
         Returns:
             The corresponding block metadata.
->>>>>>> 7671804f
         """
         return BlockMetadataResponse.from_dict(self._call_method('getBlockMetadata', {
             'blockId': block_id
         }))
 
-<<<<<<< HEAD
-    # UTXO routes.
-
-    def get_output(
-            self, output_id: Union[OutputId, HexStr]) -> OutputResponse:
-=======
     def get_block_with_metadata(self, block_id: BlockId) -> BlockWithMetadataResponse:
         """Returns a block with its metadata.
         GET /api/core/v2/blocks/{blockId}/full
@@ -401,11 +242,10 @@
 
     # UTXO routes.
 
-    # TODO: this should return `OutputResponse`, not OutputWithMetadataResponse
+    # TODO #1928: this should return `OutputResponse`, not OutputWithMetadataResponse
     # https://github.com/iotaledger/iota-sdk/issues/1921
     def get_output(
             self, output_id: Union[OutputId, HexStr]) -> OutputWithMetadataResponse:
->>>>>>> 7671804f
         """Finds an output by its ID and returns it as object.
         GET /api/core/v3/outputs/{outputId}
 
@@ -414,19 +254,12 @@
         """
         output_id_str = output_id.output_id if isinstance(
             output_id, OutputId) else output_id
-<<<<<<< HEAD
-        return OutputResponse.from_dict(self._call_method('getOutput', {
-            'outputId': output_id_str
-        }))
-
-=======
         return OutputWithMetadataResponse.from_dict(self._call_method('getOutput', {
             'outputId': output_id_str
         }))
 
-    # TODO: this should be made available
-    # https://github.com/iotaledger/iota-sdk/issues/1921
->>>>>>> 7671804f
+    # TODO # 1928: this should be made available
+    # https://github.com/iotaledger/iota-sdk/issues/1921
     def get_output_raw(
             self, output_id: Union[OutputId, HexStr]) -> List[int]:
         """Finds an output by its ID and returns it as raw bytes.
@@ -456,11 +289,7 @@
         }))
 
     def get_output_with_metadata(
-<<<<<<< HEAD
-            self, output_id: Union[OutputId, HexStr]) -> OutputWithMetadata:
-=======
             self, output_id: Union[OutputId, HexStr]) -> OutputWithMetadataResponse:
->>>>>>> 7671804f
         """Finds an output with its metadata by output ID.
         GET /api/core/v3/outputs/{outputId}/full
 
@@ -469,19 +298,11 @@
         """
         output_id_str = output_id.output_id if isinstance(
             output_id, OutputId) else output_id
-<<<<<<< HEAD
-        return OutputWithMetadata.from_dict(self._call_method('getOutputWithMetadata', {
-            'outputId': output_id_str
-        }))
-
-    def get_included_block(self, transaction_id: HexStr) -> Block:
-=======
         return OutputWithMetadataResponse.from_dict(self._call_method('getOutputWithMetadata', {
             'outputId': output_id_str
         }))
 
     def get_included_block(self, transaction_id: TransactionId) -> Block:
->>>>>>> 7671804f
         """Returns the earliest confirmed block containing the transaction with the given ID.
         GET /api/core/v3/transactions/{transactionId}/included-block
 
@@ -492,13 +313,9 @@
             'transactionId': transaction_id
         }))
 
-<<<<<<< HEAD
-    def get_included_block_raw(self, transaction_id: HexStr) -> List[int]:
-=======
-    # TODO: this should be made available
+    # TODO #1928: this should be made available
     # https://github.com/iotaledger/iota-sdk/issues/1921
     def get_included_block_raw(self, transaction_id: TransactionId) -> List[int]:
->>>>>>> 7671804f
         """Returns the earliest confirmed block containing the transaction with the given ID, as raw bytes.
         GET /api/core/v3/transactions/{transactionId}/included-block
 
@@ -510,11 +327,7 @@
         })
 
     def get_included_block_metadata(
-<<<<<<< HEAD
-            self, transaction_id: HexStr) -> BlockMetadata:
-=======
             self, transaction_id: TransactionId) -> BlockMetadataResponse:
->>>>>>> 7671804f
         """Returns the metadata of the earliest block containing the tx that was confirmed.
         GET /api/core/v3/transactions/{transactionId}/included-block/metadata
 
@@ -526,200 +339,122 @@
         }))
 
     def get_transaction_metadata(
-<<<<<<< HEAD
-            self, transaction_id: HexStr) -> TransactionMetadata:
-=======
             self, transaction_id: TransactionId) -> TransactionMetadataResponse:
->>>>>>> 7671804f
         """Finds the metadata of a transaction.
         GET /api/core/v3/transactions/{transactionId}/metadata
 
         Returns:
             The transaction metadata.
         """
-<<<<<<< HEAD
-        return TransactionMetadata.from_dict(self._call_method('getTransactionMetadata', {
-=======
         return TransactionMetadataResponse.from_dict(self._call_method('getTransactionMetadata', {
->>>>>>> 7671804f
             'transactionId': transaction_id
         }))
 
     # Commitments routes.
 
-<<<<<<< HEAD
-    def get_slot_commitment_by_id(
-            self, slot_commitment_id: HexStr) -> SlotCommitment:
-=======
     def get_commitment(
             self, commitment_id: SlotCommitmentId) -> SlotCommitment:
->>>>>>> 7671804f
         """Finds a slot commitment by its ID and returns it as object.
         GET /api/core/v3/commitments/{commitmentId}
 
         Returns:
             The corresponding slot commitment.
         """
-<<<<<<< HEAD
-        return SlotCommitment.from_dict(self._call_method('getSlotCommitmentById', {
-            'slotCommitmentId': slot_commitment_id
-        }))
-
-    def get_slot_commitment_by_id_raw(
-            self, slot_commitment_id: HexStr) -> List[int]:
-=======
         return SlotCommitment.from_dict(self._call_method('getCommitment', {
             'commitmentId': commitment_id
         }))
 
-    # TODO: this should be made available
+    # TODO #1928: this should be made available
     # https://github.com/iotaledger/iota-sdk/issues/1921
     def get_commitment_raw(
             self, commitment_id: SlotCommitmentId) -> List[int]:
->>>>>>> 7671804f
         """Finds a slot commitment by its ID and returns it as raw bytes.
         GET /api/core/v3/commitments/{commitmentId}
 
         Returns:
             The raw bytes of the corresponding slot commitment.
         """
-<<<<<<< HEAD
-        return self._call_method('getSlotCommitmentByIdRaw', {
-            'slotCommitmentId': slot_commitment_id
-        })
-
-    def get_utxo_changes_by_slot_commitment_id(
-            self, slot_commitment_id: HexStr) -> UtxoChanges:
-=======
         return self._call_method('getCommitmentRaw', {
             'commitmentId': commitment_id
         })
 
+    # UTXO routes.
+
     def get_utxo_changes(
             self, commitment_id: SlotCommitmentId) -> UtxoChangesResponse:
->>>>>>> 7671804f
         """Get all UTXO changes of a given slot by slot commitment ID.
         GET /api/core/v3/commitments/{commitmentId}/utxo-changes
 
         Returns:
             The corresponding UTXO changes.
         """
-<<<<<<< HEAD
-        return UtxoChanges.from_dict(self._call_method('getUtxoChangesBySlotCommitmentId', {
-            'slotCommitmentId': slot_commitment_id
-        }))
-
-    def get_utxo_changes_full_by_slot_commitment_id(
-            self, slot_commitment_id: HexStr) -> UtxoChangesFull:
-=======
         return UtxoChangesResponse.from_dict(self._call_method('getUtxoChanges', {
             'commitmentId': commitment_id
         }))
 
     def get_utxo_changes_full(
             self, commitment_id: SlotCommitmentId) -> UtxoChangesFullResponse:
->>>>>>> 7671804f
         """Get all full UTXO changes of a given slot by slot commitment ID.
         GET /api/core/v3/commitments/{commitmentId}/utxo-changes/full
 
         Returns:
             The full UTXO changes.
         """
-<<<<<<< HEAD
-        return UtxoChangesFull.from_dict(self._call_method('getUtxoChangesFullBySlotCommitmentId', {
-            'slotCommitmentId': slot_commitment_id
-        }))
-
-    def get_slot_commitment_by_slot(
-            self, slot_index: SlotIndex) -> SlotCommitment:
-=======
         return UtxoChangesFullResponse.from_dict(self._call_method('getUtxoChangesFull', {
             'commitmentId': commitment_id
         }))
 
-    # TODO: call method name needs to be changed to `getCommitmentBySlot`
+    # TODO #1928: call method name needs to be changed to `getCommitmentBySlot`
     # https://github.com/iotaledger/iota-sdk/issues/1921
     def get_slot_commitment_by_slot(
             self, slot: SlotIndex) -> SlotCommitment:
->>>>>>> 7671804f
         """Finds a slot commitment by slot index and returns it as object.
         GET /api/core/v3/commitments/by-slot/{slot}
 
         Returns:
             The corresponding slot commitment.
         """
-<<<<<<< HEAD
         return SlotCommitment.from_dict(self._call_method('getSlotCommitmentBySlot', {
-            'slotIndex': slot_index
-        }))
-
-    def get_slot_commitment_by_slot_raw(
-            self, slot_index: SlotIndex) -> List[int]:
-=======
-        return SlotCommitment.from_dict(self._call_method('getCommitmentByIndex', {
             'slot': slot
         }))
 
-    # TODO: this should be made available
+    # TODO #1928: this should be made available
     # https://github.com/iotaledger/iota-sdk/issues/1921
     def get_slot_commitment_by_slot_raw(
             self, slot: SlotIndex) -> List[int]:
->>>>>>> 7671804f
         """Finds a slot commitment by slot index and returns it as raw bytes.
         GET /api/core/v3/commitments/by-slot/{slot}
 
         Returns:
             The raw bytes of the corresponding slot commitment.
         """
-<<<<<<< HEAD
         return self._call_method('getSlotCommitmentBySlotRaw', {
-            'slotIndex': slot_index
-        })
-
-    def get_utxo_changes_by_slot(self, slot_index: SlotIndex) -> UtxoChanges:
-=======
-        return self._call_method('getCommitmentBySlotRaw', {
             'slot': slot
         })
 
-    # TODO: call method name needs to be changed to `getUxoChangesBySlot`
+    # TODO #1928: call method name needs to be changed to `getUxoChangesBySlot`
     # https://github.com/iotaledger/iota-sdk/issues/1921
     def get_utxo_changes_by_slot(self, slot: SlotIndex) -> UtxoChangesResponse:
->>>>>>> 7671804f
         """Get all UTXO changes of a given slot by its index.
         GET /api/core/v3/commitments/by-slot/{slot}/utxo-changes
 
         Returns:
             The corresponding UTXO changes.
         """
-<<<<<<< HEAD
-        return UtxoChanges.from_dict(self._call_method('getUtxoChangesBySlot', {
-            'slotIndex': slot_index
-        }))
-
-    def get_utxo_changes_full_by_slot(
-            self, slot_index: SlotIndex) -> UtxoChangesFull:
-=======
-        return UtxoChangesResponse.from_dict(self._call_method('getUtxoChangesByIndex', {
+        return UtxoChangesResponse.from_dict(self._call_method('getUtxoChangesBySlot', {
             'slot': slot
         }))
 
-    # TODO: call method name needs to be changed to `getUxoChangesFullBySlot`
+    # TODO #1928: call method name needs to be changed to `getUxoChangesFullBySlot`
     # https://github.com/iotaledger/iota-sdk/issues/1921
     def get_utxo_changes_full_by_slot(
             self, slot: SlotIndex) -> UtxoChangesFullResponse:
->>>>>>> 7671804f
         """Get all full UTXO changes of a given slot by its index.
         GET /api/core/v3/commitments/by-slot/{slot}/utxo-changes/full
 
         Returns:
             The full UTXO changes.
         """
-<<<<<<< HEAD
-        return UtxoChangesFull.from_dict(self._call_method('getUtxoChangesFullBySlot', {
-            'slotIndex': slot_index
-=======
-        return UtxoChangesFullResponse.from_dict(self._call_method('getUtxoChangesFullByIndex', {
+        return UtxoChangesFullResponse.from_dict(self._call_method('getUtxoChangesFullBySlot', {
             'slot': slot
->>>>>>> 7671804f
         }))