# Copyright 2023 IOTA Stiftung
# SPDX-License-Identifier: Apache-2.0

from iota_sdk.types.block import Block, BlockMetadata
from iota_sdk.types.payload import MilestonePayload
from iota_sdk.types.common import HexStr
from iota_sdk.types.output_id import OutputId
from typing import List


class NodeCoreAPI():

    def get_health(self, url: str):
        """ Get node health.
        """
        return self._call_method('getHealth', {
            'url': url
        })

    def get_node_info(self, url: str, auth=None):
        """Get node info.
        """
        return self._call_method('getNodeInfo', {
            'url': url,
            'auth': auth
        })

    def get_info(self):
        """Returns the node information together with the url of the used node.
        """
        return self._call_method('getInfo')

    def get_peers(self):
        """Get peers.
        """
        return self._call_method('getPeers')

    def get_tips(self) -> List[HexStr]:
        """Get tips.
        """
        return self._call_method('getTips')

    def post_block(self, block: Block) -> HexStr:
        """Post block.
        """
        return self._call_method('postBlock', {
            'block': block.__dict__
        })

    def get_block_data(self, block_id: HexStr) -> Block:
        """Get a block.
        """
        return Block.from_dict(self._call_method('getBlock', {
            'blockId': block_id
        }))

    def get_block_metadata(self, block_id: HexStr) -> BlockMetadata:
        """Get block metadata with block_id.
        """
        return BlockMetadata.from_dict(self._call_method('getBlockMetadata', {
            'blockId': block_id
        }))

    def get_block_raw(self, block_id: HexStr) -> List[int]:
        """Get block raw.
        """
        return self._call_method('getBlockRaw', {
            'blockId': block_id
        })

    def post_block_raw(self, block_bytes: List[int]) -> HexStr:
        """Post block raw.
        """
        return self._call_method('postBlockRaw', {
            'blockBytes': block_bytes
        })

    def get_output(self, output_id: OutputId):
        """Get output.
        """
        return self._call_method('getOutput', {
            'outputId': output_id
        })

    def get_output_metadata(self, output_id: OutputId):
        """Get output metadata.
        """
        return self._call_method('getOutputMetadata', {
            'outputId': output_id
        })

    def get_milestone_by_id(self, milestone_id: HexStr) -> MilestonePayload:
        """Get the milestone by the given milestone id.
        """
        result = self._call_method('getMilestoneById', {
            'milestoneId': milestone_id
        })
        return MilestonePayload.from_dict(result)

    def get_milestone_by_id_raw(self, milestone_id: HexStr) -> List[int]:
        """Get the raw milestone by the given milestone id.
        """
        return self._call_method('getMilestoneByIdRaw', {
            'milestoneId': milestone_id
        })

    def get_milestone_by_index(self, index: int) -> MilestonePayload:
        """Get the milestone by the given index.
        """
        result = self._call_method('getMilestoneByIndex', {
            'index': index
        })
        return MilestonePayload.from_dict(result)

    def get_milestone_by_index_raw(self, index: int) -> List[int]:
        """Get the milestone by the given index.
        """
        return self._call_method('getMilestoneByIndexRaw', {
            'index': index
        })

    def get_utxo_changes_by_id(self, milestone_id: HexStr):
        """Get the UTXO changes by the given milestone id.
        """
        return self._call_method('getUtxoChangesById', {
            'milestoneId': milestone_id
        })

    def get_utxo_changes_by_index(self, index: int):
        """Get the UTXO changes by the given milestone index.
        """
        return self._call_method('getUtxoChangesByIndex', {
            'index': index
        })

    def get_receipts(self):
        """Get all receipts.
        """
        return self._call_method('getReceipts')

    def get_receipts_migrated_at(self, milestone_index: int):
        """Get the receipts by the given milestone index.
        """
        return self._call_method('getReceiptsMigratedAt', {
            'milestoneIndex': milestone_index
        })

    def get_treasury(self):
        """Get the treasury output.
        """
        return self._call_method('getTreasury')

    def get_included_block(self, transaction_id: HexStr) -> Block:
        """Returns the included block of the transaction.
        """
        return Block.from_dict(self._call_method('getIncludedBlock', {
            'transactionId': transaction_id
        }))

    def get_included_block_metadata(self, transaction_id: HexStr) -> BlockMetadata:
        """Returns the metadata of the included block of the transaction.
        """
        return BlockMetadata.from_dict(self._call_method('getIncludedBlockMetadata', {
            'transactionId': transaction_id
<<<<<<< HEAD
        })

    def call_plugin_route(self, base_plugin_path: str, method: str, method_path: str, query_params: [str] = None, request: str = None):
        """Extension method which provides request methods for plugins.
        """
        if query_params is None:
            query_params = []
        return self._call_method('callPluginRoute', {
            'basePluginPath': base_plugin_path,
            'method': method,
            'methodPath': method_path,
            'queryParams': query_params,
            'request': request,
        })
=======
        }))
>>>>>>> 31d7ca83
<|MERGE_RESOLUTION|>--- conflicted
+++ resolved
@@ -162,8 +162,7 @@
         """
         return BlockMetadata.from_dict(self._call_method('getIncludedBlockMetadata', {
             'transactionId': transaction_id
-<<<<<<< HEAD
-        })
+        }))
 
     def call_plugin_route(self, base_plugin_path: str, method: str, method_path: str, query_params: [str] = None, request: str = None):
         """Extension method which provides request methods for plugins.
@@ -176,7 +175,4 @@
             'methodPath': method_path,
             'queryParams': query_params,
             'request': request,
-        })
-=======
-        }))
->>>>>>> 31d7ca83
+        })