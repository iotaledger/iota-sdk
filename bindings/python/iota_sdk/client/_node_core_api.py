# Copyright 2023 IOTA Stiftung
# SPDX-License-Identifier: Apache-2.0

from typing import List, Optional, Union
from abc import ABCMeta, abstractmethod

from iota_sdk.client.responses import InfoResponse, NodeInfoResponse, RoutesResponse, CongestionResponse, ManaRewardsResponse, CommitteeResponse, ValidatorResponse, ValidatorsResponse, IssuanceBlockHeaderResponse, BlockMetadataResponse, BlockWithMetadataResponse, OutputResponse, OutputWithMetadataResponse, TransactionMetadataResponse, UtxoChangesResponse, UtxoChangesFullResponse
from iota_sdk.types.block.block import Block
from iota_sdk.types.block.id import BlockId
from iota_sdk.types.common import HexStr, EpochIndex, SlotIndex
from iota_sdk.types.output_id import OutputId
from iota_sdk.types.output_metadata import OutputMetadata
from iota_sdk.types.slot import SlotCommitment, SlotCommitmentId
from iota_sdk.types.transaction_id import TransactionId


class NodeCoreAPI(metaclass=ABCMeta):
    """Node core API.
    """

    @abstractmethod
    def _call_method(self, name, data=None):
        """
        Sends a message to the Rust library and returns the response.
        It is abstract here as its implementation is located in `client.py`, which is a composite class.

        Arguments:

        * `name`: The `name` parameter is a string that represents the name of the method to be called.
        It is used to identify the specific method to be executed in the Rust library.
        * `data`: The `data` parameter is an optional parameter that represents additional data to be
        sent along with the method call. It is a dictionary that contains key-value pairs of data. If
        the `data` parameter is provided, it will be included in the `message` dictionary as the 'data'
        key.

        Returns:

        The method returns either the payload from the JSON response or the entire response if there is
        no payload.
        """

    # Node routes.

    def get_health(self, url: str) -> bool:
        """Returns the health of the node.
        GET /health

        Args:
            url: The node's url.
        """
        return self._call_method('getHealth', {
            'url': url
        })

    def get_routes(self) -> RoutesResponse:
        """Returns the available API route groups of the node.
        GET /api/routes
        """
        return RoutesResponse.from_dict(self._call_method('getRoutes'))

    def get_info(self) -> InfoResponse:
        """Returns general information about the node.
        GET /api/core/v3/info

        Returns:
            The node info.
        """
        return InfoResponse.from_dict(self._call_method('getInfo'))

    def get_node_info(self, url: str, auth=None) -> NodeInfoResponse:
        """Returns general information about a node together with its URL.
        GET /api/core/v3/info

        Args:
            url: The node's url.
            auth: A JWT or username/password authentication object.

        Returns:
            The node info with its URL.
        """
        return NodeInfoResponse.from_dict(self._call_method('getNodeInfo', {
            'url': url,
            'auth': auth
        }))

    # Accounts routes.

    def get_account_congestion(self, account_id: HexStr) -> CongestionResponse:
        """Checks if the account is ready to issue a block.
        GET /api/core/v3/accounts/{bech32Address}/congestion
        """
        return CongestionResponse.from_dict(self._call_method('getAccountCongestion', {
            'accountId': account_id
        }))

    # Rewards routes.

    def get_output_mana_rewards(
            self, output_id: OutputId, slot_index: SlotIndex) -> ManaRewardsResponse:
        """Returns the total available Mana rewards of an account or delegation output decayed up to `epochEnd` index
        provided in the response.
        Note that rewards for an epoch only become available at the beginning of the next epoch. If the end epoch of a
        staking feature is equal or greater than the current epoch, the rewards response will not include the potential
        future rewards for those epochs. `epochStart` and `epochEnd` indicates the actual range for which reward value
        is returned and decayed for.
        GET /api/core/v3/rewards/{outputId}
        """
        return ManaRewardsResponse.from_dict(self._call_method('getOutputManaRewards', {
            'outputId': output_id,
            'slotIndex': slot_index
        }))

    # Committee routes.

    def get_committee(self, epoch_index: EpochIndex) -> CommitteeResponse:
        """Returns the information of committee members at the given epoch index. If epoch index is not provided, the
        current committee members are returned.
        GET /api/core/v3/committee/?epochIndex
        """
        return CommitteeResponse.from_dict(self._call_method('getCommittee', {
            'epochIndex': epoch_index
        }))

    # Validators routes.

    def get_validators(self, page_size, cursor) -> ValidatorsResponse:
        """Returns information of all registered validators and if they are active.
        GET JSON to /api/core/v3/validators
        """
        return ValidatorsResponse.from_dict(self._call_method('getValidators', {
            'pageSize': page_size,
            'cursor': cursor
        }))

    def get_validator(self, account_id: HexStr) -> ValidatorResponse:
        """Return information about a validator.
        GET /api/core/v3/validators/{bech32Address}
        """
        return ValidatorResponse.from_dict(self._call_method('getValidator', {
            'accountId': account_id
        }))

    # Block routes.

    def get_issuance(self) -> IssuanceBlockHeaderResponse:
        """Returns information that is ideal for attaching a block in the network.
        GET /api/core/v3/blocks/issuance
        """
        return IssuanceBlockHeaderResponse.from_dict(
            self._call_method('getIssuance'))

    def post_block(self, block: Block) -> BlockId:
        """Returns the BlockId of the submitted block.
        POST JSON to /api/core/v3/blocks

        Args:
            block: The block to post.

        Returns:
            The block id of the posted block.
        """
        return self._call_method('postBlock', {
            'block': block
        })

    def post_block_raw(self, block: Block) -> BlockId:
        """Returns the BlockId of the submitted block.
        POST /api/core/v3/blocks

        Returns:
            The corresponding block id of the block.
        """
        return self._call_method('postBlockRaw', {
            'block': block
        })

    def get_block(self, block_id: BlockId) -> Block:
        """Finds a block by its ID and returns it as object.
        GET /api/core/v3/blocks/{blockId}

        Returns:
            The corresponding block.
        """
        return Block.from_dict(self._call_method('getBlock', {
            'blockId': block_id
        }))

    def get_block_raw(self, block_id: BlockId) -> List[int]:
        """Finds a block by its ID and returns it as raw bytes.
        GET /api/core/v3/blocks/{blockId}

        Returns:
            The corresponding raw bytes of a block.
        """
        return self._call_method('getBlockRaw', {
            'blockId': block_id
        })

    def get_block_metadata(self, block_id: BlockId) -> BlockMetadataResponse:
        """Returns the metadata of a block.
        GET /api/core/v3/blocks/{blockId}/metadata

        Returns:
            The corresponding block metadata.
        """
        return BlockMetadataResponse.from_dict(self._call_method('getBlockMetadata', {
            'blockId': block_id
        }))

    def get_block_with_metadata(
            self, block_id: BlockId) -> BlockWithMetadataResponse:
        """Returns a block with its metadata.
        GET /api/core/v2/blocks/{blockId}/full

        Returns:
            The corresponding block with it metadata.
        """
        return BlockWithMetadataResponse.from_dict(self._call_method('getBlockWithMetadata', {
            'blockId': block_id
        }))

    # UTXO routes.

    def get_output(
            self, output_id: Union[OutputId, HexStr]) -> OutputResponse:
        """Finds an output by its ID and returns it as object.
        GET /api/core/v3/outputs/{outputId}

        Returns:
            The corresponding output.
        """
        output_id_str = output_id.output_id if isinstance(
            output_id, OutputId) else output_id
        return OutputResponse.from_dict(self._call_method('getOutput', {
            'outputId': output_id_str
        }))

    def get_output_raw(
            self, output_id: Union[OutputId, HexStr]) -> List[int]:
        """Finds an output by its ID and returns it as raw bytes.
        GET /api/core/v3/outputs/{outputId}

        Returns:
            The raw bytes of the corresponding output.
        """
        output_id_str = output_id.output_id if isinstance(
            output_id, OutputId) else output_id
        return self._call_method('getOutputRaw', {
            'outputId': output_id_str
        })

    def get_output_metadata(
            self, output_id: Union[OutputId, HexStr]) -> OutputMetadata:
        """Finds output metadata by output ID.
        GET /api/core/v3/outputs/{outputId}/metadata

        Returns:
            The output metadata.
        """
        output_id_str = output_id.output_id if isinstance(
            output_id, OutputId) else output_id
        return OutputMetadata.from_dict(self._call_method('getOutputMetadata', {
            'outputId': output_id_str
        }))

    def get_output_with_metadata(
            self, output_id: Union[OutputId, HexStr]) -> OutputWithMetadataResponse:
        """Finds an output with its metadata by output ID.
        GET /api/core/v3/outputs/{outputId}/full

        Returns:
            The corresponding output.
        """
        output_id_str = output_id.output_id if isinstance(
            output_id, OutputId) else output_id
        return OutputWithMetadataResponse.from_dict(self._call_method('getOutputWithMetadata', {
            'outputId': output_id_str
        }))

    def get_included_block(self, transaction_id: TransactionId) -> Block:
        """Returns the earliest confirmed block containing the transaction with the given ID.
        GET /api/core/v3/transactions/{transactionId}/included-block

        Returns:
            The included block.
        """
        return Block.from_dict(self._call_method('getIncludedBlock', {
            'transactionId': transaction_id
        }))

<<<<<<< HEAD
    def get_included_block_raw(self, transaction_id: TransactionId) -> List[int]:
=======
    # TODO: this should be made available
    # https://github.com/iotaledger/iota-sdk/issues/1921
    def get_included_block_raw(
            self, transaction_id: TransactionId) -> List[int]:
>>>>>>> 257bcff8
        """Returns the earliest confirmed block containing the transaction with the given ID, as raw bytes.
        GET /api/core/v3/transactions/{transactionId}/included-block

        Returns:
            The raw bytes of the included block.
        """
        return self._call_method('getIncludedBlockRaw', {
            'transactionId': transaction_id
        })

    def get_included_block_metadata(
            self, transaction_id: TransactionId) -> BlockMetadataResponse:
        """Returns the metadata of the earliest block containing the tx that was confirmed.
        GET /api/core/v3/transactions/{transactionId}/included-block/metadata

        Returns:
            The metadata of the included block.
        """
        return BlockMetadataResponse.from_dict(self._call_method('getIncludedBlockMetadata', {
            'transactionId': transaction_id
        }))

    def get_transaction_metadata(
            self, transaction_id: TransactionId) -> TransactionMetadataResponse:
        """Finds the metadata of a transaction.
        GET /api/core/v3/transactions/{transactionId}/metadata

        Returns:
            The transaction metadata.
        """
        return TransactionMetadataResponse.from_dict(self._call_method('getTransactionMetadata', {
            'transactionId': transaction_id
        }))

    # Commitments routes.

    def get_commitment(
            self, commitment_id: SlotCommitmentId) -> SlotCommitment:
        """Finds a slot commitment by its ID and returns it as object.
        GET /api/core/v3/commitments/{commitmentId}

        Returns:
            The corresponding slot commitment.
        """
        return SlotCommitment.from_dict(self._call_method('getCommitment', {
            'commitmentId': commitment_id
        }))

    def get_commitment_raw(
            self, commitment_id: SlotCommitmentId) -> List[int]:
        """Finds a slot commitment by its ID and returns it as raw bytes.
        GET /api/core/v3/commitments/{commitmentId}

        Returns:
            The raw bytes of the corresponding slot commitment.
        """
        return self._call_method('getCommitmentRaw', {
            'commitmentId': commitment_id
        })

    def get_utxo_changes(
            self, commitment_id: SlotCommitmentId) -> UtxoChangesResponse:
        """Get all UTXO changes of a given slot by slot commitment ID.
        GET /api/core/v3/commitments/{commitmentId}/utxo-changes

        Returns:
            The corresponding UTXO changes.
        """
        return UtxoChangesResponse.from_dict(self._call_method('getUtxoChanges', {
            'commitmentId': commitment_id
        }))

    def get_utxo_changes_full(
            self, commitment_id: SlotCommitmentId) -> UtxoChangesFullResponse:
        """Get all full UTXO changes of a given slot by slot commitment ID.
        GET /api/core/v3/commitments/{commitmentId}/utxo-changes/full

        Returns:
            The full UTXO changes.
        """
        return UtxoChangesFullResponse.from_dict(self._call_method('getUtxoChangesFull', {
            'commitmentId': commitment_id
        }))

    def get_commitment_by_slot(
            self, slot: SlotIndex) -> SlotCommitment:
        """Finds a slot commitment by slot index and returns it as object.
        GET /api/core/v3/commitments/by-slot/{slot}

        Returns:
            The corresponding slot commitment.
        """
        return SlotCommitment.from_dict(self._call_method('getCommitmentBySlot', {
            'slot': slot
        }))

    def get_commitment_by_slot_raw(
            self, slot: SlotIndex) -> List[int]:
        """Finds a slot commitment by slot index and returns it as raw bytes.
        GET /api/core/v3/commitments/by-slot/{slot}

        Returns:
            The raw bytes of the corresponding slot commitment.
        """
        return self._call_method('getCommitmentBySlotRaw', {
            'slot': slot
        })

    def get_utxo_changes_by_slot(self, slot: SlotIndex) -> UtxoChangesResponse:
        """Get all UTXO changes of a given slot by its index.
        GET /api/core/v3/commitments/by-slot/{slot}/utxo-changes

        Returns:
            The corresponding UTXO changes.
        """
        return UtxoChangesResponse.from_dict(self._call_method('getUtxoChangesBySlot', {
            'slot': slot
        }))

    def get_utxo_changes_full_by_slot(
            self, slot: SlotIndex) -> UtxoChangesFullResponse:
        """Get all full UTXO changes of a given slot by its index.
        GET /api/core/v3/commitments/by-slot/{slot}/utxo-changes/full

        Returns:
            The full UTXO changes.
        """
        return UtxoChangesFullResponse.from_dict(self._call_method('getUtxoChangesFullBySlot', {
            'slot': slot
        }))

    # Plugin routes.

    def call_plugin_route(self, base_plugin_path: str, method: str,
                          endpoint: str, query_params: Optional[List[str]] = None, request: Optional[str] = None):
        """Extension method which provides request methods for plugins.

        Args:
            base_plugin_path: The base path of the routes provided by the plugin.
            method: The HTTP method.
            endpoint: The endpoint to query provided by the plugin.
            query_params: The parameters of the query.
            request: The request object sent to the endpoint of the plugin.
        """
        if query_params is None:
            query_params = []
        return self._call_method('callPluginRoute', {
            'basePluginPath': base_plugin_path,
            'method': method,
            'endpoint': endpoint,
            'queryParams': query_params,
            'request': request,
        })<|MERGE_RESOLUTION|>--- conflicted
+++ resolved
@@ -288,14 +288,7 @@
             'transactionId': transaction_id
         }))
 
-<<<<<<< HEAD
     def get_included_block_raw(self, transaction_id: TransactionId) -> List[int]:
-=======
-    # TODO: this should be made available
-    # https://github.com/iotaledger/iota-sdk/issues/1921
-    def get_included_block_raw(
-            self, transaction_id: TransactionId) -> List[int]:
->>>>>>> 257bcff8
         """Returns the earliest confirmed block containing the transaction with the given ID, as raw bytes.
         GET /api/core/v3/transactions/{transactionId}/included-block
 
