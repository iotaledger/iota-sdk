--- conflicted
+++ resolved
@@ -32,7 +32,6 @@
     """
     routes: List[str]
 
-<<<<<<< HEAD
 
 @json
 @dataclass
@@ -45,14 +44,6 @@
     """
     start_epoch: EpochIndex
     parameters: ProtocolParameters
-=======
-    def __init__(self, output_dict: Dict):
-        self.committed_slot = output_dict["committedSlot"]
-        self.page_size = output_dict["pageSize"]
-        self.cursor = output_dict["cursor"]
-        self.items = [OutputId(
-            output_id) for output_id in output_dict["items"]]
->>>>>>> b4daa530
 
 
 @json
@@ -379,7 +370,7 @@
         self.committed_slot = output_dict["committedSlot"]
         self.page_size = output_dict["pageSize"]
         self.cursor = output_dict["cursor"]
-        self.items = [OutputId.from_string(
+        self.items = [OutputId(
             output_id) for output_id in output_dict["items"]]
 
 
