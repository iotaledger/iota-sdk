--- conflicted
+++ resolved
@@ -3,16 +3,12 @@
 
 from typing import List, Optional
 from dataclasses import dataclass
+from dacite import from_dict
 from iota_sdk.types.block import Block
 from iota_sdk.types.common import HexStr, json
 from iota_sdk.types.output import OutputWithMetadata
 from iota_sdk.types.output_id import OutputId
 from iota_sdk.types.common import CoinType
-<<<<<<< HEAD
-=======
-from typing import List, Optional, Union
-from dacite import from_dict
->>>>>>> 4dfc5b54
 
 
 @json
@@ -109,67 +105,6 @@
         })
         return [Block.from_dict(block) for block in blocks]
 
-<<<<<<< HEAD
-=======
-    def retry(self, block_id: HexStr) -> List[Union[HexStr, Block]]:
-        """Retries (promotes or reattaches) a block for provided block id. Block should only be
-        retried only if they are valid and haven't been confirmed for a while.
-
-        Args:
-            block_id: A block id.
-
-        Returns:
-            A list where the first element is the block id and the second one the block.
-        """
-        result = self._call_method('retry', {'blockId': block_id})
-        result[1] = Block.from_dict(result[1])
-        return result
-
-    def retry_until_included(
-            self, block_id: HexStr, interval: Optional[int] = None, max_attempts: Optional[int] = None) -> List[List[Union[HexStr, Block]]]:
-        """Retries (promotes or reattaches) a block for provided block id until it's included (referenced by a
-        milestone). Default interval is 5 seconds and max attempts is 40. Returns the included block at first
-        position and additional reattached blocks.
-
-        Args:
-            block_id: A block id.
-            interval: A retry interval in seconds. Defaults to 5.
-            max_attempts: A maximum number of retries. Defaults to 40.
-
-        Returns:
-            A list of lists where the first element is the block id and the second one the block.
-        """
-        result = self._call_method('retryUntilIncluded', {
-            'blockId': block_id,
-            'interval': interval,
-            'maxAttempts': max_attempts
-        })
-
-        def block_class(block_id_and_block):
-            block_id_and_block[1] = Block.from_dict(block_id_and_block[1])
-            return block_id_and_block
-        blockIdsAndBlocks = [block_class(block_id_and_block)
-                             for block_id_and_block in result]
-        return blockIdsAndBlocks
-
-    def consolidate_funds(self, secret_manager: Union[LedgerNanoSecretManager, MnemonicSecretManager, SeedSecretManager,
-                          StrongholdSecretManager], generate_addresses_options: GenerateAddressesOptions) -> str:
-        """Function to consolidate all funds from a range of addresses to the address with the lowest index in that range.
-        Returns the address to which the funds got consolidated, if any were available.
-
-        Args:
-            secret_manager: A supported secret manager.
-            generate_addresses_options: Options to generate addresses.
-
-        Returns:
-            An address to which the funds got consolidated.
-        """
-        return self._call_method('consolidateFunds', {
-            'secretManager': secret_manager,
-            'generateAddressesOptions': generate_addresses_options.as_dict(),
-        })
-
->>>>>>> 4dfc5b54
     def find_inputs(self, addresses: List[str], amount: int):
         """Function to find inputs from addresses for a provided amount(useful for offline signing).
 
@@ -180,72 +115,4 @@
         return self._call_method('findInputs', {
             'addresses': addresses,
             'amount': amount
-<<<<<<< HEAD
-        })
-=======
-        })
-
-    def reattach(self, block_id: HexStr) -> List[Union[HexStr, Block]]:
-        """Reattaches blocks for a provided block id. Blocks can be reattached only if they are valid and
-        haven't been confirmed for a while .
-
-        Args:
-            block_id: A block id of a block that should be reattached.
-
-        Returns:
-            The reattached block id and block.
-        """
-        result = self._call_method('reattach', {
-            'blockId': block_id
-        })
-        result[1] = Block.from_dict(result[1])
-        return result
-
-    def reattach_unchecked(
-            self, block_id: HexStr) -> List[Union[HexStr, Block]]:
-        """Reattach a block without checking if it should be reattached.
-
-        Args:
-            block_id: A block id of a block that should be reattached.
-
-        Returns:
-            The reattached block id and block.
-        """
-        result = self._call_method('reattachUnchecked', {
-            'blockId': block_id
-        })
-        result[1] = Block.from_dict(result[1])
-        return result
-
-    def promote(self, block_id: HexStr) -> List[Union[HexStr, Block]]:
-        """Promotes a block. The method should validate if a promotion is necessary through get_block.
-        If not, the method should error out and should not allow unnecessary promotions.
-
-        Args:
-            block_id: A block id of a block that should be promoted.
-
-        Returns:
-            The block id and block that promoted the provided block.
-        """
-        result = self._call_method('promote', {
-            'blockId': block_id
-        })
-        result[1] = Block.from_dict(result[1])
-        return result
-
-    def promote_unchecked(
-            self, block_id: HexStr) -> List[Union[HexStr, Block]]:
-        """Promote a block without checking if it should be promoted.
-
-        Args:
-            block_id: A block id of a block that should be promoted.
-
-        Returns:
-            The block id and block that promoted the provided block.
-        """
-        result = self._call_method('promoteUnchecked', {
-            'blockId': block_id
-        })
-        result[1] = Block.from_dict(result[1])
-        return result
->>>>>>> 4dfc5b54
+        })