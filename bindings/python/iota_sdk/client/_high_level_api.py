# Copyright 2023 IOTA Stiftung
# SPDX-License-Identifier: Apache-2.0

<<<<<<< HEAD
from typing import List, Optional
from dataclasses import dataclass
from abc import ABCMeta, abstractmethod
from iota_sdk.types.block.signed_block import SignedBlock
from iota_sdk.types.common import CoinType, HexStr, json
from iota_sdk.types.output_metadata import OutputWithMetadata
from iota_sdk.types.output_id import OutputId
=======
from typing import List, Optional, Union
from abc import ABCMeta, abstractmethod
from dacite import from_dict
from iota_sdk.types.block import Block
from iota_sdk.types.common import CoinType, HexStr
from iota_sdk.types.output import OutputWithMetadata
from iota_sdk.types.output_id import OutputId
from iota_sdk.secret_manager.secret_manager import LedgerNanoSecretManager, MnemonicSecretManager, StrongholdSecretManager, SeedSecretManager
>>>>>>> 24f1057a


@json
@dataclass
class Range:
    """Represents a range of address indexes.

    Attributes:
        start: The start index of the address range.
        end: The end index of the address range.
    """
    start: int
    end: int


@json
@dataclass
class GenerateAddressOptions():
    """Options for generating an address.

    Attributes:
        internal: Whether to generate an internal address.
        ledger_nano_prompt: Whether to display the generated address on Ledger Nano devices.
    """
    internal: bool
    ledger_nano_prompt: bool


@json
@dataclass
class GenerateAddressesOptions():
    """Options for generating addresses.

    Attributes:
        coin_type: The type of coin.
        range: The range of addresses to generate.
        bech32_hrp: The bech32 HRP (human readable part) to use.
        account_index: An account index.
        options: An instance of `GenerateAddressOptions`.
    """
    coin_type: CoinType
    range: Range
    bech32_hrp: str
    account_index: Optional[int] = None
    options: Optional[GenerateAddressOptions] = None

<<<<<<< HEAD

=======
    # pylint: disable=redefined-builtin
    def __init__(self, coinType: CoinType,
                 range: Range,
                 bech32Hrp: str,
                 accountIndex: Optional[int] = None,
                 options: Optional[GenerateAddressOptions] = None):
        """Initialize GenerateAddressesOptions.

        Args:
            coinType: The type of coin.
            range: The range of addresses to generate.
            bech32Hrp: The bech32 HRP (human readable part) to use.
            accountIndex: An account index.
            options: An instance of `GenerateAddressOptions`.
        """
        self.coinType = coinType
        self.range = range
        self.bech32Hrp = bech32Hrp
        self.accountIndex = accountIndex
        self.options = options

    def as_dict(self):
        """Converts this object to a dict.
        """
        config = {k: v for k, v in self.__dict__.items() if v is not None}

        config["range"] = config["range"].__dict__
        if "options" in config:
            config["options"] = config["options"].__dict__
        return config


>>>>>>> 24f1057a
class HighLevelAPI(metaclass=ABCMeta):
    """High level API.
    """

    @abstractmethod
    def _call_method(self, name, data=None):
<<<<<<< HEAD
        return {}
=======
        """
        Sends a message to the Rust library and returns the response.
        It is abstract here as its implementation is located in `client.py`, which is a composite class.

        Arguments:

        * `name`: The `name` parameter is a string that represents the name of the method to be called.
        It is used to identify the specific method to be executed in the Rust library.
        * `data`: The `data` parameter is an optional parameter that represents additional data to be
        sent along with the method call. It is a dictionary that contains key-value pairs of data. If
        the `data` parameter is provided, it will be included in the `message` dictionary as the 'data'
        key.

        Returns:

        The method returns either the payload from the JSON response or the entire response if there is
        no payload.
        """
>>>>>>> 24f1057a

    def get_outputs(
            self, output_ids: List[OutputId]) -> List[OutputWithMetadata]:
        """Fetch OutputWithMetadata from provided OutputIds (requests are sent in parallel).

        Args:
            output_ids: A list of output ids.

        Returns:
            A list of corresponding `OutputWithMetadata` objects.
        """
        outputs = self._call_method('getOutputs', {
            'outputIds': list(map(lambda o: o.output_id, output_ids))
        })
        return [OutputWithMetadata.from_dict(o) for o in outputs]

    def get_outputs_ignore_errors(
            self, output_ids: List[OutputId]) -> List[OutputWithMetadata]:
        """Try to get OutputWithMetadata from provided OutputIds.
        Requests are sent in parallel and errors are ignored, can be useful for spent outputs.

        Args:
            output_ids: A list of output ids.

        Returns:
            A list of corresponding `OutputWithMetadata` objects.
        """
        outputs = self._call_method('getOutputsIgnoreErrors', {
            'outputIds': list(map(lambda o: o.output_id, output_ids))
        })
        return [OutputWithMetadata.from_dict(o) for o in outputs]

    def find_blocks(self, block_ids: List[HexStr]) -> List[SignedBlock]:
        """Find all blocks by provided block IDs.

        Args:
            block_ids: A list of block ids.

        Returns:
            A list of corresponding `Block`s.
        """
        blocks = self._call_method('findBlocks', {
            'blockIds': block_ids
        })
        return [SignedBlock.from_dict(block) for block in blocks]

    def find_inputs(self, addresses: List[str], amount: int):
        """Function to find inputs from addresses for a provided amount(useful for offline signing).

        Args:
            addresses: A list of included addresses.
            amount: The amount to find inputs for.
        """
        return self._call_method('findInputs', {
            'addresses': addresses,
            'amount': amount
        })<|MERGE_RESOLUTION|>--- conflicted
+++ resolved
@@ -1,7 +1,6 @@
 # Copyright 2023 IOTA Stiftung
 # SPDX-License-Identifier: Apache-2.0
 
-<<<<<<< HEAD
 from typing import List, Optional
 from dataclasses import dataclass
 from abc import ABCMeta, abstractmethod
@@ -9,16 +8,6 @@
 from iota_sdk.types.common import CoinType, HexStr, json
 from iota_sdk.types.output_metadata import OutputWithMetadata
 from iota_sdk.types.output_id import OutputId
-=======
-from typing import List, Optional, Union
-from abc import ABCMeta, abstractmethod
-from dacite import from_dict
-from iota_sdk.types.block import Block
-from iota_sdk.types.common import CoinType, HexStr
-from iota_sdk.types.output import OutputWithMetadata
-from iota_sdk.types.output_id import OutputId
-from iota_sdk.secret_manager.secret_manager import LedgerNanoSecretManager, MnemonicSecretManager, StrongholdSecretManager, SeedSecretManager
->>>>>>> 24f1057a
 
 
 @json
@@ -65,51 +54,13 @@
     account_index: Optional[int] = None
     options: Optional[GenerateAddressOptions] = None
 
-<<<<<<< HEAD
 
-=======
-    # pylint: disable=redefined-builtin
-    def __init__(self, coinType: CoinType,
-                 range: Range,
-                 bech32Hrp: str,
-                 accountIndex: Optional[int] = None,
-                 options: Optional[GenerateAddressOptions] = None):
-        """Initialize GenerateAddressesOptions.
-
-        Args:
-            coinType: The type of coin.
-            range: The range of addresses to generate.
-            bech32Hrp: The bech32 HRP (human readable part) to use.
-            accountIndex: An account index.
-            options: An instance of `GenerateAddressOptions`.
-        """
-        self.coinType = coinType
-        self.range = range
-        self.bech32Hrp = bech32Hrp
-        self.accountIndex = accountIndex
-        self.options = options
-
-    def as_dict(self):
-        """Converts this object to a dict.
-        """
-        config = {k: v for k, v in self.__dict__.items() if v is not None}
-
-        config["range"] = config["range"].__dict__
-        if "options" in config:
-            config["options"] = config["options"].__dict__
-        return config
-
-
->>>>>>> 24f1057a
 class HighLevelAPI(metaclass=ABCMeta):
     """High level API.
     """
 
     @abstractmethod
     def _call_method(self, name, data=None):
-<<<<<<< HEAD
-        return {}
-=======
         """
         Sends a message to the Rust library and returns the response.
         It is abstract here as its implementation is located in `client.py`, which is a composite class.
@@ -128,7 +79,6 @@
         The method returns either the payload from the JSON response or the entire response if there is
         no payload.
         """
->>>>>>> 24f1057a
 
     def get_outputs(
             self, output_ids: List[OutputId]) -> List[OutputWithMetadata]:
