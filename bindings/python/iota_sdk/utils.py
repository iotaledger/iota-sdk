--- conflicted
+++ resolved
@@ -9,12 +9,8 @@
 from iota_sdk.types.signature import Ed25519Signature
 from iota_sdk.types.address import Address, deserialize_address
 from iota_sdk.types.common import HexStr
-<<<<<<< HEAD
+from iota_sdk.types.decayed_mana import DecayedMana
 from iota_sdk.types.payload import Transaction, SignedTransactionPayload
-=======
-from iota_sdk.types.decayed_mana import DecayedMana
-from iota_sdk.types.transaction import Transaction
->>>>>>> b4d095aa
 from iota_sdk.types.node_info import ProtocolParameters
 from iota_sdk.types.output import Output
 from iota_sdk.types.output_id import OutputId
@@ -173,13 +169,8 @@
         """ Return a block ID (Blake2b256 hash of block bytes) from a block.
         """
         return _call_method('blockId', {
-<<<<<<< HEAD
             'block': block.to_dict(),
-            'protocolParameters': params.to_dict(),
-=======
-            'block': block,
-            'protocol_parameters': params,
->>>>>>> b4d095aa
+            'protocolParameters': params,
         })
 
     @staticmethod
