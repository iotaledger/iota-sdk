# Copyright 2024 IOTA Stiftung
# SPDX-License-Identifier: Apache-2.0

from __future__ import annotations
import json
from typing import TYPE_CHECKING, List, Optional
from iota_sdk.common import custom_encoder

from iota_sdk.types.signature import Ed25519Signature
from iota_sdk.types.address import Address, deserialize_address
from iota_sdk.types.common import HexStr
from iota_sdk.types.decayed_mana import DecayedMana
from iota_sdk.types.payload import Transaction, SignedTransactionPayload
from iota_sdk.types.node_info import ProtocolParameters
from iota_sdk.types.output import Output
from iota_sdk.types.output_id import OutputId
from iota_sdk.types.unlock import Unlock
from iota_sdk.types.transaction_data import InputSigningData
from iota_sdk.external import call_utils_method
<<<<<<< HEAD
=======
from iota_sdk.types.node_info import NodeInfoProtocol
from iota_sdk.types.payload import TransactionPayload
>>>>>>> cd3345a7

# Required to prevent circular import
if TYPE_CHECKING:
    from iota_sdk.types.block.block import Block

# pylint: disable=too-many-public-methods


class Utils():
    """Utility functions.
    """

    @staticmethod
    def bech32_to_hex(bech32: str) -> HexStr:
        """Convert a Bech32 string to a hex string.
        """
        return _call_method('bech32ToHex', {
            'bech32': bech32
        })

    # pylint: disable=redefined-builtin
    @staticmethod
    def hex_to_bech32(hex_str: HexStr, bech32_hrp: str) -> str:
        """Convert a hex encoded address to a Bech32 encoded address.
        """
        return _call_method('hexToBech32', {
            'hex': hex_str,
            'bech32Hrp': bech32_hrp
        })

    @staticmethod
    def account_id_to_bech32(account_id: HexStr, bech32_hrp: str) -> str:
        """Convert an account id to a Bech32 encoded address.
        """
        return _call_method('accountIdToBech32', {
            'accountId': account_id,
            'bech32Hrp': bech32_hrp
        })

    @staticmethod
    def nft_id_to_bech32(nft_id: HexStr, bech32_hrp: str) -> str:
        """Convert an NFT ID to a Bech32 encoded address.
        """
        return _call_method('nftIdToBech32', {
            'nftId': nft_id,
            'bech32Hrp': bech32_hrp
        })

    # pylint: disable=redefined-builtin
    @staticmethod
    def hex_public_key_to_bech32_address(
            hex_str: HexStr, bech32_hrp: str) -> str:
        """Convert a hex encoded public key to a Bech32 encoded address.
        """
        return _call_method('hexPublicKeyToBech32Address', {
            'hex': hex_str,
            'bech32Hrp': bech32_hrp
        })

    @staticmethod
    def parse_bech32_address(address: str) -> Address:
        """Parse a string into a valid address.
        """
        response = _call_method('parseBech32Address', {
            'address': address
        })

        return deserialize_address(response)

    @staticmethod
    def is_address_valid(address: str) -> bool:
        """Check whether a string is a valid Bech32 encoded address.
        """
        return _call_method('isAddressValid', {
            'address': address
        })

    @staticmethod
    def generate_mnemonic() -> str:
        """Generate a new mnemonic.
        """
        return _call_method('generateMnemonic')

    @staticmethod
    def mnemonic_to_hex_seed(mnemonic: str) -> HexStr:
        """Convert a mnemonic to a hex encoded seed.
        """
        return _call_method('mnemonicToHexSeed', {
            'mnemonic': mnemonic
        })

    @staticmethod
    def compute_account_id(output_id: OutputId) -> HexStr:
        """Compute the account id for the given account output id.
        """
        return _call_method('computeAccountId', {
            'outputId': repr(output_id)
        })

    @staticmethod
    def compute_foundry_id(account_id: HexStr, serial_number: int,
                           token_scheme_type: int) -> HexStr:
        """Compute the foundry id.
        """
        return _call_method('computeFoundryId', {
            'accountId': account_id,
            'serialNumber': serial_number,
            'tokenSchemeType': token_scheme_type
        })

    @staticmethod
    def compute_minimum_output_amount(output, storage_score_parameters) -> int:
        """Calculate the minimum required amount for an output.
        """
        return int(_call_method('computeMinimumOutputAmount', {
            'output': output,
            'storageScoreParameters': storage_score_parameters
        }))

    @staticmethod
    def compute_nft_id(output_id: OutputId) -> HexStr:
        """Compute the NFT id for the given NFT output id.
        """
        return _call_method('computeNftId', {
            'outputId': repr(output_id)
        })

    @staticmethod
    def compute_output_id(transaction_id: HexStr, index: int) -> OutputId:
        """Compute the output id from transaction id and output index.
        """
        return OutputId.from_string(_call_method('computeOutputId', {
            'id': transaction_id,
            'index': index,
        }))

    @staticmethod
    def compute_token_id(account_id: HexStr, serial_number: int,
                         token_scheme_type: int) -> HexStr:
        """Compute a token id from the account id, serial number and token scheme type.
        """
        return _call_method('computeTokenId', {
            'accountId': account_id,
            'serialNumber': serial_number,
            'tokenSchemeType': token_scheme_type
        })

    @staticmethod
    def block_id(block: Block, params: ProtocolParameters) -> HexStr:
        """ Return a block ID (Blake2b256 hash of block bytes) from a block.
        """
        return _call_method('blockId', {
            'block': block,
            'protocolParameters': params,
        })

    @staticmethod
    def transaction_id(payload: SignedTransactionPayload) -> HexStr:
        """ Compute the transaction ID (Blake2b256 hash of the provided transaction payload) of a transaction payload.
        """
        return _call_method('transactionId', {
            'payload': payload
        })

    @staticmethod
    def protocol_parameters_hash(params: ProtocolParameters) -> HexStr:
        """ Compute the hash of a ProtocolParameters instance.
        """
        return _call_method('protocolParametersHash', {
            'protocolParameters': params,
        })

    @staticmethod
    def transaction_signing_hash(transaction: Transaction) -> HexStr:
        """ Compute the signing hash of a transaction.
        """
        return _call_method('transactionSigningHash', {
            'transaction': transaction,
        })

    @staticmethod
    def verify_ed25519_signature(
            signature: Ed25519Signature, message: HexStr) -> bool:
        """Verify an Ed25519 signature against a message.
        """
        return _call_method('verifyEd25519Signature', {
            'signature': signature,
            'message': message,
        })

    @staticmethod
    def verify_secp256k1_ecdsa_signature(
            public_key: HexStr, signature: HexStr, message: HexStr) -> bool:
        """Verify a Secp256k1Ecdsa signature against a message.
        """
        return _call_method('verifySecp256k1EcdsaSignature', {
            'publicKey': public_key,
            'signature': signature,
            'message': message,
        })

    @staticmethod
    def verify_transaction_semantic(
            transaction: Transaction, inputs: List[InputSigningData], protocol_parameters: ProtocolParameters, unlocks: Optional[List[Unlock]] = None, mana_rewards: Optional[dict[OutputId, int]] = None) -> str:
        """Verifies the semantic of a transaction.
        """
        return _call_method('verifyTransactionSemantic', {
            'transaction': transaction,
            'inputs': inputs,
            'unlocks': unlocks,
            'manaRewards': mana_rewards,
            'protocolParameters': protocol_parameters,
        })

    @staticmethod
<<<<<<< HEAD
    def mana_with_decay(
            mana: int, slot_index_created: int, slot_index_target: int, protocol_parameters: ProtocolParameters) -> int:
        """Applies mana decay to the given mana.
        """
        return int(_call_method('manaWithDecay', {
            'mana': str(mana),
            'slotIndexCreated': slot_index_created,
            'slotIndexTarget': slot_index_target,
            'protocolParameters': protocol_parameters,
        }))

    @staticmethod
    def generate_mana_with_decay(
            amount: int, slot_index_created: int, slot_index_target: int, protocol_parameters: ProtocolParameters) -> int:
        """Calculates the potential mana that is generated by holding `amount` tokens from `slot_index_created` to
        `slot_index_target` and applies the decay to the result.
        """
        return int(_call_method('generateManaWithDecay', {
            'amount': str(amount),
            'slotIndexCreated': slot_index_created,
            'slotIndexTarget': slot_index_target,
            'protocolParameters': protocol_parameters,
        }))

    @staticmethod
    def output_mana_with_decay(
            output: Output, slot_index_created: int, slot_index_target: int, protocol_parameters: ProtocolParameters) -> DecayedMana:
        """Calculates the potential mana that is generated by holding `amount` tokens from `slot_index_created` to
        `slot_index_target` and applies the decay to the result.
        """
        decayed_mana = _call_method('outputManaWithDecay', {
            'output': output,
            'slotIndexCreated': slot_index_created,
            'slotIndexTarget': slot_index_target,
            'protocolParameters': protocol_parameters,
        })

        return DecayedMana(int(decayed_mana["stored"]), int(
            decayed_mana["potential"]))

=======
    def verify_transaction_syntax(
            transaction: TransactionPayload, protocol_parameters: NodeInfoProtocol):
        """Verifies the syntax of a transaction.
        """
        _call_method('verifyTransactionSyntax', {
            'transaction': transaction.as_dict(),
            'protocolParameters': protocol_parameters.as_dict(),
        })

    @staticmethod
    def block_bytes(
            block: Block) -> bytes:
        """Returns the serialized bytes of a block.
        """
        return bytes(_call_method('blockBytes', {
            'block': block.as_dict(),
        }))

    @staticmethod
    def block_hash_without_nonce(
            block: Block) -> HexStr:
        """Returns a block hash (Blake2b256 hash of block bytes without nonce) from a block for PoW.
        """
        return _call_method('blockHashWithoutNonce', {
            'block': block.as_dict(),
        })

>>>>>>> cd3345a7

class UtilsError(Exception):
    """A utils error."""


def _call_utils_method_routine(func):
    """The routine of dump json string and call call_client_method().
    """
    def wrapper(*args, **kwargs):
        message = custom_encoder(func, *args, **kwargs)
        # Send message to the Rust library
        response = call_utils_method(message)

        json_response = json.loads(response)

        if "type" in json_response:
            if json_response["type"] == "error" or json_response["type"] == "panic":
                raise UtilsError(json_response['payload'])

        if "payload" in json_response:
            return json_response['payload']
        return response
    return wrapper


@_call_utils_method_routine
def _call_method(name, data=None):
    """Dumps json string and calls `call_client_method()`
    """
    message = {
        'name': name
    }
    if data:
        message['data'] = data
    return message<|MERGE_RESOLUTION|>--- conflicted
+++ resolved
@@ -17,11 +17,7 @@
 from iota_sdk.types.unlock import Unlock
 from iota_sdk.types.transaction_data import InputSigningData
 from iota_sdk.external import call_utils_method
-<<<<<<< HEAD
-=======
 from iota_sdk.types.node_info import NodeInfoProtocol
-from iota_sdk.types.payload import TransactionPayload
->>>>>>> cd3345a7
 
 # Required to prevent circular import
 if TYPE_CHECKING:
@@ -237,7 +233,6 @@
         })
 
     @staticmethod
-<<<<<<< HEAD
     def mana_with_decay(
             mana: int, slot_index_created: int, slot_index_target: int, protocol_parameters: ProtocolParameters) -> int:
         """Applies mana decay to the given mana.
@@ -278,9 +273,9 @@
         return DecayedMana(int(decayed_mana["stored"]), int(
             decayed_mana["potential"]))
 
-=======
+    @staticmethod
     def verify_transaction_syntax(
-            transaction: TransactionPayload, protocol_parameters: NodeInfoProtocol):
+            transaction: SignedTransactionPayload, protocol_parameters: NodeInfoProtocol):
         """Verifies the syntax of a transaction.
         """
         _call_method('verifyTransactionSyntax', {
@@ -297,16 +292,6 @@
             'block': block.as_dict(),
         }))
 
-    @staticmethod
-    def block_hash_without_nonce(
-            block: Block) -> HexStr:
-        """Returns a block hash (Blake2b256 hash of block bytes without nonce) from a block for PoW.
-        """
-        return _call_method('blockHashWithoutNonce', {
-            'block': block.as_dict(),
-        })
-
->>>>>>> cd3345a7
 
 class UtilsError(Exception):
     """A utils error."""
