--- conflicted
+++ resolved
@@ -4,21 +4,15 @@
 from __future__ import annotations
 from json import dumps, loads
 from typing import TYPE_CHECKING, List
-
 from dacite import from_dict
+
 from iota_sdk.types.signature import Ed25519Signature
 from iota_sdk.types.address import Address, AddressType, Ed25519Address, AliasAddress, NFTAddress
 from iota_sdk.types.common import HexStr
 from iota_sdk.types.output_id import OutputId
 from iota_sdk.types.output import Output
-<<<<<<< HEAD
 from iota_sdk.external import call_utils_method
-=======
 from iota_sdk.types.payload import TransactionPayload
-from json import dumps, loads
-from typing import TYPE_CHECKING, List
-from dacite import from_dict
->>>>>>> f54a375e
 
 # Required to prevent circular import
 if TYPE_CHECKING:
