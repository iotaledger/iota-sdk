# Copyright 2023 IOTA Stiftung
# SPDX-License-Identifier: Apache-2.0

from __future__ import annotations
from dataclasses import dataclass
from typing import List, Optional
from iota_sdk.types.common import json
from iota_sdk.types.node_info import NodeInfoProtocol


@json
@dataclass
class Duration:
    """Time duration.
    """
    secs: int
    nanos: int


@json
@dataclass
class MqttBrokerOptions:
    """Options for the MQTT broker.

        Attributes:
        automatic_disconnect (bool):
            Whether the MQTT broker should be automatically disconnected when all topics are unsubscribed or not.
        timeout (Duration):
            Sets the timeout used for the MQTT operations.
        use_ws (bool):
            Sets the use_ws used for the MQTT operations.
        port (int):
            Sets the port used for the MQTT operations.
        max_reconnection_attempts (int):
            Sets the maximum number of reconnection attempts. 0 is unlimited.
    """
    automatic_disconnect: Optional[bool] = None
    timeout: Optional[Duration] = None
    useWs: Optional[bool] = None
    port: Optional[int] = None
    max_reconnection_attempts: Optional[int] = None


@json
@dataclass
class ClientOptions:
    """Client options.

        Attributes:
        primary_node (str):
            Node which will be tried first for all requests.
        nodes (List[str]):
            Array of Node URLs.
        permanode (str):
            Permanode URL.
        ignore_node_health (bool):
            If the node health should be ignored.
        node_sync_interval (Duration):
            Interval in which nodes will be checked for their sync status and the [NetworkInfo](crate::NetworkInfo) gets updated.
        quorum (bool):
            If node quorum is enabled. Will compare the responses from multiple nodes
            and only returns the response if `quorum_threshold`% of the nodes return the same one.
        min_quorum_size (int):
            Minimum amount of nodes required for request when quorum is enabled.
        quorum_threshold (int):
            % of nodes that have to return the same response so it gets accepted.
        user_agent (str):
            The User-Agent header for requests.
        broker_options (MqttBrokerOptions):
            Options for the MQTT broker.
        protocol_parameters (NodeInfoProtocol):
            Protocol parameters.
<<<<<<< HEAD
        local_pow (bool):
            Local proof of work.
        fallback_to_local_pow (bool):
            Fallback to local proof of work if the node doesn't support remote PoW.
        tips_interval (int):
            Tips request interval during PoW in seconds.
        api_timeout (Duration):
            Timeout for API requests.
        remote_pow_timeout (Duration):
            Timeout when sending a block that requires remote proof of work.
        pow_worker_count (int):
            The amount of threads to be used for proof of work.
    """
    primary_node: Optional[str] = None
    primary_pow_nodew: Optional[str] = None
=======
        apiTimeout (Duration):
            Timeout for API requests.
    """
    primaryNode: Optional[str] = None
>>>>>>> 0c748964
    nodes: Optional[List[str]] = None
    permanodes: Optional[List[str]] = None
    ignore_node_health: Optional[bool] = None
    node_sync_interval: Optional[Duration] = None
    quorum: Optional[bool] = None
<<<<<<< HEAD
    min_quorum_size: Optional[int] = None
    quorum_threshold: Optional[int] = None
    user_agent: Optional[str] = None
    broker_options: Optional[MqttBrokerOptions] = None
    protocol_parameters: Optional[NodeInfoProtocol] = None
    local_pow: Optional[bool] = None
    fallback_to_local_pow: Optional[bool] = None
    tips_interval: Optional[int] = None
    api_timeout: Optional[Duration] = None
    remote_pow_timeout: Optional[Duration] = None
    pow_worker_count: Optional[int] = None
=======
    minQuorumSize: Optional[int] = None
    quorumThreshold: Optional[int] = None
    userAgent: Optional[str] = None
    brokerOptions: Optional[MqttBrokerOptions] = None
    protocolParameters: Optional[NodeInfoProtocol] = None
    apiTimeout: Optional[Duration] = None

    def as_dict(self):
        config = {k: v for k, v in self.__dict__.items() if v is not None}

        if 'brokerOptions' in config:
            config['brokerOptions'] = config['brokerOptions'].as_dict()

        return config
>>>>>>> 0c748964
<|MERGE_RESOLUTION|>--- conflicted
+++ resolved
@@ -70,58 +70,18 @@
             Options for the MQTT broker.
         protocol_parameters (NodeInfoProtocol):
             Protocol parameters.
-<<<<<<< HEAD
-        local_pow (bool):
-            Local proof of work.
-        fallback_to_local_pow (bool):
-            Fallback to local proof of work if the node doesn't support remote PoW.
-        tips_interval (int):
-            Tips request interval during PoW in seconds.
         api_timeout (Duration):
             Timeout for API requests.
-        remote_pow_timeout (Duration):
-            Timeout when sending a block that requires remote proof of work.
-        pow_worker_count (int):
-            The amount of threads to be used for proof of work.
     """
     primary_node: Optional[str] = None
-    primary_pow_nodew: Optional[str] = None
-=======
-        apiTimeout (Duration):
-            Timeout for API requests.
-    """
-    primaryNode: Optional[str] = None
->>>>>>> 0c748964
     nodes: Optional[List[str]] = None
     permanodes: Optional[List[str]] = None
     ignore_node_health: Optional[bool] = None
     node_sync_interval: Optional[Duration] = None
     quorum: Optional[bool] = None
-<<<<<<< HEAD
     min_quorum_size: Optional[int] = None
     quorum_threshold: Optional[int] = None
     user_agent: Optional[str] = None
     broker_options: Optional[MqttBrokerOptions] = None
     protocol_parameters: Optional[NodeInfoProtocol] = None
-    local_pow: Optional[bool] = None
-    fallback_to_local_pow: Optional[bool] = None
-    tips_interval: Optional[int] = None
-    api_timeout: Optional[Duration] = None
-    remote_pow_timeout: Optional[Duration] = None
-    pow_worker_count: Optional[int] = None
-=======
-    minQuorumSize: Optional[int] = None
-    quorumThreshold: Optional[int] = None
-    userAgent: Optional[str] = None
-    brokerOptions: Optional[MqttBrokerOptions] = None
-    protocolParameters: Optional[NodeInfoProtocol] = None
-    apiTimeout: Optional[Duration] = None
-
-    def as_dict(self):
-        config = {k: v for k, v in self.__dict__.items() if v is not None}
-
-        if 'brokerOptions' in config:
-            config['brokerOptions'] = config['brokerOptions'].as_dict()
-
-        return config
->>>>>>> 0c748964
+    api_timeout: Optional[Duration] = None