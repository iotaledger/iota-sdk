# Copyright 2023 IOTA Stiftung
# SPDX-License-Identifier: Apache-2.0

from __future__ import annotations
from enum import Enum
from dataclasses import dataclass
from typing import List, Optional
from iota_sdk.types.common import HexStr, json
from iota_sdk.types.payload import TaggedDataPayload, TransactionPayload
from iota_sdk.utils import Utils


@json
@dataclass
class Block:
    """Represent the object that nodes gossip around the network.

    Attributes:
        protocol_version: The protocol version with which this block was issued.
        parents: The parents of this block.
        burned_mana: The amount of Mana the Account identified by the IssuerId is at most willing to burn for this block.
        payload: The optional payload of this block.
    """

    protocol_version: int
    parents: List[HexStr]
    burned_mana: str
    payload: Optional[TaggedDataPayload |
                      TransactionPayload] = None

    def id(self) -> HexStr:
        return Utils.block_id(self)


class LedgerInclusionState(str, Enum):
    """Represents whether a block is included in the ledger.

    Attributes:
        noTransaction: The block does not contain a transaction.
        included: The block contains an included transaction.
        conflicting: The block contains a conflicting transaction.
    """
    noTransaction = 'noTransaction'
    included = 'included'
    conflicting = 'conflicting'


class ConflictReason(Enum):
    """Represents the possible reasons for a conflicting transaction.

    Attributes:
        none (0): The transaction does not conflict with the ledger.
        inputUTXOAlreadySpent (1): The input UTXO is already spent.
        inputUTXOAlreadySpentInThisMilestone (2): The input UTXO is already spent in this milestone.
        inputUTXONotFound (3): The input UTXO was not found.
        inputOutputSumMismatch (4): The sum of input and output amounts is not equal.
        invalidSignature (5): The signature is invalid.
        invalidTimelock (6): The timelock is invalid.
        invalidNativeTokens (7): The native tokens are invalid.
        returnAmountMismatch (8): The return amount is invalid.
        invalidInputUnlock (9): Not all inputs can be unlocked.
        invalidInputsCommitment (10): The inputs commitment hash is invalid.
        invalidSender (11): The sender is invalid.
        invalidChainState (12): The chain state is invalid.
        semanticValidationFailed (255): The semantic validation failed.
    """
    none = 0,
    inputUTXOAlreadySpent = 1,
    inputUTXOAlreadySpentInThisMilestone = 2,
    inputUTXONotFound = 3,
    inputOutputSumMismatch = 4,
    invalidSignature = 5,
    invalidTimelock = 6,
    invalidNativeTokens = 7,
    returnAmountMismatch = 8,
    invalidInputUnlock = 9,
    invalidInputsCommitment = 10,
    invalidSender = 11,
    invalidChainState = 12,
    semanticValidationFailed = 255,


<<<<<<< HEAD
@json
=======
CONFLICT_REASON_STRINGS = {
    ConflictReason.none: 'The block has no conflict',
    ConflictReason.inputUTXOAlreadySpent: 'The referenced UTXO was already spent',
    ConflictReason.inputUTXOAlreadySpentInThisMilestone: 'The referenced UTXO was already spent while confirming this milestone',
    ConflictReason.inputUTXONotFound: 'The referenced UTXO cannot be found',
    ConflictReason.inputOutputSumMismatch: 'The sum of the inputs and output values does not match',
    ConflictReason.invalidSignature: 'The unlock block signature is invalid',
    ConflictReason.invalidTimelock: 'The configured timelock is not yet expired',
    ConflictReason.invalidNativeTokens: 'The native tokens are invalid',
    ConflictReason.returnAmountMismatch: 'The return amount in a transaction is not fulfilled by the output side',
    ConflictReason.invalidInputUnlock: 'The input unlock is invalid',
    ConflictReason.invalidInputsCommitment: 'The inputs commitment is invalid',
    ConflictReason.invalidSender: ' The output contains a Sender with an ident (address) which is not unlocked',
    ConflictReason.invalidChainState: 'The chain state transition is invalid',
    ConflictReason.semanticValidationFailed: 'The semantic validation failed'
}


>>>>>>> c3c0cf86
@dataclass
class BlockMetadata:
    """Block Metadata.

    Attributes:
        block_id: The id of the block.
        parents: The parents of the block.
        is_solid: Whether the block is solid.
        referenced_by_milestone_index: The milestone index referencing the block.
        milestone_index: The milestone index if the block contains a milestone payload.
        ledger_inclusion_state: The ledger inclusion state of the block.
        conflict_reason: The optional conflict reason of the block.
        should_promote: Whether the block should be promoted.
        should_reattach: Whether the block should be reattached.
    """
    block_id: HexStr
    parents: List[HexStr]
    is_solid: bool
    referenced_by_milestone_index: Optional[int] = None
    milestone_index: Optional[int] = None
    ledger_inclusion_state: Optional[LedgerInclusionState] = None
    conflict_reason: Optional[ConflictReason] = None
    should_promote: Optional[bool] = None
    should_reattach: Optional[bool] = None<|MERGE_RESOLUTION|>--- conflicted
+++ resolved
@@ -80,9 +80,6 @@
     semanticValidationFailed = 255,
 
 
-<<<<<<< HEAD
-@json
-=======
 CONFLICT_REASON_STRINGS = {
     ConflictReason.none: 'The block has no conflict',
     ConflictReason.inputUTXOAlreadySpent: 'The referenced UTXO was already spent',
@@ -101,7 +98,7 @@
 }
 
 
->>>>>>> c3c0cf86
+@json
 @dataclass
 class BlockMetadata:
     """Block Metadata.
