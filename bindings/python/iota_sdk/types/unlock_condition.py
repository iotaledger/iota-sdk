--- conflicted
+++ resolved
@@ -5,13 +5,8 @@
 from dataclasses import dataclass, field
 from typing import Dict, List, TypeAlias, Union, Any
 from dataclasses_json import config
-<<<<<<< HEAD
-from iota_sdk.types.address import AddressUnion, AccountAddress
+from iota_sdk.types.address import Address, AccountAddress
 from iota_sdk.types.common import json, SlotIndex
-=======
-from iota_sdk.types.address import Address, AccountAddress
-from iota_sdk.types.common import json
->>>>>>> 60efd78b
 from iota_sdk.types.address import deserialize_address
 
 
@@ -94,13 +89,8 @@
                     after that only the address defined in Return Address.
         return_address: The return address if the output was not claimed in time.
     """
-<<<<<<< HEAD
     slot_index: SlotIndex
-    return_address: AddressUnion = field(
-=======
-    unix_time: int
     return_address: Address = field(
->>>>>>> 60efd78b
         metadata=config(
             decoder=deserialize_address
         ))
