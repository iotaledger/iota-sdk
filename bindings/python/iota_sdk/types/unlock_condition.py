# Copyright 2023 IOTA Stiftung
# SPDX-License-Identifier: Apache-2.0

from enum import IntEnum
from dataclasses import dataclass, field
from typing import Dict, List, TypeAlias, Union, Any
from dataclasses_json import config
from iota_sdk.types.address import Address, AccountAddress
from iota_sdk.types.common import json, SlotIndex
from iota_sdk.types.address import deserialize_address


class UnlockConditionType(IntEnum):
    """Unlock condition variants.

    Attributes:
        Address (0): An address unlock condition.
        StorageDepositReturn (1): A storage deposit return unlock condition.
        Timelock (2): A timelock unlock condition.
        Expiration (3): An expiration unlock condition.
        StateControllerAddress (4): A state controller address unlock condition.
        GovernorAddress (5): A governor address unlock condition.
        ImmutableAccountAddress (6): An immutable account address unlock condition.
    """
    Address = 0
    StorageDepositReturn = 1
    Timelock = 2
    Expiration = 3
    StateControllerAddress = 4
    GovernorAddress = 5
    ImmutableAccountAddress = 6


@json
@dataclass
class AddressUnlockCondition:
    """An address unlock condition.

    Args:
        address: An address unlocked with a private key.
    """
    address: Address = field(
        metadata=config(
            decoder=deserialize_address
        ))
    type: int = field(
        default_factory=lambda: int(
            UnlockConditionType.Address),
        init=False)


@json
@dataclass
class StorageDepositReturnUnlockCondition:
    """A storage-deposit-return unlock condition.
    Args:
        amount: The amount of base coins the consuming transaction must deposit to `return_address`.
        return_address: The address to return the amount to.
    """
    amount: int = field(metadata=config(
        encoder=str
    ))
    return_address: Address = field(
        metadata=config(
            decoder=deserialize_address
        ))
    type: int = field(default_factory=lambda: int(
        UnlockConditionType.StorageDepositReturn), init=False)


@json
@dataclass
class TimelockUnlockCondition:
    """Defines a slot index until which the output can not be unlocked.
    Args:
        slot_index: Slot index that defines when the output can be consumed.
    """
    slot_index: SlotIndex
    type: int = field(
        default_factory=lambda: int(
            UnlockConditionType.Timelock),
        init=False)


@json
@dataclass
class ExpirationUnlockCondition:
    """Defines a slot index until which only the Address defined in the Address Unlock Condition is allowed to unlock the output. After the slot index is reached/passed, only the Return Address can unlock it.
    Args:
        slot_index: Before this slot index, Address Unlock Condition is allowed to unlock the output,
                    after that only the address defined in Return Address.
        return_address: The return address if the output was not claimed in time.
    """
    slot_index: SlotIndex
    return_address: Address = field(
        metadata=config(
            decoder=deserialize_address
        ))
    type: int = field(
        default_factory=lambda: int(
            UnlockConditionType.Expiration),
        init=False)


@json
@dataclass
class StateControllerAddressUnlockCondition:
    """A state controller address unlock condition.
    Args:
        address: The state controller address that owns the output.
    """
    address: Address = field(
        metadata=config(
            decoder=deserialize_address
        ))
    type: int = field(default_factory=lambda: int(
        UnlockConditionType.StateControllerAddress), init=False)


@json
@dataclass
class GovernorAddressUnlockCondition:
    """A governor address unlock condition.
    Args:
        address: The governor address that owns the output.
    """
    address: Address = field(
        metadata=config(
            decoder=deserialize_address
        ))
    type: int = field(default_factory=lambda: int(
        UnlockConditionType.GovernorAddress), init=False)


@json
@dataclass
class ImmutableAccountAddressUnlockCondition:
    """An immutable account address unlock condition.
    Args:
        address: The permanent account address that owns this output.
    """
    address: AccountAddress
    type: int = field(default_factory=lambda: int(
        UnlockConditionType.ImmutableAccountAddress), init=False)


UnlockCondition: TypeAlias = Union[AddressUnlockCondition, StorageDepositReturnUnlockCondition, TimelockUnlockCondition,
                                   ExpirationUnlockCondition, StateControllerAddressUnlockCondition, GovernorAddressUnlockCondition, ImmutableAccountAddressUnlockCondition]


def deserialize_unlock_condition(d: Dict[str, Any]) -> UnlockCondition:
    """
    Takes a dictionary as input and returns an instance of a specific class based on the value of the 'type' key in the dictionary.

    Arguments:
    * `d`: A dictionary that is expected to have a key called 'type' which specifies the type of the returned value.
    """
    # pylint: disable=too-many-return-statements
    uc_type = d['type']
    if uc_type == UnlockConditionType.Address:
        return AddressUnlockCondition.from_dict(d)
    if uc_type == UnlockConditionType.StorageDepositReturn:
        return StorageDepositReturnUnlockCondition.from_dict(d)
    if uc_type == UnlockConditionType.Timelock:
        return TimelockUnlockCondition.from_dict(d)
    if uc_type == UnlockConditionType.Expiration:
        return ExpirationUnlockCondition.from_dict(d)
    if uc_type == UnlockConditionType.StateControllerAddress:
        return StateControllerAddressUnlockCondition.from_dict(d)
    if uc_type == UnlockConditionType.GovernorAddress:
        return GovernorAddressUnlockCondition.from_dict(d)
    if uc_type == UnlockConditionType.ImmutableAccountAddress:
        return ImmutableAccountAddressUnlockCondition.from_dict(d)
    raise Exception(f'invalid unlock condition type: {uc_type}')


def deserialize_unlock_conditions(
<<<<<<< HEAD
        dicts: List[Dict[str, Any]]) -> List[UnlockConditionUnion]:
=======
        dicts: List[Dict[str, Any]]) -> List[UnlockCondition]:
>>>>>>> 2b83eb9c
    """
    Takes a list of dictionaries as input and returns a list with specific instances of classes based on the value of the 'type' key in the dictionary.

    Arguments:
    * `dicts`: A list of dictionaries that are expected to have a key called 'type' which specifies the type of the returned value.
    """
    return list(map(deserialize_unlock_condition, dicts))<|MERGE_RESOLUTION|>--- conflicted
+++ resolved
@@ -175,11 +175,7 @@
 
 
 def deserialize_unlock_conditions(
-<<<<<<< HEAD
-        dicts: List[Dict[str, Any]]) -> List[UnlockConditionUnion]:
-=======
         dicts: List[Dict[str, Any]]) -> List[UnlockCondition]:
->>>>>>> 2b83eb9c
     """
     Takes a list of dictionaries as input and returns a list with specific instances of classes based on the value of the 'type' key in the dictionary.
 
