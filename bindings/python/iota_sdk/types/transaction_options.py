--- conflicted
+++ resolved
@@ -61,45 +61,16 @@
         mana_allotments: Mana allotments for the transaction.
         issuer_id: Optional block issuer to which the transaction will have required mana allotted.
     """
-<<<<<<< HEAD
-
-    def __init__(self, remainder_value_strategy: Optional[Union[RemainderValueStrategy, RemainderValueStrategyCustomAddress]] = None,
-                 tagged_data_payload: Optional[TaggedDataPayload] = None,
-                 context_inputs: Optional[List[ContextInput]] = None,
-                 required_inputs: Optional[List[OutputId]] = None,
-                 burn: Optional[Burn] = None,
-                 note: Optional[str] = None,
-                 allow_micro_amount: Optional[bool] = None,
-                 allow_additional_input_selection: Optional[bool] = None,
-                 allow_allotting_from_account_mana: Optional[bool] = None,
-                 capabilities: Optional[HexStr] = None,
-                 mana_allotments: Optional[dict[HexStr, int]] = None,
-                 issuer_id: Optional[HexStr] = None):
-        """Initialize transaction options.
-        """
-        self.remainder_value_strategy = remainder_value_strategy
-        self.tagged_data_payload = tagged_data_payload
-        self.context_inputs = context_inputs
-        self.required_inputs = required_inputs
-        self.burn = burn
-        self.note = note
-        self.allow_micro_amount = allow_micro_amount
-        self.allow_additional_input_selection = allow_additional_input_selection
-        self.allow_allotting_from_account_mana = allow_allotting_from_account_mana
-        self.capabilities = capabilities
-        self.mana_allotments = mana_allotments
-        self.issuer_id = issuer_id
-=======
     remainder_value_strategy: Optional[Union[RemainderValueStrategy,
-                                             RemainderValueStrategyCustomAddress]] = None
-    tagged_data_payload: Optional[TaggedDataPayload] = None
-    context_inputs: Optional[List[ContextInput]] = None
-    required_inputs: Optional[List[OutputId]] = None
-    burn: Optional[Burn] = None
-    note: Optional[str] = None
-    allow_micro_amount: Optional[bool] = None
-    allow_additional_input_selection: Optional[bool] = None
-    capabilities: Optional[HexStr] = None
-    mana_allotments: Optional[dict[HexStr, int]] = None
-    issuer_id: Optional[HexStr] = None
->>>>>>> 6b3e64f2
+                                             RemainderValueStrategyCustomAddress]] = None,
+    tagged_data_payload: Optional[TaggedDataPayload] = None,
+    context_inputs: Optional[List[ContextInput]] = None,
+    required_inputs: Optional[List[OutputId]] = None,
+    burn: Optional[Burn] = None,
+    note: Optional[str] = None,
+    allow_micro_amount: Optional[bool] = None,
+    allow_additional_input_selection: Optional[bool] = None,
+    allow_allotting_from_account_mana: Optional[bool] = None,
+    capabilities: Optional[HexStr] = None,
+    mana_allotments: Optional[dict[HexStr, int]] = None,
+    issuer_id: Optional[HexStr] = None