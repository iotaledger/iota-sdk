# Copyright 2023 IOTA Stiftung
# SPDX-License-Identifier: Apache-2.0

from __future__ import annotations
from enum import Enum, IntEnum
from dataclasses import dataclass
from typing import Optional
from iota_sdk.types.common import HexStr, json


@json
@dataclass
class BlockMetadata:
    """Represents the metadata of a block.
    Response of GET /api/core/v3/blocks/{blockId}/metadata.

    Attributes:
        block_state: The block state.
        transaction_state: The transaction state.
        block_failure_reason: The block failure reason.
        transaction_failure_reason: The transaction failure reason.
    """
    block_id: HexStr
    block_state: BlockState
    transaction_state: Optional[TransactionState] = None
    block_failure_reason: Optional[BlockFailureReason] = None
    transaction_failure_reason: Optional[TransactionFailureReason] = None


class BlockState(Enum):
    """Describes the state of a block.

    Attributes:
        Pending: Stored but not confirmed.
        Confirmed: Confirmed with the first level of knowledge.
        Finalized: Included and can no longer be reverted.
        Rejected: Rejected by the node, and user should reissue payload if it contains one.
        Failed: Not successfully issued due to failure reason.
    """
    Pending = 0
    Confirmed = 1
    Finalized = 2
    Rejected = 3
    Failed = 4


class TransactionState(Enum):
    """Describes the state of a transaction.

    Attributes:
        Pending: Stored but not confirmed.
        Confirmed: Confirmed with the first level of knowledge.
        Finalized: Included and can no longer be reverted.
        Failed: The block is not successfully issued due to failure reason.
    """
    Pending = 0
    Confirmed = 1
    Finalized = 2
    Failed = 3


class BlockFailureReason(IntEnum):
    """Describes the reason of a block failure.

    Attributes:
        TooOldToIssue (1): The block is too old to issue.
        ParentTooOld (2): One of the block's parents is too old.
        ParentDoesNotExist (3): One of the block's parents does not exist.
        ParentInvalid (4): One of the block's parents is invalid.
        IssuerAccountNotFound (5): The block's issuer account could not be found.
        VersionInvalid (6): The block's protocol version is invalid.
        ManaCostCalculationFailed (7): The mana cost could not be calculated.
        BurnedInsufficientMana (8): The block's issuer account burned insufficient Mana for a block.
        AccountInvalid (9): The account is invalid.
        SignatureInvalid (10): The block's signature is invalid.
        DroppedDueToCongestion (11): The block is dropped due to congestion.
        PayloadInvalid (12): The block payload is invalid.
        Invalid (255): The block is invalid.
    """
    TooOldToIssue = 1
    ParentTooOld = 2
    ParentDoesNotExist = 3
    ParentInvalid = 4
    IssuerAccountNotFound = 5
    VersionInvalid = 6
    ManaCostCalculationFailed = 7
    BurnedInsufficientMana = 8
    AccountInvalid = 9
    SignatureInvalid = 10
    DroppedDueToCongestion = 11
    PayloadInvalid = 12
    Invalid = 255


class TransactionFailureReason(Enum):
    """Represents the possible reasons for a conflicting transaction.

    Attributes:
        InputUtxoAlreadySpent: The referenced UTXO was already spent.
        ConflictingWithAnotherTx: The transaction is conflicting with another transaction. Conflicting specifically means a double spend situation that both transactions pass all validation rules, eventually losing one(s) should have this reason.
        InvalidReferencedUtxo: The referenced UTXO is invalid.
        InvalidTransaction: The transaction is invalid.
        SumInputsOutputsAmountMismatch: The sum of the inputs and output base token amount does not match.
        InvalidUnlockBlockSignature: The unlock block signature is invalid.
        TimelockNotExpired: The configured timelock is not yet expired.
        InvalidNativeTokens: The given native tokens are invalid.
        StorageDepositReturnUnfulfilled: The return amount in a transaction is not fulfilled by the output side.
        InvalidInputUnlock: An input unlock was invalid.
        SenderNotUnlocked: The output contains a Sender with an ident (address) which is not unlocked.
        InvalidChainStateTransition: The chain state transition is invalid.
        InvalidTransactionIssuingTime: The referenced input is created after the transaction issuing time.
        InvalidManaAmount: The mana amount is invalid.
        InvalidBlockIssuanceCreditsAmount: The Block Issuance Credits amount is invalid.
        InvalidRewardContextInput: Reward Context Input is invalid.
        InvalidCommitmentContextInput: Commitment Context Input is invalid.
        MissingStakingFeature: Staking Feature is not provided in account output when claiming rewards.
        FailedToClaimStakingReward: Failed to claim staking reward.
        FailedToClaimDelegationReward: Failed to claim delegation reward.
        SemanticValidationFailed: The semantic validation failed for a reason not covered by the previous variants.
    """
    InputUtxoAlreadySpent = 1
    ConflictingWithAnotherTx = 2
    InvalidReferencedUtxo = 3
    InvalidTransaction = 4
    SumInputsOutputsAmountMismatch = 5
    InvalidUnlockBlockSignature = 6
    TimelockNotExpired = 7
    InvalidNativeTokens = 8
    StorageDepositReturnUnfulfilled = 9
    InvalidInputUnlock = 10
    SenderNotUnlocked = 11
    InvalidChainStateTransition = 12
    InvalidTransactionIssuingTime = 13
    InvalidManaAmount = 14
    InvalidBlockIssuanceCreditsAmount = 15
    InvalidRewardContextInput = 16
    InvalidCommitmentContextInput = 17
    MissingStakingFeature = 18
    FailedToClaimStakingReward = 19
    FailedToClaimDelegationReward = 20
    SemanticValidationFailed = 255

    def __str__(self):
        return {
            1: "The referenced UTXO was already spent.",
            2: "The transaction is conflicting with another transaction. Conflicting specifically means a double spend situation that both transactions pass all validation rules, eventually losing one(s) should have this reason.",
            3: "The referenced UTXO is invalid.",
            4: "The transaction is invalid.",
            5: "The sum of the inputs and output base token amount does not match.",
            6: "The unlock block signature is invalid.",
            7: "The configured timelock is not yet expired.",
            8: "The given native tokens are invalid.",
            9: "The return amount in a transaction is not fulfilled by the output side.",
            10: "An input unlock was invalid.",
<<<<<<< HEAD
            12: "The output contains a Sender with an ident (address) which is not unlocked.",
            13: "The chain state transition is invalid.",
            14: "The referenced input is created after the transaction issuing time.",
            15: "The mana amount is invalid.",
            16: "The Block Issuance Credits amount is invalid.",
            17: "Reward Context Input is invalid.",
            18: "Commitment Context Input is invalid.",
            19: "Staking Feature is not provided in account output when claiming rewards.",
            20: "Failed to claim staking reward.",
            21: "Failed to claim delegation reward.",
=======
            11: "The output contains a Sender with an ident (address) which is not unlocked.",
            12: "The chain state transition is invalid.",
            13: "The referenced input is created after the transaction issuing time.",
            14: "The mana amount is invalid.",
            15: "The Block Issuance Credits amount is invalid.",
            16: "Reward Context Input is invalid.",
            17: "Commitment Context Input is invalid.",
            18: "Staking Feature is not provided in account output when claiming rewards.",
            19: "Failed to claim staking reward.",
            20: "Failed to claim delegation reward.",
>>>>>>> debd49f9
            255: "The semantic validation failed for a reason not covered by the previous variants."
        }[self.value]<|MERGE_RESOLUTION|>--- conflicted
+++ resolved
@@ -152,18 +152,6 @@
             8: "The given native tokens are invalid.",
             9: "The return amount in a transaction is not fulfilled by the output side.",
             10: "An input unlock was invalid.",
-<<<<<<< HEAD
-            12: "The output contains a Sender with an ident (address) which is not unlocked.",
-            13: "The chain state transition is invalid.",
-            14: "The referenced input is created after the transaction issuing time.",
-            15: "The mana amount is invalid.",
-            16: "The Block Issuance Credits amount is invalid.",
-            17: "Reward Context Input is invalid.",
-            18: "Commitment Context Input is invalid.",
-            19: "Staking Feature is not provided in account output when claiming rewards.",
-            20: "Failed to claim staking reward.",
-            21: "Failed to claim delegation reward.",
-=======
             11: "The output contains a Sender with an ident (address) which is not unlocked.",
             12: "The chain state transition is invalid.",
             13: "The referenced input is created after the transaction issuing time.",
@@ -174,6 +162,5 @@
             18: "Staking Feature is not provided in account output when claiming rewards.",
             19: "Failed to claim staking reward.",
             20: "Failed to claim delegation reward.",
->>>>>>> debd49f9
             255: "The semantic validation failed for a reason not covered by the previous variants."
         }[self.value]