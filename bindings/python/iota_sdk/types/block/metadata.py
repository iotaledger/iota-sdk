--- conflicted
+++ resolved
@@ -1,38 +1,8 @@
 # Copyright 2023 IOTA Stiftung
 # SPDX-License-Identifier: Apache-2.0
 
-from __future__ import annotations
+# from __future__ import annotations
 from enum import Enum, IntEnum
-from dataclasses import dataclass
-from typing import Optional
-<<<<<<< HEAD
-from iota_sdk.types.common import HexStr, json
-from iota_sdk.types.block.block import Block
-from iota_sdk.types.transaction_metadata import TransactionMetadata
-=======
-
-from iota_sdk.types.common import json
-from iota_sdk.types.block.id import BlockId
-from iota_sdk.types.transaction_metadata import TransactionFailureReason, TransactionState
->>>>>>> 7671804f
-
-
-@json
-@dataclass
-class BlockMetadata:
-    """The metadata of a block.
-    Response of GET /api/core/v3/blocks/{blockId}/metadata.
-
-    Attributes:
-        block_id: The identifier of the block. Hex-encoded with 0x prefix.
-        block_state: If pending, the block is stored but not confirmed. If confirmed, the block is confirmed with the first level of knowledge. If finalized, the block is included and cannot be reverted anymore. If rejected, the block is rejected by the node, and user should reissue payload if it contains one. If failed, the block is not successfully issued due to failure reason.
-        block_failure_reason: The optional block failure reason.
-        transaction_metadata: The optional metadata of a given transaction.
-    """
-    block_id: BlockId
-    block_state: BlockState
-    block_failure_reason: Optional[BlockFailureReason] = None
-    transaction_metadata: Optional[TransactionMetadata] = None
 
 
 class BlockState(Enum):
@@ -47,18 +17,11 @@
         Failed: Not successfully issued due to failure reason.
     """
     Pending = 0
-<<<<<<< HEAD
-    Confirmed = 1
-    Finalized = 2
-    Rejected = 3
-    Failed = 4
-=======
     Accepted = 1
     Confirmed = 2
     Finalized = 3
     Rejected = 4
     Failed = 5
->>>>>>> 7671804f
 
 
 class BlockFailureReason(IntEnum):
@@ -105,22 +68,4 @@
             10: "The block is dropped due to congestion.",
             11: "The block payload is invalid.",
             255: "The block is invalid."
-<<<<<<< HEAD
-        }[self.value]
-
-
-@json
-@dataclass
-class BlockWithMetadata:
-    """A block and its metadata.
-    Response of GET /api/core/v3/blocks/{blockId}/full.
-
-    Attributes:
-        block: The block.
-        metadata: The block metadata.
-    """
-    block: Block
-    metadata: BlockMetadata
-=======
-        }[self.value]
->>>>>>> 7671804f
+        }[self.value]