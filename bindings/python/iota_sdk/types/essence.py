--- conflicted
+++ resolved
@@ -53,21 +53,11 @@
     network_id: str
     # TODO: Replace with a proper SlotIndex type
     creation_slot: HexStr
-<<<<<<< HEAD
     context_inputs: Optional[List[Union[CommitmentContextInput, BlockIssuanceCreditContextInput, RewardContextInput]]] = None
     inputs: List[UtxoInput]
     inputs_commitment: HexStr
     outputs: List[Union[BasicOutput, AccountOutput, FoundryOutput, NftOutput, DelegationOutput]]
     allotments: Optional[List[ManaAllotment]] = None
-=======
-    context_inputs: Optional[List[Union[CommitmentInput,
-                                        BlockIssuanceCreditInput, RewardInput]]] = None
-    inputs: List[UtxoInput]
-    inputs_commitment: HexStr
-    outputs: List[Union[BasicOutput, AccountOutput,
-                        FoundryOutput, NftOutput, DelegationOutput]]
-    allotments: Optional[List[Allotment]] = None
->>>>>>> 50cc23cc
     payload: Optional[TaggedDataPayload] = None
     type: int = field(
         default_factory=lambda: EssenceType.RegularTransactionEssence,
