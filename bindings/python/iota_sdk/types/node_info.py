# Copyright 2023 IOTA Stiftung
# SPDX-License-Identifier: Apache-2.0

from __future__ import annotations
from dataclasses import dataclass, field
from typing import List, Optional
from dataclasses_json import config
from iota_sdk.types.common import EpochIndex, HexStr, json, SlotIndex


@json
@dataclass
class NodeInfoStatus:
    """Node status.

    Attributes:
        is_healthy: Tells whether the node is healthy or not.
        accepted_tangle_time: A notion of time that is anchored to the latest accepted block.
        relative_accepted_tangle_time: The time after Accepted Tangle Time has advanced with the system clock.
        confirmed_tangle_time: A notion of time that is anchored to the latest confirmed block.
        relative_confirmed_tangle_time: The time after Confirmed Tangle Time has advanced with the system clock.
        latest_commitment_id: The latest slot that the node has committed to.
        latest_finalized_slot: The index of the latest finalized slot.
        latest_accepted_block_slot: The slot index of the latest accepted block.
        latest_confirmed_block_slot: The slot index of the latest confirmed block.
        pruning_epoch: The index of the epoch before which the tangle history is pruned.
    """
    is_healthy: bool
    accepted_tangle_time: int = field(metadata=config(
        encoder=str
    ))
    relative_accepted_tangle_time: int = field(metadata=config(
        encoder=str
    ))
    confirmed_tangle_time: int = field(metadata=config(
        encoder=str
    ))
    relative_confirmed_tangle_time: int = field(metadata=config(
        encoder=str
    ))
    latest_commitment_id: HexStr
    latest_finalized_slot: SlotIndex
    latest_accepted_block_slot: SlotIndex
    latest_confirmed_block_slot: SlotIndex
    pruning_epoch: EpochIndex


@json
@dataclass
class NodeInfoMetrics:
    """Node metrics.

    Attributes:
        blocks_per_second: The current rate of new blocks per second.
        confirmed_blocks_per_second: The current rate of confirmed blocks per second.
        confirmation_rate: The ratio of confirmed blocks to new blocks of the last confirmed slot.
    """
    blocks_per_second: float = field(metadata=config(
        encoder=str
    ))
    confirmed_blocks_per_second: float = field(metadata=config(
        encoder=str
    ))
    confirmation_rate: float = field(metadata=config(
        encoder=str
    ))


@json
@dataclass
class StorageScoreParameters:
    """Defines the parameters of storage score calculations on objects which take node resources.

    Attributes:
        storage_cost: Defines the number of IOTA tokens required per unit of storage score.
        factor_data: Defines the factor to be used for data only fields.
        offset_output_overhead: Defines the offset to be applied to all outputs for the overhead of handling them in storage.
        offset_ed25519_block_issuer_key: Defines the offset to be used for block issuer feature public keys.
        offset_staking_feature: Defines the offset to be used for staking feature.
        offset_delegation: Defines the offset to be used for delegation output.
    """
    storage_cost: int = field(metadata=config(
        encoder=str
    ))
    factor_data: int
    offset_output_overhead: int = field(metadata=config(
        encoder=str
    ))
    offset_ed25519_block_issuer_key: int = field(metadata=config(
        encoder=str
    ))
    offset_staking_feature: int = field(metadata=config(
        encoder=str
    ))
    offset_delegation: int = field(metadata=config(
        encoder=str
    ))


@json
@dataclass
class WorkScoreParameters:
    """Work Score Parameters lists the work score of each type, it is used to denote the computation costs of processing an object.

    Attributes:
        data_byte: Data_kibibyte accounts for the network traffic per kibibyte.
        block: Block accounts for work done to process a block in the node software.
        input: Input accounts for loading the UTXO from the database and performing the mana calculations.
        context_input: Context_input accounts for loading and checking the context input.
        output: Output accounts for storing the UTXO in the database.
        native_token: Native_token accounts for calculations done with native tokens.
        staking: Staking accounts for the existence of a staking feature in the output.
        block_issuer: BlockIssuer accounts for the existence of a block issuer feature in the output.
        allotment: Allotment accounts for accessing the account-based ledger to transform the mana to block issuance credits.
        signature_ed25519: SignatureEd25519 accounts for an Ed25519 signature check.
    """
    data_byte: int
    block: int
    input: int
    context_input: int
    output: int
    native_token: int
    staking: int
    block_issuer: int
    allotment: int
    signature_ed25519: int

    def as_dict(self):
        """Converts this object to a dict.
        """
        res = {k: v for k, v in self.__dict__.items() if v is not None}
        return res


@json
@dataclass
class CongestionControlParameters:
    """Congestion Control Parameters defines the parameters used to calculate the Reference Mana Cost (RMC).

    Attributes:
<<<<<<< HEAD
        min_reference_mana_cost: The minimum value of the reference Mana cost.
        increase: The increase step size of the reference Mana cost.
        decrease: The decrease step size of the reference Mana cost.
        increase_threshold: The threshold for increasing the reference Mana cost.
        decrease_threshold: The threshold for decreasing the reference Mana cost.
        scheduler_rate: The rate at which the scheduler runs in workscore units per second.
        max_buffer_size: The maximum size of the buffer in the scheduler.
        max_validation_buffer_size: The maximum number of blocks in the validation buffer.
    """
    min_reference_mana_cost: int = field(metadata=config(
        encoder=str
    ))
    increase: int = field(metadata=config(
        encoder=str
    ))
    decrease: int = field(metadata=config(
        encoder=str
    ))
    increase_threshold: int
    decrease_threshold: int
    scheduler_rate: int
    max_buffer_size: int
    max_validation_buffer_size: int
=======
        networkName: The human friendly name of the network.
        bech32Hrp: The HRP prefix used for Bech32 addresses in the network.
        tokenSupply: TokenSupply defines the current token supply on the network.
        version: The version of the protocol running.
        belowMaxDepth: The below max depth parameter of the network.
        minPowScore: The minimum pow score of the network.
        rentStructure: The rent structure used by given node/network.
    """
    networkName: str
    bech32Hrp: str
    tokenSupply: str
    version: int
    belowMaxDepth: int
    minPowScore: float
    rentStructure: RentStructure
>>>>>>> cd3345a7

    def as_dict(self):
        """Converts this object to a dict.
        """
        res = {k: v for k, v in self.__dict__.items() if v is not None}
        if res["rentStructure"]:
            res["rentStructure"] = res["rentStructure"].as_dict()
        return res


@json
@dataclass
class VersionSignalingParameters:
    """Version Signaling defines the parameters used by signaling protocol parameters upgrade.

    Attributes:
        window_size: The size of the window in epochs to find which version of protocol parameters was most signaled, from current_epoch - window_size to current_epoch.
        window_target_ratio: The target number of supporters for a version to win in a window_size.
        activation_offset: The offset in epochs to activate the new version of protocol parameters.
    """
    window_size: int
    window_target_ratio: int
    activation_offset: int


@json
@dataclass
class ManaParameters:
    """ManaParameters defines the parameters used by mana calculation.

    Attributes:
        bits_count: The number of bits used to represent Mana.
        generation_rate: The amount of potential Mana generated by 1 IOTA in 1 slot.
        generation_rate_exponent: The scaling of generation_rate expressed as an exponent of 2.
        decay_factors: A lookup table of epoch index diff to mana decay factor (slice index 0 = 1 epoch).
        decay_factors_exponent: The scaling of decay_factors expressed as an exponent of 2.
        decay_factor_epochs_sum: An integer approximation of the sum of decay over epochs.
        decay_factor_epochs_sum_exponent: The scaling of decay_factor_epochs_sum expressed as an exponent of 2.
        annual_decay_factor_percentage: Decay factor for 1 year.
    """
    bits_count: int
    generation_rate: int
    generation_rate_exponent: int
    decay_factors: List[int]
    decay_factors_exponent: int
    decay_factor_epochs_sum: int
    decay_factor_epochs_sum_exponent: int
    annual_decay_factor_percentage: int


@json
@dataclass
class RewardsParameters:
    """Rewards Parameters defines the parameters that are used to calculate Mana rewards.

    Attributes:
        profit_margin_exponent: Used for shift operation during calculation of profit margin.
        bootstrapping_duration: The length of the bootstrapping phase in epochs.
        mana_share_coefficient: The coefficient used for calculation of initial rewards.
        decay_balancing_constant_exponent: The exponent used for calculation of the initial reward.
        decay_balancing_constant: An integer approximation which is calculated using the `decay_balancing_constant_exponent`.
        pool_coefficient_exponent: The exponent used for shifting operation during the pool rewards calculations.
        retention_period: The number of epochs for which rewards are retained.
    """
    profit_margin_exponent: int
    bootstrapping_duration: int
    mana_share_coefficient: int = field(metadata=config(
        encoder=str
    ))
    decay_balancing_constant_exponent: int
    decay_balancing_constant: int = field(metadata=config(
        encoder=str
    ))
    pool_coefficient_exponent: int
    retention_period: int


@json
@dataclass
class ProtocolParameters:
    """The protocol parameters.

    Attributes:
        type: Set to value 0 to denote a IOTA 2.0 protocol parameter.
        version: Protocol version used by the network.
        network_name: The Name of the network from which the networkId is derived.
        bech32_hrp: Tells whether the node supports mainnet or testnet addresses.
                    Value `iota` indicates that the node supports mainnet addresses.
                    Value `atoi` indicates that the node supports testnet addresses.
        storage_score_parameters: The storage score parameters used by given node/network.
        work_score_parameters: Work Score Parameters lists the work score of each type, it is used to denote the computation costs of processing an object.
        token_supply: Current supply of the base token. Plain string encoded number.
        genesis_slot: Defines the slot of the genesis.
        genesis_unix_timestamp: The genesis timestamp at which the slots start to count.
        slot_duration_in_seconds: The duration of a slot, in seconds.
        slots_per_epoch_exponent: The number of slots in an epoch expressed as an exponent of 2.
        mana_parameters: ManaParameters defines the parameters used by mana calculation.
        staking_unbonding_period: The unbonding period in epochs before an account can stop staking.
        validation_blocks_per_slot: Validation Blocks Per Slot is the number of validation blocks that each validator should issue each slot.
        punishment_epochs: The number of epochs worth of Mana that a node is punished with for each additional validation block it issues.
        liveness_threshold_lower_bound: Used by tip-selection to determine if a block is eligible by evaluating issuing times.
        liveness_threshold_upper_bound: Used by tip-selection to determine if a block is eligible by evaluating issuing times.
        min_committable_age: Min_committable_age is the minimum age relative to the accepted tangle time slot index that a slot can be committed.
        max_committable_age: Max_committable_age is the maximum age for a slot commitment to be included in a block relative to the slot index of the block issuing time.
        epoch_nearing_threshold: Determine the slot that should trigger a new committee selection for the next and upcoming epoch.
        congestion_control_parameters: Congestion Control Parameters defines the parameters used to calculate the Reference Mana Cost (RMC).
        version_signaling_parameters: The version signaling parameters.
        rewards_parameters: Rewards Parameters defines the parameters that are used to calculate Mana rewards.
        target_committee_size: Defines the target size of the committee. If there's fewer candidates the actual committee size could be smaller in a given epoch.
        chain_switching_threshold: Defines the number of heavier slots that a chain needs to be ahead of the current chain to be considered for switching.
    """
    type: int
    version: int
    network_name: str
    bech32_hrp: str
    storage_score_parameters: StorageScoreParameters
    work_score_parameters: WorkScoreParameters
    token_supply: int = field(metadata=config(
        encoder=str
    ))
    genesis_slot: int
    genesis_unix_timestamp: int = field(metadata=config(
        encoder=str
    ))
    slot_duration_in_seconds: int
    slots_per_epoch_exponent: int
    mana_parameters: ManaParameters
    staking_unbonding_period: int
    validation_blocks_per_slot: int
    punishment_epochs: int
    liveness_threshold_lower_bound: int
    liveness_threshold_upper_bound: int
    min_committable_age: int
    max_committable_age: int
    epoch_nearing_threshold: int
    congestion_control_parameters: CongestionControlParameters
    version_signaling_parameters: VersionSignalingParameters
    rewards_parameters: RewardsParameters
    target_committee_size: int
    chain_switching_threshold: int


@json
@dataclass
class ProtocolParametersResponse:
    """Protocol Parameters with start epoch.

    Attributes:
        start_epoch: The start epoch of the set of protocol parameters.
        parameters: The protocol parameters.
    """
    start_epoch: EpochIndex
    parameters: ProtocolParameters


@json
@dataclass
class NodeInfoBaseToken:
    """The base coin info.

    Attributes:
        name: The name of the base token of the network.
        ticker_symbol: Ticker symbol of the token to be displayed on trading platforms.
        unit: The primary unit of the token.
        subunit: The name of the smallest possible denomination of the primary unit. subunit * 10^decimals = unit.
        decimals: Number of decimals the primary unit is divisible up to.
    """
    name: str
    ticker_symbol: str
    unit: str
    decimals: int
    subunit: Optional[str] = None


@json
@dataclass
class NodeInfo:
    """Response from the /info endpoint.

    Attributes:
        name: The name of the node (e.g. Hornet).
        version: The semantic version of the node.
        status: The status of the node.
        metrics: Node metrics.
        protocol_parameters: Supported protocol versions by the node.
        base_token: Gives info about the base token the network uses.
    """
    name: str
    version: str
    status: NodeInfoStatus
    metrics: NodeInfoMetrics
    protocol_parameters: List[ProtocolParametersResponse]
    base_token: NodeInfoBaseToken


@json
@dataclass
class NodeInfoWrapper:
    """NodeInfo wrapper which contains the node info and the url from the node.

    Attributes:
        node_info: A NodeInfo object.
        url: The URL of the node.
    """
    node_info: NodeInfo
    url: str<|MERGE_RESOLUTION|>--- conflicted
+++ resolved
@@ -96,6 +96,12 @@
         encoder=str
     ))
 
+    def as_dict(self):
+        """Converts this object to a dict.
+        """
+        res = {k: v for k, v in self.__dict__.items() if v is not None}
+        return res
+
 
 @json
 @dataclass
@@ -129,6 +135,8 @@
         """Converts this object to a dict.
         """
         res = {k: v for k, v in self.__dict__.items() if v is not None}
+        if res["rentStructure"]:
+            res["rentStructure"] = res["rentStructure"].as_dict()
         return res
 
 
@@ -138,7 +146,6 @@
     """Congestion Control Parameters defines the parameters used to calculate the Reference Mana Cost (RMC).
 
     Attributes:
-<<<<<<< HEAD
         min_reference_mana_cost: The minimum value of the reference Mana cost.
         increase: The increase step size of the reference Mana cost.
         decrease: The decrease step size of the reference Mana cost.
@@ -162,31 +169,6 @@
     scheduler_rate: int
     max_buffer_size: int
     max_validation_buffer_size: int
-=======
-        networkName: The human friendly name of the network.
-        bech32Hrp: The HRP prefix used for Bech32 addresses in the network.
-        tokenSupply: TokenSupply defines the current token supply on the network.
-        version: The version of the protocol running.
-        belowMaxDepth: The below max depth parameter of the network.
-        minPowScore: The minimum pow score of the network.
-        rentStructure: The rent structure used by given node/network.
-    """
-    networkName: str
-    bech32Hrp: str
-    tokenSupply: str
-    version: int
-    belowMaxDepth: int
-    minPowScore: float
-    rentStructure: RentStructure
->>>>>>> cd3345a7
-
-    def as_dict(self):
-        """Converts this object to a dict.
-        """
-        res = {k: v for k, v in self.__dict__.items() if v is not None}
-        if res["rentStructure"]:
-            res["rentStructure"] = res["rentStructure"].as_dict()
-        return res
 
 
 @json
