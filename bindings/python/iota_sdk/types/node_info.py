--- conflicted
+++ resolved
@@ -75,22 +75,17 @@
     """Protocol info.
 
     Attributes:
-        networkName: The human friendly name of the network.
-        bech32Hrp: The HRP prefix used for Bech32 addresses in the network.
-        tokenSupply: TokenSupply defines the current token supply on the network.
+        network_name: The human friendly name of the network.
+        bech32_hrp: The HRP prefix used for Bech32 addresses in the network.
+        token_supply: TokenSupply defines the current token supply on the network.
         version: The version of the protocol running.
-        rentStructure: The rent structure used by given node/network.
+        rent_structure: The rent structure used by given node/network.
     """
     network_name: str
     bech32_hrp: str
     token_supply: str
     version: int
-<<<<<<< HEAD
-    min_pow_score: float
     rent_structure: RentStructure
-=======
-    rentStructure: RentStructure
->>>>>>> 0c748964
 
 
 @json
