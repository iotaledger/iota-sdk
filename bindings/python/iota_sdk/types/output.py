# Copyright 2023 IOTA Stiftung
# SPDX-License-Identifier: Apache-2.0

from __future__ import annotations
from enum import IntEnum
from typing import Dict, Optional, List, TypeAlias, Union, Any
from dataclasses import dataclass, field
from dataclasses_json import config
from iota_sdk.types.common import HexStr, json
from iota_sdk.types.feature import deserialize_features, SenderFeature, IssuerFeature, MetadataFeature, TagFeature
from iota_sdk.types.native_token import NativeToken
from iota_sdk.types.token_scheme import SimpleTokenScheme
from iota_sdk.types.unlock_condition import deserialize_unlock_conditions, AddressUnlockCondition, StorageDepositReturnUnlockCondition, TimelockUnlockCondition, ExpirationUnlockCondition, StateControllerAddressUnlockCondition, GovernorAddressUnlockCondition, ImmutableAccountAddressUnlockCondition


class OutputType(IntEnum):
    """Output types.

    Attributes:
        Basic (3): A basic output.
        Account (4): An account output.
        Foundry (5): A foundry output.
        Nft (6): An NFT output.
    """
    Basic = 3
    Account = 4
    Foundry = 5
    Nft = 6
    Delegation = 7


@json
@dataclass
class Output():
    """An output in a UTXO ledger.
    """
    type: int


@json
@dataclass
class BasicOutput(Output):
    """Describes a basic output.
    Attributes:
        amount :
            The base coin amount of the output.
        mana :
            Amount of stored Mana held by this output.
        unlock_conditions :
            The conditions to unlock the output.
        features :
            Features that add utility to the output but do not impose unlocking conditions.
        native_tokens :
            Native tokens added to the new output.
        type :
            The type of output.
    """
    amount: str
    mana: str
    unlock_conditions: List[Union[AddressUnlockCondition, ExpirationUnlockCondition, StorageDepositReturnUnlockCondition,
                                  TimelockUnlockCondition]] = field(metadata=config(
                                                                    decoder=deserialize_unlock_conditions
                                                                    ))
    features: Optional[List[Union[SenderFeature,
                            MetadataFeature, TagFeature]]] = field(default=None,
                                                                   metadata=config(
                                                                       decoder=deserialize_features
                                                                   ))
    native_tokens: Optional[List[NativeToken]] = None
    type: int = field(
        default_factory=lambda: int(
            OutputType.Basic),
        init=False)


@json
@dataclass
class AccountOutput(Output):
    """Describes an account output.
    Attributes:
        amount :
            The base coin amount of the output.
        mana :
            Amount of stored Mana held by this output.
        unlock_conditions:
            The conditions to unlock the output.
        account_id :
            The account ID if it's an account output.
        state_index :
            A counter that must increase by 1 every time the account is state transitioned.
        state_metadata :
            Metadata that can only be changed by the state controller.
        foundry_counter :
            A counter that denotes the number of foundries created by this account output.
        features :
            Features that add utility to the output but do not impose unlocking conditions.
        native_tokens :
            Native tokens added to the new output.
        immutable_features :
            Features that add utility to the output but do not impose unlocking conditions. These features need to be kept in future transitions of the UTXO state machine.
        type :
            The type of output.
    """
    amount: str
    mana: str
    account_id: HexStr
    state_index: int
    foundry_counter: int
    unlock_conditions: List[Union[StateControllerAddressUnlockCondition,
                                  GovernorAddressUnlockCondition]] = field(
        metadata=config(
            decoder=deserialize_unlock_conditions
        ))
    features: Optional[List[Union[SenderFeature,
                            MetadataFeature]]] = field(default=None,
                                                       metadata=config(
                                                           decoder=deserialize_features
                                                       ))
    immutable_features: Optional[List[Union[IssuerFeature,
                                            MetadataFeature]]] = field(default=None,
                                                                       metadata=config(
                                                                           decoder=deserialize_features
                                                                       ))
    state_metadata: Optional[HexStr] = None
    native_tokens: Optional[List[NativeToken]] = None
    type: int = field(
        default_factory=lambda: int(
            OutputType.Account),
        init=False)


@json
@dataclass
class FoundryOutput(Output):
    """Describes a foundry output.
    Attributes:
        amount :
            The base coin amount of the output.
        unlock_conditions :
            The conditions to unlock the output.
        features :
            Features that add utility to the output but do not impose unlocking conditions.
        native_tokens :
            Native tokens added to the new output.
        immutable_features :
            Features that add utility to the output but do not impose unlocking conditions. These features need to be kept in future transitions of the UTXO state machine.
        serial_number :
            The serial number of the foundry with respect to the controlling account.
        token_scheme :
            Defines the supply control scheme of the tokens controlled by the foundry. Currently only a simple scheme is supported.
        type :
            The type of output.
    """
    amount: str
    serial_number: int
    token_scheme: SimpleTokenScheme
    unlock_conditions: List[ImmutableAccountAddressUnlockCondition]
    features: Optional[List[MetadataFeature]] = field(default=None,
                                                      metadata=config(
                                                          decoder=deserialize_features
                                                      ))
    immutable_features: Optional[List[MetadataFeature]] = field(default=None,
                                                                metadata=config(
                                                                    decoder=deserialize_features
                                                                ))
    native_tokens: Optional[List[NativeToken]] = None
    type: int = field(
        default_factory=lambda: int(
            OutputType.Foundry),
        init=False)


@json
@dataclass
class NftOutput(Output):
    """Describes an NFT output.
    Attributes:
        amount :
            The base coin amount of the output.
        mana :
            Amount of stored Mana held by this output.
        unlock_conditions :
            The conditions to unlock the output.
        nft_id :
            The NFT ID if it's an NFT output.
        features :
            Features that add utility to the output but do not impose unlocking conditions.
        native_tokens :
            Native tokens added to the new output.
        immutable_features :
            Features that add utility to the output but do not impose unlocking conditions. These features need to be kept in future transitions of the UTXO state machine.
        type :
            The type of output.
    """
    amount: str
    mana: str
    nft_id: HexStr
    unlock_conditions: List[Union[AddressUnlockCondition, ExpirationUnlockCondition,
                                  StorageDepositReturnUnlockCondition, TimelockUnlockCondition]] = field(
        metadata=config(
            decoder=deserialize_unlock_conditions
        ))
    features: Optional[List[Union[SenderFeature,
                            MetadataFeature, TagFeature]]] = field(default=None,
                                                                   metadata=config(
                                                                       decoder=deserialize_features
                                                                   ))
    immutable_features: Optional[List[Union[
        IssuerFeature, MetadataFeature]]] = field(default=None,
                                                  metadata=config(
                                                      decoder=deserialize_features
                                                  ))
    native_tokens: Optional[List[NativeToken]] = None
    type: int = field(default_factory=lambda: int(OutputType.Nft), init=False)


@json
@dataclass
class DelegationOutput(Output):
    """Describes a delegation output.
    Attributes:
        type :
            The type of output.
    """
    # TODO fields done in #1174
<<<<<<< HEAD
    type: int = field(
        default_factory=lambda: int(
            OutputType.Delegation),
        init=False)


@json
@dataclass
class OutputMetadata:
    """Metadata about an output.

    Attributes:
        block_id: The ID of the block in which the output appeared in.
        transaction_id: The ID of the transaction in which the output was created.
        output_index: The index of the output within the corresponding transaction.
        is_spent: Whether the output is already spent.
        milestone_index_booked: The index of the milestone which booked/created the output.
        milestone_timestamp_booked: The timestamp of the milestone which booked/created the output.
        ledger_index: The current ledger index.
        milestone_index_spent: The index of the milestone which spent the output.
        milestone_timestamp_spent: The timestamp of the milestone which spent the output.
        transaction_id_spent: The ID of the transaction that spent the output.
    """
    block_id: HexStr
    transaction_id: HexStr
    output_index: int
    is_spent: bool
    milestone_index_booked: int
    milestone_timestamp_booked: int
    ledger_index: int
    milestone_index_spent: Optional[int] = None
    milestone_timestamp_spent: Optional[int] = None
    transaction_id_spent: Optional[HexStr] = None


@json
@dataclass
class OutputWithMetadata:
    """An output with its metadata.

    Attributes:
        metadata: The `OutputMetadata` object that belongs to `output`.
        output: An `Output` object.
    """

    metadata: OutputMetadata
    output: Union[AccountOutput, FoundryOutput, NftOutput, BasicOutput]

    @classmethod
    def from_dict(cls, data_dict: Dict) -> OutputWithMetadata:
        """Creates an output with metadata instance from the dict object.
        """
        obj = cls.__new__(cls)
        super(OutputWithMetadata, obj).__init__()
        for k, v in data_dict.items():
            setattr(obj, k, v)
        return obj

    def as_dict(self):
        """Returns a dictionary representation of OutputWithMetadata, with the fields metadata and output.
        """
        config = {}
=======
    type: int = field(default_factory=lambda: int(
        OutputType.Delegation), init=False)
>>>>>>> 9266efe2


OutputUnion: TypeAlias = Union[BasicOutput, AccountOutput,
                               FoundryOutput, NftOutput, DelegationOutput]


def deserialize_output(d: Dict[str, Any]) -> OutputUnion:
    """
    Takes a dictionary as input and returns an instance of a specific class based on the value of the 'type' key in the dictionary.

    Arguments:
    * `d`: A dictionary that is expected to have a key called 'type' which specifies the type of the returned value.
    """
    output_type = dict['type']
    if output_type == OutputType.Basic:
        return BasicOutput.from_dict(d)
    if output_type == OutputType.Account:
        return AccountOutput.from_dict(d)
    if output_type == OutputType.Foundry:
        return FoundryOutput.from_dict(d)
    if output_type == OutputType.Nft:
        return NftOutput.from_dict(d)
    if output_type == OutputType.Delegation:
        return DelegationOutput.from_dict(d)
    raise Exception(f'invalid output type: {output_type}')


def deserialize_outputs(dicts: List[Dict[str, Any]]) -> List[OutputUnion]:
    """
    Takes a list of dictionaries as input and returns a list with specific instances of a classes based on the value of the 'type' key in the dictionary.

    Arguments:
    * `dicts`: A list of dictionaries that are expected to have a key called 'type' which specifies the type of the returned value.
    """
    return list(map(deserialize_output, dicts))<|MERGE_RESOLUTION|>--- conflicted
+++ resolved
@@ -223,73 +223,8 @@
             The type of output.
     """
     # TODO fields done in #1174
-<<<<<<< HEAD
-    type: int = field(
-        default_factory=lambda: int(
-            OutputType.Delegation),
-        init=False)
-
-
-@json
-@dataclass
-class OutputMetadata:
-    """Metadata about an output.
-
-    Attributes:
-        block_id: The ID of the block in which the output appeared in.
-        transaction_id: The ID of the transaction in which the output was created.
-        output_index: The index of the output within the corresponding transaction.
-        is_spent: Whether the output is already spent.
-        milestone_index_booked: The index of the milestone which booked/created the output.
-        milestone_timestamp_booked: The timestamp of the milestone which booked/created the output.
-        ledger_index: The current ledger index.
-        milestone_index_spent: The index of the milestone which spent the output.
-        milestone_timestamp_spent: The timestamp of the milestone which spent the output.
-        transaction_id_spent: The ID of the transaction that spent the output.
-    """
-    block_id: HexStr
-    transaction_id: HexStr
-    output_index: int
-    is_spent: bool
-    milestone_index_booked: int
-    milestone_timestamp_booked: int
-    ledger_index: int
-    milestone_index_spent: Optional[int] = None
-    milestone_timestamp_spent: Optional[int] = None
-    transaction_id_spent: Optional[HexStr] = None
-
-
-@json
-@dataclass
-class OutputWithMetadata:
-    """An output with its metadata.
-
-    Attributes:
-        metadata: The `OutputMetadata` object that belongs to `output`.
-        output: An `Output` object.
-    """
-
-    metadata: OutputMetadata
-    output: Union[AccountOutput, FoundryOutput, NftOutput, BasicOutput]
-
-    @classmethod
-    def from_dict(cls, data_dict: Dict) -> OutputWithMetadata:
-        """Creates an output with metadata instance from the dict object.
-        """
-        obj = cls.__new__(cls)
-        super(OutputWithMetadata, obj).__init__()
-        for k, v in data_dict.items():
-            setattr(obj, k, v)
-        return obj
-
-    def as_dict(self):
-        """Returns a dictionary representation of OutputWithMetadata, with the fields metadata and output.
-        """
-        config = {}
-=======
     type: int = field(default_factory=lambda: int(
         OutputType.Delegation), init=False)
->>>>>>> 9266efe2
 
 
 OutputUnion: TypeAlias = Union[BasicOutput, AccountOutput,
