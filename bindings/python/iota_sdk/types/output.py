--- conflicted
+++ resolved
@@ -55,20 +55,12 @@
             The type of output.
     """
     amount: str
-<<<<<<< HEAD
     mana: str
-    unlock_conditions: List[AddressUnlockCondition | ExpirationUnlockCondition | StorageDepositReturnUnlockCondition |
-                            TimelockUnlockCondition]
-    features: Optional[List[SenderFeature |
-                            MetadataFeature | TagFeature]] = None
-    native_tokens: Optional[List[NativeToken]] = None
-=======
     unlockConditions: List[Union[AddressUnlockCondition, ExpirationUnlockCondition, StorageDepositReturnUnlockCondition,
                            TimelockUnlockCondition]]
     features: Optional[List[Union[SenderFeature,
                             MetadataFeature, TagFeature]]] = None
     nativeTokens: Optional[List[NativeToken]] = None
->>>>>>> 4dfc5b54
     type: int = field(
         default_factory=lambda: int(
             OutputType.Basic),
@@ -104,32 +96,18 @@
             The type of output.
     """
     amount: str
-<<<<<<< HEAD
     mana: str
     account_id: HexStr
-    state_index: int
+    stateIndex: int
     foundry_counter: int
-    unlock_conditions: List[StateControllerAddressUnlockCondition |
-                            GovernorAddressUnlockCondition]
-    features: Optional[List[SenderFeature |
-                            MetadataFeature]] = None
-    immutable_features: Optional[List[IssuerFeature |
-                                      MetadataFeature]] = None
+    unlock_conditions: List[Union[StateControllerAddressUnlockCondition,
+                                  GovernorAddressUnlockCondition]]
+    features: Optional[List[Union[SenderFeature,
+                            MetadataFeature]]] = None
+    immutable_features: Optional[List[Union[IssuerFeature,
+                                            MetadataFeature]]] = None
     state_metadata: Optional[HexStr] = None
     native_tokens: Optional[List[NativeToken]] = None
-=======
-    aliasId: HexStr
-    stateIndex: int
-    foundryCounter: int
-    unlockConditions: List[Union[StateControllerAddressUnlockCondition,
-                           GovernorAddressUnlockCondition]]
-    features: Optional[List[Union[SenderFeature,
-                            MetadataFeature]]] = None
-    immutableFeatures: Optional[List[Union[IssuerFeature,
-                                     MetadataFeature]]] = None
-    stateMetadata: Optional[HexStr] = None
-    nativeTokens: Optional[List[NativeToken]] = None
->>>>>>> 4dfc5b54
     type: int = field(
         default_factory=lambda: int(
             OutputType.Account),
@@ -194,26 +172,15 @@
             The type of output.
     """
     amount: str
-<<<<<<< HEAD
     mana: str
     nft_id: HexStr
-    unlock_conditions: List[AddressUnlockCondition | ExpirationUnlockCondition |
-                            StorageDepositReturnUnlockCondition | TimelockUnlockCondition]
-    features: Optional[List[SenderFeature |
-                            MetadataFeature | TagFeature]] = None
-    immutable_features: Optional[List[
-        IssuerFeature | MetadataFeature]] = None
-    native_tokens: Optional[List[NativeToken]] = None
-=======
-    nftId: HexStr
-    unlockConditions: List[Union[AddressUnlockCondition, ExpirationUnlockCondition,
-                           StorageDepositReturnUnlockCondition, TimelockUnlockCondition]]
+    unlock_conditions: List[Union[AddressUnlockCondition, ExpirationUnlockCondition,
+                                  StorageDepositReturnUnlockCondition, TimelockUnlockCondition]]
     features: Optional[List[Union[SenderFeature,
                             MetadataFeature, TagFeature]]] = None
-    immutableFeatures: Optional[List[Union[
+    immutable_features: Optional[List[Union[
         IssuerFeature, MetadataFeature]]] = None
-    nativeTokens: Optional[List[NativeToken]] = None
->>>>>>> 4dfc5b54
+    native_tokens: Optional[List[NativeToken]] = None
     type: int = field(default_factory=lambda: int(OutputType.Nft), init=False)
 
 
@@ -257,14 +224,7 @@
     """
 
     metadata: OutputMetadata
-<<<<<<< HEAD
-    output: AccountOutput | FoundryOutput | NftOutput | BasicOutput
-
-
-def output_from_dict(
-        output: Dict[str, any]) -> BasicOutput | AccountOutput | FoundryOutput | NftOutput | Output:
-=======
-    output: Union[AliasOutput, FoundryOutput, NftOutput, BasicOutput]
+    output: Union[AccountOutput, FoundryOutput, NftOutput, BasicOutput]
 
     @classmethod
     def from_dict(cls, dict: Dict) -> OutputWithMetadata:
@@ -284,8 +244,7 @@
 
 
 def output_from_dict(
-        output: Dict[str, any]) -> Union[TreasuryOutput, BasicOutput, AliasOutput, FoundryOutput, NftOutput, Output]:
->>>>>>> 4dfc5b54
+        output: Dict[str, any]) -> Union[BasicOutput, AccountOutput, FoundryOutput, NftOutput, Output]:
     output_type = OutputType(output['type'])
 
     if output_type == OutputType.Basic:
