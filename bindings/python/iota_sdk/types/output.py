--- conflicted
+++ resolved
@@ -4,12 +4,8 @@
 from __future__ import annotations
 from dataclasses import dataclass, field
 from enum import IntEnum
-<<<<<<< HEAD
-from typing import Dict, Optional, List
-=======
 from typing import Dict, Optional, List, Union
-from dacite import from_dict
->>>>>>> 8c486e9a
+
 from iota_sdk.types.common import HexStr, json
 from iota_sdk.types.feature import SenderFeature, IssuerFeature, MetadataFeature, TagFeature
 from iota_sdk.types.native_token import NativeToken
