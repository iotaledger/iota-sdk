--- conflicted
+++ resolved
@@ -96,25 +96,15 @@
     def __str__(self):
         return {
             0: "Null.",
-<<<<<<< HEAD
-            1: "Transaction is conflicting.",
-=======
             1: "Transaction was conflicting and was rejected.",
->>>>>>> c3594f39
             2: "Input already spent.",
             3: "Input creation slot after tx creation slot.",
             4: "Signature in unlock is invalid.",
             5: "Commitment input required with reward or BIC input.",
             6: "BIC input reference cannot be loaded.",
-<<<<<<< HEAD
-            7:  "Reward input does not reference a staking account or a delegation output.",
-            8:  "Staking rewards could not be calculated due to storage issues or overflow.",
-            9:  "Delegation rewards could not be calculated due to storage issues or overflow.",
-=======
             7: "Reward input does not reference a staking account or a delegation output.",
             8: "Staking rewards could not be calculated due to storage issues or overflow.",
             9: "Delegation rewards could not be calculated due to storage issues or overflow.",
->>>>>>> c3594f39
             10: "Inputs and outputs do not spend/deposit the same amount of base tokens.",
             11: "Under- or overflow in Mana calculations.",
             12: "Inputs and outputs do not contain the same amount of Mana.",
