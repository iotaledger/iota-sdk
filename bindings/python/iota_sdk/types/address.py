# Copyright 2023 IOTA Stiftung
# SPDX-License-Identifier: Apache-2.0

from enum import IntEnum
from dataclasses import dataclass, field
from typing import Any, Dict, List, TypeAlias, Union
from iota_sdk.types.common import HexStr, json


class AddressType(IntEnum):
    """Address type variants.

     Attributes:
        ED25519 (0): Ed25519 address.
        ACCOUNT (8): Account address.
        NFT (16): Nft address.
        IMPLICIT_ACCOUNT_CREATION (24): Implicit Account Creation address.
        RESTRICTED (40): Address with restricted capabilities.
    """
    ED25519 = 0
    ACCOUNT = 8
    NFT = 16
    IMPLICIT_ACCOUNT_CREATION = 24
    RESTRICTED = 40


@json
@dataclass
<<<<<<< HEAD
class BaseAddress():
    """Base class for addresses.
    """
    type: int


@json
@dataclass
class Ed25519Address(BaseAddress):
=======
class Ed25519Address:
>>>>>>> d480f57c
    """Represents an Ed25519 address.
    Attributes:
        pub_key_hash: The hex encoded Ed25519 public key hash.
    """
    pub_key_hash: HexStr
    type: int = field(
        default_factory=lambda: int(
            AddressType.ED25519),
        init=False)


@json
@dataclass
<<<<<<< HEAD
class AccountAddress(BaseAddress):
=======
class AccountAddress:
>>>>>>> d480f57c
    """Represents an Account address.
    Attributes:
        account_id: The hex encoded account id.
    """
    account_id: HexStr
    type: int = field(
        default_factory=lambda: int(
            AddressType.ACCOUNT),
        init=False)


@json
@dataclass
<<<<<<< HEAD
class NFTAddress(BaseAddress):
=======
class NFTAddress:
>>>>>>> d480f57c
    """Represents an NFT address.
    Attributes:
        nft_id: The hex encoded NFT id.
    """
    nft_id: HexStr
    type: int = field(default_factory=lambda: int(AddressType.NFT), init=False)


@json
@dataclass
class ImplicitAccountCreationAddress(BaseAddress):
    """Represents an implicit account creation address that can be used to transition an account.
    Attributes:
        address: The hex encoded Ed25519 Address.
    """
    address: Ed25519Address
    type: int = field(default_factory=lambda: int(
        AddressType.IMPLICIT_ACCOUNT_CREATION), init=False)


@json
@dataclass
class RestrictedAddress(BaseAddress):
    """Represents an address with restricted capabilities.
    Attributes:
        address: The hex encoded Ed25519 Address.
        allowed_capabilities: The allowed capabilities bitflags.
    """
    address: BaseAddress
    allowed_capabilities: bytes
    type: int = field(default_factory=lambda: int(
        AddressType.RESTRICTED), init=False)


@json
@dataclass
class AddressWithUnspentOutputs():
    """An Address with unspent outputs.
    """
    address: str
    key_index: int
    internal: bool
    output_ids: bool


<<<<<<< HEAD
Address: TypeAlias = Union[Ed25519Address, AccountAddress,
                           NFTAddress, ImplicitAccountCreationAddress, RestrictedAddress]
=======
Address: TypeAlias = Union[Ed25519Address, AccountAddress, NFTAddress]
>>>>>>> d480f57c


def deserialize_address(d: Dict[str, Any]) -> Address:
    """
    Takes a dictionary as input and returns an instance of a specific class based on the value of the 'type' key in the dictionary.

    Arguments:
    * `d`: A dictionary that is expected to have a key called 'type' which specifies the type of the returned value.
    """
    address_type = d['type']
    if address_type == AddressType.ED25519:
        return Ed25519Address.from_dict(d)
    if address_type == AddressType.ACCOUNT:
        return AccountAddress.from_dict(d)
    if address_type == AddressType.NFT:
        return NFTAddress.from_dict(d)
    if address_type == AddressType.IMPLICIT_ACCOUNT_CREATION:
        return ImplicitAccountCreationAddress.from_dict(d)
    if address_type == AddressType.RESTRICTED:
        return RestrictedAddress.from_dict(d)
    raise Exception(f'invalid address type: {address_type}')


def deserialize_addresses(
        dicts: List[Dict[str, Any]]) -> List[Address]:
    """
    Takes a list of dictionaries as input and returns a list with specific instances of a classes based on the value of the 'type' key in the dictionary.

    Arguments:
    * `dicts`: A list of dictionaries that are expected to have a key called 'type' which specifies the type of the returned value.
    """
    return list(map(deserialize_address, dicts))<|MERGE_RESOLUTION|>--- conflicted
+++ resolved
@@ -26,19 +26,7 @@
 
 @json
 @dataclass
-<<<<<<< HEAD
-class BaseAddress():
-    """Base class for addresses.
-    """
-    type: int
-
-
-@json
-@dataclass
-class Ed25519Address(BaseAddress):
-=======
 class Ed25519Address:
->>>>>>> d480f57c
     """Represents an Ed25519 address.
     Attributes:
         pub_key_hash: The hex encoded Ed25519 public key hash.
@@ -52,11 +40,7 @@
 
 @json
 @dataclass
-<<<<<<< HEAD
-class AccountAddress(BaseAddress):
-=======
 class AccountAddress:
->>>>>>> d480f57c
     """Represents an Account address.
     Attributes:
         account_id: The hex encoded account id.
@@ -70,11 +54,7 @@
 
 @json
 @dataclass
-<<<<<<< HEAD
-class NFTAddress(BaseAddress):
-=======
 class NFTAddress:
->>>>>>> d480f57c
     """Represents an NFT address.
     Attributes:
         nft_id: The hex encoded NFT id.
@@ -85,7 +65,7 @@
 
 @json
 @dataclass
-class ImplicitAccountCreationAddress(BaseAddress):
+class ImplicitAccountCreationAddress:
     """Represents an implicit account creation address that can be used to transition an account.
     Attributes:
         address: The hex encoded Ed25519 Address.
@@ -97,13 +77,14 @@
 
 @json
 @dataclass
-class RestrictedAddress(BaseAddress):
+class RestrictedAddress:
     """Represents an address with restricted capabilities.
     Attributes:
         address: The hex encoded Ed25519 Address.
         allowed_capabilities: The allowed capabilities bitflags.
     """
-    address: BaseAddress
+    address: Union[Ed25519Address, AccountAddress,
+                   NFTAddress, ImplicitAccountCreationAddress]
     allowed_capabilities: bytes
     type: int = field(default_factory=lambda: int(
         AddressType.RESTRICTED), init=False)
@@ -120,12 +101,8 @@
     output_ids: bool
 
 
-<<<<<<< HEAD
 Address: TypeAlias = Union[Ed25519Address, AccountAddress,
                            NFTAddress, ImplicitAccountCreationAddress, RestrictedAddress]
-=======
-Address: TypeAlias = Union[Ed25519Address, AccountAddress, NFTAddress]
->>>>>>> d480f57c
 
 
 def deserialize_address(d: Dict[str, Any]) -> Address:
