--- conflicted
+++ resolved
@@ -5,14 +5,10 @@
 from typing import Dict, Optional
 from dataclasses import dataclass, field
 from dataclasses_json import config
-<<<<<<< HEAD
-from iota_sdk.types.common import HexStr, SlotIndex, json
-from iota_sdk.types.output import AccountOutput, AnchorOutput, BasicOutput, DelegationOutput, FoundryOutput, NftOutput, deserialize_output
-=======
+
 from iota_sdk.types.block.id import BlockId
 from iota_sdk.types.common import SlotIndex, json
 from iota_sdk.types.output import Output, deserialize_output
->>>>>>> 7671804f
 from iota_sdk.types.output_id import OutputId
 from iota_sdk.types.slot import SlotCommitmentId
 from iota_sdk.types.transaction_id import TransactionId
@@ -52,13 +48,6 @@
         decoder=deserialize_output
     ))
     metadata: OutputMetadata
-<<<<<<< HEAD
-    output: Union[BasicOutput, AccountOutput, AnchorOutput, FoundryOutput,
-                  NftOutput, DelegationOutput] = field(metadata=config(
-                      decoder=deserialize_output
-                  ))
-=======
->>>>>>> 7671804f
 
     @classmethod
     def from_dict(cls, data_dict: Dict) -> OutputWithMetadata:
