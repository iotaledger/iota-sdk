--- conflicted
+++ resolved
@@ -3,11 +3,7 @@
 
 import json
 from dataclasses import dataclass, field, asdict
-<<<<<<< HEAD
-from typing import Optional, List, Any
-=======
 from typing import Optional, List, Any, Dict
->>>>>>> 24f1057a
 from dacite import from_dict
 from iota_sdk import utf8_to_hex, MetadataFeature
 
@@ -62,12 +58,7 @@
     @staticmethod
     def from_dict(metadata_dict: dict):
         """
-<<<<<<< HEAD
-        The function `from_dict` takes a dictionary as input and returns an instance of the
-        `Irc27Metadata` class.
-=======
         Takes a dictionary as input and returns an instance of the `Irc27Metadata` class.
->>>>>>> 24f1057a
         """
         return from_dict(Irc27Metadata, metadata_dict)
 
