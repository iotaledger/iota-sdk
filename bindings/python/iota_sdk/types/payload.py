--- conflicted
+++ resolved
@@ -27,27 +27,6 @@
 
 @json
 @dataclass
-<<<<<<< HEAD
-=======
-class TransactionEssence:
-    type: int
-
-
-@json
-@dataclass
-class RegularTransactionEssence(TransactionEssence):
-    network_id: str
-    inputs_commitment: HexStr
-    inputs: List[UtxoInput]
-    outputs: List[Union[AccountOutput, FoundryOutput, NftOutput, BasicOutput]]
-    allotments: List[ManaAllotment]
-    payload: Optional[TaggedDataPayload] = None
-    type: int = field(default_factory=lambda: 1, init=False)
-
-
-@json
-@dataclass
->>>>>>> b85bb760
 class Payload():
     """Initialize a Payload.
     """
