--- conflicted
+++ resolved
@@ -1,10 +1,6 @@
 # Copyright 2023 IOTA Stiftung
 # SPDX-License-Identifier: Apache-2.0
 
-<<<<<<< HEAD
-from iota_sdk import BasicOutput, AccountOutput, FoundryOutput, NftOutput, IssuerFeature, MetadataFeature
-=======
->>>>>>> 9cc5e56e
 from dacite import from_dict
 from iota_sdk import BasicOutput, AliasOutput, FoundryOutput, NftOutput, IssuerFeature, MetadataFeature
 
