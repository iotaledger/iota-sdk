
# Copyright 2023 IOTA Stiftung
# SPDX-License-Identifier: Apache-2.0

from iota_sdk import Client, MnemonicSecretManager, Utils, SecretManager, OutputId, hex_to_utf8, utf8_to_hex
import json
import unittest

# Read the test vector
tv = dict()
with open('../../sdk/tests/client/fixtures/test_vectors.json') as json_file:
    tv = json.load(json_file)

client = Client()


def test_mnemonic_address_generation():
    mnemonic_address_test_cases = tv['general']['address_generations']

    for test in mnemonic_address_test_cases:
        secret_manager = SecretManager(MnemonicSecretManager(test['mnemonic']))

        generated_address = secret_manager.generate_ed25519_addresses(
                                                      coin_type=test['coin_type'],
                                                      account_index=test['account_index'],
                                                      bech32_hrp=test['bech32_hrp'],
                                                      internal=test['internal'],
                                                      start=test['address_index'],
                                                      end=test['address_index']+1
                                                      )

        assert test['bech32_address'] == generated_address[0]


def test_sign_verify_ed25519():
    secret_manager = MnemonicSecretManager(
        "acoustic trophy damage hint search taste love bicycle foster cradle brown govern endless depend situate athlete pudding blame question genius transfer van random vast")
    message = utf8_to_hex('IOTA')

    secret_manager = SecretManager(secret_manager)
    signature = secret_manager.sign_ed25519(
        message,
        # HD-Wallet type, IOTA coin type, first account, public, first address
        [44, 4218, 0, 0, 0],
    )
    assert signature['signature'] == '0x72bf2bc8fbc5dc56d657d7de8afa5208be1db025851e81031c754b371c7a29ce9f352d12df8207f9163316f81f59eb7725e5c0e4f3228e71ffe3764a9de6b10e'

    valid_signature = Utils.verify_ed25519_signature(
        signature,
        message,
<<<<<<< HEAD
        {'type': 0, 'data': pub_key_hash},
    )
    assert valid_signature

    valid_signature = Utils.verify_ed25519_signature(
        signature,
        message,
        {'type': 0, 'data': '0x0000000000000000000000000000000000000000000000000000000000000000'},
    )
    # false, because the pubKeyHash is null
    assert not valid_signature

=======
    )
    assert valid_signature

>>>>>>> 6ccea6bf

class TestTypes(unittest.TestCase):
    def test_output_id(self):
        transaction_id = '0x52fdfc072182654f163f5f0f9a621d729566c74d10037c4d7bbb0407d1e2c649'
        output_index = 42
        output_id = OutputId(transaction_id, output_index)
        assert output_id.__repr__(
        ) == '0x52fdfc072182654f163f5f0f9a621d729566c74d10037c4d7bbb0407d1e2c6492a00'

        new_output_id = OutputId.from_string(
            '0x52fdfc072182654f163f5f0f9a621d729566c74d10037c4d7bbb0407d1e2c6492a00')
        assert new_output_id.__repr__(
        ) == '0x52fdfc072182654f163f5f0f9a621d729566c74d10037c4d7bbb0407d1e2c6492a00'
        assert new_output_id.transaction_id == transaction_id
        assert new_output_id.output_index == output_index

        transaction_id_missing_0x_prefix = '52fdfc072182654f163f5f0f9a621d729566c74d10037c4d7bbb0407d1e2c649'
        with self.assertRaises(ValueError):
            OutputId(transaction_id_missing_0x_prefix, output_index)
        transaction_id__invalid_hex_prefix = '0052fdfc072182654f163f5f0f9a621d729566c74d10037c4d7bbb0407d1e2c649'
        with self.assertRaises(ValueError):
            OutputId(transaction_id__invalid_hex_prefix, output_index)
        transaction_id_invalid_hex_char = '0xz2fdfc072182654f163f5f0f9a621d729566c74d10037c4d7bbb0407d1e2c649'
        with self.assertRaises(ValueError):
            OutputId(transaction_id_invalid_hex_char, output_index)
        invalid_output_index = 129
        with self.assertRaises(ValueError):
            OutputId(transaction_id, invalid_output_index)
        output_id_missing_0x_prefix = '52fdfc072182654f163f5f0f9a621d729566c74d10037c4d7bbb0407d1e2c6492a00'
        with self.assertRaises(ValueError):
            OutputId.from_string(output_id_missing_0x_prefix)
        output_id_invalid_hex_char = '0xz2fdfc072182654f163f5f0f9a621d729566c74d10037c4d7bbb0407d1e2c6492a00'
        with self.assertRaises(ValueError):
            OutputId.from_string(output_id_invalid_hex_char)
        output_id_invalid_hex_prefix = '0052fdfc072182654f163f5f0f9a621d729566c74d10037c4d7bbb0407d1e2c6492a00'
        with self.assertRaises(ValueError):
            OutputId.from_string(output_id_invalid_hex_prefix)


def test_hex_utf8():
    utf8_data = "Don't panic!"
    hex_data = '0x446f6e27742070616e696321'
    assert utf8_to_hex(utf8_data) == hex_data
    assert hex_to_utf8(hex_data) == utf8_data<|MERGE_RESOLUTION|>--- conflicted
+++ resolved
@@ -48,24 +48,9 @@
     valid_signature = Utils.verify_ed25519_signature(
         signature,
         message,
-<<<<<<< HEAD
-        {'type': 0, 'data': pub_key_hash},
     )
     assert valid_signature
 
-    valid_signature = Utils.verify_ed25519_signature(
-        signature,
-        message,
-        {'type': 0, 'data': '0x0000000000000000000000000000000000000000000000000000000000000000'},
-    )
-    # false, because the pubKeyHash is null
-    assert not valid_signature
-
-=======
-    )
-    assert valid_signature
-
->>>>>>> 6ccea6bf
 
 class TestTypes(unittest.TestCase):
     def test_output_id(self):
