--- conflicted
+++ resolved
@@ -19,7 +19,6 @@
 
 ### Security -->
 
-<<<<<<< HEAD
 
 ## 1.1.0 - 2023-MM-DD
 
@@ -28,10 +27,7 @@
 - `ConflictReason` display implementation with an explanation of the conflict;
 - `Account::{burn(), consolidate_outputs(), create_alias_output(), create_native_token(), melt_native_token(), mint_native_token(), mint_nfts(), send_transaction(), send_native_tokens(), send_nft()}` methods;
 
-## 1.0.2 - 2023-MM-DD
-=======
 ## 1.0.2 - 2023-09-12
->>>>>>> 5994b736
 
 ### Added
 
