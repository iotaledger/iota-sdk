--- conflicted
+++ resolved
@@ -19,20 +19,16 @@
 
 ### Security -->
 
-<<<<<<< HEAD
 ## 1.0.0-rc.2 - 2023-MM-DD
 
 ### Changed
 
 - Utils `compute_token_id` and `compute_foundry_id` param `token_scheme_kind` renamed to `token_scheme_type`;
-=======
-## 1.0.0-rc.2 - 2023-xx.xx
 
 ### Fixed
 
 - `Account::prepare_output()` deserialization;
 - `Client::build_alias_output()`, `Client::build_nft_output()`, `Client::build_basic_output`, `Client::build_foundry_output` returned type of object;
->>>>>>> 56bd535c
 
 ## 1.0.0-rc.1 - 2023-07-21
 
