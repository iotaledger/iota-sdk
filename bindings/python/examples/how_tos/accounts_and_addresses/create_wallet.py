import os

from dotenv import load_dotenv

from iota_sdk import ClientOptions, CoinType, StrongholdSecretManager, Wallet, WalletOptions, Bip44

load_dotenv()

# This example creates a new database and wallet

node_url = os.environ.get('NODE_URL', 'https://api.testnet.shimmer.network')
client_options = ClientOptions(nodes=[node_url])

for env_var in ['STRONGHOLD_PASSWORD', 'MNEMONIC']:
    if env_var not in os.environ:
        raise Exception(f".env {env_var} is undefined, see .env.example")

secret_manager = StrongholdSecretManager(
    os.environ['STRONGHOLD_SNAPSHOT_PATH'], os.environ['STRONGHOLD_PASSWORD'])

# Store the mnemonic in the Stronghold snapshot, this only needs to be
# done once.
SecretManager(secret_manager).store_mnemonic(os.environ['MNEMONIC'])

bip_path = Bip44(
    coin_type=CoinType.SHIMMER
)

<<<<<<< HEAD
wallet_options = WalletOptions(None, None, bip_path, client_options, secret_manager, os.environ.get('WALLET_DB_PATH'))
wallet = Wallet(wallet_options)
=======
wallet_options = WalletOptions(
    None,
    None,
    bip_path,
    client_options,
    secret_manager,
    os.environ.get('WALLET_DB_PATH'))
wallet = Wallet(wallet_options)

# Update the wallet to the latest state
balance = wallet.sync()
print('Generated new wallet')
>>>>>>> ddfff75e
<|MERGE_RESOLUTION|>--- conflicted
+++ resolved
@@ -26,10 +26,6 @@
     coin_type=CoinType.SHIMMER
 )
 
-<<<<<<< HEAD
-wallet_options = WalletOptions(None, None, bip_path, client_options, secret_manager, os.environ.get('WALLET_DB_PATH'))
-wallet = Wallet(wallet_options)
-=======
 wallet_options = WalletOptions(
     None,
     None,
@@ -37,9 +33,4 @@
     client_options,
     secret_manager,
     os.environ.get('WALLET_DB_PATH'))
-wallet = Wallet(wallet_options)
-
-# Update the wallet to the latest state
-balance = wallet.sync()
-print('Generated new wallet')
->>>>>>> ddfff75e
+wallet = Wallet(wallet_options)