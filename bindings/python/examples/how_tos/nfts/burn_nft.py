from iota_sdk import Wallet
from dotenv import load_dotenv
import os

load_dotenv()

# In this example we will burn an NFT
wallet = Wallet(os.environ['WALLET_DB_PATH'])

if 'STRONGHOLD_PASSWORD' not in os.environ:
    raise Exception(".env STRONGHOLD_PASSWORD is undefined, see .env.example")

wallet.set_stronghold_password(os.environ["STRONGHOLD_PASSWORD"])

account = wallet.get_account('Alice')

# Sync account with the node
balance = account.sync()

<<<<<<< HEAD
# Replace with your own values.
nftId = "0xf95f4d5344217a2ba19a6c19a47f97d267edf8c4d76a7b8c08072ad35acbebbe"
=======
nftId = balance.nfts[0]
>>>>>>> a1ba613e

# Send transaction.
transaction = account.prepare_burn_nft(nftId).send()
print(f'Block sent: {os.environ["EXPLORER_URL"]}/block/{transaction.blockId}')<|MERGE_RESOLUTION|>--- conflicted
+++ resolved
@@ -17,12 +17,7 @@
 # Sync account with the node
 balance = account.sync()
 
-<<<<<<< HEAD
-# Replace with your own values.
-nftId = "0xf95f4d5344217a2ba19a6c19a47f97d267edf8c4d76a7b8c08072ad35acbebbe"
-=======
 nftId = balance.nfts[0]
->>>>>>> a1ba613e
 
 # Send transaction.
 transaction = account.prepare_burn_nft(nftId).send()
