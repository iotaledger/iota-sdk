--- conflicted
+++ resolved
@@ -82,20 +82,6 @@
     });
 });
 
-<<<<<<< HEAD
-// TODO: enable after ProtocolParameters fixture is updated https://github.com/iotaledger/iota-sdk/issues/2040
-// describe('Offline client info methods', () => {
-// it('provided protocol parameters', async () => {
-//     const protocolParameters = protocolParametersFixture.params;
-//     const client = await Client.create({
-//         protocolParameters
-//     });
-//     const networkInfo = await client.getNetworkInfo();
-
-//     expect(networkInfo.protocolParameters).toStrictEqual(protocolParameters);
-// });
-// })
-=======
 describe('Offline client info methods', () => {
     it('provided protocol parameters', async () => {
         const protocolParameters = protocolParametersFixture.params;
@@ -106,5 +92,4 @@
 
         expect(networkInfo.protocolParameters).toStrictEqual(protocolParameters);
     });
-})
->>>>>>> 5c27ca3c
+})