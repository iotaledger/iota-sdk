// Copyright 2023 IOTA Stiftung
// SPDX-License-Identifier: Apache-2.0

import { errorHandle } from '..';
import {
    callClientMethod,
    createClient,
    listenMqtt as listenMqttRust,
    destroyClient,
} from '../bindings';
import type { IClientOptions, __ClientMethods__ } from '../types/client';

/**
 * The MethodHandler which sends the commands to the Rust side.
 */
export class ClientMethodHandler {
    methodHandler: ClientMethodHandler;

    /**
     * @param options client options or a client method handler.
     */
    constructor(options: IClientOptions | ClientMethodHandler) {
        try {
            // The rust client object is not extensible
            if (Object.isExtensible(options)) {
                this.methodHandler = createClient(JSON.stringify(options));
            } else {
                this.methodHandler = options as ClientMethodHandler;
            }
        } catch (error: any) {
            throw errorHandle(error);
        }
    }

    destroy(): void {
        try {
            destroyClient(this.methodHandler);
        } catch (error: any) {
            throw errorHandle(error);
        }
    }

    /**
     * Call a client method.
     *
     * @param method The client method.
     * @returns A promise that resolves to a JSON string response holding the result of the client method.
     */
    async callMethod(method: __ClientMethods__): Promise<string> {
<<<<<<< HEAD
        return callClientMethodAsync(
            // mapToObject is required to convert maps to array since they otherwise get serialized as `[{}]` even if not empty
            JSON.stringify(method, function mapToObject(_key, value) {
                if (value instanceof Map) {
                    return Object.fromEntries(value);
                } else {
                    return value;
                }
            }),
            this.methodHandler,
        ).catch((error: any) => {
            throw errorHandle(error);
        });
=======
        return callClientMethod(this.methodHandler, JSON.stringify(method));
>>>>>>> b1762a30
    }

    /**
     * Listen to MQTT events.
     *
     * @param topics The topics to listen to.
     * @param callback The callback to be called when an MQTT event is received.
     */
    listenMqtt(
        topics: string[],
        callback: (error: Error, result: string) => void,
<<<<<<< HEAD
    ): void {
        try {
            listenMqttRust(topics, callback, this.methodHandler);
        } catch (error: any) {
            throw errorHandle(error);
        }
=======
    ): Promise<void> {
        return listenMqtt(this.methodHandler, topics, callback);
>>>>>>> b1762a30
    }
}<|MERGE_RESOLUTION|>--- conflicted
+++ resolved
@@ -5,8 +5,8 @@
 import {
     callClientMethod,
     createClient,
-    listenMqtt as listenMqttRust,
-    destroyClient,
+    listenMqtt,
+    destroyClient
 } from '../bindings';
 import type { IClientOptions, __ClientMethods__ } from '../types/client';
 
@@ -47,23 +47,9 @@
      * @returns A promise that resolves to a JSON string response holding the result of the client method.
      */
     async callMethod(method: __ClientMethods__): Promise<string> {
-<<<<<<< HEAD
-        return callClientMethodAsync(
-            // mapToObject is required to convert maps to array since they otherwise get serialized as `[{}]` even if not empty
-            JSON.stringify(method, function mapToObject(_key, value) {
-                if (value instanceof Map) {
-                    return Object.fromEntries(value);
-                } else {
-                    return value;
-                }
-            }),
-            this.methodHandler,
-        ).catch((error: any) => {
+        return callClientMethod(this.methodHandler, JSON.stringify(method)).catch((error: any) => {
             throw errorHandle(error);
         });
-=======
-        return callClientMethod(this.methodHandler, JSON.stringify(method));
->>>>>>> b1762a30
     }
 
     /**
@@ -75,16 +61,11 @@
     listenMqtt(
         topics: string[],
         callback: (error: Error, result: string) => void,
-<<<<<<< HEAD
     ): void {
         try {
-            listenMqttRust(topics, callback, this.methodHandler);
+            listenMqtt(this.methodHandler, topics, callback);
         } catch (error: any) {
             throw errorHandle(error);
         }
-=======
-    ): Promise<void> {
-        return listenMqtt(this.methodHandler, topics, callback);
->>>>>>> b1762a30
     }
 }