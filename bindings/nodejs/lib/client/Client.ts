--- conflicted
+++ resolved
@@ -11,17 +11,10 @@
     INetworkInfo,
     INode,
     IAuth,
-<<<<<<< HEAD
-    IBasicOutputBuilderParams,
-    IAliasOutputBuilderParams,
-    IFoundryOutputBuilderParams,
-    INftOutputBuilderParams,
-=======
-    BasicOutputBuilderOptions,
-    AliasOutputBuilderOptions,
-    FoundryOutputBuilderOptions,
-    NftOutputBuilderOptions,
->>>>>>> 9b57c359
+    BasicOutputBuilderParams,
+    AliasOutputBuilderParams,
+    FoundryOutputBuilderParams,
+    NftOutputBuilderParams,
     FoundryQueryParameter,
     NftQueryParameter,
     AliasQueryParameter,
@@ -914,16 +907,11 @@
      * Build a Basic Output.
      */
     async buildBasicOutput(
-<<<<<<< HEAD
-        options: IBasicOutputBuilderParams,
-    ): Promise<IBasicOutput> {
-=======
-        options: BasicOutputBuilderOptions,
+        params: BasicOutputBuilderParams,
     ): Promise<BasicOutput> {
->>>>>>> 9b57c359
         const response = await this.methodHandler.callMethod({
             name: 'buildBasicOutput',
-            data: options,
+            data: params,
         });
 
         return JSON.parse(response).payload;
@@ -933,16 +921,11 @@
      * Build an Alias Output.
      */
     async buildAliasOutput(
-<<<<<<< HEAD
-        options: IAliasOutputBuilderParams,
-    ): Promise<IAliasOutput> {
-=======
-        options: AliasOutputBuilderOptions,
+        params: AliasOutputBuilderParams,
     ): Promise<AliasOutput> {
->>>>>>> 9b57c359
         const response = await this.methodHandler.callMethod({
             name: 'buildAliasOutput',
-            data: options,
+            data: params,
         });
 
         return JSON.parse(response).payload;
@@ -952,16 +935,11 @@
      * Build a Foundry Output.
      */
     async buildFoundryOutput(
-<<<<<<< HEAD
-        options: IFoundryOutputBuilderParams,
-    ): Promise<IFoundryOutput> {
-=======
-        options: FoundryOutputBuilderOptions,
+        params: FoundryOutputBuilderParams,
     ): Promise<FoundryOutput> {
->>>>>>> 9b57c359
         const response = await this.methodHandler.callMethod({
             name: 'buildFoundryOutput',
-            data: options,
+            data: params,
         });
 
         return JSON.parse(response).payload;
@@ -970,16 +948,12 @@
     /**
      * Build an Nft Output.
      */
-<<<<<<< HEAD
     async buildNftOutput(
-        options: INftOutputBuilderParams,
-    ): Promise<INftOutput> {
-=======
-    async buildNftOutput(options: NftOutputBuilderOptions): Promise<NftOutput> {
->>>>>>> 9b57c359
+        params: NftOutputBuilderParams,
+    ): Promise<NftOutput> {
         const response = await this.methodHandler.callMethod({
             name: 'buildNftOutput',
-            data: options,
+            data: params,
         });
 
         return JSON.parse(response).payload;
