--- conflicted
+++ resolved
@@ -33,18 +33,12 @@
     BlockId,
     UnlockCondition,
     Payload,
-<<<<<<< HEAD
-    TransactionPayload,
+    SignedTransactionPayload,
     parseSignedBlock,
     SignedBlock,
-=======
-    SignedTransactionPayload,
-    parseBlockWrapper,
-    BlockWrapper,
     AccountId,
     NftId,
     FoundryId,
->>>>>>> 8da2b121
 } from '../types/block';
 import { HexEncodedString } from '../utils';
 import {
@@ -449,13 +443,7 @@
      * @param transactionId The ID of the transaction.
      * @returns The included block that contained the transaction.
      */
-<<<<<<< HEAD
-    async getIncludedBlock(transactionId: string): Promise<SignedBlock> {
-=======
-    async getIncludedBlock(
-        transactionId: TransactionId,
-    ): Promise<BlockWrapper> {
->>>>>>> 8da2b121
+    async getIncludedBlock(transactionId: TransactionId): Promise<SignedBlock> {
         const response = await this.methodHandler.callMethod({
             name: 'getIncludedBlock',
             data: {
@@ -473,13 +461,8 @@
      * @returns The included block that contained the transaction.
      */
     async getIncludedBlockMetadata(
-<<<<<<< HEAD
-        transactionId: string,
+        transactionId: TransactionId,
     ): Promise<SignedBlock> {
-=======
-        transactionId: TransactionId,
-    ): Promise<BlockWrapper> {
->>>>>>> 8da2b121
         const response = await this.methodHandler.callMethod({
             name: 'getIncludedBlockMetadata',
             data: {
