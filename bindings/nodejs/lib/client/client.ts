// Copyright 2021-2023 IOTA Stiftung
// SPDX-License-Identifier: Apache-2.0

import { ClientMethodHandler } from './client-method-handler';
import {
    ClientOptions,
    NetworkInfo,
    Node,
    Auth,
    AccountOutputBuilderParams,
    BasicOutputBuilderParams,
    FoundryOutputBuilderParams,
    NftOutputBuilderParams,
    AccountOutputQueryParameters,
    AnchorOutputQueryParameters,
    BasicOutputQueryParameters,
    DelegationOutputQueryParameters,
    FoundryOutputQueryParameters,
    NftOutputQueryParameters,
    OutputQueryParameters,
} from '../types/client';
import type { NodeInfoResponse } from '../types/client/nodeInfo';
import {
    AccountOutput,
    BasicOutput,
    FoundryOutput,
    NftOutput,
    Output,
    BlockId,
    Payload,
    parseBlock,
    Block,
    AccountId,
    AnchorId,
    NftId,
    FoundryId,
    DelegationId,
    UnsignedBlock,
    parseUnsignedBlock,
    SlotIndex,
    SlotCommitmentId,
    SlotCommitment,
<<<<<<< HEAD
    EpochIndex,
=======
    Address,
>>>>>>> 137f6518
} from '../types/block';
import { HexEncodedString } from '../utils';
import {
    BlockMetadataResponse,
    InfoResponse,
    UTXOInput,
    Response,
    OutputId,
    ProtocolParameters,
    u64,
    TransactionId,
    Bech32Address,
    BlockFullResponse,
    TransactionMetadataResponse,
} from '../types';
import {
    OutputResponse,
    OutputsResponse,
    CongestionResponse,
    UtxoChangesResponse,
    UtxoChangesFullResponse,
    CommitteeResponse,
    IssuanceBlockHeaderResponse,
} from '../types/models/api';
import { RoutesResponse } from '../types/models/api/routes-response';

import { plainToInstance } from 'class-transformer';
import { ManaRewardsResponse } from '../types/models/api/mana-rewards-response';
import {
    ValidatorResponse,
    ValidatorsResponse,
} from '../types/models/api/validators-response';

/** The Client to interact with nodes. */
export class Client {
    private methodHandler: ClientMethodHandler;

    /**
     * @param methodHandler The Rust method handler created in `ClientMethodHandler.create()`.
     */
    constructor(methodHandler: ClientMethodHandler) {
        this.methodHandler = methodHandler;
    }

    /**
     * @param options The client options.
     */
    static async create(options: ClientOptions): Promise<Client> {
        return new Client(await ClientMethodHandler.create(options));
    }
    async destroy(): Promise<void> {
        return this.methodHandler.destroy();
    }

    // Node routes.

    /**
     * Get the health of a node.
     */
    async getHealth(url: string): Promise<boolean> {
        const response = await this.methodHandler.callMethod({
            name: 'getHealth',
            data: {
                url,
            },
        });

        return JSON.parse(response).payload;
    }

    /**
     * Returns the available API route groups of the node.
     */
    async getRoutes(): Promise<RoutesResponse> {
        const response = await this.methodHandler.callMethod({
            name: 'getRoutes',
        });

        return JSON.parse(response).payload;
    }

    /**
     * Get the node information together with the url of the used node.
     */
    async getNodeInfo(): Promise<NodeInfoResponse> {
        const response = await this.methodHandler.callMethod({
            name: 'getNodeInfo',
        });

        return JSON.parse(response).payload;
    }

    /**
     * Get the info about the node.
     *
     * @param url The URL of the node.
     * @param auth An authentication object (e.g. JWT).
     */
    async getInfo(url: string, auth?: Auth): Promise<InfoResponse> {
        const response = await this.methodHandler.callMethod({
            name: 'getInfo',
            data: {
                url,
                auth,
            },
        });

        return JSON.parse(response).payload;
    }

    // Accounts routes.

    /**
     * Check the readiness of the node to issue a new block, the reference mana cost based on the rate setter and
     * current network congestion, and the block issuance credits of the requested account.
     */
    async getAccountCongestion(
        accountId: AccountId,
        workScore?: number,
    ): Promise<CongestionResponse> {
        const response = await this.methodHandler.callMethod({
            name: 'getAccountCongestion',
            data: {
                accountId,
                workScore,
            },
        });

        return JSON.parse(response).payload;
    }

    // Rewards routes.

    /**
     * Returns the totally available Mana rewards of an account or delegation output decayed up to endEpoch index
     * provided in the response.
     */
    async getRewards(
        outputId: OutputId,
        slotIndex?: SlotIndex,
    ): Promise<ManaRewardsResponse> {
        const response = await this.methodHandler.callMethod({
            name: 'getRewards',
            data: {
                outputId,
                slotIndex,
            },
        });

        return JSON.parse(response).payload;
    }

    // Validators routes.

    /**
     * Returns information of all registered validators and if they are active, ordered by their holding stake.
     */
    async getValidators(
        pageSize?: number,
        cursor?: string,
    ): Promise<ValidatorsResponse> {
        const response = await this.methodHandler.callMethod({
            name: 'getValidators',
            data: {
                pageSize,
                cursor,
            },
        });

        return JSON.parse(response).payload;
    }

    /**
     * Return information about a validator.
     */
    async getValidator(accountId: AccountId): Promise<ValidatorResponse> {
        const response = await this.methodHandler.callMethod({
            name: 'getValidator',
            data: {
                accountId,
            },
        });

        return JSON.parse(response).payload;
    }

    // Committee routes.

    /**
     * Returns the information of committee members at the given epoch index. If epoch index is not provided, the
     * current committee members are returned.
     */
    async getCommittee(epochIndex: EpochIndex): Promise<CommitteeResponse> {
        const response = await this.methodHandler.callMethod({
            name: 'getCommittee',
            data: {
                epochIndex,
            },
        });

        return JSON.parse(response).payload;
    }

    // Blocks routes.

    async getIssuance(): Promise<IssuanceBlockHeaderResponse> {
        const response = await this.methodHandler.callMethod({
            name: 'getIssuance',
        });

        return JSON.parse(response).payload;
    }

    /**
     * Get a block in JSON format.
     *
     * @param blockId The corresponding block ID of the requested block.
     * @returns The requested block.
     */
    async getBlock(blockId: BlockId): Promise<Block> {
        const response = await this.methodHandler.callMethod({
            name: 'getBlock',
            data: {
                blockId,
            },
        });

        const parsed = JSON.parse(response) as Response<Block>;
        return parseBlock(parsed.payload);
    }

    /**
     * Get block as raw bytes.
     *
     * @param blockId The block ID of the requested block.
     * @returns The raw bytes of the requested block.
     */
    async getBlockRaw(blockId: BlockId): Promise<Uint8Array> {
        const response = await this.methodHandler.callMethod({
            name: 'getBlockRaw',
            data: {
                blockId,
            },
        });

        return JSON.parse(response).payload;
    }

    /**
     * Post a block in JSON format.
     *
     * @param block The block to post.
     * @returns The block ID once the block has been posted.
     */
    async postBlock(block: Block): Promise<BlockId> {
        const response = await this.methodHandler.callMethod({
            name: 'postBlock',
            data: {
                block,
            },
        });

        return JSON.parse(response).payload;
    }

    /**
     * Post block as raw bytes, returns the block ID.
     *
     * @param block The block.
     * @returns The ID of the posted block.
     */
    async postBlockRaw(block: Block): Promise<BlockId> {
        const response = await this.methodHandler.callMethod({
            name: 'postBlockRaw',
            data: {
                block,
            },
        });

        return JSON.parse(response).payload;
    }

    /**
     * Get the metadata of a block.
     *
     * @param blockId The corresponding block ID of the requested block metadata.
     * @returns The requested block metadata.
     */
    async getBlockMetadata(blockId: BlockId): Promise<BlockMetadataResponse> {
        const response = await this.methodHandler.callMethod({
            name: 'getBlockMetadata',
            data: {
                blockId,
            },
        });

        return JSON.parse(response).payload;
    }

    /**
     * Get a block with its metadata.
     *
     * @param blockId The corresponding block ID of the requested block.
     * @returns The requested block with its metadata.
     */
    async getBlockWithMetadata(blockId: BlockId): Promise<BlockFullResponse> {
        const response = await this.methodHandler.callMethod({
            name: 'getBlockWithMetadata',
            data: {
                blockId,
            },
        });

        return JSON.parse(response).payload;
    }

    // UTXO routes.

    /**
     * Get output from a given output ID.
     */
    async getOutput(outputId: OutputId): Promise<OutputResponse> {
        const response = await this.methodHandler.callMethod({
            name: 'getOutput',
            data: {
                outputId,
            },
        });

        const parsed = JSON.parse(response) as Response<OutputResponse>;
        return plainToInstance(OutputResponse, parsed.payload);
    }

    /**
     * Fetch OutputResponse from given output IDs. Requests are sent in parallel.
     */
    async getOutputs(outputIds: OutputId[]): Promise<OutputResponse[]> {
        const response = await this.methodHandler.callMethod({
            name: 'getOutputs',
            data: {
                outputIds,
            },
        });

        const parsed = JSON.parse(response) as Response<OutputResponse[]>;
        return plainToInstance(OutputResponse, parsed.payload);
    }

    /**
     * Get outputs from provided output IDs (requests are sent
     * in parallel and errors are ignored, can be useful for spent outputs)
     *
     * @param outputIds An array of output IDs.
     * @returns An array of corresponding output responses.
     */
    async getOutputsIgnoreErrors(
        outputIds: OutputId[],
    ): Promise<OutputResponse[]> {
        const response = await this.methodHandler.callMethod({
            name: 'getOutputsIgnoreErrors',
            data: {
                outputIds,
            },
        });
        const parsed = JSON.parse(response) as Response<OutputResponse[]>;
        return plainToInstance(OutputResponse, parsed.payload);
    }

    /**
     * Get the included block of a given transaction.
     *
     * @param transactionId The ID of the transaction.
     * @returns The included block that contained the transaction.
     */
    async getIncludedBlock(transactionId: TransactionId): Promise<Block> {
        const response = await this.methodHandler.callMethod({
            name: 'getIncludedBlock',
            data: {
                transactionId,
            },
        });
        const parsed = JSON.parse(response) as Response<Block>;
        return parseBlock(parsed.payload);
    }

    /**
     * Get the metadata of the included block of a given transaction.
     *
     * @param transactionId The ID of the transaction.
     * @returns The included block that contained the transaction.
     */
    async getIncludedBlockMetadata(
        transactionId: TransactionId,
    ): Promise<BlockMetadataResponse> {
        const response = await this.methodHandler.callMethod({
            name: 'getIncludedBlockMetadata',
            data: {
                transactionId,
            },
        });
        return JSON.parse(response).payload;
    }

    /**
     * Find the metadata of a transaction.
     *
     * @param transactionId The ID of the transaction.
     * @returns The transaction metadata.
     */
    async getTransactionMetadata(
        transactionId: TransactionId,
    ): Promise<TransactionMetadataResponse> {
        const response = await this.methodHandler.callMethod({
            name: 'getTransactionMetadata',
            data: {
                transactionId,
            },
        });
        return JSON.parse(response).payload;
    }

    // Commitments routes.

    /**
     * Look up a commitment by a given commitment ID.
     *
     * @param commitmentId Commitment ID of the commitment to look up.
     * @returns The commitment.
     */
    async getCommitment(
        commitmentId: SlotCommitmentId,
    ): Promise<SlotCommitment> {
        const response = await this.methodHandler.callMethod({
            name: 'getCommitment',
            data: {
                commitmentId,
            },
        });
        return JSON.parse(response).payload;
    }

    /**
     * Get all UTXO changes of a given slot by Commitment ID.
     *
     * @param commitmentId Commitment ID of the commitment to look up.
     * @returns The UTXO changes.
     */
    async getUtxoChanges(
        commitmentId: SlotCommitmentId,
    ): Promise<UtxoChangesResponse> {
        const response = await this.methodHandler.callMethod({
            name: 'getUtxoChanges',
            data: {
                commitmentId,
            },
        });
        return JSON.parse(response).payload;
    }

    /**
     * Get all full UTXO changes of a given slot by Commitment ID.
     *
     * @param commitmentId Commitment ID of the commitment to look up.
     * @returns The UTXO changes.
     */
    async getUtxoChangesFull(
        commitmentId: SlotCommitmentId,
    ): Promise<UtxoChangesFullResponse> {
        const response = await this.methodHandler.callMethod({
            name: 'getUtxoChangesFull',
            data: {
                commitmentId,
            },
        });
        return JSON.parse(response).payload;
    }

    /**
     * Look up a commitment by a given commitment index.
     *
     * @param slot Index of the commitment to look up.
     * @returns The commitment.
     */
    async getCommitmentBySlot(slot: SlotIndex): Promise<SlotCommitment> {
        const response = await this.methodHandler.callMethod({
            name: 'getCommitmentBySlot',
            data: {
                slot,
            },
        });
        return JSON.parse(response).payload;
    }

    /**
     * Get all UTXO changes of a given slot by commitment index.
     *
     * @param slot Index of the commitment to look up.
     * @returns The UTXO changes.
     */
    async getUtxoChangesBySlot(slot: SlotIndex): Promise<UtxoChangesResponse> {
        const response = await this.methodHandler.callMethod({
            name: 'getUtxoChangesBySlot',
            data: {
                slot,
            },
        });
        return JSON.parse(response).payload;
    }

    /**
     * Get all full UTXO changes of a given slot by commitment index.
     *
     * @param slot Index of the commitment to look up.
     * @returns The UTXO changes.
     */
    async getUtxoChangesFullBySlot(
        slot: SlotIndex,
    ): Promise<UtxoChangesFullResponse> {
        const response = await this.methodHandler.callMethod({
            name: 'getUtxoChangesFullBySlot',
            data: {
                slot,
            },
        });
        return JSON.parse(response).payload;
    }

    // Other routes.

    /**
     * Get the network related information such as network_id.
     */
    async getNetworkInfo(): Promise<NetworkInfo> {
        const response = await this.methodHandler.callMethod({
            name: 'getNetworkInfo',
        });

        return JSON.parse(response).payload;
    }

    /**
     * Find inputs from addresses for a given amount (useful for offline signing).
     *
     * @param addresses A list of included addresses.
     * @param amount The amount to find inputs for.
     * @returns An array of UTXO inputs.
     */
    async findInputs(addresses: string[], amount: u64): Promise<UTXOInput[]> {
        const response = await this.methodHandler.callMethod({
            name: 'findInputs',
            data: {
                addresses,
                amount: Number(amount),
            },
        });

        const parsed = JSON.parse(response) as Response<UTXOInput[]>;
        return plainToInstance(UTXOInput, parsed.payload);
    }

    /**
     * Build an unsigned block.
     *
     * @param issuerId The identifier of the block issuer account.
     * @param payload The payload to post.
     * @returns The block ID followed by the block containing the payload.
     */
    async buildBasicBlock(
        issuerId: AccountId,
        payload?: Payload,
    ): Promise<UnsignedBlock> {
        const response = await this.methodHandler.callMethod({
            name: 'buildBasicBlock',
            data: {
                issuerId,
                payload,
            },
        });
        const parsed = JSON.parse(response) as Response<UnsignedBlock>;
        return parseUnsignedBlock(parsed.payload);
    }

    /**
     * Get a node candidate from the healthy node pool.
     */
    async getNode(): Promise<Node> {
        const response = await this.methodHandler.callMethod({
            name: 'getNode',
        });

        return JSON.parse(response).payload;
    }

    /**
     * Get the ID of the network the node is connected to.
     */
    async getNetworkId(): Promise<string> {
        const response = await this.methodHandler.callMethod({
            name: 'getNetworkId',
        });

        return JSON.parse(response).payload;
    }

    /**
     * Get the Bech32 HRP (human readable part) of the network the node is connected to.
     */
    async getBech32Hrp(): Promise<string> {
        const response = await this.methodHandler.callMethod({
            name: 'getBech32Hrp',
        });

        return JSON.parse(response).payload;
    }

    /**
     * Get the token supply.
     */
    async getTokenSupply(): Promise<u64> {
        return BigInt((await this.getProtocolParameters()).tokenSupply);
    }

    /**
     * Get the protocol parameters.
     */
    async getProtocolParameters(): Promise<ProtocolParameters> {
        const response = await this.methodHandler.callMethod({
            name: 'getProtocolParameters',
        });

        return JSON.parse(response).payload;
    }

    /**
     * Convert a hex encoded address to a Bech32 encoded address.
     *
     * @param hex The hexadecimal string representation of an address.
     * @param bech32Hrp The Bech32 HRP (human readable part) to be used.
     * @returns The corresponding Bech32 address.
     */
    async hexToBech32(
        hex: HexEncodedString,
        bech32Hrp?: string,
    ): Promise<Bech32Address> {
        const response = await this.methodHandler.callMethod({
            name: 'hexToBech32',
            data: {
                hex,
                bech32Hrp,
            },
        });

        return JSON.parse(response).payload;
    }

    /**
     * Converts an address to its bech32 representation
     *
     * @param address An address.
     * @param bech32Hrp The Bech32 HRP (human readable part) to be used.
     * @returns The corresponding Bech32 address.
     */
    async addressToBech32(
        address: Address,
        bech32Hrp?: string,
    ): Promise<Bech32Address> {
        const response = await this.methodHandler.callMethod({
            name: 'addressToBech32',
            data: {
                address,
                bech32Hrp,
            },
        });

        return JSON.parse(response).payload;
    }

    /**
     * Transforms an account id to a bech32 encoded address.
     *
     * @param accountId An account ID.
     * @param bech32Hrp The Bech32 HRP (human readable part) to be used.
     * @returns The corresponding Bech32 address.
     */
    async accountIdToBech32(
        accountId: AccountId,
        bech32Hrp?: string,
    ): Promise<Bech32Address> {
        const response = await this.methodHandler.callMethod({
            name: 'accountIdToBech32',
            data: {
                accountId,
                bech32Hrp,
            },
        });

        return JSON.parse(response).payload;
    }

    /**
     * Transforms an anchor id to a bech32 encoded address.
     *
     * @param anchorId An anchor ID.
     * @param bech32Hrp The Bech32 HRP (human readable part) to be used.
     * @returns The corresponding Bech32 address.
     */
    async anchorIdToBech32(
        anchorId: AnchorId,
        bech32Hrp?: string,
    ): Promise<Bech32Address> {
        const response = await this.methodHandler.callMethod({
            name: 'anchorIdToBech32',
            data: {
                anchorId,
                bech32Hrp,
            },
        });

        return JSON.parse(response).payload;
    }

    /**
     * Convert an NFT ID to a Bech32 encoded address.
     *
     * @param nftId An NFT ID.
     * @param bech32Hrp The Bech32 HRP (human readable part) to be used.
     * @returns The corresponding Bech32 address.
     */
    async nftIdToBech32(
        nftId: NftId,
        bech32Hrp?: string,
    ): Promise<Bech32Address> {
        const response = await this.methodHandler.callMethod({
            name: 'nftIdToBech32',
            data: {
                nftId,
                bech32Hrp,
            },
        });

        return JSON.parse(response).payload;
    }

    /**
     * Convert a hex encoded public key to a Bech32 encoded address.
     *
     * @param hex The hexadecimal string representation of a public key.
     * @param bech32Hrp The Bech32 HRP (human readable part) to be used.
     * @returns The corresponding Bech32 address.
     */
    async hexPublicKeyToBech32Address(
        hex: HexEncodedString,
        bech32Hrp?: string,
    ): Promise<Bech32Address> {
        const response = await this.methodHandler.callMethod({
            name: 'hexPublicKeyToBech32Address',
            data: {
                hex,
                bech32Hrp,
            },
        });

        return JSON.parse(response).payload;
    }

    /**
     * Find blocks by their IDs.
     *
     * @param blockIds An array of `BlockId`s.
     * @returns An array of corresponding blocks.
     */
    async findBlocks(blockIds: BlockId[]): Promise<Block[]> {
        const response = await this.methodHandler.callMethod({
            name: 'findBlocks',
            data: {
                blockIds,
            },
        });
        const parsed = JSON.parse(response) as Response<Block[]>;
        return parsed.payload.map((p) => parseBlock(p));
    }

    /**
     * Return the unhealthy nodes.
     */
    async unhealthyNodes(): Promise<Set<Node>> {
        const response = await this.methodHandler.callMethod({
            name: 'unhealthyNodes',
        });

        return JSON.parse(response).payload;
    }

    /**
     * Build a basic output.
     *
     * @param params An instance of `BasicOutputBuilderParams`.
     */
    async buildBasicOutput(
        params: BasicOutputBuilderParams,
    ): Promise<BasicOutput> {
        if (params.amount && typeof params.amount === 'bigint') {
            params.amount = params.amount.toString(10);
        }
        const response = await this.methodHandler.callMethod({
            name: 'buildBasicOutput',
            data: params,
        });

        const parsed = JSON.parse(response) as Response<BasicOutput>;
        return plainToInstance(BasicOutput, parsed.payload);
    }

    /**
     * Build an account output.
     *
     * @param params An instance of `AccountOutputBuilderParams`.
     */
    async buildAccountOutput(
        params: AccountOutputBuilderParams,
    ): Promise<AccountOutput> {
        if (params.amount && typeof params.amount === 'bigint') {
            params.amount = params.amount.toString(10);
        }
        const response = await this.methodHandler.callMethod({
            name: 'buildAccountOutput',
            data: params,
        });

        const parsed = JSON.parse(response) as Response<AccountOutput>;
        return plainToInstance(AccountOutput, parsed.payload);
    }

    /**
     * Build a foundry output.
     *
     * @param params An instance of `FoundryOutputBuilderParams`.
     */
    async buildFoundryOutput(
        params: FoundryOutputBuilderParams,
    ): Promise<FoundryOutput> {
        if (params.amount && typeof params.amount === 'bigint') {
            params.amount = params.amount.toString(10);
        }
        const response = await this.methodHandler.callMethod({
            name: 'buildFoundryOutput',
            data: params,
        });

        const parsed = JSON.parse(response) as Response<FoundryOutput>;
        return plainToInstance(FoundryOutput, parsed.payload);
    }

    /**
     * Build an NFT output.
     *
     * @param params An instance of `NftOutputBuilderParams`.
     */
    async buildNftOutput(params: NftOutputBuilderParams): Promise<NftOutput> {
        if (params.amount && typeof params.amount === 'bigint') {
            params.amount = params.amount.toString(10);
        }
        const response = await this.methodHandler.callMethod({
            name: 'buildNftOutput',
            data: params,
        });

        const parsed = JSON.parse(response) as Response<NftOutput>;
        return plainToInstance(NftOutput, parsed.payload);
    }

    /**
     * Listen to MQTT events.
     *
     * @param topics An array of MQTT topics to listen to.
     */
    async listenMqtt(
        topics: string[],
        callback: (error: Error, result: string) => void,
    ): Promise<void> {
        return this.methodHandler.listenMqtt(topics, callback);
    }

    /**
     * Stop listening to certain MQTT events.
     *
     * @param topics An array of MQTT topics to stop listening to.
     */
    async clearMqttListeners(topics: string[]): Promise<void> {
        await this.methodHandler.callMethod({
            name: 'clearListeners',
            data: {
                topics,
            },
        });
    }

    /**
     * Calculate the minimum required amount for an output.
     *
     * @param output The output to calculate the minimum amount for.
     * @returns The minimum required amount.
     */
    async computeMinimumOutputAmount(output: Output): Promise<number> {
        const response = await this.methodHandler.callMethod({
            name: 'computeMinimumOutputAmount',
            data: {
                output,
            },
        });
        return JSON.parse(response).payload;
    }

    /**
     * Request funds from a faucet.
     *
     * Example URLs: `https://faucet.testnet.shimmer.network/api/enqueue` or `http://localhost:8091/api/enqueue`.
     *
     * @param url The URL of the faucet.
     * @param address The address to send the funds to.
     * @returns The faucet response.
     */
    async requestFundsFromFaucet(
        url: string,
        address: Bech32Address,
    ): Promise<string> {
        const response = await this.methodHandler.callMethod({
            name: 'requestFundsFromFaucet',
            data: { url, address },
        });

        return JSON.parse(response).payload;
    }

    /**
     * Extension method which provides request methods for plugins.
     *
     * @param basePluginPath The base path for the plugin eg indexer/v2/ .
     * @param method The http method.
     * @param endpoint The path for the plugin request.
     * @param queryParams Additional query params for the request.
     * @param request The request object.
     * @returns The response json.
     */
    async callPluginRoute(
        basePluginPath: string,
        method: 'GET' | 'POST',
        endpoint: string,
        queryParams?: string[],
        request?: string,
    ): Promise<string> {
        const response = await this.methodHandler.callMethod({
            name: 'callPluginRoute',
            data: {
                basePluginPath,
                method,
                endpoint,
                queryParams: queryParams ?? [],
                request,
            },
        });

        return JSON.parse(response).payload;
    }

    // inx-indexer routes

    /**
     * Fetch account/anchor/basic/delegation/NFT/foundry output IDs based on the given query parameters.
     */
    async outputIds(
        queryParameters: OutputQueryParameters,
    ): Promise<OutputsResponse> {
        const response = await this.methodHandler.callMethod({
            name: 'outputIds',
            data: {
                queryParameters,
            },
        });

        return JSON.parse(response).payload;
    }

    /**
     * Fetch basic output IDs based on the given query parameters.
     */
    async basicOutputIds(
        queryParameters: BasicOutputQueryParameters,
    ): Promise<OutputsResponse> {
        const response = await this.methodHandler.callMethod({
            name: 'basicOutputIds',
            data: {
                queryParameters,
            },
        });

        return JSON.parse(response).payload;
    }

    /**
     * Get the corresponding output IDs given a list of account query parameters.
     *
     * @param outputQueryParameters `AccountOutputQueryParameters`.
     * @returns A paginated query response of corresponding output IDs.
     */
    async accountOutputIds(
        queryParameters: AccountOutputQueryParameters,
    ): Promise<OutputsResponse> {
        const response = await this.methodHandler.callMethod({
            name: 'accountOutputIds',
            data: {
                queryParameters,
            },
        });

        return JSON.parse(response).payload;
    }

    /**
     * Get the corresponding output ID from an account ID.
     *
     * @param accountId An account ID.
     * @returns The corresponding output ID.
     */
    async accountOutputId(accountId: AccountId): Promise<OutputId> {
        const response = await this.methodHandler.callMethod({
            name: 'accountOutputId',
            data: {
                accountId,
            },
        });

        return JSON.parse(response).payload;
    }

    /**
     * Get the corresponding output IDs given a list of anchor query parameters.
     *
     * @param outputQueryParameters `AnchorOutputQueryParameters`.
     * @returns A paginated query response of corresponding output IDs.
     */
    async anchorOutputIds(
        queryParameters: AnchorOutputQueryParameters,
    ): Promise<OutputsResponse> {
        const response = await this.methodHandler.callMethod({
            name: 'anchorOutputIds',
            data: {
                queryParameters,
            },
        });

        return JSON.parse(response).payload;
    }

    /**
     * Get the corresponding output ID from an anchor ID.
     *
     * @param anchorId An anchor ID.
     * @returns The corresponding output ID.
     */
    async anchorOutputId(anchorId: AnchorId): Promise<OutputId> {
        const response = await this.methodHandler.callMethod({
            name: 'anchorOutputId',
            data: {
                anchorId,
            },
        });

        return JSON.parse(response).payload;
    }

    /**
     * Get the corresponding output IDs given a list of delegation query parameters.
     *
     * @param outputQueryParameters `DelegationOutputQueryParameters`.
     * @returns A paginated query response of corresponding output IDs.
     */
    async delegationOutputIds(
        queryParameters: DelegationOutputQueryParameters,
    ): Promise<OutputsResponse> {
        const response = await this.methodHandler.callMethod({
            name: 'delegationOutputIds',
            data: {
                queryParameters,
            },
        });

        return JSON.parse(response).payload;
    }

    /**
     * Get the corresponding output ID from an delegation ID.
     *
     * @param delegationId A delegation ID.
     * @returns The corresponding output ID.
     */
    async delegationOutputId(delegationId: DelegationId): Promise<OutputId> {
        const response = await this.methodHandler.callMethod({
            name: 'delegationOutputId',
            data: {
                delegationId,
            },
        });

        return JSON.parse(response).payload;
    }

    /**
     * Get the corresponding output IDs given a list of Foundry query parameters.
     *
     * @param outputQueryParameters `FoundryOutputQueryParameters`.
     * @returns A paginated query response of corresponding output IDs.
     */
    async foundryOutputIds(
        queryParameters: FoundryOutputQueryParameters,
    ): Promise<OutputsResponse> {
        const response = await this.methodHandler.callMethod({
            name: 'foundryOutputIds',
            data: {
                queryParameters,
            },
        });

        return JSON.parse(response).payload;
    }

    /**
     * Get the corresponding output ID from a Foundry ID.
     *
     * @param foundryId A Foundry ID.
     * @returns The corresponding output ID.
     */
    async foundryOutputId(foundryId: FoundryId): Promise<OutputId> {
        const response = await this.methodHandler.callMethod({
            name: 'foundryOutputId',
            data: {
                foundryId,
            },
        });

        return JSON.parse(response).payload;
    }

    /**
     * Get the corresponding output IDs given a list of NFT query parameters.
     *
     * @param outputQueryParameters `NftOutputQueryParameters`.
     * @returns A paginated query response of corresponding output IDs.
     */
    async nftOutputIds(
        queryParameters: NftOutputQueryParameters,
    ): Promise<OutputsResponse> {
        const response = await this.methodHandler.callMethod({
            name: 'nftOutputIds',
            data: {
                queryParameters,
            },
        });

        return JSON.parse(response).payload;
    }

    /**
     * Get the corresponding output ID from an NFT ID.
     *
     * @param nftId An NFT ID.
     * @returns The corresponding output ID.
     */
    async nftOutputId(nftId: NftId): Promise<OutputId> {
        const response = await this.methodHandler.callMethod({
            name: 'nftOutputId',
            data: {
                nftId,
            },
        });

        return JSON.parse(response).payload;
    }

    /**
     * Compute the block ID (Blake2b256 hash of the block bytes) of a block.
     *
     * @param block A block.
     * @returns The corresponding block ID.
     */
    async blockId(block: Block): Promise<BlockId> {
        const response = await this.methodHandler.callMethod({
            name: 'blockId',
            data: {
                block,
            },
        });

        return JSON.parse(response).payload;
    }
}<|MERGE_RESOLUTION|>--- conflicted
+++ resolved
@@ -40,11 +40,8 @@
     SlotIndex,
     SlotCommitmentId,
     SlotCommitment,
-<<<<<<< HEAD
     EpochIndex,
-=======
     Address,
->>>>>>> 137f6518
 } from '../types/block';
 import { HexEncodedString } from '../utils';
 import {
