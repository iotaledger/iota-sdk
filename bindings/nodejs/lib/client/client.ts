// Copyright 2021-2023 IOTA Stiftung
// SPDX-License-Identifier: Apache-2.0

import { ClientMethodHandler } from './client-method-handler';
import {
    IClientOptions,
    QueryParameter,
    PreparedTransactionData,
    INetworkInfo,
    INode,
    IAuth,
    BasicOutputBuilderParams,
    AliasOutputBuilderParams,
    FoundryOutputBuilderParams,
    NftOutputBuilderParams,
    FoundryQueryParameter,
    NftQueryParameter,
    AliasQueryParameter,
} from '../types/client';
import type { INodeInfoWrapper } from '../types/client/nodeInfo';
import {
    Bip44,
    SecretManagerType,
} from '../types/secret_manager/secret-manager';
import {
    AliasOutput,
    BasicOutput,
    FoundryOutput,
    NftOutput,
    Output,
    Block,
    BlockId,
    UnlockCondition,
    Payload,
    TransactionPayload,
    parseBlock,
} from '../types/block';
import { HexEncodedString } from '../utils';
import {
    IBlockMetadata,
    INodeInfo,
    INodeInfoProtocol,
    IPeer,
    UTXOInput,
    Response,
    OutputId,
} from '../types';
import { OutputResponse, IOutputsResponse } from '../types/models/api';

import { plainToInstance } from 'class-transformer';

/** The Client to interact with nodes. */
export class Client {
    private methodHandler: ClientMethodHandler;

    constructor(options: IClientOptions | ClientMethodHandler) {
        this.methodHandler = new ClientMethodHandler(options);
    }

    async destroy() {
        return this.methodHandler.destroy();
    }

    /**
     * Returns the node information together with the url of the used node
     * @returns { Promise<INodeInfoWrapper> }.
     */
    async getInfo(): Promise<INodeInfoWrapper> {
        const response = await this.methodHandler.callMethod({
            name: 'getInfo',
        });

        return JSON.parse(response).payload;
    }

    /**
     * Gets the network related information such as network_id.
     */
    async getNetworkInfo(): Promise<INetworkInfo> {
        const response = await this.methodHandler.callMethod({
            name: 'getNetworkInfo',
        });

        return JSON.parse(response).payload;
    }

    /** Fetch basic output IDs based on query parameters */
    async basicOutputIds(
        queryParameters: QueryParameter[],
    ): Promise<IOutputsResponse> {
        const response = await this.methodHandler.callMethod({
            name: 'basicOutputIds',
            data: {
                queryParameters,
            },
        });

        return JSON.parse(response).payload;
    }

    /** Get output from a known outputID */
    async getOutput(outputId: OutputId): Promise<OutputResponse> {
        const response = await this.methodHandler.callMethod({
            name: 'getOutput',
            data: {
                outputId,
            },
        });

        const parsed = JSON.parse(response) as Response<OutputResponse>;
        return plainToInstance(OutputResponse, parsed.payload);
    }

    /** Fetch OutputResponse from provided OutputIds (requests are sent in parallel) */
    async getOutputs(outputIds: OutputId[]): Promise<OutputResponse[]> {
        const response = await this.methodHandler.callMethod({
            name: 'getOutputs',
            data: {
                outputIds,
            },
        });

        const parsed = JSON.parse(response) as Response<OutputResponse[]>;
        return plainToInstance(OutputResponse, parsed.payload);
    }

    /**
     * Returns tips that are ideal for attaching a block.
     * The tips can be considered as non-lazy and are therefore ideal for attaching a block.
     */
    async getTips(): Promise<BlockId[]> {
        const response = await this.methodHandler.callMethod({
            name: 'getTips',
        });

        return JSON.parse(response).payload;
    }

    /**
     * Post block in JSON format, returns the block ID.
     */
    async postBlock(block: Block): Promise<BlockId> {
        const response = await this.methodHandler.callMethod({
            name: 'postBlock',
            data: {
                block,
            },
        });

        return JSON.parse(response).payload;
    }

    /**
     * Get block as JSON.
     */
    async getBlock(blockId: BlockId): Promise<Block> {
        const response = await this.methodHandler.callMethod({
            name: 'getBlock',
            data: {
                blockId,
            },
        });

        const parsed = JSON.parse(response) as Response<Block>;
        return parseBlock(parsed.payload);
    }

    /**
     * Get block metadata.
     */
    async getBlockMetadata(blockId: BlockId): Promise<IBlockMetadata> {
        const response = await this.methodHandler.callMethod({
            name: 'getBlockMetadata',
            data: {
                blockId,
            },
        });

        return JSON.parse(response).payload;
    }

    /**
     * Find inputs from addresses for a provided amount (useful for offline signing)
     */
    async findInputs(
        addresses: string[],
        amount: bigint,
    ): Promise<UTXOInput[]> {
        const response = await this.methodHandler.callMethod({
            name: 'findInputs',
            data: {
                addresses,
                amount: Number(amount),
            },
        });

        const parsed = JSON.parse(response) as Response<UTXOInput[]>;
        return plainToInstance(UTXOInput, parsed.payload);
    }

    /**
     * Sign a transaction
     */
    async signTransaction(
        secretManager: SecretManagerType,
        preparedTransactionData: PreparedTransactionData,
    ): Promise<TransactionPayload> {
        const response = await this.methodHandler.callMethod({
            name: 'signTransaction',
            data: {
                secretManager,
                preparedTransactionData,
            },
        });

        const parsed = JSON.parse(response) as Response<TransactionPayload>;
        return plainToInstance(TransactionPayload, parsed.payload);
    }

    /**
     * Create a signature unlock using the provided `secretManager`.
     */
    async signatureUnlock(
        secretManager: SecretManagerType,
        transactionEssenceHash: HexEncodedString,
        chain: Bip44,
    ): Promise<UnlockCondition> {
        const response = await this.methodHandler.callMethod({
            name: 'signatureUnlock',
            data: {
                secretManager,
                transactionEssenceHash,
                chain,
            },
        });

        return UnlockCondition.parse(JSON.parse(response).payload);
    }

    /**
     * Submit a payload in a block
     */
    async postBlockPayload(payload: Payload): Promise<[BlockId, Block]> {
        const response = await this.methodHandler.callMethod({
            name: 'postBlockPayload',
            data: {
                payload,
            },
        });
        const parsed = JSON.parse(response) as Response<[BlockId, Block]>;
        const block = parseBlock(parsed.payload[1]);
        return [parsed.payload[0], block];
    }

    /**
     * Get a node candidate from the healthy node pool.
     */
    async getNode(): Promise<INode> {
        const response = await this.methodHandler.callMethod({
            name: 'getNode',
        });

        return JSON.parse(response).payload;
    }

    /**
     * Get the network id of the node we're connecting to.
     */
    async getNetworkId(): Promise<number> {
        const response = await this.methodHandler.callMethod({
            name: 'getNetworkId',
        });

        return JSON.parse(response).payload;
    }

    /**
     * Returns the bech32_hrp.
     */
    async getBech32Hrp(): Promise<string> {
        const response = await this.methodHandler.callMethod({
            name: 'getBech32Hrp',
        });

        return JSON.parse(response).payload;
    }

    /**
     * Returns the token supply.
     */
    async getTokenSupply(): Promise<string> {
        return (await this.getProtocolParameters()).tokenSupply;
    }

    /**
     * Returns the protocol parameters.
     */
    async getProtocolParameters(): Promise<INodeInfoProtocol> {
        const response = await this.methodHandler.callMethod({
            name: 'getProtocolParameters',
        });

        return JSON.parse(response).payload;
    }

    /**
     * Get health of node by input url.
     */
    async getHealth(url: string): Promise<boolean> {
        const response = await this.methodHandler.callMethod({
            name: 'getHealth',
            data: {
                url,
            },
        });

        return JSON.parse(response).payload;
    }

    /**
     * Get info of node with input url.
     */
    async getNodeInfo(url: string, auth?: IAuth): Promise<INodeInfo> {
        const response = await this.methodHandler.callMethod({
            name: 'getNodeInfo',
            data: {
                url,
                auth,
            },
        });

        return JSON.parse(response).payload;
    }

    /**
     * Get peers.
     */
    async getPeers(): Promise<IPeer[]> {
        const response = await this.methodHandler.callMethod({
            name: 'getPeers',
        });

        return JSON.parse(response).payload;
    }

    /**
     * Post block as raw bytes, returns the block ID.
     */
    async postBlockRaw(block: Block): Promise<BlockId> {
        const response = await this.methodHandler.callMethod({
            name: 'postBlockRaw',
            data: {
                block,
            },
        });

        return JSON.parse(response).payload;
    }

    /**
     * Get block as raw bytes.
     */
    async getBlockRaw(blockId: BlockId): Promise<Uint8Array> {
        const response = await this.methodHandler.callMethod({
            name: 'getBlockRaw',
            data: {
                blockId,
            },
        });

        return JSON.parse(response).payload;
    }

    /**
     * Returns the included block of the transaction.
     */
    async getIncludedBlock(transactionId: string): Promise<Block> {
        const response = await this.methodHandler.callMethod({
            name: 'getIncludedBlock',
            data: {
                transactionId,
            },
        });
        const parsed = JSON.parse(response) as Response<Block>;
        return parseBlock(parsed.payload);
    }

    /**
     * Returns the metadata of the included block of the transaction.
     */
    async getIncludedBlockMetadata(transactionId: string): Promise<Block> {
        const response = await this.methodHandler.callMethod({
            name: 'getIncludedBlockMetadata',
            data: {
                transactionId,
            },
        });
        const parsed = JSON.parse(response) as Response<Block>;
        return parseBlock(parsed.payload);
    }

    /**
     * Transforms a hex encoded address to a bech32 encoded address.
     */
    async hexToBech32(hex: string, bech32Hrp?: string): Promise<string> {
        const response = await this.methodHandler.callMethod({
            name: 'hexToBech32',
            data: {
                hex,
                bech32Hrp,
            },
        });

        return JSON.parse(response).payload;
    }

    /**
     * Transforms an alias id to a bech32 encoded address.
     */
    async aliasIdToBech32(
        aliasId: string,
        bech32Hrp?: string,
    ): Promise<string> {
        const response = await this.methodHandler.callMethod({
            name: 'aliasIdToBech32',
            data: {
                aliasId,
                bech32Hrp,
            },
        });

        return JSON.parse(response).payload;
    }

    /**
     * Transforms an nft id to a bech32 encoded address.
     */
    async nftIdToBech32(nftId: string, bech32Hrp?: string): Promise<string> {
        const response = await this.methodHandler.callMethod({
            name: 'nftIdToBech32',
            data: {
                nftId,
                bech32Hrp,
            },
        });

        return JSON.parse(response).payload;
    }

    /**
     * Transforms a hex encoded public key to a bech32 encoded address.
     */
    async hexPublicKeyToBech32Address(
        hex: string,
        bech32Hrp?: string,
    ): Promise<string> {
        const response = await this.methodHandler.callMethod({
            name: 'hexPublicKeyToBech32Address',
            data: {
                hex,
                bech32Hrp,
            },
        });

        return JSON.parse(response).payload;
    }

    /**
     * Fetch alias output IDs
     */
    async aliasOutputIds(
        queryParameters: AliasQueryParameter[],
    ): Promise<IOutputsResponse> {
        const response = await this.methodHandler.callMethod({
            name: 'aliasOutputIds',
            data: {
                queryParameters,
            },
        });

        return JSON.parse(response).payload;
    }

    /**
     * Fetch alias output ID
     */
    async aliasOutputId(aliasId: string): Promise<string> {
        const response = await this.methodHandler.callMethod({
            name: 'aliasOutputId',
            data: {
                aliasId,
            },
        });

        return JSON.parse(response).payload;
    }

    /**
     * Fetch NFT output IDs
     */
    async nftOutputIds(
        queryParameters: NftQueryParameter[],
    ): Promise<IOutputsResponse> {
        const response = await this.methodHandler.callMethod({
            name: 'nftOutputIds',
            data: {
                queryParameters,
            },
        });

        return JSON.parse(response).payload;
    }

    /**
     * Fetch NFT output ID
     */
    async nftOutputId(nftId: string): Promise<string> {
        const response = await this.methodHandler.callMethod({
            name: 'nftOutputId',
            data: {
                nftId,
            },
        });

        return JSON.parse(response).payload;
    }

    /**
     * Fetch Foundry Output IDs
     */
    async foundryOutputIds(
        queryParameters: FoundryQueryParameter[],
    ): Promise<IOutputsResponse> {
        const response = await this.methodHandler.callMethod({
            name: 'foundryOutputIds',
            data: {
                queryParameters,
            },
        });

        return JSON.parse(response).payload;
    }

    /**
     * Fetch Foundry Output ID
     */
    async foundryOutputId(foundryId: string): Promise<string> {
        const response = await this.methodHandler.callMethod({
            name: 'foundryOutputId',
            data: {
                foundryId,
            },
        });

        return JSON.parse(response).payload;
    }

    /**
     * Try to get OutputResponse from provided OutputIds (requests are sent
     * in parallel and errors are ignored, can be useful for spent outputs)
     */
    async getOutputsIgnoreErrors(
        outputIds: string[],
    ): Promise<OutputResponse[]> {
        const response = await this.methodHandler.callMethod({
            name: 'getOutputsIgnoreErrors',
            data: {
                outputIds,
            },
        });
        const parsed = JSON.parse(response) as Response<OutputResponse[]>;
        return plainToInstance(OutputResponse, parsed.payload);
    }

    /**
     * Find all blocks by provided block IDs.
     */
    async findBlocks(blockIds: BlockId[]): Promise<Block[]> {
        const response = await this.methodHandler.callMethod({
            name: 'findBlocks',
            data: {
                blockIds,
            },
        });
        const parsed = JSON.parse(response) as Response<Block[]>;
        return parsed.payload.map((p) => parseBlock(p));
    }

    /**
<<<<<<< HEAD
     * Retries (promotes or reattaches) a block for provided block id. Block should be
     * retried only if they are valid and haven't been confirmed for a while.
     */
    async retry(blockId: BlockId): Promise<[BlockId, Block]> {
        const response = await this.methodHandler.callMethod({
            name: 'retry',
            data: {
                blockId,
            },
        });
        const parsed = JSON.parse(response) as Response<[BlockId, Block]>;
        const block = parseBlock(parsed.payload[1]);
        return [parsed.payload[0], block];
    }

    /**
     * Retries (promotes or reattaches) a block for provided block id until it's included (referenced by a
     * milestone). Default interval is 5 seconds and max attempts is 40. Returns the included block at first
     * position and additional reattached blocks
     */
    async retryUntilIncluded(
        blockId: BlockId,
        interval?: number,
        maxAttempts?: number,
    ): Promise<[BlockId, Block][]> {
        const response = await this.methodHandler.callMethod({
            name: 'retryUntilIncluded',
            data: {
                blockId,
                interval,
                maxAttempts,
            },
        });
        const parsed = JSON.parse(response) as Response<[BlockId, Block][]>;
        const arr: [BlockId, Block][] = [];
        parsed.payload.forEach((payload) => {
            arr.push([payload[0], parseBlock(payload[1])]);
        });

        return arr;
    }

    /**
     * Reattaches blocks for provided block id. Blocks can be reattached only if they are valid and haven't been
     * confirmed for a while.
     */
    async reattach(blockId: BlockId): Promise<[BlockId, Block]> {
        const response = await this.methodHandler.callMethod({
            name: 'reattach',
            data: {
                blockId,
            },
        });
        const parsed = JSON.parse(response) as Response<[BlockId, Block]>;
        const block = parseBlock(parsed.payload[1]);
        return [parsed.payload[0], block];
    }

    /**
     * Reattach a block without checking if it should be reattached
     */
    async reattachUnchecked(blockId: BlockId): Promise<[BlockId, Block]> {
        const response = await this.methodHandler.callMethod({
            name: 'reattachUnchecked',
            data: {
                blockId,
            },
        });
        const parsed = JSON.parse(response) as Response<[BlockId, Block]>;
        const block = parseBlock(parsed.payload[1]);
        return [parsed.payload[0], block];
    }

    /**
=======
>>>>>>> ba0091c8
     * Returns the unhealthy nodes.
     */
    async unhealthyNodes(): Promise<Set<INode>> {
        const response = await this.methodHandler.callMethod({
            name: 'unhealthyNodes',
        });

        return JSON.parse(response).payload;
    }

    /**
     * Build a Basic Output.
     */
    async buildBasicOutput(
        params: BasicOutputBuilderParams,
    ): Promise<BasicOutput> {
        if (params.amount && typeof params.amount === 'bigint') {
            params.amount = params.amount.toString(10);
        }
        const response = await this.methodHandler.callMethod({
            name: 'buildBasicOutput',
            data: params,
        });

        const parsed = JSON.parse(response) as Response<BasicOutput>;
        return plainToInstance(BasicOutput, parsed.payload);
    }

    /**
     * Build an Alias Output.
     */
    async buildAliasOutput(
        params: AliasOutputBuilderParams,
    ): Promise<AliasOutput> {
        if (params.amount && typeof params.amount === 'bigint') {
            params.amount = params.amount.toString(10);
        }
        const response = await this.methodHandler.callMethod({
            name: 'buildAliasOutput',
            data: params,
        });

        const parsed = JSON.parse(response) as Response<AliasOutput>;
        return plainToInstance(AliasOutput, parsed.payload);
    }

    /**
     * Build a Foundry Output.
     */
    async buildFoundryOutput(
        params: FoundryOutputBuilderParams,
    ): Promise<FoundryOutput> {
        if (params.amount && typeof params.amount === 'bigint') {
            params.amount = params.amount.toString(10);
        }
        const response = await this.methodHandler.callMethod({
            name: 'buildFoundryOutput',
            data: params,
        });

        const parsed = JSON.parse(response) as Response<FoundryOutput>;
        return plainToInstance(FoundryOutput, parsed.payload);
    }

    /**
     * Build an Nft Output.
     */
    async buildNftOutput(params: NftOutputBuilderParams): Promise<NftOutput> {
        if (params.amount && typeof params.amount === 'bigint') {
            params.amount = params.amount.toString(10);
        }
        const response = await this.methodHandler.callMethod({
            name: 'buildNftOutput',
            data: params,
        });

        const parsed = JSON.parse(response) as Response<NftOutput>;
        return plainToInstance(NftOutput, parsed.payload);
    }

    /**
     * Listen to MQTT topics.
     */
    async listenMqtt(
        topics: string[],
        callback: (error: Error, result: string) => void,
    ): Promise<void> {
        return this.methodHandler.listen(topics, callback);
    }

    /**
     * Stop listening for provided MQTT topics.
     */
    async clearMqttListeners(topics: string[]): Promise<void> {
        await this.methodHandler.callMethod({
            name: 'clearListeners',
            data: {
                topics,
            },
        });
    }

    /**
     * Calculate the minimum required storage deposit for an output.
     * @param output output to calculate the deposit amount for.
     * @returns The amount.
     */
    async minimumRequiredStorageDeposit(output: Output): Promise<number> {
        const response = await this.methodHandler.callMethod({
            name: 'minimumRequiredStorageDeposit',
            data: {
                output,
            },
        });
        return JSON.parse(response).payload;
    }

    /**
     * Request funds from a faucet, for example `https://faucet.testnet.shimmer.network/api/enqueue` or `http://localhost:8091/api/enqueue`.
     */
    async requestFundsFromFaucet(
        url: string,
        address: string,
    ): Promise<string> {
        const response = await this.methodHandler.callMethod({
            name: 'requestFundsFromFaucet',
            data: { url, address },
        });

        return JSON.parse(response).payload;
    }

    /**
     * Extension method which provides request methods for plugins.
     * @param basePluginPath The base path for the plugin eg indexer/v1/ .
     * @param method The http method.
     * @param endpoint The path for the plugin request.
     * @param queryParams Additional query params for the request.
     * @param request The request object.
     * @returns The response json.
     */
    async callPluginRoute(
        basePluginPath: string,
        method: 'GET' | 'POST',
        endpoint: string,
        queryParams?: string[],
        request?: string,
    ): Promise<string> {
        const response = await this.methodHandler.callMethod({
            name: 'callPluginRoute',
            data: {
                basePluginPath,
                method,
                endpoint,
                queryParams: queryParams ?? [],
                request,
            },
        });

        return JSON.parse(response).payload;
    }
}<|MERGE_RESOLUTION|>--- conflicted
+++ resolved
@@ -587,83 +587,6 @@
     }
 
     /**
-<<<<<<< HEAD
-     * Retries (promotes or reattaches) a block for provided block id. Block should be
-     * retried only if they are valid and haven't been confirmed for a while.
-     */
-    async retry(blockId: BlockId): Promise<[BlockId, Block]> {
-        const response = await this.methodHandler.callMethod({
-            name: 'retry',
-            data: {
-                blockId,
-            },
-        });
-        const parsed = JSON.parse(response) as Response<[BlockId, Block]>;
-        const block = parseBlock(parsed.payload[1]);
-        return [parsed.payload[0], block];
-    }
-
-    /**
-     * Retries (promotes or reattaches) a block for provided block id until it's included (referenced by a
-     * milestone). Default interval is 5 seconds and max attempts is 40. Returns the included block at first
-     * position and additional reattached blocks
-     */
-    async retryUntilIncluded(
-        blockId: BlockId,
-        interval?: number,
-        maxAttempts?: number,
-    ): Promise<[BlockId, Block][]> {
-        const response = await this.methodHandler.callMethod({
-            name: 'retryUntilIncluded',
-            data: {
-                blockId,
-                interval,
-                maxAttempts,
-            },
-        });
-        const parsed = JSON.parse(response) as Response<[BlockId, Block][]>;
-        const arr: [BlockId, Block][] = [];
-        parsed.payload.forEach((payload) => {
-            arr.push([payload[0], parseBlock(payload[1])]);
-        });
-
-        return arr;
-    }
-
-    /**
-     * Reattaches blocks for provided block id. Blocks can be reattached only if they are valid and haven't been
-     * confirmed for a while.
-     */
-    async reattach(blockId: BlockId): Promise<[BlockId, Block]> {
-        const response = await this.methodHandler.callMethod({
-            name: 'reattach',
-            data: {
-                blockId,
-            },
-        });
-        const parsed = JSON.parse(response) as Response<[BlockId, Block]>;
-        const block = parseBlock(parsed.payload[1]);
-        return [parsed.payload[0], block];
-    }
-
-    /**
-     * Reattach a block without checking if it should be reattached
-     */
-    async reattachUnchecked(blockId: BlockId): Promise<[BlockId, Block]> {
-        const response = await this.methodHandler.callMethod({
-            name: 'reattachUnchecked',
-            data: {
-                blockId,
-            },
-        });
-        const parsed = JSON.parse(response) as Response<[BlockId, Block]>;
-        const block = parseBlock(parsed.payload[1]);
-        return [parsed.payload[0], block];
-    }
-
-    /**
-=======
->>>>>>> ba0091c8
      * Returns the unhealthy nodes.
      */
     async unhealthyNodes(): Promise<Set<INode>> {
