--- conflicted
+++ resolved
@@ -1,11 +1,8 @@
 // Copyright 2021-2023 IOTA Stiftung
 // SPDX-License-Identifier: Apache-2.0
 
-<<<<<<< HEAD
 import { SlotIndex } from '../block/slot';
-=======
 import { Bech32Address } from '../block';
->>>>>>> 9cc5e56e
 
 /**
  * Query parameter for filtering output requests
@@ -45,10 +42,6 @@
 /** Query parameters for filtering Nft Outputs */
 export type NftQueryParameter =
     | Address
-<<<<<<< HEAD
-    | AccountAddress
-=======
->>>>>>> 9cc5e56e
     | HasStorageDepositReturn
     | StorageDepositReturnAddress
     | HasTimelock
@@ -89,15 +82,9 @@
 interface Address {
     address: Bech32Address;
 }
-<<<<<<< HEAD
 /** Filter foundry outputs based on bech32-encoded address of the controlling account. */
 interface AccountAddress {
-    accountAddress: string;
-=======
-/** Filter foundry outputs based on bech32-encoded address of the controlling alias. */
-interface AliasAddress {
-    aliasAddress: Bech32Address;
->>>>>>> 9cc5e56e
+    accountAddress: Bech32Address;
 }
 /** Filters outputs based on the presence of storage deposit return unlock condition. */
 interface HasStorageDepositReturn {
