--- conflicted
+++ resolved
@@ -1,29 +1,17 @@
 // Copyright 2023 IOTA Stiftung
 // SPDX-License-Identifier: Apache-2.0
 
-<<<<<<< HEAD
 import { u256 } from '../utils';
+import { AccountId, FoundryId, NftId, TokenId } from '../block/id';
 
 /** A DTO for [`Burn`] */
 export interface Burn {
     /** Accounts to burn */
-    accounts?: string[];
-=======
-import { AliasId, FoundryId, NftId, TokenId } from '../block/id';
-
-/** A DTO for [`Burn`] */
-export interface Burn {
-    /** Aliases to burn */
-    aliases?: AliasId[];
->>>>>>> 9cc5e56e
+    accounts?: AccountId[];
     /** NFTs to burn */
     nfts?: NftId[];
     /** Foundries to burn */
     foundries?: FoundryId[];
     /** Amounts of native tokens to burn */
-<<<<<<< HEAD
-    nativeTokens?: Map<string, u256>;
-=======
-    nativeTokens?: Map<TokenId, bigint>;
->>>>>>> 9cc5e56e
+    nativeTokens?: Map<TokenId, u256>;
 }