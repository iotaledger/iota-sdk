// Copyright 2021-2024 IOTA Stiftung
// SPDX-License-Identifier: Apache-2.0
<<<<<<< HEAD
import { ProtocolParameters } from '../models';
import type { MqttBrokerOptions, Node } from './network';
=======

import { ProtocolParameters } from '../models/info/node-info-protocol';
import type { IMqttBrokerOptions, INode } from './network';
>>>>>>> 137f6518

/** Options for the client builder */
export interface ClientOptions {
    /** Nodes which will be tried first for all requests */
    primaryNodes?: Array<string | Node>;
    /** A list of nodes. */
    nodes?: Array<string | Node>;
    /** If the node health status should be ignored */
    ignoreNodeHealth?: boolean;
    /** Interval in which nodes will be checked for their sync status and the NetworkInfo gets updated */
    nodeSyncInterval?: Duration;
    /** If node quorum is enabled. Will compare the responses from multiple nodes and only returns the
     * response if quorum_threshold of the nodes return the same one
     */
    quorum?: boolean;
    /** Minimum amount of nodes required for request when quorum is enabled */
    minQuorumSize?: number;
    /** % of nodes that have to return the same response so it gets accepted */
    quorumThreshold?: number;
    /** The User-Agent header for requests */
    userAgent?: string;
    /** Options for the MQTT broker */
<<<<<<< HEAD
    brokerOptions?: MqttBrokerOptions;
=======
    brokerOptions?: IMqttBrokerOptions;
    /** Protocol parameters */
    protocolParameters?: ProtocolParameters;
>>>>>>> 137f6518
    /** Timeout for API requests */
    apiTimeout?: Duration;
    /** The maximum parallel API requests. */
    maxParallelApiRequests?: number;
}

/** Time duration */
export interface Duration {
    /** Seconds. */
    secs: number;
    /** Nanoseconds. */
    nanos: number;
}<|MERGE_RESOLUTION|>--- conflicted
+++ resolved
@@ -1,13 +1,8 @@
 // Copyright 2021-2024 IOTA Stiftung
 // SPDX-License-Identifier: Apache-2.0
-<<<<<<< HEAD
-import { ProtocolParameters } from '../models';
+
+import { ProtocolParameters } from '../models/api/info/node-info-protocol';
 import type { MqttBrokerOptions, Node } from './network';
-=======
-
-import { ProtocolParameters } from '../models/info/node-info-protocol';
-import type { IMqttBrokerOptions, INode } from './network';
->>>>>>> 137f6518
 
 /** Options for the client builder */
 export interface ClientOptions {
@@ -30,13 +25,9 @@
     /** The User-Agent header for requests */
     userAgent?: string;
     /** Options for the MQTT broker */
-<<<<<<< HEAD
     brokerOptions?: MqttBrokerOptions;
-=======
-    brokerOptions?: IMqttBrokerOptions;
     /** Protocol parameters */
     protocolParameters?: ProtocolParameters;
->>>>>>> 137f6518
     /** Timeout for API requests */
     apiTimeout?: Duration;
     /** The maximum parallel API requests. */
