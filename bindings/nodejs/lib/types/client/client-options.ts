--- conflicted
+++ resolved
@@ -28,17 +28,8 @@
     brokerOptions?: IMqttBrokerOptions;
     /** Timeout for API requests */
     apiTimeout?: IDuration;
-<<<<<<< HEAD
-=======
-    /** Timeout when sending a block that requires remote proof of work */
-    remotePowTimeout?: IDuration;
-    /** The amount of threads to be used for proof of work */
-    powWorkerCount?: number;
-    /** Whether the PoW should be done locally or remotely. */
-    localPow?: boolean;
     /** The maximum parallel API requests. */
     maxParallelApiRequests?: number;
->>>>>>> 75e919b8
 }
 
 /** Time duration */
