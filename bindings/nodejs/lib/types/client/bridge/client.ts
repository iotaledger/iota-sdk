// Copyright 2023 IOTA Stiftung
// SPDX-License-Identifier: Apache-2.0

import type {
    Bip44,
    SecretManagerType,
} from '../../secret_manager/secret-manager';
<<<<<<< HEAD
import type { Block, BlockId, Output, Payload } from '../../block';
=======
import type { IGenerateAddressesOptions } from '../generate-addresses-options';
import type { IBuildBlockOptions } from '../build-block-options';
import type {
    AliasId,
    Block,
    BlockId,
    FoundryId,
    MilestoneId,
    NftId,
    Output,
    OutputId,
    Payload,
} from '../../block';
>>>>>>> 9cc5e56e
import type { PreparedTransactionData } from '../prepared-transaction-data';
import type {
    AccountQueryParameter,
    FoundryQueryParameter,
    GenericQueryParameter,
    NftQueryParameter,
    QueryParameter,
} from '../query-parameters';
import type { IAuth } from '../network';
import type { BasicOutputBuilderParams } from '../output_builder_params/basic-output-params';
import type { AccountOutputBuilderParams } from '../output_builder_params/account-output-params';
import type { FoundryOutputBuilderParams } from '../output_builder_params/foundry-output-params';
import type { NftOutputBuilderParams } from '../output_builder_params/nft-output-params';
import { HexEncodedString } from '../../utils';
import { TransactionId } from '../..';

export interface __GetInfoMethod__ {
    name: 'getInfo';
}

export interface __GetOutputMethod__ {
    name: 'getOutput';
    data: {
        outputId: OutputId;
    };
}

export interface __GetOutputIdsMethod__ {
    name: 'outputIds';
    data: {
        queryParameters: GenericQueryParameter[];
    };
}

export interface __GetBasicOutputIdsMethod__ {
    name: 'basicOutputIds';
    data: {
        queryParameters: QueryParameter[];
    };
}

export interface __GetOutputsMethod__ {
    name: 'getOutputs';
    data: {
        outputIds: OutputId[];
    };
}

export interface __PostBlockMethod__ {
    name: 'postBlock';
    data: {
        block: Block;
    };
}

export interface __GetTipsMethod__ {
    name: 'getTips';
}

export interface __GetNetworkInfoMethod__ {
    name: 'getNetworkInfo';
}

export interface __GetBlockMethod__ {
    name: 'getBlock';
    data: {
        blockId: BlockId;
    };
}

export interface __GetBlockMetadataMethod__ {
    name: 'getBlockMetadata';
    data: {
        blockId: BlockId;
    };
}

export interface __FindInputsMethod__ {
    name: 'findInputs';
    data: {
        addresses: string[];
        amount: number;
    };
}

export interface __SignTransactionMethod__ {
    name: 'signTransaction';
    data: {
        secretManager: SecretManagerType;
        preparedTransactionData: PreparedTransactionData;
    };
}

export interface __SignatureUnlockMethod__ {
    name: 'signatureUnlock';
    data: {
        secretManager: SecretManagerType;
        transactionEssenceHash: HexEncodedString;
        chain: Bip44;
    };
}

export interface __PostBlockPayloadMethod__ {
    name: 'postBlockPayload';
    data: {
        payload: Payload;
    };
}

export interface __GetNodeMethod__ {
    name: 'getNode';
}

export interface __GetNetworkIdMethod__ {
    name: 'getNetworkId';
}

export interface __GetBech32HrpMethod__ {
    name: 'getBech32Hrp';
}

export interface __GetProtocolParametersMethod__ {
    name: 'getProtocolParameters';
}

export interface __GetHealthMethod__ {
    name: 'getHealth';
    data: {
        url: string;
    };
}

export interface __GetNodeInfoMethod__ {
    name: 'getNodeInfo';
    data: {
        url: string;
        auth?: IAuth;
    };
}

export interface __GetPeersMethod__ {
    name: 'getPeers';
}

export interface __PostBlockRawMethod__ {
    name: 'postBlockRaw';
    data: {
        block: Block;
    };
}

export interface __GetBlockRawMethod__ {
    name: 'getBlockRaw';
    data: {
        blockId: BlockId;
    };
}

<<<<<<< HEAD
=======
export interface __GetMilestoneByIdMethod__ {
    name: 'getMilestoneById';
    data: {
        milestoneId: MilestoneId;
    };
}

export interface __GetUtxoChangesByIdMethod__ {
    name: 'getUtxoChangesById';
    data: {
        milestoneId: MilestoneId;
    };
}
export interface __GetMilestoneByIndexMethod__ {
    name: 'getMilestoneByIndex';
    data: {
        index: number;
    };
}

export interface __GetUtxoChangesByIndexMethod__ {
    name: 'getUtxoChangesByIndex';
    data: {
        index: number;
    };
}

export interface __GetReceiptsMethod__ {
    name: 'getReceipts';
}

export interface __GetReceiptsMigratedAtMethod__ {
    name: 'getReceiptsMigratedAt';
    data: {
        milestoneIndex: number;
    };
}

export interface __GetTreasuryMethod__ {
    name: 'getTreasury';
}

>>>>>>> 9cc5e56e
export interface __GetIncludedBlockMethod__ {
    name: 'getIncludedBlock';
    data: {
        transactionId: TransactionId;
    };
}

export interface __GetIncludedBlockMetadataMethod__ {
    name: 'getIncludedBlockMetadata';
    data: {
        transactionId: TransactionId;
    };
}

export interface __HexToBech32Method__ {
    name: 'hexToBech32';
    data: {
        hex: HexEncodedString;
        bech32Hrp?: string;
    };
}

export interface __AccountIdToBech32Method__ {
    name: 'accountIdToBech32';
    data: {
<<<<<<< HEAD
        accountId: string;
=======
        aliasId: AliasId;
>>>>>>> 9cc5e56e
        bech32Hrp?: string;
    };
}

export interface __NftIdToBech32Method__ {
    name: 'nftIdToBech32';
    data: {
        nftId: NftId;
        bech32Hrp?: string;
    };
}

export interface __HexPublicKeyToBech32AddressMethod__ {
    name: 'hexPublicKeyToBech32Address';
    data: {
        hex: HexEncodedString;
        bech32Hrp?: string;
    };
}

export interface __AccountOutputIdsMethod__ {
    name: 'accountOutputIds';
    data: {
        queryParameters: AccountQueryParameter[];
    };
}

export interface __AccountOutputIdMethod__ {
    name: 'accountOutputId';
    data: {
<<<<<<< HEAD
        accountId: string;
=======
        aliasId: AliasId;
>>>>>>> 9cc5e56e
    };
}

export interface __NftOutputIdsMethod__ {
    name: 'nftOutputIds';
    data: {
        queryParameters: NftQueryParameter[];
    };
}

export interface __NftOutputIdMethod__ {
    name: 'nftOutputId';
    data: {
        nftId: NftId;
    };
}

export interface __FoundryOutputIdsMethod__ {
    name: 'foundryOutputIds';
    data: {
        queryParameters: FoundryQueryParameter[];
    };
}

export interface __FoundryOutputIdMethod__ {
    name: 'foundryOutputId';
    data: {
        foundryId: FoundryId;
    };
}

export interface __GetOutputsIgnoreErrorsMethod__ {
    name: 'getOutputsIgnoreErrors';
    data: {
        outputIds: OutputId[];
    };
}

export interface __FindBlocksMethod__ {
    name: 'findBlocks';
    data: {
        blockIds: BlockId[];
    };
}

<<<<<<< HEAD
=======
export interface __RetryMethod__ {
    name: 'retry';
    data: {
        blockId: BlockId;
    };
}

export interface __RetryUntilIncludedMethod__ {
    name: 'retryUntilIncluded';
    data: {
        blockId: BlockId;
        interval?: number;
        maxAttempts?: number;
    };
}

export interface __ConsolidateFundsMethod__ {
    name: 'consolidateFunds';
    data: {
        secretManager: SecretManagerType;
        generateAddressesOptions: IGenerateAddressesOptions;
    };
}

export interface __ReattachMethod__ {
    name: 'reattach';
    data: {
        blockId: BlockId;
    };
}

export interface __ReattachUncheckedMethod__ {
    name: 'reattachUnchecked';
    data: {
        blockId: BlockId;
    };
}

export interface __PromoteMethod__ {
    name: 'promote';
    data: {
        blockId: BlockId;
    };
}

export interface __PromoteUncheckedMethod__ {
    name: 'promoteUnchecked';
    data: {
        blockId: BlockId;
    };
}

>>>>>>> 9cc5e56e
export interface __UnhealthyNodesMethod__ {
    name: 'unhealthyNodes';
}

export interface __BuildBasicOutputMethod__ {
    name: 'buildBasicOutput';
    data: BasicOutputBuilderParams;
}

export interface __BuildAccountOutputMethod__ {
    name: 'buildAccountOutput';
    data: AccountOutputBuilderParams;
}

export interface __BuildFoundryOutputMethod__ {
    name: 'buildFoundryOutput';
    data: FoundryOutputBuilderParams;
}

export interface __BuildNftOutputMethod__ {
    name: 'buildNftOutput';
    data: NftOutputBuilderParams;
}

export interface __ClearListenersMethod__ {
    name: 'clearListeners';
    data: {
        topics: string[];
    };
}

export type __MinimumRequiredStorageDepositMethod__ = {
    name: 'minimumRequiredStorageDeposit';
    data: {
        output: Output;
    };
};

export type __RequestFundsFromFaucetMethod__ = {
    name: 'requestFundsFromFaucet';
    data: {
        url: string;
        address: string;
    };
};

export type __CallPluginRouteMethod__ = {
    name: 'callPluginRoute';
    data: {
        basePluginPath: string;
        method: 'GET' | 'POST';
        endpoint: string;
        queryParams: string[];
        request?: string;
    };
};<|MERGE_RESOLUTION|>--- conflicted
+++ resolved
@@ -5,23 +5,16 @@
     Bip44,
     SecretManagerType,
 } from '../../secret_manager/secret-manager';
-<<<<<<< HEAD
-import type { Block, BlockId, Output, Payload } from '../../block';
-=======
-import type { IGenerateAddressesOptions } from '../generate-addresses-options';
-import type { IBuildBlockOptions } from '../build-block-options';
 import type {
-    AliasId,
+    AccountId,
     Block,
     BlockId,
     FoundryId,
-    MilestoneId,
     NftId,
     Output,
     OutputId,
     Payload,
 } from '../../block';
->>>>>>> 9cc5e56e
 import type { PreparedTransactionData } from '../prepared-transaction-data';
 import type {
     AccountQueryParameter,
@@ -180,51 +173,6 @@
     };
 }
 
-<<<<<<< HEAD
-=======
-export interface __GetMilestoneByIdMethod__ {
-    name: 'getMilestoneById';
-    data: {
-        milestoneId: MilestoneId;
-    };
-}
-
-export interface __GetUtxoChangesByIdMethod__ {
-    name: 'getUtxoChangesById';
-    data: {
-        milestoneId: MilestoneId;
-    };
-}
-export interface __GetMilestoneByIndexMethod__ {
-    name: 'getMilestoneByIndex';
-    data: {
-        index: number;
-    };
-}
-
-export interface __GetUtxoChangesByIndexMethod__ {
-    name: 'getUtxoChangesByIndex';
-    data: {
-        index: number;
-    };
-}
-
-export interface __GetReceiptsMethod__ {
-    name: 'getReceipts';
-}
-
-export interface __GetReceiptsMigratedAtMethod__ {
-    name: 'getReceiptsMigratedAt';
-    data: {
-        milestoneIndex: number;
-    };
-}
-
-export interface __GetTreasuryMethod__ {
-    name: 'getTreasury';
-}
-
->>>>>>> 9cc5e56e
 export interface __GetIncludedBlockMethod__ {
     name: 'getIncludedBlock';
     data: {
@@ -250,11 +198,7 @@
 export interface __AccountIdToBech32Method__ {
     name: 'accountIdToBech32';
     data: {
-<<<<<<< HEAD
-        accountId: string;
-=======
-        aliasId: AliasId;
->>>>>>> 9cc5e56e
+        accountId: AccountId;
         bech32Hrp?: string;
     };
 }
@@ -285,11 +229,7 @@
 export interface __AccountOutputIdMethod__ {
     name: 'accountOutputId';
     data: {
-<<<<<<< HEAD
-        accountId: string;
-=======
-        aliasId: AliasId;
->>>>>>> 9cc5e56e
+        accountId: AccountId;
     };
 }
 
@@ -335,61 +275,6 @@
     };
 }
 
-<<<<<<< HEAD
-=======
-export interface __RetryMethod__ {
-    name: 'retry';
-    data: {
-        blockId: BlockId;
-    };
-}
-
-export interface __RetryUntilIncludedMethod__ {
-    name: 'retryUntilIncluded';
-    data: {
-        blockId: BlockId;
-        interval?: number;
-        maxAttempts?: number;
-    };
-}
-
-export interface __ConsolidateFundsMethod__ {
-    name: 'consolidateFunds';
-    data: {
-        secretManager: SecretManagerType;
-        generateAddressesOptions: IGenerateAddressesOptions;
-    };
-}
-
-export interface __ReattachMethod__ {
-    name: 'reattach';
-    data: {
-        blockId: BlockId;
-    };
-}
-
-export interface __ReattachUncheckedMethod__ {
-    name: 'reattachUnchecked';
-    data: {
-        blockId: BlockId;
-    };
-}
-
-export interface __PromoteMethod__ {
-    name: 'promote';
-    data: {
-        blockId: BlockId;
-    };
-}
-
-export interface __PromoteUncheckedMethod__ {
-    name: 'promoteUnchecked';
-    data: {
-        blockId: BlockId;
-    };
-}
-
->>>>>>> 9cc5e56e
 export interface __UnhealthyNodesMethod__ {
     name: 'unhealthyNodes';
 }
