// Copyright 2024 IOTA Stiftung
// SPDX-License-Identifier: Apache-2.0

import {
    AccountAddress,
    AccountId,
    Address,
    Bech32Address,
    ContextInput,
    OutputId,
} from '../block';
import { TaggedDataPayload } from '../block/payload/tagged';
import { Burn } from '../client';
import { u256, HexEncodedString, NumericString, u64 } from '../utils';

/** Options for creating a transaction. */
export interface TransactionOptions {
    /** The strategy applied for base coin remainders. */
    remainderValueStrategy?: RemainderValueStrategy;
    /** An optional tagged data payload. */
    taggedDataPayload?: TaggedDataPayload;
    /** Transaction context inputs to include. */
    contextInputs?: ContextInput[];
    /** Inputs that must be used for the transaction. */
    requiredInputs?: OutputId[];
    /** Specifies what needs to be burned during input selection. */
    burn?: Burn;
    /** Optional note, that is only stored locally. */
    note?: string;
    /** Whether to allow sending a micro amount. */
    allowMicroAmount?: boolean;
    /** Whether to allow the selection of additional inputs for this transaction. */
    allowAdditionalInputSelection?: boolean;
<<<<<<< HEAD
    /**
     * Whether to allow allotting automatically calculated mana from the issuer account.
     * If this flag is disabled, additional inputs will be selected to cover the amount.
     */
    allowAllottingFromAccountMana?: boolean;
=======
    /** Transaction capabilities. */
    capabilities?: HexEncodedString;
>>>>>>> 59a68abf
    /** Mana allotments for the transaction. */
    manaAllotments?: { [account_id: AccountId]: u64 };
    /** Optional block issuer to which the transaction will have required mana allotted. */
    issuerId?: AccountId;
}

/** The possible remainder value strategies. */
export type RemainderValueStrategy = ReuseAddress | CustomAddress;

/**
 * Allows to keep the remainder value on the source address.
 */
export type ReuseAddress = {
    /** The name of the strategy. */
    strategy: 'ReuseAddress';
    /** Only required for `CustomAddress`. */
    value: null;
};

/** CustomAddress variant of RemainderValueStrategy */
export type CustomAddress = {
    /** The name of the strategy. */
    strategy: 'CustomAddress';
    value: Address;
};

/** Options for creating Native Tokens. */
export interface CreateNativeTokenParams {
    /** The account ID of the corresponding Foundry. */
    accountId?: AccountId;
    /** Hex encoded number */
    circulatingSupply: u256;
    /** Hex encoded number */
    maximumSupply: u256;
    /** Hex encoded bytes */
    foundryMetadata?: HexEncodedString;
}

/** Options for minting NFTs. */
export interface MintNftParams {
    /** Bech32 encoded address to which the Nft will be minted. Default will use the
     * address of the wallet.
     */
    address?: Bech32Address;
    /** Bech32 encoded sender address **/
    sender?: Bech32Address;
    /** Hex encoded bytes */
    metadata?: HexEncodedString;
    /** Hex encoded bytes */
    tag?: HexEncodedString;
    /** Bech32 encoded issuer address **/
    issuer?: Bech32Address;
    /** Hex encoded bytes */
    immutableMetadata?: HexEncodedString;
}

/** Options for the account output creation */
export interface AccountOutputParams {
    /** Bech32 encoded address to which the Nft will be minted. Default will use the
     * address of the wallet.
     */
    address?: Bech32Address;
    /** Hex encoded bytes */
    immutableMetadata?: HexEncodedString;
    /** Hex encoded bytes */
    metadata?: HexEncodedString;
}

/** Options for delegation output creation */
export interface CreateDelegationParams {
    /** Bech32 encoded address which will control the delegation. By default, the ed25519 wallet address will be used. */
    address?: Bech32Address;
    /** The amount to delegate. */
    delegatedAmount: NumericString;
    /** The Account Address of the validator to which this output will delegate. */
    validatorAddress: AccountAddress;
}

/** Options for beginning staking. */
export interface BeginStakingParams {
    /** The account id which will become a validator. */
    accountId: AccountId;
    /** The amount of tokens to stake. */
    stakedAmount: u64;
    /** The fixed cost of the validator, which it receives as part of its Mana rewards. */
    fixedCost: NumericString;
    /** The staking period (in epochs). Will default to the staking unbonding period. */
    stakingPeriod?: number;
}<|MERGE_RESOLUTION|>--- conflicted
+++ resolved
@@ -31,16 +31,6 @@
     allowMicroAmount?: boolean;
     /** Whether to allow the selection of additional inputs for this transaction. */
     allowAdditionalInputSelection?: boolean;
-<<<<<<< HEAD
-    /**
-     * Whether to allow allotting automatically calculated mana from the issuer account.
-     * If this flag is disabled, additional inputs will be selected to cover the amount.
-     */
-    allowAllottingFromAccountMana?: boolean;
-=======
-    /** Transaction capabilities. */
-    capabilities?: HexEncodedString;
->>>>>>> 59a68abf
     /** Mana allotments for the transaction. */
     manaAllotments?: { [account_id: AccountId]: u64 };
     /** Optional block issuer to which the transaction will have required mana allotted. */
