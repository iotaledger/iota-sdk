--- conflicted
+++ resolved
@@ -1,16 +1,11 @@
 // Copyright 2021-2023 IOTA Stiftung
 // SPDX-License-Identifier: Apache-2.0
 
-import { AliasId } from '../block';
+import { AccountId } from '../block';
 import { TaggedDataPayload } from '../block/payload/tagged';
 import { Burn } from '../client';
-<<<<<<< HEAD
-import { u256 } from '../utils';
+import { u256, HexEncodedString } from '../utils';
 import { Bip44Address } from './address';
-=======
-import { HexEncodedString } from '../utils';
-import { AccountAddress } from './address';
->>>>>>> 4dfc5b54
 
 /** Options for creating a transaction. */
 export interface TransactionOptions {
@@ -69,13 +64,8 @@
 
 /** Options for creating Native Tokens. */
 export interface CreateNativeTokenParams {
-<<<<<<< HEAD
     /** The account ID of the corresponding Foundry. */
-    accountId?: string;
-=======
-    /** The Alias ID of the corresponding Foundry. */
-    aliasId?: AliasId;
->>>>>>> 4dfc5b54
+    accountId?: AccountId;
     /** Hex encoded number */
     circulatingSupply: u256;
     /** Hex encoded number */
