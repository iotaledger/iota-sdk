// Copyright 2021-2023 IOTA Stiftung
// SPDX-License-Identifier: Apache-2.0

import type { Bip44Address, AddressWithUnspentOutputs } from './address';
import { AccountId, FoundryId, NftId } from '../block/id';
import type { OutputData } from './output';
import type { Transaction } from './transaction';
import { CoinType } from '../../client';
import { HexEncodedString, u256, u64 } from '../utils';

/**
 * Account identifier
 * Could be the account index (number) or account alias (string)
 */
export type AccountIdentifier = number | string;

/** A balance */
export interface Balance {
    /** The balance of the base coin */
    baseCoin: BaseCoinBalance;
    /** The required storage deposit for the outputs */
    requiredStorageDeposit: RequiredStorageDeposit;
    /** The balance of the native tokens */
    nativeTokens: NativeTokenBalance[];
    /** Nft outputs */
    nfts: string[];
    /** Account outputs */
    accounts: string[];
    /** Foundry outputs */
    foundries: string[];
    /**
     * Outputs with multiple unlock conditions and if they can currently be spent or not. If there is a
     * TimelockUnlockCondition or ExpirationUnlockCondition this can change at any time
     */
    potentiallyLockedOutputs: { [outputId: string]: boolean };
}

/** The balance of the base coin */
export interface BaseCoinBalance {
    /** The total amount of the outputs */
    total: u64;
    /** The amount of the outputs that aren't used in a transaction */
    available: u64;
    /** Voting power */
    votingPower: string;
}

/** The required storage deposit per output type */
export interface RequiredStorageDeposit {
    /** The required amount for Alias outputs. */
    account: u64;
    /** The required amount for Basic outputs. */
    basic: u64;
    /** The required amount for Foundry outputs. */
    foundry: u64;
    /** The required amount for NFT outputs. */
    nft: u64;
}

/** The balance of a native token */
export interface NativeTokenBalance {
    /** The native token id. */
    tokenId: HexEncodedString;
    /** Some metadata of the native token. */
    metadata?: string;
    /** The total native token balance. */
    total: u256;
    /** The available amount of the total native token balance. */
    available: u256;
}

/** Sync options for an account */
export interface SyncOptions {
    /**
     * Specific Bech32 encoded addresses of the account to sync, if addresses are provided,
     * then `address_start_index` will be ignored
     */
    addresses?: string[];
    /**
     * Address index from which to start syncing addresses. 0 by default, using a higher index will be faster because
     * addresses with a lower index will be skipped, but could result in a wrong balance for that reason
     */
    addressStartIndex?: number;
    /**
     * Address index from which to start syncing internal addresses. 0 by default, using a higher index will be faster
     * because addresses with a lower index will be skipped, but could result in a wrong balance for that reason
     */
    addressStartIndexInternal?: number;
    /**
     * Usually syncing is skipped if it's called in between 200ms, because there can only be new changes every
     * milestone and calling it twice "at the same time" will not return new data
     * When this to true, we will sync anyways, even if it's called 0ms after the las sync finished. Default: false.
     */
    forceSyncing?: boolean;
    /// Try to sync transactions from incoming outputs with their inputs. Some data may not be obtained if it has been
    /// pruned.
    syncIncomingTransactions?: boolean;
    /** Checks pending transactions and reissues them if necessary. Default: true. */
    syncPendingTransactions?: boolean;
    /** Specifies what outputs should be synced for the ed25519 addresses from the account. */
    account?: AccountSyncOptions;
    /** Specifies what outputs should be synced for the address of an account output. */
    // TODO Rename when we are done with Account changes https://github.com/iotaledger/iota-sdk/issues/647.
    alias?: AliasSyncOptions;
    /** Specifies what outputs should be synced for the address of an nft output. */
    nft?: NftSyncOptions;
    /** Specifies if only basic outputs with an AddressUnlockCondition alone should be synced, will overwrite `account`, `alias` and `nft` options. Default: false. */
    syncOnlyMostBasicOutputs?: boolean;
    /** Sync native token foundries, so their metadata can be returned in the balance. Default: false. */
    syncNativeTokenFoundries?: boolean;
}

/** Specifies what outputs should be synced for the ed25519 addresses from the account. */
export interface AccountSyncOptions {
    /** Whether to sync Basic outputs. */
    basicOutputs?: boolean;
    /** Whether to sync Account outputs. */
    accountOutputs?: boolean;
    /** Whether to sync NFT outputs. */
    nftOutputs?: boolean;
}

/** Specifies what outputs should be synced for the address of an account output. */
export interface AliasSyncOptions {
    /** Whether to sync Basic outputs. */
    basicOutputs?: boolean;
    /** Whether to sync Account outputs. */
    accountOutputs?: boolean;
    /** Whether to sync NFT outputs. */
    nftOutputs?: boolean;
    /** Whether to sync foundry outputs. */
    foundryOutputs?: boolean;
}

/** Specifies what outputs should be synced for the address of an nft output. */
export interface NftSyncOptions {
    /** Whether to sync Basic outputs. */
    basicOutputs?: boolean;
    /** Whether to sync Account outputs. */
    accountOutputs?: boolean;
    /** Whether to sync NFT outputs. */
    nftOutputs?: boolean;
}

/** The account object. */
export interface AccountMeta {
    /** The account index. */
    index: number;
    /** The type of coin managed with the account. */
    coinType: CoinType;
    /** The alias name of the account. */
    alias: string;
    /** All public addresses. */
    publicAddresses: Bip44Address[];
    /** All internal addresses. */
    internalAddresses: Bip44Address[];
    /** All addresses with unspent outputs. */
    addressesWithUnspentOutputs: AddressWithUnspentOutputs[];
    /** All outputs of the account. */
    outputs: { [outputId: string]: OutputData };
    /** All IDs of unspent outputs that are currently used as inputs for transactions. */
    lockedOutputs: Set<string>;
    /** All unspent outputs of the account. */
    unspentOutputs: { [outputId: string]: OutputData };
    /** All transactions of the account. */
    transactions: { [transactionId: string]: Transaction };
    /** All pending transactions of the account. */
    pendingTransactions: Set<string>;
    /** All incoming transactions of the account (with their inputs if available and not already pruned). */
    incomingTransactions: {
        [transactionId: string]: [Transaction];
    };
}

/** The account metadata. */
export interface AccountMetadata {
    /** The account alias */
    alias: string;
    /** The used coin type */
    coinType: CoinType;
    /** The account index which will be used in the BIP32 path */
    index: number;
}

/** Options for account creation. */
export interface CreateAccountPayload {
    /** An account alias name. */
    alias?: string;
    /** The Bech32 HRP (human readable part) to use. */
    bech32Hrp?: string;
    /** BIP44 addresses to use. */
    addresses?: Bip44Address[];
}

/** Options to filter outputs */
export interface FilterOptions {
    /** Filter all outputs where the booked milestone index is below the specified timestamp */
    lowerBoundBookedTimestamp?: number;
    /** Filter all outputs where the booked milestone index is above the specified timestamp */
    upperBoundBookedTimestamp?: number;
<<<<<<< HEAD
    /** Filter all outputs for the provided types (Basic = 3, Account = 4, Foundry = 5, NFT = 6) */
    outputTypes?: Uint8Array;
    /** Return all account outputs matching these IDs. */
    accountIds?: AccountId[];
=======
    /** Filter all outputs for the provided types (Basic = 3, Alias = 4, Foundry = 5, NFT = 6) */
    outputTypes?: number[];
    /** Return all alias outputs matching these IDs. */
    aliasIds?: AliasId[];
>>>>>>> 4dfc5b54
    /** Return all foundry outputs matching these IDs. */
    foundryIds?: FoundryId[];
    /** Return all NFT outputs matching these IDs. */
    nftIds?: NftId[];
}<|MERGE_RESOLUTION|>--- conflicted
+++ resolved
@@ -198,17 +198,10 @@
     lowerBoundBookedTimestamp?: number;
     /** Filter all outputs where the booked milestone index is above the specified timestamp */
     upperBoundBookedTimestamp?: number;
-<<<<<<< HEAD
     /** Filter all outputs for the provided types (Basic = 3, Account = 4, Foundry = 5, NFT = 6) */
-    outputTypes?: Uint8Array;
+    outputTypes?: number[];
     /** Return all account outputs matching these IDs. */
     accountIds?: AccountId[];
-=======
-    /** Filter all outputs for the provided types (Basic = 3, Alias = 4, Foundry = 5, NFT = 6) */
-    outputTypes?: number[];
-    /** Return all alias outputs matching these IDs. */
-    aliasIds?: AliasId[];
->>>>>>> 4dfc5b54
     /** Return all foundry outputs matching these IDs. */
     foundryIds?: FoundryId[];
     /** Return all NFT outputs matching these IDs. */
