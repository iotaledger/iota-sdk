--- conflicted
+++ resolved
@@ -7,13 +7,9 @@
 import { Input, InputDiscriminator } from '../../input';
 import { ManaAllotment } from '../../mana-allotment';
 import { Output, OutputDiscriminator } from '../../output';
-<<<<<<< HEAD
 import { SlotIndex } from '../../slot';
-import { Payload } from '../payload';
-=======
 import { Payload, PayloadType } from '../payload';
 import { TaggedDataPayload } from '../tagged/tagged';
->>>>>>> 9cc5e56e
 
 /**
  * All of the essence types.
