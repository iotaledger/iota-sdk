--- conflicted
+++ resolved
@@ -231,10 +231,6 @@
  * An Alias output.
  */
 class AliasOutput extends StateMetadataOutput /*implements IAliasOutput*/ {
-<<<<<<< HEAD
-    readonly aliasId: HexEncodedString;
-    readonly stateIndex: number;
-=======
     /**
      * Unique identifier of the alias, which is the BLAKE2b-256 hash of the Output ID that created it.
      * Unless its a newly created alias, then the id is zeroed.
@@ -247,7 +243,6 @@
     /**
      * A counter that denotes the number of foundries created by this alias account.
      */
->>>>>>> b45af405
     readonly foundryCounter: number;
 
     /**
@@ -292,13 +287,10 @@
  * An NFT output.
  */
 class NftOutput extends ImmutableFeaturesOutput /*implements INftOutput*/ {
-<<<<<<< HEAD
-=======
     /**
      * Unique identifier of the NFT, which is the BLAKE2b-256 hash of the Output ID that created it.
      * Unless its newly minted, then the id is zeroed.
      */
->>>>>>> b45af405
     readonly nftId: HexEncodedString;
 
     /**
@@ -325,12 +317,9 @@
  * A Foundry output.
  */
 class FoundryOutput extends ImmutableFeaturesOutput /*implements IFoundryOutput*/ {
-<<<<<<< HEAD
-=======
     /**
      * The serial number of the Foundry with respect to the controlling alias.
      */
->>>>>>> b45af405
     readonly serialNumber: number;
 
     /**
