// Copyright 2023 IOTA Stiftung
// SPDX-License-Identifier: Apache-2.0

import { Type } from 'class-transformer';
import { Address, AddressDiscriminator } from '../address';

/**
 * All of the feature block types.
 */
enum FeatureType {
    Sender = 0,
    Issuer = 1,
    Metadata = 2,
    Tag = 3,
}

abstract class Feature {
    readonly type: FeatureType;

    constructor(type: FeatureType) {
        this.type = type;
    }
    /**
     * The type of feature.
     */
    getType(): FeatureType {
        return this.type;
    }
}
/**
 * Sender feature.
 */
class SenderFeature extends Feature {
<<<<<<< HEAD
    readonly address: Address;

=======
    @Type(() => Address, {
        discriminator: AddressDiscriminator,
    })
    private address: Address;
>>>>>>> 9b5adfb2
    constructor(sender: Address) {
        super(FeatureType.Sender);
        this.address = sender;
    }
    /**
     * The address.
     */
    getSender(): Address {
        return this.address;
    }
}
/**
 * Issuer feature.
 */
class IssuerFeature extends Feature {
<<<<<<< HEAD
    readonly address: Address;

=======
    @Type(() => Address, {
        discriminator: AddressDiscriminator,
    })
    private address: Address;
>>>>>>> 9b5adfb2
    constructor(issuer: Address) {
        super(FeatureType.Issuer);
        this.address = issuer;
    }
    /**
     * The address.
     */
    getIssuer(): Address {
        return this.address;
    }
}
/**
 * Metadata feature.
 */
class MetadataFeature extends Feature {
    readonly data: string;

    constructor(data: string) {
        super(FeatureType.Metadata);
        this.data = data;
    }
    /**
     * Defines metadata (arbitrary binary data) that will be stored in the output.
     */
    getData(): string {
        return this.data;
    }
}
/**
 * Tag feature.
 */
class TagFeature extends Feature {
    readonly tag: string;
    
    constructor(tag: string) {
        super(FeatureType.Tag);
        this.tag = tag;
    }
    /**
     * Defines a tag for the data.
     */
    getTag(): string {
        return this.tag;
    }
}
const FeatureDiscriminator = {
    property: 'type',
    subTypes: [
        { value: SenderFeature, name: FeatureType.Sender as any },
        { value: IssuerFeature, name: FeatureType.Issuer as any },
        { value: MetadataFeature, name: FeatureType.Metadata as any },
        { value: TagFeature, name: FeatureType.Tag as any },
    ],
};
export {
    FeatureDiscriminator,
    Feature,
    FeatureType,
    SenderFeature,
    IssuerFeature,
    MetadataFeature,
    TagFeature,
};<|MERGE_RESOLUTION|>--- conflicted
+++ resolved
@@ -31,15 +31,11 @@
  * Sender feature.
  */
 class SenderFeature extends Feature {
-<<<<<<< HEAD
-    readonly address: Address;
-
-=======
     @Type(() => Address, {
         discriminator: AddressDiscriminator,
     })
-    private address: Address;
->>>>>>> 9b5adfb2
+    readonly address: Address;
+    
     constructor(sender: Address) {
         super(FeatureType.Sender);
         this.address = sender;
@@ -55,15 +51,11 @@
  * Issuer feature.
  */
 class IssuerFeature extends Feature {
-<<<<<<< HEAD
-    readonly address: Address;
-
-=======
     @Type(() => Address, {
         discriminator: AddressDiscriminator,
     })
-    private address: Address;
->>>>>>> 9b5adfb2
+    readonly address: Address;
+    
     constructor(issuer: Address) {
         super(FeatureType.Issuer);
         this.address = issuer;
