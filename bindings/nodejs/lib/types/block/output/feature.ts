// Copyright 2023 IOTA Stiftung
// SPDX-License-Identifier: Apache-2.0

import { SlotIndex } from '../slot';
import { Type } from 'class-transformer';
import { Address, AddressDiscriminator } from '../address';
import {
    BlockIssuerKey,
    BlockIssuerKeyDiscriminator,
} from './block-issuer-key';
import { u256, u64 } from '../../utils/type-aliases';
import { EpochIndex } from '../../block/slot';
import { INativeToken } from '../../models/native-token';
import { HexEncodedString } from '../../utils/hex-encoding';

/**
 * All of the feature block types.
 */
enum FeatureType {
    /** A Sender feature. */
    Sender = 0,
    /** An Issuer feature. */
    Issuer = 1,
    /** A Metadata feature. */
    Metadata = 2,
    /** A StateMetadata feature. */
    StateMetadata = 3,
    /** A Tag feature. */
<<<<<<< HEAD
    Tag = 3,
    NativeToken = 4,
    BlockIssuer = 5,
    Staking = 6,
=======
    Tag = 4,
    /** A NativeToken feature. */
    NativeToken = 5,
    /** A BlockIssuer feature. */
    BlockIssuer = 6,
    /** A Staking feature. */
    Staking = 7,
>>>>>>> 3eb4db48
}

/** The base class for features. */
abstract class Feature {
    readonly type: FeatureType;

    /**
     * @param type The type of feature.
     */
    constructor(type: FeatureType) {
        this.type = type;
    }
}

/**
 * A Sender feature.
 */
class SenderFeature extends Feature {
    @Type(() => Address, {
        discriminator: AddressDiscriminator,
    })
    readonly address: Address;

    /**
     * @param sender The Sender address stored with the feature.
     */
    constructor(sender: Address) {
        super(FeatureType.Sender);
        this.address = sender;
    }
}

/**
 * An Issuer feature.
 */
class IssuerFeature extends Feature {
    @Type(() => Address, {
        discriminator: AddressDiscriminator,
    })
    readonly address: Address;

    /**
     * @param issuer The Issuer address stored with the feature.
     */
    constructor(issuer: Address) {
        super(FeatureType.Issuer);
        this.address = issuer;
    }
}

/**
 * A Metadata feature.
 */
class MetadataFeature extends Feature {
    /** Defines metadata (arbitrary binary data) that will be stored in the output. */
    readonly data: string;

    /**
     * @param data The metadata stored with the feature.
     */
    constructor(data: string) {
        super(FeatureType.Metadata);
        this.data = data;
    }
}

/**
 * A Tag feature.
 */
class TagFeature extends Feature {
    /** Defines a tag for the data. */
    readonly tag: string;

    /**
     * @param tag The tag stored with the feature.
     */
    constructor(tag: string) {
        super(FeatureType.Tag);
        this.tag = tag;
    }
}

/**
 * Native token feature.
 */
class NativeTokenFeature extends Feature {
    /**
     * Identifier of the native token.
     */
    readonly id: HexEncodedString;
    /**
     * Amount of native tokens of the given Token ID.
     */
    readonly amount: u256;

    /**
     * Creates a new `NativeTokenFeature`.
     * @param nativeToken The native token stored with the feature.
     */
    constructor(nativeToken: INativeToken) {
        super(FeatureType.NativeToken);
        this.id = nativeToken.id;
        this.amount = nativeToken.amount;
    }
}

/**
 * Block Issuer feature.
 */
class BlockIssuerFeature extends Feature {
    /**
     * The slot index at which the Block Issuer Feature expires and can be removed.
     */
    readonly expirySlot: SlotIndex;
    /**
     * The Block Issuer Keys.
     */
    @Type(() => BlockIssuerKey, {
        discriminator: BlockIssuerKeyDiscriminator,
    })
    readonly blockIssuerKeys: Set<BlockIssuerKey>;

    constructor(expirySlot: SlotIndex, blockIssuerKeys: Set<BlockIssuerKey>) {
        super(FeatureType.BlockIssuer);
        this.expirySlot = expirySlot;
        this.blockIssuerKeys = blockIssuerKeys;
    }
}

/**
 * Staking feature.
 */
class StakingFeature extends Feature {
    /**
     * The amount of coins that are locked and staked in the containing account.
     **/
    readonly stakedAmount: u64;
    /**
     * The fixed cost of the validator, which it receives as part of its Mana rewards.
     */
    readonly fixedCost: u64;
    /**
     * The epoch index in which the staking started.
     */
    readonly startEpoch: EpochIndex;
    /**
     * The epoch index in which the staking ends.
     */
    readonly endEpoch: EpochIndex;

    constructor(
        stakedAmount: u64,
        fixedCost: u64,
        startEpoch: EpochIndex,
        endEpoch: EpochIndex,
    ) {
        super(FeatureType.Staking);
        this.stakedAmount = stakedAmount;
        this.fixedCost = fixedCost;
        this.startEpoch = startEpoch;
        this.endEpoch = endEpoch;
    }
}

const FeatureDiscriminator = {
    property: 'type',
    subTypes: [
        { value: SenderFeature, name: FeatureType.Sender as any },
        { value: IssuerFeature, name: FeatureType.Issuer as any },
        { value: MetadataFeature, name: FeatureType.Metadata as any },
        { value: TagFeature, name: FeatureType.Tag as any },
        { value: NativeTokenFeature, name: FeatureType.NativeToken as any },
        { value: BlockIssuerFeature, name: FeatureType.BlockIssuer as any },
        { value: StakingFeature, name: FeatureType.Staking as any },
    ],
};

export {
    FeatureDiscriminator,
    Feature,
    FeatureType,
    SenderFeature,
    IssuerFeature,
    MetadataFeature,
    TagFeature,
    NativeTokenFeature,
    BlockIssuerFeature,
    StakingFeature,
};<|MERGE_RESOLUTION|>--- conflicted
+++ resolved
@@ -26,12 +26,6 @@
     /** A StateMetadata feature. */
     StateMetadata = 3,
     /** A Tag feature. */
-<<<<<<< HEAD
-    Tag = 3,
-    NativeToken = 4,
-    BlockIssuer = 5,
-    Staking = 6,
-=======
     Tag = 4,
     /** A NativeToken feature. */
     NativeToken = 5,
@@ -39,7 +33,6 @@
     BlockIssuer = 6,
     /** A Staking feature. */
     Staking = 7,
->>>>>>> 3eb4db48
 }
 
 /** The base class for features. */
