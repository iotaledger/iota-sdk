// Copyright 2023 IOTA Stiftung
// SPDX-License-Identifier: Apache-2.0

import { HexEncodedString } from '../../utils';
import { OutputId } from '../output';

/**
 * All of the transaction input types.
 */
enum InputType {
    /** A UTXO input. */
    UTXO = 0,
<<<<<<< HEAD
=======
    /** The treasury input. */
    Treasury = 1,
>>>>>>> a8b53902
}

/**
 * The base class for transaction inputs.
 */
abstract class Input {
    readonly type: InputType;

    /**
     * @param type The type of input.
     */
    constructor(type: InputType) {
        this.type = type;
    }

    /**
     * Get the type of input.
     */
    getType(): InputType {
        return this.type;
    }
}

/**
<<<<<<< HEAD
 * UTXO Transaction Input.
=======
 * A Treasury input.
 */
class TreasuryInput extends Input {
    /**
     * The milestone id of the input.
     */
    milestoneId: HexEncodedString;

    /**
     * @param milestoneId The milestone id of the input.
     */
    constructor(milestoneId: HexEncodedString) {
        super(InputType.Treasury);
        this.milestoneId = milestoneId;
    }
}

/**
 * A UTXO transaction input.
>>>>>>> a8b53902
 */
class UTXOInput extends Input {
    /**
     * The transaction ID.
     */
    transactionId: HexEncodedString;
    /**
     * The output index.
     */
    transactionOutputIndex: number;

    /**
     * @param transactionId The ID of the transaction it is an input of.
     * @param transactionOutputIndex The index of the input within the transaction.
     */
    constructor(
        transactionId: HexEncodedString,
        transactionOutputIndex: number,
    ) {
        super(InputType.UTXO);
        this.transactionId = transactionId;
        this.transactionOutputIndex = transactionOutputIndex;
    }

    /**
     * Create a `UTXOInput` from a given output ID.
     */
    // eslint-disable-next-line @typescript-eslint/no-unused-vars
    static fromOutputId(outputId: OutputId): UTXOInput {
        // Implementation injected in lib/index.ts, as it uses bindings.
        return null as unknown as UTXOInput;
    }
}

const InputDiscriminator = {
    property: 'type',
    subTypes: [{ value: UTXOInput, name: InputType.UTXO as any }],
};

export { InputDiscriminator, InputType, Input, UTXOInput };<|MERGE_RESOLUTION|>--- conflicted
+++ resolved
@@ -10,11 +10,6 @@
 enum InputType {
     /** A UTXO input. */
     UTXO = 0,
-<<<<<<< HEAD
-=======
-    /** The treasury input. */
-    Treasury = 1,
->>>>>>> a8b53902
 }
 
 /**
@@ -39,29 +34,7 @@
 }
 
 /**
-<<<<<<< HEAD
- * UTXO Transaction Input.
-=======
- * A Treasury input.
- */
-class TreasuryInput extends Input {
-    /**
-     * The milestone id of the input.
-     */
-    milestoneId: HexEncodedString;
-
-    /**
-     * @param milestoneId The milestone id of the input.
-     */
-    constructor(milestoneId: HexEncodedString) {
-        super(InputType.Treasury);
-        this.milestoneId = milestoneId;
-    }
-}
-
-/**
  * A UTXO transaction input.
->>>>>>> a8b53902
  */
 class UTXOInput extends Input {
     /**
