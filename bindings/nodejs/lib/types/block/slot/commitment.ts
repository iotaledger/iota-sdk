--- conflicted
+++ resolved
@@ -61,29 +61,16 @@
      */
     readonly referenceManaCost: u64;
 
-    /**
-     * Reference Mana Cost (RMC) to be used in the slot with index at `index + Max Committable Age`.
-     */
-    readonly referenceManaCost: u64;
-
     constructor(
         protocolVersion: number,
-<<<<<<< HEAD
-        index: SlotIndex,
-=======
         slot: SlotIndex,
->>>>>>> 3eb4db48
         previousCommitmentId: SlotCommitmentId,
         rootsId: RootsId,
         cumulativeWeight: u64,
         referenceManaCost: u64,
     ) {
         this.protocolVersion = protocolVersion;
-<<<<<<< HEAD
-        this.index = index;
-=======
         this.slot = slot;
->>>>>>> 3eb4db48
         this.previousCommitmentId = previousCommitmentId;
         this.rootsId = rootsId;
         this.cumulativeWeight = cumulativeWeight;
