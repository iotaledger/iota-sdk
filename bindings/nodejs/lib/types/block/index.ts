--- conflicted
+++ resolved
@@ -5,18 +5,11 @@
 export * from './input/index';
 export * from './output/index';
 export * from './payload/index';
-<<<<<<< HEAD
-=======
 export * from './slot/index';
->>>>>>> 24a5524d
 export * from './parents/index';
 export * from './core/index';
 
 export * from './address';
 export * from './id';
-<<<<<<< HEAD
 export * from './signature';
-=======
-export * from './signature';
-export * from './mana-allotment';
->>>>>>> 24a5524d
+export * from './mana-allotment';