// Copyright 2021-2023 IOTA Stiftung
// SPDX-License-Identifier: Apache-2.0

import { HexEncodedString } from '../utils';

<<<<<<< HEAD
export type AccountId = HexEncodedString;
=======
/**
 * An Alias ID represented as hex-encoded string.
 */
export type AliasId = HexEncodedString;
>>>>>>> a8b53902

/**
 * An NFT ID represented as hex-encoded string.
 */
export type NftId = HexEncodedString;

/**
 * A Block ID represented as hex-encoded string.
 */
export type BlockId = HexEncodedString;

/**
 * A Token ID represented as hex-encoded string.
 */
export type TokenId = HexEncodedString;

/**
 * A Foundry ID represented as hex-encoded string.
 */
export type FoundryId = HexEncodedString;<|MERGE_RESOLUTION|>--- conflicted
+++ resolved
@@ -3,14 +3,10 @@
 
 import { HexEncodedString } from '../utils';
 
-<<<<<<< HEAD
+/**
+ * An Account ID represented as hex-encoded string.
+ */
 export type AccountId = HexEncodedString;
-=======
-/**
- * An Alias ID represented as hex-encoded string.
- */
-export type AliasId = HexEncodedString;
->>>>>>> a8b53902
 
 /**
  * An NFT ID represented as hex-encoded string.
