import {
    Ed25519Signature,
    HexEncodedString,
    TransactionEssence,
    TransactionPayload,
    TransactionId,
    TokenSchemeType,
    Output,
<<<<<<< HEAD
    RentStructure,
    BlockWrapper,
    ProtocolParameters,
=======
    IRent,
    OutputId,
    NftId,
    Bech32Address,
>>>>>>> 9cc5e56e
} from '../../';
import { AccountId } from '../../block/id';
import { SlotCommitment } from '../../block/slot';

export interface __GenerateMnemonicMethod__ {
    name: 'generateMnemonic';
}

export interface __MnemonicToHexSeedMethod__ {
    name: 'mnemonicToHexSeed';
    data: {
        mnemonic: string;
    };
}

export interface __ComputeAccountIdMethod__ {
    name: 'computeAccountId';
    data: {
        outputId: OutputId;
    };
}

export interface __ComputeFoundryIdMethod__ {
    name: 'computeFoundryId';
    data: {
        accountId: AccountId;
        serialNumber: number;
        tokenSchemeType: number;
    };
}

export interface __ComputeInputsCommitmentMethod__ {
    name: 'computeInputsCommitment';
    data: {
        inputs: Output[];
    };
}

export interface __ComputeNftIdMethod__ {
    name: 'computeNftId';
    data: {
        outputId: OutputId;
    };
}

export interface __ComputeOutputIdMethod__ {
    name: 'computeOutputId';
    data: {
        id: TransactionId;
        index: number;
    };
}

export interface __ComputeStorageDepositMethod__ {
    name: 'computeStorageDeposit';
    data: {
        output: Output;
        rent: RentStructure;
    };
}

export interface __ComputeTokenIdMethod__ {
    name: 'computeTokenId';
    data: {
        accountId: AccountId;
        serialNumber: number;
        tokenSchemeType: TokenSchemeType;
    };
}

export interface __ParseBech32AddressMethod__ {
    name: 'parseBech32Address';
    data: {
        address: Bech32Address;
    };
}

export interface __BlockIdMethod__ {
    name: 'blockId';
    data: {
        block: BlockWrapper;
        params: ProtocolParameters;
    };
}

export interface __TransactionIdMethod__ {
    name: 'transactionId';
    data: {
        payload: TransactionPayload;
    };
}

export interface __Bech32ToHexMethod__ {
    name: 'bech32ToHex';
    data: {
        bech32: Bech32Address;
    };
}

export interface __HexToBech32Method__ {
    name: 'hexToBech32';
    data: {
        hex: HexEncodedString;
        bech32Hrp?: string;
    };
}

export interface __AccountIdToBech32Method__ {
    name: 'accountIdToBech32';
    data: {
<<<<<<< HEAD
        accountId: string;
=======
        aliasId: AliasId;
>>>>>>> 9cc5e56e
        bech32Hrp?: string;
    };
}

export interface __NftIdToBech32Method__ {
    name: 'nftIdToBech32';
    data: {
        nftId: NftId;
        bech32Hrp?: string;
    };
}

export interface __HexPublicKeyToBech32AddressMethod__ {
    name: 'hexPublicKeyToBech32Address';
    data: {
        hex: HexEncodedString;
        bech32Hrp?: string;
    };
}

export interface __IsAddressValidMethod__ {
    name: 'isAddressValid';
    data: {
        address: string;
    };
}

export interface __HashTransactionEssenceMethod__ {
    name: 'hashTransactionEssence';
    data: {
        essence: TransactionEssence;
    };
}

export interface __VerifyEd25519SignatureMethod__ {
    name: 'verifyEd25519Signature';
    data: {
        signature: Ed25519Signature;
        message: HexEncodedString;
    };
}

export interface __VerifySecp256k1EcdsaSignatureMethod__ {
    name: 'verifySecp256k1EcdsaSignature';
    data: {
        publicKey: HexEncodedString;
        signature: HexEncodedString;
        message: HexEncodedString;
    };
}

export type __VerifyMnemonicMethod__ = {
    name: 'verifyMnemonic';
    data: { mnemonic: string };
};

export type __FaucetMethod__ = {
    name: 'faucet';
    data: {
        url: string;
        address: string;
    };
};

export interface __OutputIdToUtxoInput__ {
    name: 'outputIdToUtxoInput';
    data: {
        outputId: OutputId;
    };
}

export interface __OutputHexBytes__ {
    name: 'outputHexBytes';
    data: {
        output: Output;
    };
}

// Modified `SlotCommitment` with bigint types converted to strings.
type SlotCommitmentConverted = Omit<
    SlotCommitment,
    'index' | 'cumulativeWeight'
> & { index: string; cumulativeWeight: string };
export interface __ComputeSlotCommitmentId__ {
    name: 'computeSlotCommitmentId';
    data: {
        slotCommitment: SlotCommitmentConverted;
    };
}<|MERGE_RESOLUTION|>--- conflicted
+++ resolved
@@ -6,16 +6,12 @@
     TransactionId,
     TokenSchemeType,
     Output,
-<<<<<<< HEAD
     RentStructure,
     BlockWrapper,
     ProtocolParameters,
-=======
-    IRent,
     OutputId,
     NftId,
     Bech32Address,
->>>>>>> 9cc5e56e
 } from '../../';
 import { AccountId } from '../../block/id';
 import { SlotCommitment } from '../../block/slot';
@@ -126,11 +122,7 @@
 export interface __AccountIdToBech32Method__ {
     name: 'accountIdToBech32';
     data: {
-<<<<<<< HEAD
-        accountId: string;
-=======
-        aliasId: AliasId;
->>>>>>> 9cc5e56e
+        accountId: AccountId;
         bech32Hrp?: string;
     };
 }
