--- conflicted
+++ resolved
@@ -13,13 +13,9 @@
     NftId,
     Bech32Address,
 } from '../../';
-<<<<<<< HEAD
 import { AccountId } from '../../block/id';
 import { SlotCommitment } from '../../block/slot';
-=======
-import { AliasId } from '../../block/id';
 import { InputSigningData } from '../../client';
->>>>>>> 24f1057a
 
 export interface __GenerateMnemonicMethod__ {
     name: 'generateMnemonic';
@@ -199,7 +195,6 @@
     };
 }
 
-<<<<<<< HEAD
 // TODO we don't do this anywhere else, but it seems necessary, need to reevaluate later.
 // Modified `SlotCommitment` with bigint types converted to strings.
 type SlotCommitmentConverted = Omit<
@@ -210,13 +205,14 @@
     name: 'computeSlotCommitmentId';
     data: {
         slotCommitment: SlotCommitmentConverted;
-=======
+    };
+}
+
 export interface __VerifyTransactionSemantic__ {
     name: 'verifyTransactionSemantic';
     data: {
         inputs: InputSigningData[];
-        transaction: TransactionPayload;
+        transaction: SignedTransactionPayload;
         time: number;
->>>>>>> 24f1057a
     };
 }