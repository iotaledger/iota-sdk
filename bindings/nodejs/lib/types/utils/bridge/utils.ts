import {
    Ed25519Signature,
    HexEncodedString,
    Transaction,
    SignedTransactionPayload,
    TransactionId,
    TokenSchemeType,
    Output,
    StorageScoreParameters,
    Block,
    ProtocolParameters,
    OutputId,
    NftId,
    Bech32Address,
<<<<<<< HEAD
    Unlock,
=======
    INodeInfoProtocol,
>>>>>>> cd3345a7
} from '../../';
import { AccountId } from '../../block/id';
import { SlotCommitment } from '../../block/slot';
import { InputSigningData } from '../../client';
import { NumericString } from '../numeric';

export interface __GenerateMnemonicMethod__ {
    name: 'generateMnemonic';
}

export interface __MnemonicToHexSeedMethod__ {
    name: 'mnemonicToHexSeed';
    data: {
        mnemonic: string;
    };
}

export interface __ComputeAccountIdMethod__ {
    name: 'computeAccountId';
    data: {
        outputId: OutputId;
    };
}

export interface __ComputeFoundryIdMethod__ {
    name: 'computeFoundryId';
    data: {
        accountId: AccountId;
        serialNumber: number;
        tokenSchemeType: number;
    };
}

export interface __ComputeNftIdMethod__ {
    name: 'computeNftId';
    data: {
        outputId: OutputId;
    };
}

export interface __ComputeOutputIdMethod__ {
    name: 'computeOutputId';
    data: {
        id: TransactionId;
        index: number;
    };
}

export interface __ComputeMinimumOutputAmountMethod__ {
    name: 'computeMinimumOutputAmount';
    data: {
        output: Output;
        storageScoreParameters: StorageScoreParameters;
    };
}

export interface __ComputeTokenIdMethod__ {
    name: 'computeTokenId';
    data: {
        accountId: AccountId;
        serialNumber: number;
        tokenSchemeType: TokenSchemeType;
    };
}

export interface __ParseBech32AddressMethod__ {
    name: 'parseBech32Address';
    data: {
        address: Bech32Address;
    };
}

export interface __BlockIdMethod__ {
    name: 'blockId';
    data: {
        block: Block;
        protocolParameters: ProtocolParameters;
    };
}

export interface __TransactionIdMethod__ {
    name: 'transactionId';
    data: {
        payload: SignedTransactionPayload;
    };
}

export interface __Bech32ToHexMethod__ {
    name: 'bech32ToHex';
    data: {
        bech32: Bech32Address;
    };
}

export interface __HexToBech32Method__ {
    name: 'hexToBech32';
    data: {
        hex: HexEncodedString;
        bech32Hrp?: string;
    };
}

export interface __AccountIdToBech32Method__ {
    name: 'accountIdToBech32';
    data: {
        accountId: AccountId;
        bech32Hrp?: string;
    };
}

export interface __NftIdToBech32Method__ {
    name: 'nftIdToBech32';
    data: {
        nftId: NftId;
        bech32Hrp?: string;
    };
}

export interface __HexPublicKeyToBech32AddressMethod__ {
    name: 'hexPublicKeyToBech32Address';
    data: {
        hex: HexEncodedString;
        bech32Hrp?: string;
    };
}

export interface __IsAddressValidMethod__ {
    name: 'isAddressValid';
    data: {
        address: string;
    };
}

export interface __ProtocolParametersHashMethod__ {
    name: 'protocolParametersHash';
    data: {
        protocolParameters: ProtocolParameters;
    };
}

export interface __TransactionSigningHashMethod__ {
    name: 'transactionSigningHash';
    data: {
        transaction: Transaction;
    };
}

export interface __VerifyEd25519SignatureMethod__ {
    name: 'verifyEd25519Signature';
    data: {
        signature: Ed25519Signature;
        message: HexEncodedString;
    };
}

export interface __VerifySecp256k1EcdsaSignatureMethod__ {
    name: 'verifySecp256k1EcdsaSignature';
    data: {
        publicKey: HexEncodedString;
        signature: HexEncodedString;
        message: HexEncodedString;
    };
}

export type __VerifyMnemonicMethod__ = {
    name: 'verifyMnemonic';
    data: { mnemonic: string };
};

export type __FaucetMethod__ = {
    name: 'faucet';
    data: {
        url: string;
        address: string;
    };
};

export interface __OutputIdToUtxoInput__ {
    name: 'outputIdToUtxoInput';
    data: {
        outputId: OutputId;
    };
}

export interface __OutputHexBytes__ {
    name: 'outputHexBytes';
    data: {
        output: Output;
    };
}

// TODO we don't do this anywhere else, but it seems necessary, need to reevaluate later.
// Modified `SlotCommitment` with bigint types converted to strings.
type SlotCommitmentConverted = Omit<
    SlotCommitment,
    'cumulativeWeight' | 'referenceManaCost'
> & { cumulativeWeight: string; referenceManaCost: string };
export interface __ComputeSlotCommitmentId__ {
    name: 'computeSlotCommitmentId';
    data: {
        slotCommitment: SlotCommitmentConverted;
    };
}

export interface __VerifyTransactionSemantic__ {
    name: 'verifyTransactionSemantic';
    data: {
        transaction: SignedTransactionPayload;
        inputs: InputSigningData[];
        protocolParameters: ProtocolParameters;
        unlocks?: Unlock[];
        manaRewards?: { [outputId: OutputId]: NumericString };
    };
}

export interface __ManaWithDecay__ {
    name: 'manaWithDecay';
    data: {
        mana: NumericString;
        slotIndexCreated: number;
        slotIndexTarget: number;
        protocolParameters: ProtocolParameters;
    };
}

export interface __GenerateManaWithDecay__ {
    name: 'generateManaWithDecay';
    data: {
        amount: NumericString;
        slotIndexCreated: number;
        slotIndexTarget: number;
        protocolParameters: ProtocolParameters;
    };
}

export interface __OutputManaWithDecay__ {
    name: 'outputManaWithDecay';
    data: {
        output: Output;
        slotIndexCreated: number;
        slotIndexTarget: number;
        protocolParameters: ProtocolParameters;
    };
}

export interface __VerifyTransactionSyntax__ {
    name: 'verifyTransactionSyntax';
    data: {
        transaction: TransactionPayload;
        protocolParameters: INodeInfoProtocol;
    };
}

export interface __BlockBytes__ {
    name: 'blockBytes';
    data: {
        block: Block;
    };
}

export interface __BlockHashWithoutNonce__ {
    name: 'blockHashWithoutNonce';
    data: {
        block: Block;
    };
}<|MERGE_RESOLUTION|>--- conflicted
+++ resolved
@@ -12,11 +12,7 @@
     OutputId,
     NftId,
     Bech32Address,
-<<<<<<< HEAD
     Unlock,
-=======
-    INodeInfoProtocol,
->>>>>>> cd3345a7
 } from '../../';
 import { AccountId } from '../../block/id';
 import { SlotCommitment } from '../../block/slot';
@@ -265,8 +261,8 @@
 export interface __VerifyTransactionSyntax__ {
     name: 'verifyTransactionSyntax';
     data: {
-        transaction: TransactionPayload;
-        protocolParameters: INodeInfoProtocol;
+        transaction: SignedTransactionPayload;
+        protocolParameters: ProtocolParameters;
     };
 }
 
@@ -275,11 +271,4 @@
     data: {
         block: Block;
     };
-}
-
-export interface __BlockHashWithoutNonce__ {
-    name: 'blockHashWithoutNonce';
-    data: {
-        block: Block;
-    };
 }