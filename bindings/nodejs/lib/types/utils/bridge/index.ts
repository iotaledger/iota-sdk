import type {
    __GenerateMnemonicMethod__,
    __MnemonicToHexSeedMethod__,
    __ComputeAccountIdMethod__,
    __ComputeOutputIdMethod__,
    __ComputeTokenIdMethod__,
    __ComputeNftIdMethod__,
    __ComputeFoundryIdMethod__,
    __ComputeInputsCommitmentMethod__,
    __ComputeStorageDepositMethod__,
    __ParseBech32AddressMethod__,
    __BlockIdMethod__,
    __TransactionIdMethod__,
    __Bech32ToHexMethod__,
    __HexToBech32Method__,
    __AccountIdToBech32Method__,
    __NftIdToBech32Method__,
    __HexPublicKeyToBech32AddressMethod__,
    __IsAddressValidMethod__,
    __HashTransactionEssenceMethod__,
    __VerifyEd25519SignatureMethod__,
    __VerifySecp256k1EcdsaSignatureMethod__,
    __VerifyMnemonicMethod__,
    __FaucetMethod__,
    __OutputIdToUtxoInput__,
<<<<<<< HEAD
    __ComputeSlotCommitmentId__,
=======
    __OutputHexBytes__,
>>>>>>> 9cc5e56e
} from './utils';

export type __UtilsMethods__ =
    | __GenerateMnemonicMethod__
    | __MnemonicToHexSeedMethod__
    | __ComputeAccountIdMethod__
    | __ComputeNftIdMethod__
    | __ComputeFoundryIdMethod__
    | __ComputeOutputIdMethod__
    | __ComputeTokenIdMethod__
    | __ComputeInputsCommitmentMethod__
    | __ComputeStorageDepositMethod__
    | __ParseBech32AddressMethod__
    | __BlockIdMethod__
    | __TransactionIdMethod__
    | __Bech32ToHexMethod__
    | __HexToBech32Method__
    | __AccountIdToBech32Method__
    | __NftIdToBech32Method__
    | __HexPublicKeyToBech32AddressMethod__
    | __IsAddressValidMethod__
    | __HashTransactionEssenceMethod__
    | __VerifyEd25519SignatureMethod__
    | __VerifySecp256k1EcdsaSignatureMethod__
    | __VerifyMnemonicMethod__
    | __FaucetMethod__
    | __OutputIdToUtxoInput__
<<<<<<< HEAD
    | __ComputeSlotCommitmentId__;
=======
    | __OutputHexBytes__;
>>>>>>> 9cc5e56e
<|MERGE_RESOLUTION|>--- conflicted
+++ resolved
@@ -23,11 +23,8 @@
     __VerifyMnemonicMethod__,
     __FaucetMethod__,
     __OutputIdToUtxoInput__,
-<<<<<<< HEAD
     __ComputeSlotCommitmentId__,
-=======
     __OutputHexBytes__,
->>>>>>> 9cc5e56e
 } from './utils';
 
 export type __UtilsMethods__ =
@@ -55,8 +52,5 @@
     | __VerifyMnemonicMethod__
     | __FaucetMethod__
     | __OutputIdToUtxoInput__
-<<<<<<< HEAD
-    | __ComputeSlotCommitmentId__;
-=======
-    | __OutputHexBytes__;
->>>>>>> 9cc5e56e
+    | __ComputeSlotCommitmentId__
+    | __OutputHexBytes__;