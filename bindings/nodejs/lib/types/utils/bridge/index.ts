--- conflicted
+++ resolved
@@ -26,15 +26,11 @@
     __ComputeSlotCommitmentId__,
     __OutputHexBytes__,
     __VerifyTransactionSemantic__,
-<<<<<<< HEAD
     __ManaWithDecay__,
     __GenerateManaWithDecay__,
     __OutputManaWithDecay__,
-=======
     __VerifyTransactionSyntax__,
     __BlockBytes__,
-    __BlockHashWithoutNonce__,
->>>>>>> cd3345a7
 } from './utils';
 
 export type __UtilsMethods__ =
@@ -65,12 +61,8 @@
     | __ComputeSlotCommitmentId__
     | __OutputHexBytes__
     | __VerifyTransactionSemantic__
-<<<<<<< HEAD
     | __ManaWithDecay__
     | __GenerateManaWithDecay__
-    | __OutputManaWithDecay__;
-=======
+    | __OutputManaWithDecay__
     | __VerifyTransactionSyntax__
-    | __BlockBytes__
-    | __BlockHashWithoutNonce__;
->>>>>>> cd3345a7
+    | __BlockBytes__;