--- conflicted
+++ resolved
@@ -395,11 +395,7 @@
             data: {
                 slotCommitment: {
                     protocolVersion: slotCommitment.protocolVersion,
-<<<<<<< HEAD
-                    index: slotCommitment.index,
-=======
                     slot: slotCommitment.slot,
->>>>>>> 3eb4db48
                     previousCommitmentId: slotCommitment.previousCommitmentId,
                     rootsId: slotCommitment.rootsId,
                     cumulativeWeight:
