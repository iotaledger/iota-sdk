// Copyright 2024 IOTA Stiftung
// SPDX-License-Identifier: Apache-2.0

import { callUtilsMethod } from '../bindings';
import {
    Address,
    HexEncodedString,
    Ed25519Signature,
    Transaction,
    SignedTransactionPayload,
    TransactionId,
    TokenSchemeType,
    Output,
    StorageScoreParameters,
    OutputId,
    u64,
    Block,
    ProtocolParameters,
    Bech32Address,
    InputSigningData,
<<<<<<< HEAD
    Unlock,
    DecayedMana,
    NumericString,
=======
    INodeInfoProtocol,
>>>>>>> cd3345a7
} from '../types';
import {
    AccountId,
    BlockId,
    FoundryId,
    NftId,
    TokenId,
} from '../types/block/id';
import { SlotCommitment, SlotCommitmentId } from '../types/block/slot';

/** Utils class for utils. */
export class Utils {
    /**
     * Generate a new mnemonic.
     */
    static generateMnemonic(): string {
        return callUtilsMethod({
            name: 'generateMnemonic',
        });
    }

    /**
     * Convert a mnemonic to a hex encoded seed.
     *
     * @param mnemonic A mnemonic string.
     * @returns The seed as hex-encoded string.
     */
    static mnemonicToHexSeed(mnemonic: string): HexEncodedString {
        return callUtilsMethod({
            name: 'mnemonicToHexSeed',
            data: {
                mnemonic,
            },
        });
    }

    /**
     * Compute the account ID from a given account output ID.
     *
     * @param outputId The output ID as hex-encoded string.
     * @returns The account ID.
     */
    static computeAccountId(outputId: OutputId): AccountId {
        return callUtilsMethod({
            name: 'computeAccountId',
            data: {
                outputId,
            },
        });
    }

    /**
     * Compute the Foundry ID.
     *
     * @param accountId The account ID associated with the Foundry.
     * @param serialNumber The serial number of the Foundry.
     * @param tokenSchemeType The Token scheme type. Currently only a simple scheme is supported.
     * @returns The Foundry ID.
     */
    static computeFoundryId(
        accountId: AccountId,
        serialNumber: number,
        tokenSchemeType: number,
    ): FoundryId {
        return callUtilsMethod({
            name: 'computeFoundryId',
            data: {
                accountId,
                serialNumber,
                tokenSchemeType,
            },
        });
    }

    /**
     * Compute the NFT ID from the given NFT output ID.
     *
     * @param outputId The output ID as hex-encoded string.
     * @returns The NFT ID.
     */
    static computeNftId(outputId: OutputId): NftId {
        return callUtilsMethod({
            name: 'computeNftId',
            data: {
                outputId,
            },
        });
    }

    /**
     * Compute the output ID from transaction ID and output index.
     *
     * @param transactionId The ID of the transaction.
     * @param outputIndex The index of the output.
     * @returns The output ID.
     */
    static computeOutputId(id: TransactionId, index: number): OutputId {
        return callUtilsMethod({
            name: 'computeOutputId',
            data: {
                id,
                index,
            },
        });
    }

    /**
     * Compute the required storage deposit of an output.
     *
     * @param output The output.
     * @param storageScoreParameters Storage score of objects which take node resources.
     * @returns The required storage deposit.
     */
    static computeMinimumOutputAmount(
        output: Output,
        storageScoreParameters: StorageScoreParameters,
    ): u64 {
        const minStorageDepositAmount = callUtilsMethod({
            name: 'computeMinimumOutputAmount',
            data: {
                output,
                storageScoreParameters,
            },
        });
        return BigInt(minStorageDepositAmount);
    }

    /**
     * Computes a tokenId from the account ID, serial number and token scheme type.
     * @param accountId The account that controls the foundry.
     * @param serialNumber The serial number of the foundry.
     * @param tokenSchemeType The tokenSchemeType of the foundry.
     * @returns The tokenId.
     */
    static computeTokenId(
        accountId: AccountId,
        serialNumber: number,
        tokenSchemeType: TokenSchemeType,
    ): TokenId {
        return callUtilsMethod({
            name: 'computeTokenId',
            data: {
                accountId,
                serialNumber,
                tokenSchemeType,
            },
        });
    }

    /**
     * Parse a Bech32 address from a string.
     *
     * @param address A Bech32 address as string.
     * @returns A Bech32 address.
     */
    static parseBech32Address(address: Bech32Address): Address {
        const addr = callUtilsMethod({
            name: 'parseBech32Address',
            data: {
                address,
            },
        });
        return Address.parse(addr);
    }

    /**
     * Compute the block ID (Blake2b256 hash of the block bytes) of a block.
     *
     * @param block A block.
     * @param protocolParameters The network protocol parameters.
     * @returns The corresponding block ID.
     */
    static blockId(
        block: Block,
        protocolParameters: ProtocolParameters,
    ): BlockId {
        return callUtilsMethod({
            name: 'blockId',
            data: {
                block,
                protocolParameters,
            },
        });
    }

    /**
     * Compute the transaction ID (Blake2b256 hash of the provided transaction payload) of a transaction payload.
     *
     * @param payload A transaction payload.
     * @returns The transaction ID.
     */
    static transactionId(payload: SignedTransactionPayload): TransactionId {
        return callUtilsMethod({
            name: 'transactionId',
            data: {
                payload,
            },
        });
    }

    /**
     * Convert a Bech32 address to a hex-encoded string.
     *
     * @param bech32 A Bech32 address.
     * @returns The hex-encoded string.
     */
    static bech32ToHex(bech32: Bech32Address): HexEncodedString {
        return callUtilsMethod({
            name: 'bech32ToHex',
            data: {
                bech32,
            },
        });
    }

    /**
     * Convert a hex-encoded address string to a Bech32-encoded address string.
     *
     * @param hex A hex-encoded address string.
     * @param bech32Hrp The Bech32 HRP (human readable part) to use.
     * @returns The Bech32-encoded address string.
     */
    static hexToBech32(
        hex: HexEncodedString,
        bech32Hrp: string,
    ): Bech32Address {
        return callUtilsMethod({
            name: 'hexToBech32',
            data: {
                hex,
                bech32Hrp,
            },
        });
    }

    /**
     * Transforms an account id to a bech32 encoded address.
     *
     * @param accountId An account ID.
     * @param bech32Hrp The Bech32 HRP (human readable part) to use.
     * @returns The Bech32-encoded address string.
     */
    static accountIdToBech32(
        accountId: AccountId,
        bech32Hrp: string,
    ): Bech32Address {
        return callUtilsMethod({
            name: 'accountIdToBech32',
            data: {
                accountId,
                bech32Hrp,
            },
        });
    }

    /**
     * Convert an NFT ID to a Bech32-encoded address string.
     *
     * @param nftId An NFT ID.
     * @param bech32Hrp The Bech32 HRP (human readable part) to use.
     * @returns The Bech32-encoded address string.
     */
    static nftIdToBech32(nftId: NftId, bech32Hrp: string): Bech32Address {
        return callUtilsMethod({
            name: 'nftIdToBech32',
            data: {
                nftId,
                bech32Hrp,
            },
        });
    }

    /**
     * Convert a hex-encoded public key to a Bech32-encoded address string.
     *
     * @param hex A hex-encoded public key.
     * @param bech32Hrp The Bech32 HRP (human readable part) to use.
     * @returns The Bech32-encoded address string.
     */
    static hexPublicKeyToBech32Address(
        hex: HexEncodedString,
        bech32Hrp: string,
    ): Bech32Address {
        return callUtilsMethod({
            name: 'hexPublicKeyToBech32Address',
            data: {
                hex,
                bech32Hrp,
            },
        });
    }

    /**
     * Checks whether an address string is a valid Bech32-encoded address.
     *
     * @param address An address string.
     */
    static isAddressValid(address: string): boolean {
        return callUtilsMethod({
            name: 'isAddressValid',
            data: {
                address,
            },
        });
    }

    /**
     * Compute the hash of an instance of ProtocolParameters.
     *
     * @param protocolParameters A ProtocolParameters instance.
     * @returns The hash of the protocol parameters as a hex-encoded string.
     */
    static protocolParametersHash(
        protocolParameters: ProtocolParameters,
    ): HexEncodedString {
        return callUtilsMethod({
            name: 'protocolParametersHash',
            data: {
                protocolParameters,
            },
        });
    }

    /**
     * Compute the signing hash of a transaction.
     *
     * @param transaction A transaction.
     * @returns The signing hash of the transaction as a hex-encoded string.
     */
    static transactionSigningHash(transaction: Transaction): HexEncodedString {
        return callUtilsMethod({
            name: 'transactionSigningHash',
            data: {
                transaction,
            },
        });
    }

    /**
     * Verify an Ed25519 signature against a message.
     *
     * @param signature An Ed25519 signature.
     * @param message A hex-encoded message.
     */
    static verifyEd25519Signature(
        signature: Ed25519Signature,
        message: HexEncodedString,
    ): boolean {
        return callUtilsMethod({
            name: 'verifyEd25519Signature',
            data: {
                signature,
                message,
            },
        });
    }

    /**
     * Verify a Secp256k1Ecdsa signature against a message.
     * @param publicKey A hex-encoded public key.
     * @param signature A hex-encoded signature.
     * @param message A hex-encoded message.
     */
    static verifySecp256k1EcdsaSignature(
        publicKey: HexEncodedString,
        signature: HexEncodedString,
        message: HexEncodedString,
    ): boolean {
        return callUtilsMethod({
            name: 'verifySecp256k1EcdsaSignature',
            data: {
                publicKey,
                signature,
                message,
            },
        });
    }

    /**
     * Verify if a mnemonic is a valid BIP39 mnemonic.
     *
     * @param mnemonic A mnemonic string.
     */
    static verifyMnemonic(mnemonic: string): void {
        return callUtilsMethod({
            name: 'verifyMnemonic',
            data: { mnemonic },
        });
    }

    /**
     * Derives the `SlotCommitmentId` of the `SlotCommitment`.
     */
    static computeSlotCommitmentId(
        slotCommitment: SlotCommitment,
    ): SlotCommitmentId {
        return callUtilsMethod({
            name: 'computeSlotCommitmentId',
            data: {
                slotCommitment: {
                    protocolVersion: slotCommitment.protocolVersion,
                    slot: slotCommitment.slot,
                    previousCommitmentId: slotCommitment.previousCommitmentId,
                    rootsId: slotCommitment.rootsId,
                    cumulativeWeight:
                        slotCommitment.cumulativeWeight.toString(10),
                    referenceManaCost:
                        slotCommitment.referenceManaCost.toString(10),
                },
            },
        });
    }

    /**
     * Returns the hex representation of the serialized output bytes.
     *
     * @param output The output.
     * @returns The hex representation of the serialized output bytes.
     */
    static outputHexBytes(output: Output): HexEncodedString {
        const hexBytes = callUtilsMethod({
            name: 'outputHexBytes',
            data: {
                output,
            },
        });
        return hexBytes;
    }

    /**
     * Verifies the semantic of a transaction.
     *
     * @param transaction The transaction payload.
     * @param inputs The inputs data.
     * @param protocolParameters The protocol parameters.
     * @param unlocks The unlocks.
     * @param manaRewards The total mana rewards claimed in the transaction.
     *
     * @returns The conflict reason.
     */
    static verifyTransactionSemantic(
        transaction: SignedTransactionPayload,
        inputs: InputSigningData[],
        protocolParameters: ProtocolParameters,
        unlocks?: Unlock[],
        manaRewards?: { [outputId: OutputId]: NumericString },
    ): string {
        const conflictReason = callUtilsMethod({
            name: 'verifyTransactionSemantic',
            data: {
                transaction,
                inputs,
                protocolParameters,
                unlocks,
                manaRewards,
            },
        });
        return conflictReason;
    }

    /**
<<<<<<< HEAD
     * Applies mana decay to the given mana.
     *
     * @param mana The mana to decay.
     * @param slotIndexCreated The slot index at which the provided mana starts to decay.
     * @param slotIndexTarget The slot index at which the provided mana stops to decay.
     * @param protocolParameters The ProtocolParameters.
     *
     * @returns The decayed mana.
     */
    static manaWithDecay(
        mana: u64,
        slotIndexCreated: number,
        slotIndexTarget: number,
        protocolParameters: ProtocolParameters,
    ): u64 {
        const decayedMana = callUtilsMethod({
            name: 'manaWithDecay',
            data: {
                mana: mana.toString(10),
                slotIndexCreated,
                slotIndexTarget,
                protocolParameters,
            },
        });
        return BigInt(decayedMana);
    }

    /**
     * Calculates the potential mana that is generated by holding `amount` tokens from `slotIndexCreated` to
     * `slotIndexTarget` and applies the decay to the result.
     *
     * @param amount The amount that generates mana.
     * @param slotIndexCreated The slot index at which the provided amount starts to generate mana.
     * @param slotIndexTarget The slot index at which the provided mana stops to generate mana.
     * @param protocolParameters The ProtocolParameters.
     *
     * @returns The decayed potential mana.
     */
    static generateManaWithDecay(
        amount: u64,
        slotIndexCreated: number,
        slotIndexTarget: number,
        protocolParameters: ProtocolParameters,
    ): u64 {
        const decayedMana = callUtilsMethod({
            name: 'generateManaWithDecay',
            data: {
                amount: amount.toString(10),
                slotIndexCreated,
                slotIndexTarget,
                protocolParameters,
            },
        });
        return BigInt(decayedMana);
    }

    /**
     * Applies mana decay to the output mana and calculates the potential mana that is generated.
     *
     * @param output The output.
     * @param slotIndexCreated The slot index at which the provided output was created.
     * @param slotIndexTarget The slot index for which to calculate the mana values.
     * @param protocolParameters The ProtocolParameters.
     *
     * @returns The decayed stored and potential mana.
     */
    static outputManaWithDecay(
        output: Output,
        slotIndexCreated: number,
        slotIndexTarget: number,
        protocolParameters: ProtocolParameters,
    ): DecayedMana {
        const decayedMana = callUtilsMethod({
            name: 'outputManaWithDecay',
            data: {
                output,
                slotIndexCreated,
                slotIndexTarget,
                protocolParameters,
            },
        });
        return {
            stored: BigInt(decayedMana.stored),
            potential: BigInt(decayedMana.potential),
        };
=======
     * Verifies the syntax of a transaction.
     *
     * @param transaction The transaction payload.
     * @param protocolParameters The protocol parameters used for the validation.
     * @returns void.
     */
    static verifyTransactionSyntax(
        transaction: TransactionPayload,
        protocolParameters: INodeInfoProtocol,
    ): void {
        return callUtilsMethod({
            name: 'verifyTransactionSyntax',
            data: {
                transaction,
                protocolParameters,
            },
        });
    }

    /**
     * Returns the serialized bytes of a block.
     *
     * @param block The block.
     * @returns The block bytes.
     */
    static blockBytes(block: Block): Uint8Array {
        const blockBytes = callUtilsMethod({
            name: 'blockBytes',
            data: {
                block,
            },
        });
        return new Uint8Array(blockBytes);
    }

    /**
     * Returns a block hash (Blake2b256 hash of block bytes without nonce) from a block for PoW.
     *
     * @param block The block.
     * @returns The Blake2b256 hash of the block bytes without nonce.
     */
    static blockHashWithoutNonce(block: Block): HexEncodedString {
        const hash = callUtilsMethod({
            name: 'blockHashWithoutNonce',
            data: {
                block,
            },
        });
        return hash;
>>>>>>> cd3345a7
    }
}<|MERGE_RESOLUTION|>--- conflicted
+++ resolved
@@ -18,13 +18,9 @@
     ProtocolParameters,
     Bech32Address,
     InputSigningData,
-<<<<<<< HEAD
     Unlock,
     DecayedMana,
     NumericString,
-=======
-    INodeInfoProtocol,
->>>>>>> cd3345a7
 } from '../types';
 import {
     AccountId,
@@ -486,7 +482,6 @@
     }
 
     /**
-<<<<<<< HEAD
      * Applies mana decay to the given mana.
      *
      * @param mana The mana to decay.
@@ -572,7 +567,9 @@
             stored: BigInt(decayedMana.stored),
             potential: BigInt(decayedMana.potential),
         };
-=======
+    }
+
+    /**
      * Verifies the syntax of a transaction.
      *
      * @param transaction The transaction payload.
@@ -580,8 +577,8 @@
      * @returns void.
      */
     static verifyTransactionSyntax(
-        transaction: TransactionPayload,
-        protocolParameters: INodeInfoProtocol,
+        transaction: SignedTransactionPayload,
+        protocolParameters: ProtocolParameters,
     ): void {
         return callUtilsMethod({
             name: 'verifyTransactionSyntax',
@@ -607,21 +604,4 @@
         });
         return new Uint8Array(blockBytes);
     }
-
-    /**
-     * Returns a block hash (Blake2b256 hash of block bytes without nonce) from a block for PoW.
-     *
-     * @param block The block.
-     * @returns The Blake2b256 hash of the block bytes without nonce.
-     */
-    static blockHashWithoutNonce(block: Block): HexEncodedString {
-        const hash = callUtilsMethod({
-            name: 'blockHashWithoutNonce',
-            data: {
-                block,
-            },
-        });
-        return hash;
->>>>>>> cd3345a7
-    }
 }