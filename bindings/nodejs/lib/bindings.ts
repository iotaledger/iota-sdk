--- conflicted
+++ resolved
@@ -1,11 +1,7 @@
 // Copyright 2023 IOTA Stiftung
 // SPDX-License-Identifier: Apache-2.0
 
-<<<<<<< HEAD
-import type { WalletEventType } from '../types/wallet';
-=======
-import type { EventType } from './types/wallet';
->>>>>>> 1540e452
+import type { WalletEventType } from './types/wallet';
 import type { WalletMethodHandler } from './wallet/WalletMethodHandler';
 import { __UtilsMethods__ } from './types/utils';
 import type { SecretManagerMethodHandler } from './secretManager/SecretManagerMethodHandler';
