--- conflicted
+++ resolved
@@ -24,41 +24,6 @@
     migrateStrongholdSnapshotV2ToV3,
 } = addon;
 
-<<<<<<< HEAD
-const callClientMethodAsync = (
-    method: string,
-    handler: ClientMethodHandler,
-): Promise<string> =>
-    new Promise((resolve, reject) => {
-        callClientMethod(method, handler, (error: any, result: string) => {
-            if (error) {
-                reject(error);
-            } else {
-                resolve(result);
-            }
-        });
-    });
-
-const callSecretManagerMethodAsync = (
-    method: string,
-    handler: SecretManagerMethodHandler,
-): Promise<string> =>
-    new Promise((resolve, reject) => {
-        callSecretManagerMethod(
-            method,
-            handler,
-            (error: any, result: string) => {
-                if (error) {
-                    reject(error);
-                } else {
-                    resolve(result);
-                }
-            },
-        );
-    });
-
-=======
->>>>>>> b1762a30
 const callUtilsMethod = (method: __UtilsMethods__): any => {
     const response = JSON.parse(callUtilsMethodRust(JSON.stringify(method)));
     if (response.type == 'error' || response.type == 'panic') {
@@ -68,45 +33,6 @@
     }
 };
 
-<<<<<<< HEAD
-const listenWalletAsync = (
-    eventTypes: WalletEventType[],
-    callback: (error: Error, event: Event) => void,
-    handler: WalletMethodHandler,
-): Promise<void> => {
-    return new Promise((resolve) => {
-        listenWallet(
-            eventTypes,
-            function (err: any, data: string) {
-                const parsed = JSON.parse(data);
-                callback(
-                    // Send back raw error instead of parsing
-                    err,
-                    new Event(parsed.accountIndex, parsed.event),
-                );
-            },
-            handler,
-        );
-        resolve();
-    });
-};
-
-const callWalletMethodAsync = (
-    method: string,
-    handler: WalletMethodHandler,
-): Promise<string> =>
-    new Promise((resolve, reject) => {
-        callWalletMethod(method, handler, (error: any, result: string) => {
-            if (error) {
-                reject(error);
-            } else {
-                resolve(result);
-            }
-        });
-    });
-
-=======
->>>>>>> b1762a30
 export {
     initLogger,
     createClient,
@@ -116,15 +42,9 @@
     callClientMethod,
     callSecretManagerMethod,
     callUtilsMethod,
-<<<<<<< HEAD
-    callWalletMethodAsync,
-    listenWalletAsync,
-    destroyWallet,
-=======
     callWalletMethod,
     destroyWallet,
     listenWallet,
->>>>>>> b1762a30
     getClientFromWallet,
     getSecretManagerFromWallet,
     listenMqtt,
