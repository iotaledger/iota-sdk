// Copyright 2024 IOTA Stiftung
// SPDX-License-Identifier: Apache-2.0

import { WalletMethodHandler } from './wallet-method-handler';
import {
    Balance,
    SyncOptions,
    SendParams,
    SendNativeTokenParams,
    SendNftParams,
    AccountOutputParams,
    FilterOptions,
    CreateNativeTokenParams,
    MintNftParams,
    OutputData,
    OutputParams,
    OutputsToClaim,
    TransactionWithMetadata,
    TransactionOptions,
    ParticipationOverview,
    ParticipationEventId,
    ParticipationEventStatus,
    ParticipationEventType,
    ParticipationEventWithNodes,
    ParticipationEventRegistrationOptions,
    ParticipationEventMap,
    SignedTransactionData,
    PreparedTransaction,
    PreparedCreateNativeTokenTransactionData,
    ConsolidationParams,
    CreateDelegationTransaction,
    BeginStakingParams,
    SendManaParams,
} from '../types/wallet';
import { Client, Node, Burn, PreparedTransactionData } from '../client';
import {
    Output,
    FoundryOutput,
    Response,
    PreparedCreateNativeTokenTransaction,
    u64,
    u256,
    NftId,
    TokenId,
    OutputId,
    AccountId,
    FoundryId,
    TransactionId,
    NumericString,
    Bech32Address,
    DelegationId,
    BlockId,
} from '../types';
import { plainToInstance } from 'class-transformer';
import { bigIntToHex, hexToBigInt } from '../types/utils/hex-encoding';
import {
    WalletOptions,
    WalletEventType,
    WalletEvent,
    CreateDelegationParams,
    PreparedCreateDelegationTransactionData,
} from '../types/wallet';
import { Auth, ClientOptions, LedgerNanoStatus } from '../types/client';
import { SecretManager } from '../secret_manager';
import { PreparedCreateDelegationTransaction } from '../types/wallet/create-delegation-transaction';

/** The Wallet class. */
export class Wallet {
    private methodHandler: WalletMethodHandler;

    /**
     * @param methodHandler The Rust method handler created in `WalletMethodHandler.create()`.
     */
    constructor(methodHandler: WalletMethodHandler) {
        this.methodHandler = methodHandler;
    }

    /**
     * @param options The wallet options.
     */
    static async create(options: WalletOptions): Promise<Wallet> {
        return new Wallet(await WalletMethodHandler.create(options));
    }

    /**
     * Backup the data to a Stronghold snapshot.
     */
    async backupToStrongholdSnapshot(
        destination: string,
        password: string,
    ): Promise<void> {
        await this.methodHandler.callMethod({
            name: 'backupToStrongholdSnapshot',
            data: {
                destination,
                password,
            },
        });
    }

    /**
     * Change the Stronghold password.
     */
    async changeStrongholdPassword(
        currentPassword: string,
        newPassword: string,
    ): Promise<void> {
        await this.methodHandler.callMethod({
            name: 'changeStrongholdPassword',
            data: {
                currentPassword,
                newPassword,
            },
        });
    }

    /**
     * Clear the Stronghold password from memory.
     */
    async clearStrongholdPassword(): Promise<void> {
        await this.methodHandler.callMethod({
            name: 'clearStrongholdPassword',
        });
    }

    /**
     * Destroy the Wallet and drop its database connection.
     */
    async destroy(): Promise<void> {
        return this.methodHandler.destroy();
    }

    /**
     * Emit a provided event for testing of the event system.
     */
    async emitTestEvent(event: WalletEvent): Promise<void> {
        await this.methodHandler.callMethod({
            name: 'emitTestEvent',
            data: { event },
        });
    }

    /**
     * Get client.
     */
    async getClient(): Promise<Client> {
        return this.methodHandler.getClient();
    }

    /**
     * Get secret manager.
     */
    async getSecretManager(): Promise<SecretManager> {
        return this.methodHandler.getSecretManager();
    }

    /**
     * Get the status for a Ledger Nano.
     */
    async getLedgerNanoStatus(): Promise<LedgerNanoStatus> {
        const response = await this.methodHandler.callMethod({
            name: 'getLedgerNanoStatus',
        });
        return JSON.parse(response).payload;
    }

    /**
     * Check if the Stronghold password has been set.
     */
    async isStrongholdPasswordAvailable(): Promise<boolean> {
        const response = await this.methodHandler.callMethod({
            name: 'isStrongholdPasswordAvailable',
        });
        return JSON.parse(response).payload;
    }

    /**
     * Listen to wallet events with a callback. An empty array will listen to all possible events.
     */
    async listen(
        eventTypes: WalletEventType[],
        callback: (error: Error, event: WalletEvent) => void,
    ): Promise<void> {
        return this.methodHandler.listen(eventTypes, callback);
    }

    /**
     * Clear the callbacks for provided events. An empty array will clear all listeners.
     */
    async clearListeners(eventTypes: WalletEventType[]): Promise<void> {
        const response = await this.methodHandler.callMethod({
            name: 'clearListeners',
            data: { eventTypes },
        });
        return JSON.parse(response).payload;
    }

    /**
     * Restore a backup from a Stronghold file
     * Replaces client_options, coin_type, secret_manager and accounts. Returns an error if accounts were already created
     * If Stronghold is used as secret_manager, the existing Stronghold file will be overwritten. If a mnemonic was
     * stored, it will be gone.
     * if ignore_if_coin_type_mismatch is provided client options will not be restored
     * if ignore_if_coin_type_mismatch == true, client options coin type and accounts will not be restored if the cointype doesn't match
     * If a bech32 hrp is provided to ignore_if_bech32_hrp_mismatch, that doesn't match the one of the current address, the wallet will not be restored.
     */
    async restoreFromStrongholdSnapshot(
        source: string,
        password: string,
        ignoreIfCoinTypeMismatch?: boolean,
        ignoreIfBech32Mismatch?: string,
    ): Promise<void> {
        await this.methodHandler.callMethod({
            name: 'restoreFromStrongholdSnapshot',
            data: {
                source,
                password,
                ignoreIfCoinTypeMismatch,
                ignoreIfBech32Mismatch,
            },
        });
    }

    /**
     * Set ClientOptions.
     */
    async setClientOptions(clientOptions: ClientOptions): Promise<void> {
        await this.methodHandler.callMethod({
            name: 'setClientOptions',
            data: { clientOptions },
        });
    }

    /**
     * Set the Stronghold password.
     */
    async setStrongholdPassword(password: string): Promise<void> {
        await this.methodHandler.callMethod({
            name: 'setStrongholdPassword',
            data: { password },
        });
    }

    /**
     * Set the interval after which the Stronghold password gets cleared from memory.
     */
    async setStrongholdPasswordClearInterval(
        intervalInMilliseconds?: number,
    ): Promise<void> {
        await this.methodHandler.callMethod({
            name: 'setStrongholdPasswordClearInterval',
            data: { intervalInMilliseconds },
        });
    }

    /**
     * Start the background syncing process for all accounts.
     */
    async startBackgroundSync(
        options?: SyncOptions,
        intervalInMilliseconds?: number,
    ): Promise<void> {
        await this.methodHandler.callMethod({
            name: 'startBackgroundSync',
            data: {
                options,
                intervalInMilliseconds,
            },
        });
    }

    /**
     * Stop the background syncing process for all accounts.
     */
    async stopBackgroundSync(): Promise<void> {
        await this.methodHandler.callMethod({
            name: 'stopBackgroundSync',
        });
    }

    /**
     * Store a mnemonic in the Stronghold snapshot.
     */
    async storeMnemonic(mnemonic: string): Promise<void> {
        await this.methodHandler.callMethod({
            name: 'storeMnemonic',
            data: { mnemonic },
        });
    }

    /**
     * Update the authentication for the provided node.
     */
    async updateNodeAuth(url: string, auth?: Auth): Promise<void> {
        await this.methodHandler.callMethod({
            name: 'updateNodeAuth',
            data: { url, auth },
        });
    }

    /**
     * Returns the accounts of the wallet.
     *
     * @returns The accounts of the wallet.
     */
    async accounts(): Promise<OutputData[]> {
        const response = await this.methodHandler.callMethod({
            name: 'accounts',
        });

        const parsed = JSON.parse(response) as Response<OutputData[]>;
        return plainToInstance(OutputData, parsed.payload);
    }

    /**
     * A generic function that can be used to burn native tokens, nfts, foundries and accounts.
     * @param burn The outputs or native tokens to burn
     * @param transactionOptions Additional transaction options.
     * @returns The transaction.
     */
    async burn(
        burn: Burn,
        transactionOptions?: TransactionOptions,
    ): Promise<TransactionWithMetadata> {
        return (await this.prepareBurn(burn, transactionOptions)).send();
    }

    /**
     * A generic function that can be used to prepare to burn native tokens, nfts, foundries and accounts.
     * @param burn The outputs or native tokens to burn
     * @param transactionOptions Additional transaction options
     * @returns The prepared transaction.
     */
    async prepareBurn(
        burn: Burn,
        transactionOptions?: TransactionOptions,
    ): Promise<PreparedTransaction> {
        const response = await this.methodHandler.callMethod({
            name: 'prepareBurn',
            data: {
                burn,
                options: transactionOptions,
            },
        });
        const parsed = JSON.parse(
            response,
        ) as Response<PreparedTransactionData>;
        return new PreparedTransaction(
            plainToInstance(PreparedTransactionData, parsed.payload),
            this,
        );
    }

    /**
     * Burn native tokens. This doesn't require the foundry output which minted them, but will not increase
     * the foundries `melted_tokens` field, which makes it impossible to destroy the foundry output. Therefore it's
     * recommended to use melting, if the foundry output is available.
     * @param tokenId The native token id.
     * @param burnAmount The to be burned amount.
     * @param transactionOptions Additional transaction options.
     * @returns The prepared transaction.
     */
    async prepareBurnNativeToken(
        tokenId: TokenId,
        burnAmount: u256,
        transactionOptions?: TransactionOptions,
    ): Promise<PreparedTransaction> {
        const response = await this.methodHandler.callMethod({
            name: 'prepareBurn',
            data: {
                burn: {
                    nativeTokens: new Map([[tokenId, burnAmount]]),
                },
                options: transactionOptions,
            },
        });
        const parsed = JSON.parse(
            response,
        ) as Response<PreparedTransactionData>;
        return new PreparedTransaction(
            plainToInstance(PreparedTransactionData, parsed.payload),
            this,
        );
    }

    /**
     * Burn an nft output.
     * @param nftId The NftId.
     * @param transactionOptions Additional transaction options.
     * @returns The prepared transaction.
     */
    async prepareBurnNft(
        nftId: NftId,
        transactionOptions?: TransactionOptions,
    ): Promise<PreparedTransaction> {
        const response = await this.methodHandler.callMethod({
            name: 'prepareBurn',
            data: {
                burn: {
                    nfts: [nftId],
                },
                options: transactionOptions,
            },
        });
        const parsed = JSON.parse(
            response,
        ) as Response<PreparedTransactionData>;
        return new PreparedTransaction(
            plainToInstance(PreparedTransactionData, parsed.payload),
            this,
        );
    }

    /**
     * Claim basic or nft outputs that have additional unlock conditions
     * to their `AddressUnlockCondition` from the wallet.
     * @param outputIds The outputs to claim.
     * @returns The resulting transaction.
     */
    async claimOutputs(
        outputIds: OutputId[],
    ): Promise<TransactionWithMetadata> {
        return (await this.prepareClaimOutputs(outputIds)).send();
    }

    /**
     * Claim basic or nft outputs that have additional unlock conditions
     * to their `AddressUnlockCondition` from the wallet.
     * @param outputIds The outputs to claim.
     * @returns The prepared transaction.
     */
    async prepareClaimOutputs(
        outputIds: OutputId[],
    ): Promise<PreparedTransaction> {
        const response = await this.methodHandler.callMethod({
            name: 'prepareClaimOutputs',
            data: {
                outputIdsToClaim: outputIds,
            },
        });
        const parsed = JSON.parse(
            response,
        ) as Response<PreparedTransactionData>;
        return new PreparedTransaction(
            plainToInstance(PreparedTransactionData, parsed.payload),
            this,
        );
    }

    /**
     * Consolidate basic outputs with only an `AddressUnlockCondition` from a wallet
     * by sending them to an own address again if the output amount is greater or
     * equal to the output consolidation threshold.
     * @param params Consolidation options.
     * @returns The consolidation transaction.
     */
    async consolidateOutputs(
        params: ConsolidationParams,
    ): Promise<TransactionWithMetadata> {
        return (await this.prepareConsolidateOutputs(params)).send();
    }

    /**
     * Consolidate basic outputs with only an `AddressUnlockCondition` from a wallet
     * by sending them to an own address again if the output amount is greater or
     * equal to the output consolidation threshold.
     * @param params Consolidation options.
     * @returns The prepared consolidation transaction.
     */
    async prepareConsolidateOutputs(
        params: ConsolidationParams,
    ): Promise<PreparedTransaction> {
        const response = await this.methodHandler.callMethod({
            name: 'prepareConsolidateOutputs',
            data: {
                params,
            },
        });
        const parsed = JSON.parse(
            response,
        ) as Response<PreparedTransactionData>;
        return new PreparedTransaction(
            plainToInstance(PreparedTransactionData, parsed.payload),
            this,
        );
    }

    /**
     * Creates an account output.
     * @param params The account output options.
     * @param transactionOptions Additional transaction options.
     * @returns The transaction.
     */
    async createAccountOutput(
        params?: AccountOutputParams,
        transactionOptions?: TransactionOptions,
    ): Promise<TransactionWithMetadata> {
        return (
            await this.prepareCreateAccountOutput(params, transactionOptions)
        ).send();
    }

    /**
     * Creates an account output.
     * @param params The account output options.
     * @param transactionOptions Additional transaction options.
     * @returns The prepared transaction.
     */
    async prepareCreateAccountOutput(
        params?: AccountOutputParams,
        transactionOptions?: TransactionOptions,
    ): Promise<PreparedTransaction> {
        const response = await this.methodHandler.callMethod({
            name: 'prepareCreateAccountOutput',
            data: {
                params,
                options: transactionOptions,
            },
        });
        const parsed = JSON.parse(
            response,
        ) as Response<PreparedTransactionData>;
        return new PreparedTransaction(
            plainToInstance(PreparedTransactionData, parsed.payload),
            this,
        );
    }

    /**
     * Melt native tokens. This happens with the foundry output which minted them, by increasing its
     * `melted_tokens` field.
     * @param tokenId The native token id.
     * @param meltAmount To be melted amount.
     * @param transactionOptions Additional transaction options.
     * @returns The transaction.
     */
    async meltNativeToken(
        tokenId: TokenId,
        meltAmount: bigint,
        transactionOptions?: TransactionOptions,
    ): Promise<TransactionWithMetadata> {
        return (
            await this.prepareMeltNativeToken(
                tokenId,
                meltAmount,
                transactionOptions,
            )
        ).send();
    }

    /**
     * Melt native tokens. This happens with the foundry output which minted them, by increasing its
     * `melted_tokens` field.
     * @param tokenId The native token id.
     * @param meltAmount To be melted amount.
     * @param transactionOptions Additional transaction options.
     * @returns The prepared transaction.
     */
    async prepareMeltNativeToken(
        tokenId: TokenId,
        meltAmount: u256,
        transactionOptions?: TransactionOptions,
    ): Promise<PreparedTransaction> {
        const response = await this.methodHandler.callMethod({
            name: 'prepareMeltNativeToken',
            data: {
                tokenId,
                meltAmount: bigIntToHex(meltAmount),
                options: transactionOptions,
            },
        });
        const parsed = JSON.parse(
            response,
        ) as Response<PreparedTransactionData>;
        return new PreparedTransaction(
            plainToInstance(PreparedTransactionData, parsed.payload),
            this,
        );
    }

    /**
     * Deregister a participation event.
     *
     * @param eventId The id of the participation event to deregister.
     */
    async deregisterParticipationEvent(
        eventId: ParticipationEventId,
    ): Promise<void> {
        const response = await this.methodHandler.callMethod({
            name: 'deregisterParticipationEvent',
            data: {
                eventId,
            },
        });
        return JSON.parse(response).payload;
    }

    /**
     * Destroy an account output.
     *
     * @param accountId The AccountId.
     * @param transactionOptions Additional transaction options.
     * @returns The prepared transaction.
     */
    async prepareDestroyAccount(
        accountId: AccountId,
        transactionOptions?: TransactionOptions,
    ): Promise<PreparedTransaction> {
        const response = await this.methodHandler.callMethod({
            name: 'prepareBurn',
            data: {
                burn: {
                    accounts: [accountId],
                },
                options: transactionOptions,
            },
        });
        const parsed = JSON.parse(
            response,
        ) as Response<PreparedTransactionData>;
        return new PreparedTransaction(
            plainToInstance(PreparedTransactionData, parsed.payload),
            this,
        );
    }

    /**
     * Function to destroy a foundry output with a circulating supply of 0.
     * Native tokens in the foundry (minted by other foundries) will be transacted to the controlling account.
     * @param foundryId The FoundryId.
     * @param transactionOptions Additional transaction options.
     * @returns The prepared transaction.
     */
    async prepareDestroyFoundry(
        foundryId: FoundryId,
        transactionOptions?: TransactionOptions,
    ): Promise<PreparedTransaction> {
        const response = await this.methodHandler.callMethod({
            name: 'prepareBurn',
            data: {
                burn: {
                    foundries: [foundryId],
                },
                options: transactionOptions,
            },
        });
        const parsed = JSON.parse(
            response,
        ) as Response<PreparedTransactionData>;
        return new PreparedTransaction(
            plainToInstance(PreparedTransactionData, parsed.payload),
            this,
        );
    }

    /**
     * Get the account balance.
     *
     * @returns The account balance.
     */
    async getBalance(): Promise<Balance> {
        const response = await this.methodHandler.callMethod({
            name: 'getBalance',
        });
        const payload = JSON.parse(response).payload;
        return this.adjustBalancePayload(payload);
    }

    /**
     * Converts hex encoded or decimal strings of amounts to `bigint`
     * for the balance payload.
     */
    private adjustBalancePayload(payload: any): Balance {
        for (let i = 0; i < payload.nativeTokens.length; i++) {
            payload.nativeTokens[i].total = hexToBigInt(
                payload.nativeTokens[i].total,
            );
            payload.nativeTokens[i].available = hexToBigInt(
                payload.nativeTokens[i].available,
            );
        }
        payload.baseCoin.total = BigInt(payload.baseCoin.total);
        payload.baseCoin.available = BigInt(payload.baseCoin.available);

        payload.requiredStorageDeposit.account = BigInt(
            payload.requiredStorageDeposit.account,
        );
        payload.requiredStorageDeposit.basic = BigInt(
            payload.requiredStorageDeposit.basic,
        );
        payload.requiredStorageDeposit.foundry = BigInt(
            payload.requiredStorageDeposit.foundry,
        );
        payload.requiredStorageDeposit.nft = BigInt(
            payload.requiredStorageDeposit.nft,
        );

        return payload;
    }

    /**
     * Get the data for an output.
     * @param outputId The output to get.
     * @returns The `OutputData`.
     */
    async getOutput(outputId: OutputId): Promise<OutputData> {
        const response = await this.methodHandler.callMethod({
            name: 'getOutput',
            data: {
                outputId,
            },
        });
        const parsed = JSON.parse(response) as Response<OutputData>;
        return plainToInstance(OutputData, parsed.payload);
    }

    /**
     * Get a participation event.
     *
     * @param eventId The ID of the event to get.
     */
    async getParticipationEvent(
        eventId: ParticipationEventId,
    ): Promise<ParticipationEventWithNodes> {
        const response = await this.methodHandler.callMethod({
            name: 'getParticipationEvent',
            data: {
                eventId,
            },
        });
        return JSON.parse(response).payload;
    }

    /**
     * Get IDs of participation events of a certain type.
     *
     * @param node The node to get events from.
     * @param eventType The type of events to get.
     */
    async getParticipationEventIds(
        node: Node,
        eventType?: ParticipationEventType,
    ): Promise<ParticipationEventId[]> {
        const response = await this.methodHandler.callMethod({
            name: 'getParticipationEventIds',
            data: {
                node,
                eventType,
            },
        });
        return JSON.parse(response).payload;
    }

    /**
     * Get all participation events.
     */
    async getParticipationEvents(): Promise<ParticipationEventMap> {
        const response = await this.methodHandler.callMethod({
            name: 'getParticipationEvents',
        });
        return JSON.parse(response).payload;
    }

    /**
     * Get the participation event status by its ID.
     *
     * @param eventId The ID of the event status to get.
     */
    async getParticipationEventStatus(
        eventId: ParticipationEventId,
    ): Promise<ParticipationEventStatus> {
        const response = await this.methodHandler.callMethod({
            name: 'getParticipationEventStatus',
            data: {
                eventId,
            },
        });
        return JSON.parse(response).payload;
    }

    /**
     * Get a `FoundryOutput` by native token ID. It will try to get the foundry from
     * the account, if it isn't in the wallet it will try to get it from the node.
     *
     * @param tokenId The native token ID to get the foundry for.
     * @returns The `FoundryOutput` that minted the token.
     */
    async getFoundryOutput(tokenId: TokenId): Promise<FoundryOutput> {
        const response = await this.methodHandler.callMethod({
            name: 'getFoundryOutput',
            data: {
                tokenId,
            },
        });
        return Output.parse(JSON.parse(response).payload) as FoundryOutput;
    }

    /**
     * Get outputs with additional unlock conditions.
     *
     * @param outputs The type of outputs to claim.
     * @returns The output IDs of the unlockable outputs.
     */
    async claimableOutputs(outputs: OutputsToClaim): Promise<OutputId[]> {
        const response = await this.methodHandler.callMethod({
            name: 'claimableOutputs',
            data: {
                outputsToClaim: outputs,
            },
        });
        return JSON.parse(response).payload;
    }

    /**
     * Get a transaction stored in the wallet.
     *
     * @param transactionId The ID of the transaction to get.
     * @returns The transaction.
     */
    async getTransaction(
        transactionId: TransactionId,
    ): Promise<TransactionWithMetadata> {
        const response = await this.methodHandler.callMethod({
            name: 'getTransaction',
            data: {
                transactionId,
            },
        });
        const parsed = JSON.parse(
            response,
        ) as Response<TransactionWithMetadata>;
        return plainToInstance(TransactionWithMetadata, parsed.payload);
    }

    /**
     * Get the transaction with inputs of an incoming transaction stored in the wallet
     * List might not be complete, if the node pruned the data already
     *
     * @param transactionId The ID of the transaction to get.
     * @returns The transaction.
     */
    async getIncomingTransaction(
        transactionId: TransactionId,
    ): Promise<TransactionWithMetadata> {
        const response = await this.methodHandler.callMethod({
            name: 'getIncomingTransaction',
            data: {
                transactionId,
            },
        });
        const parsed = JSON.parse(
            response,
        ) as Response<TransactionWithMetadata>;
        return plainToInstance(TransactionWithMetadata, parsed.payload);
    }

    /**
     * Get the address of the wallet.
     *
     * @returns The address.
     */
    async address(): Promise<Bech32Address> {
        const response = await this.methodHandler.callMethod({
            name: 'getAddress',
        });

        return JSON.parse(response).payload;
    }

    /**
     * List all outputs of the wallet.
     *
     * @param filterOptions Options to filter the to be returned outputs.
     * @returns The outputs with metadata.
     */
    async outputs(filterOptions?: FilterOptions): Promise<OutputData[]> {
        const response = await this.methodHandler.callMethod({
            name: 'outputs',
            data: { filterOptions },
        });

        const parsed = JSON.parse(response) as Response<OutputData[]>;
        return plainToInstance(OutputData, parsed.payload);
    }

    /**
     * List all the pending transactions of the wallet.
     *
     * @returns The transactions.
     */
    async pendingTransactions(): Promise<TransactionWithMetadata[]> {
        const response = await this.methodHandler.callMethod({
            name: 'pendingTransactions',
        });
        const parsed = JSON.parse(response) as Response<
            TransactionWithMetadata[]
        >;
        return plainToInstance(TransactionWithMetadata, parsed.payload);
    }

    /**
     * Returns the implicit account creation address of the wallet if it is Ed25519 based.
     *
     * @returns The implicit account creation address.
     */
    async implicitAccountCreationAddress(): Promise<Bech32Address> {
        const response = await this.methodHandler.callMethod({
            name: 'implicitAccountCreationAddress',
        });

        return JSON.parse(response).payload;
    }

    /**
     * Transitions an implicit account to an account.
     *
     * @param outputId Identifier of the implicit account output.
     * @returns The created transaction.
     */
    async implicitAccountTransition(
        outputId: OutputId,
    ): Promise<TransactionWithMetadata> {
        return (await this.prepareImplicitAccountTransition(outputId)).send();
    }

    /**
     * Prepares to transition an implicit account to an account.
     *
     * @param outputId Identifier of the implicit account output.
     * @returns The prepared transaction.
     */
    async prepareImplicitAccountTransition(
        outputId: OutputId,
    ): Promise<PreparedTransaction> {
        const response = await this.methodHandler.callMethod({
            name: 'prepareImplicitAccountTransition',
            data: { outputId },
        });

        const parsed = JSON.parse(
            response,
        ) as Response<PreparedTransactionData>;
        return new PreparedTransaction(
            plainToInstance(PreparedTransactionData, parsed.payload),
            this,
        );
    }

    /**
     * Returns the implicit accounts of the wallet.
     *
     * @returns The implicit accounts of the wallet.
     */
    async implicitAccounts(): Promise<OutputData[]> {
        const response = await this.methodHandler.callMethod({
            name: 'implicitAccounts',
        });

        const parsed = JSON.parse(response) as Response<OutputData[]>;
        return plainToInstance(OutputData, parsed.payload);
    }

    /**
     * List all incoming transactions of the wallet.
     *
     * @returns The incoming transactions with their inputs.
     */
    async incomingTransactions(): Promise<TransactionWithMetadata[]> {
        const response = await this.methodHandler.callMethod({
            name: 'incomingTransactions',
        });
        const parsed = JSON.parse(response) as Response<
            TransactionWithMetadata[]
        >;
        return plainToInstance(TransactionWithMetadata, parsed.payload);
    }

    /**
     * List all the transactions of the wallet.
     *
     * @returns The transactions.
     */
    async transactions(): Promise<TransactionWithMetadata[]> {
        const response = await this.methodHandler.callMethod({
            name: 'transactions',
        });
        const parsed = JSON.parse(response) as Response<
            TransactionWithMetadata[]
        >;
        return plainToInstance(TransactionWithMetadata, parsed.payload);
    }

    /**
     * List all the unspent outputs of the wallet.
     *
     * @param filterOptions Options to filter the to be returned outputs.
     * @returns The outputs with metadata.
     */
    async unspentOutputs(filterOptions?: FilterOptions): Promise<OutputData[]> {
        const response = await this.methodHandler.callMethod({
            name: 'unspentOutputs',
            data: { filterOptions },
        });
        const parsed = JSON.parse(response) as Response<OutputData[]>;
        return plainToInstance(OutputData, parsed.payload);
    }

    /**
     * Mint additional native tokens.
     *
     * @param tokenId The native token id.
     * @param mintAmount To be minted amount.
     * @param transactionOptions Additional transaction options.
     * @returns The minting transaction.
     */
    async mintNativeToken(
        tokenId: TokenId,
        mintAmount: bigint,
        transactionOptions?: TransactionOptions,
    ): Promise<TransactionWithMetadata> {
        return (
            await this.prepareMintNativeToken(
                tokenId,
                mintAmount,
                transactionOptions,
            )
        ).send();
    }

    /**
     * Mint additional native tokens.
     *
     * @param tokenId The native token id.
     * @param mintAmount To be minted amount.
     * @param transactionOptions Additional transaction options.
     * @returns The prepared minting transaction.
     */
    async prepareMintNativeToken(
        tokenId: string,
        mintAmount: u256,
        transactionOptions?: TransactionOptions,
    ): Promise<PreparedTransaction> {
        const response = await this.methodHandler.callMethod({
            name: 'prepareMintNativeToken',
            data: {
                tokenId,
                mintAmount: bigIntToHex(mintAmount),
                options: transactionOptions,
            },
        });

        const parsed = JSON.parse(
            response,
        ) as Response<PreparedTransactionData>;
        return new PreparedTransaction(
            plainToInstance(PreparedTransactionData, parsed.payload),
            this,
        );
    }

    /**
     * Create a native token.
     *
     * @param params The options for creating a native token.
     * @param transactionOptions Additional transaction options.
     * @returns The created transaction.
     */
    async createNativeToken(
        params: CreateNativeTokenParams,
        transactionOptions?: TransactionOptions,
    ): Promise<TransactionWithMetadata> {
        return (
            await this.prepareCreateNativeToken(params, transactionOptions)
        ).send();
    }

    /**
     * Create a native token.
     *
     * @param params The options for creating a native token.
     * @param transactionOptions Additional transaction options.
     * @returns The created transaction and the token ID.
     */
    async prepareCreateNativeToken(
        params: CreateNativeTokenParams,
        transactionOptions?: TransactionOptions,
    ): Promise<PreparedCreateNativeTokenTransaction> {
        const adjustedParams: any = params;
        adjustedParams.circulatingSupply = bigIntToHex(
            params.circulatingSupply,
        );
        adjustedParams.maximumSupply = bigIntToHex(params.maximumSupply);

        const response = await this.methodHandler.callMethod({
            name: 'prepareCreateNativeToken',
            data: {
                params: adjustedParams,
                options: transactionOptions,
            },
        });

        const parsed = JSON.parse(
            response,
        ) as Response<PreparedCreateNativeTokenTransactionData>;
        return new PreparedCreateNativeTokenTransaction(
            plainToInstance(
                PreparedCreateNativeTokenTransactionData,
                parsed.payload,
            ),
            this,
        );
    }

    /**
     * Mint NFTs.
     *
     * @param params The options for minting nfts.
     * @param transactionOptions Additional transaction options.
     * @returns The minting transaction.
     */
    async mintNfts(
        params: MintNftParams[],
        transactionOptions?: TransactionOptions,
    ): Promise<TransactionWithMetadata> {
        return (await this.prepareMintNfts(params, transactionOptions)).send();
    }

    /**
     * Mint NFTs.
     *
     * @param params The options for minting nfts.
     * @param transactionOptions Additional transaction options.
     * @returns The prepared minting transaction.
     */
    async prepareMintNfts(
        params: MintNftParams[],
        transactionOptions?: TransactionOptions,
    ): Promise<PreparedTransaction> {
        const response = await this.methodHandler.callMethod({
            name: 'prepareMintNfts',
            data: {
                params,
                options: transactionOptions,
            },
        });

        const parsed = JSON.parse(
            response,
        ) as Response<PreparedTransactionData>;
        return new PreparedTransaction(
            plainToInstance(PreparedTransactionData, parsed.payload),
            this,
        );
    }

    /**
     * Prepare an output for sending, useful for offline signing.
     *
     * @param options The options for preparing an output. If the amount is
     * below the minimum required storage deposit, by default the remaining
     * amount will automatically be added with a `StorageDepositReturn` `UnlockCondition`,
     * when setting the `ReturnStrategy` to `gift`, the full minimum required
     * storage deposit will be sent to the recipient. When the assets contain
     * an nft id, the data from the existing `NftOutput` will be used, just with
     * the address unlock conditions replaced.
     * @param transactionOptions Additional transaction options.
     * @returns The prepared output.
     */
    async prepareOutput(
        params: OutputParams,
        transactionOptions?: TransactionOptions,
    ): Promise<Output> {
        if (typeof params.amount === 'bigint') {
            params.amount = params.amount.toString(10);
        }

        const response = await this.methodHandler.callMethod({
            name: 'prepareOutput',
            data: {
                params,
                transactionOptions,
            },
        });

        return Output.parse(JSON.parse(response).payload);
    }

    /**
     * Prepare to send base coins, useful for offline signing.
     *
     * @param params Address with amounts to send.
     * @param options Additional transaction options.
     * @returns The prepared transaction data.
     */
    async prepareSendWithParams(
        params: SendParams[],
        options?: TransactionOptions,
    ): Promise<PreparedTransaction> {
        for (let i = 0; i < params.length; i++) {
            if (typeof params[i].amount === 'bigint') {
                params[i].amount = params[i].amount.toString(10);
            }
        }
        const response = await this.methodHandler.callMethod({
            name: 'prepareSendWithParams',
            data: {
                params,
                options,
            },
        });
        const parsed = JSON.parse(
            response,
        ) as Response<PreparedTransactionData>;
        return new PreparedTransaction(
            plainToInstance(PreparedTransactionData, parsed.payload),
            this,
        );
    }

    /**
     * Create a delegation.
     *
     * @param params The options for creating a delegation.
     * @param transactionOptions Additional transaction options.
     * @returns The created transaction and the delegation ID.
     */
    async createDelegation(
        params: CreateDelegationParams,
        transactionOptions?: TransactionOptions,
    ): Promise<CreateDelegationTransaction> {
        const tx = await this.prepareCreateDelegation(
            params,
            transactionOptions,
        );
        const delegationId = tx.delegationId();
        const transaction = await tx.send();
        return {
            delegationId,
            transaction,
        };
    }

    /**
     * Prepare a transaction to create a delegation.
     *
     * @param params The options for creating a delegation.
     * @param transactionOptions Additional transaction options.
     * @returns The prepared transaction and the delegation ID.
     */
    async prepareCreateDelegation(
        params: CreateDelegationParams,
        transactionOptions?: TransactionOptions,
    ): Promise<PreparedCreateDelegationTransaction> {
        const response = await this.methodHandler.callMethod({
            name: 'prepareCreateDelegation',
            data: {
                params,
                options: transactionOptions,
            },
        });

        const parsed = JSON.parse(
            response,
        ) as Response<PreparedCreateDelegationTransactionData>;
        return new PreparedCreateDelegationTransaction(
            plainToInstance(
                PreparedCreateDelegationTransactionData,
                parsed.payload,
            ),
            this,
        );
    }

    /**
     * Delay a delegation's claiming.
     *
     * @param delegationId The id of the delegation to delay.
     * @param reclaimExcess Indicates whether excess value over the minimum storage requirements
     * will be moved to a basic output that is unlockable by the same address which controls the delegation.
     * Otherwise it will be added to a new delegation. In this manner, one can delegate for one epoch at a time and
     * never lose out on any rewards.
     * @returns The created transaction.
     */
    async delayDelegationClaiming(
        delegationId: DelegationId,
        reclaimExcess: boolean,
    ): Promise<TransactionWithMetadata> {
        return (
            await this.prepareDelayDelegationClaiming(
                delegationId,
                reclaimExcess,
            )
        ).send();
    }

    /**
     * Prepare a transaction to delay a delegation's claiming.
     *
     * @param delegationId The id of the delegation to delay.
     * @param reclaimExcess Whether any excess funds should be reclaimed, or put into a new delegation.
     * @returns The prepared transaction.
     */
    async prepareDelayDelegationClaiming(
        delegationId: DelegationId,
        reclaimExcess: boolean,
    ): Promise<PreparedTransaction> {
        const response = await this.methodHandler.callMethod({
            name: 'prepareDelayDelegationClaiming',
            data: {
                delegationId,
                reclaimExcess,
            },
        });

        const parsed = JSON.parse(
            response,
        ) as Response<PreparedTransactionData>;
        return new PreparedTransaction(
            plainToInstance(PreparedTransactionData, parsed.payload),
            this,
        );
    }

    /**
     * Begin staking.
     *
     * @param params The options for beginning staking.
     * @param transactionOptions Additional transaction options.
     * @returns The created transaction.
     */
    async beginStaking(
        params: BeginStakingParams,
        transactionOptions?: TransactionOptions,
    ): Promise<TransactionWithMetadata> {
        return await (
            await this.prepareBeginStaking(params, transactionOptions)
        ).send();
    }

    /**
     * Prepare a transaction to begin staking.
     *
     * @param params The options for beginning staking.
     * @param transactionOptions Additional transaction options.
     * @returns The prepared transaction.
     */
    async prepareBeginStaking(
        params: BeginStakingParams,
        transactionOptions?: TransactionOptions,
    ): Promise<PreparedTransaction> {
        const response = await this.methodHandler.callMethod({
            name: 'prepareBeginStaking',
            data: {
                params,
                options: transactionOptions,
            },
        });

        const parsed = JSON.parse(
            response,
        ) as Response<PreparedTransactionData>;
        return new PreparedTransaction(
            plainToInstance(PreparedTransactionData, parsed.payload),
            this,
        );
    }

    /**
     * Extend staking period.
     *
     * @param accountId The ID of the staking account.
     * @param additionalEpochs The number of epochs to add to the staking period.
     * @returns The created transaction.
     */
    async extendStaking(
        accountId: AccountId,
        additionalEpochs: number,
    ): Promise<TransactionWithMetadata> {
        return await (
            await this.prepareExtendStaking(accountId, additionalEpochs)
        ).send();
    }

    /**
     * Prepare a transaction to extend a staking period.
     *
     * @param accountId The ID of the staking account.
     * @param additionalEpochs The number of epochs to add to the staking period.
     * @returns The prepared transaction.
     */
    async prepareExtendStaking(
        accountId: AccountId,
        additionalEpochs: number,
    ): Promise<PreparedTransaction> {
        const response = await this.methodHandler.callMethod({
            name: 'prepareExtendStaking',
            data: {
                accountId,
                additionalEpochs,
            },
        });

        const parsed = JSON.parse(
            response,
        ) as Response<PreparedTransactionData>;
        return new PreparedTransaction(
            plainToInstance(PreparedTransactionData, parsed.payload),
            this,
        );
    }

    /**
     * End staking and claim rewards.
     *
     * @param accountId The ID of the staking account.
     * @returns The created transaction.
     */
    async endStaking(accountId: AccountId): Promise<TransactionWithMetadata> {
        return await (await this.prepareEndStaking(accountId)).send();
    }

    /**
     * Prepare a transaction to end staking and claim rewards.
     *
     * @param accountId The ID of the staking account.
     * @returns The prepared transaction.
     */
    async prepareEndStaking(
        accountId: AccountId,
    ): Promise<PreparedTransaction> {
        const response = await this.methodHandler.callMethod({
            name: 'prepareEndStaking',
            data: {
                accountId,
            },
        });

        const parsed = JSON.parse(
            response,
        ) as Response<PreparedTransactionData>;
        return new PreparedTransaction(
            plainToInstance(PreparedTransactionData, parsed.payload),
            this,
        );
    }

    /**
     * Announce a staking account's candidacy for the staking period.
     *
     * @param accountId The ID of the account to announce candidacy.
     * @returns The submitted block ID.
     */
    async announceCandidacy(accountId: AccountId): Promise<BlockId> {
        const response = await this.methodHandler.callMethod({
            name: 'announceCandidacy',
            data: {
                accountId,
            },
        });

        const parsed = JSON.parse(response) as Response<BlockId>;
        return parsed.payload;
    }


    /**
<<<<<<< HEAD
     * Send outputs in a transaction.
=======
     * Send outputs.
>>>>>>> 7e5dda31
     *
     * @param outputs The outputs to send.
     * @param transactionOptions Additional transaction options.
     * @returns The sent transaction.
     */
    async sendOutputs(
        outputs: Output[],
        transactionOptions?: TransactionOptions,
    ): Promise<TransactionWithMetadata> {
<<<<<<< HEAD
        const response = await this.methodHandler.callMethod({
            name: 'sendOutputs',
            data: {
                outputs,
                options: transactionOptions,
            },
        });

        const parsed = JSON.parse(
            response,
        ) as Response<TransactionWithMetadata>;
        return plainToInstance(TransactionWithMetadata, parsed.payload);
=======
        return (await this.prepareSendOutputs(outputs, options)).send();
>>>>>>> 7e5dda31
    }

    /**
     * Prepare a transaction, useful for offline signing.
     *
     * @param outputs Outputs to use in the transaction.
     * @param options Additional transaction options.
     * @returns The prepared transaction data.
     */
    async prepareSendOutputs(
        outputs: Output[],
        options?: TransactionOptions,
    ): Promise<PreparedTransaction> {
        const response = await this.methodHandler.callMethod({
            name: 'prepareSendOutputs',
            data: {
                outputs,
                options,
            },
        });
        const parsed = JSON.parse(
            response,
        ) as Response<PreparedTransactionData>;
        return new PreparedTransaction(
            plainToInstance(PreparedTransactionData, parsed.payload),
            this,
        );
    }

    /**
     * Register participation events.
     *
     * @param options Options to register participation events.
     * @returns A mapping between event IDs and their corresponding event data.
     */
    async registerParticipationEvents(
        options: ParticipationEventRegistrationOptions,
    ): Promise<ParticipationEventMap> {
        const response = await this.methodHandler.callMethod({
            name: 'registerParticipationEvents',
            data: {
                options,
            },
        });
        return JSON.parse(response).payload;
    }

    /**
     * Checks the transaction state for a provided transaction id until it's accepted. Interval in milliseconds.
     */
    async waitForTransactionAcceptance(
        transactionId: TransactionId,
        interval?: number,
        maxAttempts?: number,
    ): Promise<void> {
        await this.methodHandler.callMethod({
            name: 'waitForTransactionAcceptance',
            data: {
                transactionId,
                interval,
                maxAttempts,
            },
        });
    }

    /**
     * Send base coins to an address.
     *
     * @param amount Amount of coins.
     * @param address Receiving address.
     * @param transactionOptions Additional transaction options.
     * @returns The sent transaction.
     */
    async send(
        amount: u64 | NumericString,
        address: Bech32Address,
        transactionOptions?: TransactionOptions,
    ): Promise<TransactionWithMetadata> {
        if (typeof amount === 'bigint') {
            amount = amount.toString(10);
        }
        return (
            await this.prepareSendWithParams(
                [{ address, amount }],
                transactionOptions,
            )
        ).send();
    }

    /**
     * Send base coins with amounts from input addresses.
     *
     * @param params Addresses with amounts.
     * @param transactionOptions Additional transaction options.
     * @returns The sent transaction.
     */
    async sendWithParams(
        params: SendParams[],
        transactionOptions?: TransactionOptions,
    ): Promise<TransactionWithMetadata> {
        return (
            await this.prepareSendWithParams(params, transactionOptions)
        ).send();
    }

    /**
     * Send native tokens.
     *
     * @param params Addresses amounts and native tokens.
     * @param transactionOptions Additional transaction options.
     * @returns The transaction.
     */
    async sendNativeTokens(
        params: SendNativeTokenParams[],
        transactionOptions?: TransactionOptions,
    ): Promise<TransactionWithMetadata> {
        return (
            await this.prepareSendNativeTokens(params, transactionOptions)
        ).send();
    }

    /**
     * Send native tokens.
     *
     * @param params Addresses amounts and native tokens.
     * @param transactionOptions Additional transaction options.
     * @returns The prepared transaction.
     */
    async prepareSendNativeTokens(
        params: SendNativeTokenParams[],
        transactionOptions?: TransactionOptions,
    ): Promise<PreparedTransaction> {
        const response = await this.methodHandler.callMethod({
            name: 'prepareSendNativeTokens',
            data: {
                params,
                options: transactionOptions,
            },
        });
        const parsed = JSON.parse(
            response,
        ) as Response<PreparedTransactionData>;
        return new PreparedTransaction(
            plainToInstance(PreparedTransactionData, parsed.payload),
            this,
        );
    }

    /**
     * Send NFT.
     *
     * @param params Addresses and nft ids.
     * @param transactionOptions Additional transaction options.
     * @returns The transaction.
     */
    async sendNft(
        params: SendNftParams[],
        transactionOptions?: TransactionOptions,
    ): Promise<TransactionWithMetadata> {
        return (await this.prepareSendNft(params, transactionOptions)).send();
    }

    /**
     * Send NFT.
     *
     * @param params Addresses and nft ids.
     * @param transactionOptions Additional transaction options.
     * @returns The prepared transaction.
     */
    async prepareSendNft(
        params: SendNftParams[],
        transactionOptions?: TransactionOptions,
    ): Promise<PreparedTransaction> {
        const response = await this.methodHandler.callMethod({
            name: 'prepareSendNft',
            data: {
                params,
                options: transactionOptions,
            },
        });
        const parsed = JSON.parse(
            response,
        ) as Response<PreparedTransactionData>;
        return new PreparedTransaction(
            plainToInstance(PreparedTransactionData, parsed.payload),
            this,
        );
    }

    /**
     * Send mana.
     *
     * @param params Amount, Address, and Return Strategy.
     * @param transactionOptions Additional transaction options.
     * @returns The sent transaction.
     */
    async sendMana(
        params: SendManaParams,
        transactionOptions?: TransactionOptions,
    ): Promise<TransactionWithMetadata> {
        return (await this.prepareSendMana(params, transactionOptions)).send();
    }

    /**
     * Prepare to send mana.
     *
     * @param params Amount, Address, and Return Strategy.
     * @param transactionOptions Additional transaction options.
     * @returns The prepared transaction.
     */
    async prepareSendMana(
        params: SendManaParams,
        transactionOptions?: TransactionOptions,
    ): Promise<PreparedTransaction> {
        const response = await this.methodHandler.callMethod({
            name: 'prepareSendMana',
            data: {
                params,
                options: transactionOptions,
            },
        });

        const parsed = JSON.parse(
            response,
        ) as Response<PreparedTransactionData>;
        return new PreparedTransaction(
            plainToInstance(PreparedTransactionData, parsed.payload),
            this,
        );
    }

    /**
     * Set the alias for the account
     *
     * @param alias The account alias to set.
     */
    async setAlias(alias: string): Promise<void> {
        await this.methodHandler.callMethod({
            name: 'setAlias',
            data: {
                alias,
            },
        });
    }

    /**
     * Set the fallback SyncOptions for account syncing.
     * If storage is enabled, will persist during restarts.
     *
     * @param options The sync options to set.
     */
    async setDefaultSyncOptions(options: SyncOptions): Promise<void> {
        await this.methodHandler.callMethod({
            name: 'setDefaultSyncOptions',
            data: {
                options,
            },
        });
    }

    /**
     * Sign a prepared transaction, useful for offline signing.
     *
     * @param preparedTransactionData The prepared transaction data to sign.
     * @returns The signed transaction.
     */
    async signTransaction(
        preparedTransactionData: PreparedTransactionData,
    ): Promise<SignedTransactionData> {
        const response = await this.methodHandler.callMethod({
            name: 'signTransaction',
            data: {
                preparedTransactionData,
            },
        });
        const parsed = JSON.parse(response) as Response<SignedTransactionData>;
        return plainToInstance(SignedTransactionData, parsed.payload);
    }

    /**
     * Sign a prepared transaction, and send it.
     *
     * @param preparedTransactionData The prepared transaction data to sign and submit.
     * @returns The transaction.
     */
    async signAndSubmitTransaction(
        preparedTransactionData: PreparedTransactionData,
    ): Promise<TransactionWithMetadata> {
        const response = await this.methodHandler.callMethod({
            name: 'signAndSubmitTransaction',
            data: {
                preparedTransactionData,
            },
        });
        const parsed = JSON.parse(
            response,
        ) as Response<TransactionWithMetadata>;
        return plainToInstance(TransactionWithMetadata, parsed.payload);
    }

    /**
     * Validate the transaction, submit it to a node and store it in the wallet.
     *
     * @param signedTransactionData A signed transaction to submit and store.
     * @returns The sent transaction.
     */
    async submitAndStoreTransaction(
        signedTransactionData: SignedTransactionData,
    ): Promise<TransactionWithMetadata> {
        const response = await this.methodHandler.callMethod({
            name: 'submitAndStoreTransaction',
            data: {
                signedTransactionData,
            },
        });
        const parsed = JSON.parse(
            response,
        ) as Response<TransactionWithMetadata>;
        return plainToInstance(TransactionWithMetadata, parsed.payload);
    }

    /**
     * Sync the account by fetching new information from the nodes.
     * Will also reissue pending transactions if necessary.
     * A custom default can be set using setDefaultSyncOptions.
     *
     * @param options Optional synchronization options.
     * @returns The account balance.
     */
    async sync(options?: SyncOptions): Promise<Balance> {
        const response = await this.methodHandler.callMethod({
            name: 'sync',
            data: {
                options,
            },
        });
        const payload = JSON.parse(response).payload;
        return this.adjustBalancePayload(payload);
    }

    /**
     * Prepare a vote.
     *
     * @param eventId The participation event ID.
     * @param answers Answers for a voting event, can be empty.
     * @returns An instance of `PreparedTransaction`.
     */
    async prepareVote(
        eventId?: ParticipationEventId,
        answers?: number[],
    ): Promise<PreparedTransaction> {
        const response = await this.methodHandler.callMethod({
            name: 'prepareVote',
            data: {
                eventId,
                answers,
            },
        });
        const parsed = JSON.parse(
            response,
        ) as Response<PreparedTransactionData>;
        return new PreparedTransaction(
            plainToInstance(PreparedTransactionData, parsed.payload),
            this,
        );
    }

    /**
     * Prepare stop participating in an event.
     *
     * @param eventId The event ID to stop participating in.
     * @returns An instance of `PreparedTransaction`.
     */
    async prepareStopParticipating(
        eventId: ParticipationEventId,
    ): Promise<PreparedTransaction> {
        const response = await this.methodHandler.callMethod({
            name: 'prepareStopParticipating',
            data: {
                eventId,
            },
        });
        const parsed = JSON.parse(
            response,
        ) as Response<PreparedTransactionData>;
        return new PreparedTransaction(
            plainToInstance(PreparedTransactionData, parsed.payload),
            this,
        );
    }

    /**
     * Calculates the voting overview of a wallet.
     *
     * @param eventIds Optional, filters participations only for provided events.
     * @returns An instance of `ParticipationOverview`
     */
    async getParticipationOverview(
        eventIds?: ParticipationEventId[],
    ): Promise<ParticipationOverview> {
        const response = await this.methodHandler.callMethod({
            name: 'getParticipationOverview',
            data: {
                eventIds,
            },
        });
        return JSON.parse(response).payload;
    }

    /**
     * Prepare to increase the voting power.
     *
     * @param amount The amount to increase the voting power by.
     * @returns An instance of `PreparedTransaction`.
     */
    async prepareIncreaseVotingPower(
        amount: NumericString,
    ): Promise<PreparedTransaction> {
        const response = await this.methodHandler.callMethod({
            name: 'prepareIncreaseVotingPower',
            data: {
                amount,
            },
        });
        const parsed = JSON.parse(
            response,
        ) as Response<PreparedTransactionData>;
        return new PreparedTransaction(
            plainToInstance(PreparedTransactionData, parsed.payload),
            this,
        );
    }

    /**
     * Prepare to decrease the voting power.
     *
     * @param amount The amount to decrease the voting power by.
     * @returns An instance of `PreparedTransaction`.
     */
    async prepareDecreaseVotingPower(
        amount: NumericString,
    ): Promise<PreparedTransaction> {
        const response = await this.methodHandler.callMethod({
            name: 'prepareDecreaseVotingPower',
            data: {
                amount,
            },
        });
        const parsed = JSON.parse(
            response,
        ) as Response<PreparedTransactionData>;
        return new PreparedTransaction(
            plainToInstance(PreparedTransactionData, parsed.payload),
            this,
        );
    }
}<|MERGE_RESOLUTION|>--- conflicted
+++ resolved
@@ -1464,11 +1464,7 @@
 
 
     /**
-<<<<<<< HEAD
      * Send outputs in a transaction.
-=======
-     * Send outputs.
->>>>>>> 7e5dda31
      *
      * @param outputs The outputs to send.
      * @param transactionOptions Additional transaction options.
@@ -1476,24 +1472,9 @@
      */
     async sendOutputs(
         outputs: Output[],
-        transactionOptions?: TransactionOptions,
-    ): Promise<TransactionWithMetadata> {
-<<<<<<< HEAD
-        const response = await this.methodHandler.callMethod({
-            name: 'sendOutputs',
-            data: {
-                outputs,
-                options: transactionOptions,
-            },
-        });
-
-        const parsed = JSON.parse(
-            response,
-        ) as Response<TransactionWithMetadata>;
-        return plainToInstance(TransactionWithMetadata, parsed.payload);
-=======
+        options?: TransactionOptions,
+    ): Promise<TransactionWithMetadata> {
         return (await this.prepareSendOutputs(outputs, options)).send();
->>>>>>> 7e5dda31
     }
 
     /**
