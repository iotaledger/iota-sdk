// Copyright 2023 IOTA Stiftung
// SPDX-License-Identifier: Apache-2.0

import type { WalletMethodHandler } from './wallet-method-handler';
import {
    Balance,
    AccountMetadata,
    SyncOptions,
    AccountMeta,
    Bip44Address,
    SendParams,
    SendNativeTokensParams,
    SendNftParams,
    AddressWithUnspentOutputs,
    AccountOutputParams,
    FilterOptions,
    GenerateAddressOptions,
    CreateNativeTokenParams,
    MintNftParams,
    OutputData,
    OutputParams,
    OutputsToClaim,
    Transaction,
    TransactionOptions,
    ParticipationOverview,
    ParticipationEventId,
    ParticipationEventStatus,
    ParticipationEventType,
    ParticipationEventWithNodes,
    ParticipationEventRegistrationOptions,
    ParticipationEventMap,
    SignedTransactionEssence,
    PreparedTransaction,
    PreparedCreateNativeTokenTransactionData,
    ConsolidationParams,
} from '../types/wallet';
import { INode, Burn, PreparedTransactionData } from '../client';
import {
    Output,
    FoundryOutput,
    Response,
    PreparedCreateNativeTokenTransaction,
<<<<<<< HEAD
    u64,
    u256,
=======
    NftId,
    TokenId,
    OutputId,
    AliasId,
    FoundryId,
    TransactionId,
    NumericString,
    Bech32Address,
>>>>>>> 9cc5e56e
} from '../types';
import { plainToInstance } from 'class-transformer';
import { bigIntToHex, hexToBigInt } from '../types/utils/hex-encoding';

/** The Account class. */
export class Account {
    // private because the data isn't updated
    private meta: AccountMeta;
    private methodHandler: WalletMethodHandler;

    /**
     * @param accountMeta An instance of `AccountMeta`.
     * @param methodHandler A instance of `WalletMethodHandler`.
     */
    constructor(accountMeta: AccountMeta, methodHandler: WalletMethodHandler) {
        this.meta = accountMeta;
        this.methodHandler = methodHandler;
    }

    /**
     * A generic function that can be used to burn native tokens, nfts, foundries and accounts.
     * @param burn The outputs or native tokens to burn
     * @param transactionOptions Additional transaction options
     * or custom inputs.
     * @returns The transaction.
     */
    async burn(
        burn: Burn,
        transactionOptions?: TransactionOptions,
    ): Promise<Transaction> {
        return (await this.prepareBurn(burn, transactionOptions)).send();
    }

    /**
     * A generic function that can be used to prepare to burn native tokens, nfts, foundries and accounts.
     * @param burn The outputs or native tokens to burn
     * @param transactionOptions Additional transaction options
     * @returns The prepared transaction.
     */
    async prepareBurn(
        burn: Burn,
        transactionOptions?: TransactionOptions,
    ): Promise<PreparedTransaction> {
        const response = await this.methodHandler.callAccountMethod(
            this.meta.index,
            {
                name: 'prepareBurn',
                data: {
                    burn,
                    options: transactionOptions,
                },
            },
        );
        const parsed = JSON.parse(
            response,
        ) as Response<PreparedTransactionData>;
        return new PreparedTransaction(
            plainToInstance(PreparedTransactionData, parsed.payload),
            this,
        );
    }

    /**
     * Burn native tokens. This doesn't require the foundry output which minted them, but will not increase
     * the foundries `melted_tokens` field, which makes it impossible to destroy the foundry output. Therefore it's
     * recommended to use melting, if the foundry output is available.
     * @param tokenId The native token id.
     * @param burnAmount The to be burned amount.
     * @param transactionOptions Additional transaction options
     * or custom inputs.
     * @returns The prepared transaction.
     */
    async prepareBurnNativeToken(
<<<<<<< HEAD
        tokenId: string,
        burnAmount: u256,
=======
        tokenId: TokenId,
        burnAmount: bigint,
>>>>>>> 9cc5e56e
        transactionOptions?: TransactionOptions,
    ): Promise<PreparedTransaction> {
        const response = await this.methodHandler.callAccountMethod(
            this.meta.index,
            {
                name: 'prepareBurn',
                data: {
                    burn: {
                        nativeTokens: new Map([[tokenId, burnAmount]]),
                    },
                    options: transactionOptions,
                },
            },
        );
        const parsed = JSON.parse(
            response,
        ) as Response<PreparedTransactionData>;
        return new PreparedTransaction(
            plainToInstance(PreparedTransactionData, parsed.payload),
            this,
        );
    }

    /**
     * Burn an nft output.
     * @param nftId The NftId.
     * @param transactionOptions Additional transaction options
     * or custom inputs.
     * @returns The prepared transaction.
     */
    async prepareBurnNft(
        nftId: NftId,
        transactionOptions?: TransactionOptions,
    ): Promise<PreparedTransaction> {
        const response = await this.methodHandler.callAccountMethod(
            this.meta.index,
            {
                name: 'prepareBurn',
                data: {
                    burn: {
                        nfts: [nftId],
                    },
                    options: transactionOptions,
                },
            },
        );
        const parsed = JSON.parse(
            response,
        ) as Response<PreparedTransactionData>;
        return new PreparedTransaction(
            plainToInstance(PreparedTransactionData, parsed.payload),
            this,
        );
    }

    /**
     * Claim basic or nft outputs that have additional unlock conditions
     * to their `AddressUnlockCondition` from the account.
     * @param outputIds The outputs to claim.
     * @returns The resulting transaction.
     */
    async claimOutputs(outputIds: OutputId[]): Promise<Transaction> {
        const response = await this.methodHandler.callAccountMethod(
            this.meta.index,
            {
                name: 'claimOutputs',
                data: {
                    outputIdsToClaim: outputIds,
                },
            },
        );
        const parsed = JSON.parse(response) as Response<Transaction>;
        return plainToInstance(Transaction, parsed.payload);
    }

    /**
     * Consolidate basic outputs with only an `AddressUnlockCondition` from an account
     * by sending them to an own address again if the output amount is greater or
     * equal to the output consolidation threshold.
     * @param params Consolidation options.
     * @returns The consolidation transaction.
     */
    async consolidateOutputs(
        params: ConsolidationParams,
    ): Promise<Transaction> {
        return (await this.prepareConsolidateOutputs(params)).send();
    }

    /**
     * Consolidate basic outputs with only an `AddressUnlockCondition` from an account
     * by sending them to an own address again if the output amount is greater or
     * equal to the output consolidation threshold.
     * @param params Consolidation options.
     * @returns The prepared consolidation transaction.
     */
    async prepareConsolidateOutputs(
        params: ConsolidationParams,
    ): Promise<PreparedTransaction> {
        const response = await this.methodHandler.callAccountMethod(
            this.meta.index,
            {
                name: 'prepareConsolidateOutputs',
                data: {
                    params,
                },
            },
        );
        const parsed = JSON.parse(
            response,
        ) as Response<PreparedTransactionData>;
        return new PreparedTransaction(
            plainToInstance(PreparedTransactionData, parsed.payload),
            this,
        );
    }

    /**
     * Creates an account output.
     * @param params The account output options.
     * @param transactionOptions Additional transaction options
     * or custom inputs.
     * @returns The transaction.
     */
    async createAliasOutput(
        params?: AccountOutputParams,
        transactionOptions?: TransactionOptions,
    ): Promise<Transaction> {
        return (
            await this.prepareCreateAccountOutput(params, transactionOptions)
        ).send();
    }

    /**
     * Creates an account output.
     * @param params The account output options.
     * @param transactionOptions Additional transaction options
     * or custom inputs.
     * @returns The prepared transaction.
     */
    async prepareCreateAccountOutput(
        params?: AccountOutputParams,
        transactionOptions?: TransactionOptions,
    ): Promise<PreparedTransaction> {
        const response = await this.methodHandler.callAccountMethod(
            this.meta.index,
            {
                name: 'prepareCreateAccountOutput',
                data: {
                    params,
                    options: transactionOptions,
                },
            },
        );
        const parsed = JSON.parse(
            response,
        ) as Response<PreparedTransactionData>;
        return new PreparedTransaction(
            plainToInstance(PreparedTransactionData, parsed.payload),
            this,
        );
    }

    /**
     * Melt native tokens. This happens with the foundry output which minted them, by increasing its
     * `melted_tokens` field.
     * @param tokenId The native token id.
     * @param meltAmount To be melted amount.
     * @param transactionOptions Additional transaction options
     * or custom inputs.
     * @returns The transaction.
     */
    async meltNativeToken(
        tokenId: TokenId,
        meltAmount: bigint,
        transactionOptions?: TransactionOptions,
    ): Promise<Transaction> {
        return (
            await this.prepareMeltNativeToken(
                tokenId,
                meltAmount,
                transactionOptions,
            )
        ).send();
    }

    /**
     * Melt native tokens. This happens with the foundry output which minted them, by increasing its
     * `melted_tokens` field.
     * @param tokenId The native token id.
     * @param meltAmount To be melted amount.
     * @param transactionOptions Additional transaction options
     * or custom inputs.
     * @returns The prepared transaction.
     */
    async prepareMeltNativeToken(
<<<<<<< HEAD
        tokenId: string,
        meltAmount: u256,
=======
        tokenId: TokenId,
        meltAmount: bigint,
>>>>>>> 9cc5e56e
        transactionOptions?: TransactionOptions,
    ): Promise<PreparedTransaction> {
        const response = await this.methodHandler.callAccountMethod(
            this.meta.index,
            {
                name: 'prepareMeltNativeToken',
                data: {
                    tokenId,
                    meltAmount: bigIntToHex(meltAmount),
                    options: transactionOptions,
                },
            },
        );
        const parsed = JSON.parse(
            response,
        ) as Response<PreparedTransactionData>;
        return new PreparedTransaction(
            plainToInstance(PreparedTransactionData, parsed.payload),
            this,
        );
    }

    /**
     * Deregister a participation event.
     *
     * @param eventId The id of the participation event to deregister.
     */
    async deregisterParticipationEvent(
        eventId: ParticipationEventId,
    ): Promise<void> {
        const response = await this.methodHandler.callAccountMethod(
            this.meta.index,
            {
                name: 'deregisterParticipationEvent',
                data: {
                    eventId,
                },
            },
        );
        return JSON.parse(response).payload;
    }

    /**
     * Destroy an account output.
     *
     * @param accountId The AccountId.
     * @param transactionOptions Additional transaction options
     * or custom inputs.
     * @returns The prepared transaction.
     */
<<<<<<< HEAD
    async prepareDestroyAccount(
        accountId: string,
=======
    async prepareDestroyAlias(
        aliasId: AliasId,
>>>>>>> 9cc5e56e
        transactionOptions?: TransactionOptions,
    ): Promise<PreparedTransaction> {
        const response = await this.methodHandler.callAccountMethod(
            this.meta.index,
            {
                name: 'prepareBurn',
                data: {
                    burn: {
                        accounts: [accountId],
                    },
                    options: transactionOptions,
                },
            },
        );
        const parsed = JSON.parse(
            response,
        ) as Response<PreparedTransactionData>;
        return new PreparedTransaction(
            plainToInstance(PreparedTransactionData, parsed.payload),
            this,
        );
    }

    /**
     * Function to destroy a foundry output with a circulating supply of 0.
     * Native tokens in the foundry (minted by other foundries) will be transacted to the controlling account.
     * @param foundryId The FoundryId.
     * @param transactionOptions Additional transaction options
     * or custom inputs.
     * @returns The prepared transaction.
     */
    async prepareDestroyFoundry(
        foundryId: FoundryId,
        transactionOptions?: TransactionOptions,
    ): Promise<PreparedTransaction> {
        const response = await this.methodHandler.callAccountMethod(
            this.meta.index,
            {
                name: 'prepareBurn',
                data: {
                    burn: {
                        foundries: [foundryId],
                    },
                    options: transactionOptions,
                },
            },
        );
        const parsed = JSON.parse(
            response,
        ) as Response<PreparedTransactionData>;
        return new PreparedTransaction(
            plainToInstance(PreparedTransactionData, parsed.payload),
            this,
        );
    }

    /**
     * Generate new unused Ed25519 addresses.
     *
     * @param amount The amount of addresses to generate.
     * @param options Options for address generation.
     * @returns The addresses.
     */
    async generateEd25519Addresses(
        amount: number,
        options?: GenerateAddressOptions,
    ): Promise<Bip44Address[]> {
        const response = await this.methodHandler.callAccountMethod(
            this.meta.index,
            {
                name: 'generateEd25519Addresses',
                data: {
                    amount,
                    options,
                },
            },
        );
        return JSON.parse(response).payload;
    }

    /**
     * Get the account balance.
     *
     * @returns The account balance.
     */
    async getBalance(): Promise<Balance> {
        const response = await this.methodHandler.callAccountMethod(
            this.meta.index,
            {
                name: 'getBalance',
            },
        );
        const payload = JSON.parse(response).payload;
        return this.adjustBalancePayload(payload);
    }

    /**
     * Converts hex encoded or decimal strings of amounts to `bigint`
     * for the balance payload.
     */
    private adjustBalancePayload(payload: any): Balance {
        for (let i = 0; i < payload.nativeTokens.length; i++) {
            payload.nativeTokens[i].total = hexToBigInt(
                payload.nativeTokens[i].total,
            );
            payload.nativeTokens[i].available = hexToBigInt(
                payload.nativeTokens[i].available,
            );
        }
        payload.baseCoin.total = BigInt(payload.baseCoin.total);
        payload.baseCoin.available = BigInt(payload.baseCoin.available);

        payload.requiredStorageDeposit.account = BigInt(
            payload.requiredStorageDeposit.account,
        );
        payload.requiredStorageDeposit.basic = BigInt(
            payload.requiredStorageDeposit.basic,
        );
        payload.requiredStorageDeposit.foundry = BigInt(
            payload.requiredStorageDeposit.foundry,
        );
        payload.requiredStorageDeposit.nft = BigInt(
            payload.requiredStorageDeposit.nft,
        );

        return payload;
    }

    /**
     * Get the data for an output.
     * @param outputId The output to get.
     * @returns The `OutputData`.
     */
    async getOutput(outputId: OutputId): Promise<OutputData> {
        const response = await this.methodHandler.callAccountMethod(
            this.meta.index,
            {
                name: 'getOutput',
                data: {
                    outputId,
                },
            },
        );
        const parsed = JSON.parse(response) as Response<OutputData>;
        return plainToInstance(OutputData, parsed.payload);
    }

    /**
     * Get a participation event.
     *
     * @param eventId The ID of the event to get.
     */
    async getParticipationEvent(
        eventId: ParticipationEventId,
    ): Promise<ParticipationEventWithNodes> {
        const response = await this.methodHandler.callAccountMethod(
            this.meta.index,
            {
                name: 'getParticipationEvent',
                data: {
                    eventId,
                },
            },
        );
        return JSON.parse(response).payload;
    }

    /**
     * Get IDs of participation events of a certain type.
     *
     * @param node The node to get events from.
     * @param eventType The type of events to get.
     */
    async getParticipationEventIds(
        node: INode,
        eventType?: ParticipationEventType,
    ): Promise<ParticipationEventId[]> {
        const response = await this.methodHandler.callAccountMethod(
            this.meta.index,
            {
                name: 'getParticipationEventIds',
                data: {
                    node,
                    eventType,
                },
            },
        );
        return JSON.parse(response).payload;
    }

    /**
     * Get all participation events.
     */
    async getParticipationEvents(): Promise<ParticipationEventMap> {
        const response = await this.methodHandler.callAccountMethod(
            this.meta.index,
            {
                name: 'getParticipationEvents',
            },
        );
        return JSON.parse(response).payload;
    }

    /**
     * Get the participation event status by its ID.
     *
     * @param eventId The ID of the event status to get.
     */
    async getParticipationEventStatus(
        eventId: ParticipationEventId,
    ): Promise<ParticipationEventStatus> {
        const response = await this.methodHandler.callAccountMethod(
            this.meta.index,
            {
                name: 'getParticipationEventStatus',
                data: {
                    eventId,
                },
            },
        );
        return JSON.parse(response).payload;
    }

    /**
     * Get a `FoundryOutput` by native token ID. It will try to get the foundry from
     * the account, if it isn't in the account it will try to get it from the node.
     *
     * @param tokenId The native token ID to get the foundry for.
     * @returns The `FoundryOutput` that minted the token.
     */
    async getFoundryOutput(tokenId: TokenId): Promise<FoundryOutput> {
        const response = await this.methodHandler.callAccountMethod(
            this.meta.index,
            {
                name: 'getFoundryOutput',
                data: {
                    tokenId,
                },
            },
        );
        return Output.parse(JSON.parse(response).payload) as FoundryOutput;
    }

    /**
     * Get outputs with additional unlock conditions.
     *
     * @param outputs The type of outputs to claim.
     * @returns The output IDs of the unlockable outputs.
     */
    async claimableOutputs(outputs: OutputsToClaim): Promise<OutputId[]> {
        const response = await this.methodHandler.callAccountMethod(
            this.meta.index,
            {
                name: 'claimableOutputs',
                data: {
                    outputsToClaim: outputs,
                },
            },
        );
        return JSON.parse(response).payload;
    }

    /**
     * Get a transaction stored in the account.
     *
     * @param transactionId The ID of the transaction to get.
     * @returns The transaction.
     */
    async getTransaction(transactionId: TransactionId): Promise<Transaction> {
        const response = await this.methodHandler.callAccountMethod(
            this.meta.index,
            {
                name: 'getTransaction',
                data: {
                    transactionId,
                },
            },
        );
        const parsed = JSON.parse(response) as Response<Transaction>;
        return plainToInstance(Transaction, parsed.payload);
    }

    /**
     * Get the transaction with inputs of an incoming transaction stored in the account
     * List might not be complete, if the node pruned the data already
     *
     * @param transactionId The ID of the transaction to get.
     * @returns The transaction.
     */
    async getIncomingTransaction(
        transactionId: TransactionId,
    ): Promise<Transaction> {
        const response = await this.methodHandler.callAccountMethod(
            this.meta.index,
            {
                name: 'getIncomingTransaction',
                data: {
                    transactionId,
                },
            },
        );
        const parsed = JSON.parse(response) as Response<Transaction>;
        return plainToInstance(Transaction, parsed.payload);
    }

    /**
     * List all the addresses of the account.
     *
     * @returns The addresses.
     */
    async addresses(): Promise<Bip44Address[]> {
        const response = await this.methodHandler.callAccountMethod(
            this.meta.index,
            {
                name: 'addresses',
            },
        );

        return JSON.parse(response).payload;
    }

    /**
     * List the addresses of the account with unspent outputs.
     *
     * @returns The addresses.
     */
    async addressesWithUnspentOutputs(): Promise<AddressWithUnspentOutputs[]> {
        const response = await this.methodHandler.callAccountMethod(
            this.meta.index,
            {
                name: 'addressesWithUnspentOutputs',
            },
        );

        return JSON.parse(response).payload;
    }

    /**
     * List all outputs of the account.
     *
     * @param filterOptions Options to filter the to be returned outputs.
     * @returns The outputs with metadata.
     */
    async outputs(filterOptions?: FilterOptions): Promise<OutputData[]> {
        const response = await this.methodHandler.callAccountMethod(
            this.meta.index,
            {
                name: 'outputs',
                data: { filterOptions },
            },
        );

        const parsed = JSON.parse(response) as Response<OutputData[]>;
        return plainToInstance(OutputData, parsed.payload);
    }

    /**
     * List all the pending transactions of the account.
     *
     * @returns The transactions.
     */
    async pendingTransactions(): Promise<Transaction[]> {
        const response = await this.methodHandler.callAccountMethod(
            this.meta.index,
            {
                name: 'pendingTransactions',
            },
        );
        const parsed = JSON.parse(response) as Response<Transaction[]>;
        return plainToInstance(Transaction, parsed.payload);
    }

    /**
     * List all incoming transactions of the account.
     *
     * @returns The incoming transactions with their inputs.
     */
    async incomingTransactions(): Promise<Transaction[]> {
        const response = await this.methodHandler.callAccountMethod(
            this.meta.index,
            {
                name: 'incomingTransactions',
            },
        );
        const parsed = JSON.parse(response) as Response<Transaction[]>;
        return plainToInstance(Transaction, parsed.payload);
    }

    /**
     * List all the transactions of the account.
     *
     * @returns The transactions.
     */
    async transactions(): Promise<Transaction[]> {
        const response = await this.methodHandler.callAccountMethod(
            this.meta.index,
            {
                name: 'transactions',
            },
        );
        const parsed = JSON.parse(response) as Response<Transaction[]>;
        return plainToInstance(Transaction, parsed.payload);
    }

    /**
     * List all the unspent outputs of the account.
     *
     * @param filterOptions Options to filter the to be returned outputs.
     * @returns The outputs with metadata.
     */
    async unspentOutputs(filterOptions?: FilterOptions): Promise<OutputData[]> {
        const response = await this.methodHandler.callAccountMethod(
            this.meta.index,
            {
                name: 'unspentOutputs',
                data: { filterOptions },
            },
        );
        const parsed = JSON.parse(response) as Response<OutputData[]>;
        return plainToInstance(OutputData, parsed.payload);
    }

    /**
     * Get the accounts metadata.
     *
     * @returns The accounts metadata.
     */
    getMetadata(): AccountMetadata {
        return {
            alias: this.meta.alias,
            coinType: this.meta.coinType,
            index: this.meta.index,
        };
    }

    /**
     * Mint additional native tokens.
     *
     * @param tokenId The native token id.
     * @param mintAmount To be minted amount.
     * @param transactionOptions Additional transaction options
     * or custom inputs.
     * @returns The minting transaction.
     */
    async mintNativeToken(
        tokenId: TokenId,
        mintAmount: bigint,
        transactionOptions?: TransactionOptions,
    ): Promise<Transaction> {
        return (
            await this.prepareMintNativeToken(
                tokenId,
                mintAmount,
                transactionOptions,
            )
        ).send();
    }

    /**
     * Mint additional native tokens.
     *
     * @param tokenId The native token id.
     * @param mintAmount To be minted amount.
     * @param transactionOptions Additional transaction options
     * or custom inputs.
     * @returns The prepared minting transaction.
     */
    async prepareMintNativeToken(
<<<<<<< HEAD
        tokenId: string,
        mintAmount: u256,
=======
        tokenId: TokenId,
        mintAmount: bigint,
>>>>>>> 9cc5e56e
        transactionOptions?: TransactionOptions,
    ): Promise<PreparedTransaction> {
        const response = await this.methodHandler.callAccountMethod(
            this.meta.index,
            {
                name: 'prepareMintNativeToken',
                data: {
                    tokenId,
                    mintAmount: bigIntToHex(mintAmount),
                    options: transactionOptions,
                },
            },
        );

        const parsed = JSON.parse(
            response,
        ) as Response<PreparedTransactionData>;
        return new PreparedTransaction(
            plainToInstance(PreparedTransactionData, parsed.payload),
            this,
        );
    }

    /**
     * Create a native token.
     *
     * @param params The options for creating a native token.
     * @param transactionOptions Additional transaction options
     * or custom inputs.
     * @returns The created transaction.
     */
    async createNativeToken(
        params: CreateNativeTokenParams,
        transactionOptions?: TransactionOptions,
    ): Promise<Transaction> {
        return (
            await this.prepareCreateNativeToken(params, transactionOptions)
        ).send();
    }

    /**
     * Create a native token.
     *
     * @param params The options for creating a native token.
     * @param transactionOptions Additional transaction options
     * or custom inputs.
     * @returns The created transaction and the token ID.
     */
    async prepareCreateNativeToken(
        params: CreateNativeTokenParams,
        transactionOptions?: TransactionOptions,
    ): Promise<PreparedCreateNativeTokenTransaction> {
        const adjustedParams: any = params;
        adjustedParams.circulatingSupply = bigIntToHex(
            params.circulatingSupply,
        );
        adjustedParams.maximumSupply = bigIntToHex(params.maximumSupply);

        const response = await this.methodHandler.callAccountMethod(
            this.meta.index,
            {
                name: 'prepareCreateNativeToken',
                data: {
                    params: adjustedParams,
                    options: transactionOptions,
                },
            },
        );

        const parsed = JSON.parse(
            response,
        ) as Response<PreparedCreateNativeTokenTransactionData>;
        return new PreparedCreateNativeTokenTransaction(
            plainToInstance(
                PreparedCreateNativeTokenTransactionData,
                parsed.payload,
            ),
            this,
        );
    }

    /**
     * Mint NFTs.
     *
     * @param params The options for minting nfts.
     * @param transactionOptions Additional transaction options
     * or custom inputs.
     * @returns The minting transaction.
     */
    async mintNfts(
        params: MintNftParams[],
        transactionOptions?: TransactionOptions,
    ): Promise<Transaction> {
        return (await this.prepareMintNfts(params, transactionOptions)).send();
    }

    /**
     * Mint NFTs.
     *
     * @param params The options for minting nfts.
     * @param transactionOptions Additional transaction options
     * or custom inputs.
     * @returns The prepared minting transaction.
     */
    async prepareMintNfts(
        params: MintNftParams[],
        transactionOptions?: TransactionOptions,
    ): Promise<PreparedTransaction> {
        const response = await this.methodHandler.callAccountMethod(
            this.meta.index,
            {
                name: 'prepareMintNfts',
                data: {
                    params,
                    options: transactionOptions,
                },
            },
        );

        const parsed = JSON.parse(
            response,
        ) as Response<PreparedTransactionData>;
        return new PreparedTransaction(
            plainToInstance(PreparedTransactionData, parsed.payload),
            this,
        );
    }

    /**
     * Prepare an output for sending, useful for offline signing.
     *
     * @param options The options for preparing an output. If the amount is
     * below the minimum required storage deposit, by default the remaining
     * amount will automatically be added with a `StorageDepositReturn` `UnlockCondition`,
     * when setting the `ReturnStrategy` to `gift`, the full minimum required
     * storage deposit will be sent to the recipient. When the assets contain
     * an nft id, the data from the existing `NftOutput` will be used, just with
     * the address unlock conditions replaced.
     * @param transactionOptions Additional transaction options
     * or custom inputs.
     * @returns The prepared output.
     */
    async prepareOutput(
        params: OutputParams,
        transactionOptions?: TransactionOptions,
    ): Promise<Output> {
        if (typeof params.amount === 'bigint') {
            params.amount = params.amount.toString(10);
        }

        const response = await this.methodHandler.callAccountMethod(
            this.meta.index,
            {
                name: 'prepareOutput',
                data: {
                    params,
                    transactionOptions,
                },
            },
        );

        return Output.parse(JSON.parse(response).payload);
    }

    /**
     * Prepare to send base coins, useful for offline signing.
     *
     * @param params Address with amounts to send.
     * @param options Additional transaction options
     * or custom inputs.
     * @returns The prepared transaction data.
     */
    async prepareSend(
        params: SendParams[],
        options?: TransactionOptions,
    ): Promise<PreparedTransaction> {
        for (let i = 0; i < params.length; i++) {
            if (typeof params[i].amount === 'bigint') {
                params[i].amount = params[i].amount.toString(10);
            }
        }
        const response = await this.methodHandler.callAccountMethod(
            this.meta.index,
            {
                name: 'prepareSend',
                data: {
                    params,
                    options,
                },
            },
        );
        const parsed = JSON.parse(
            response,
        ) as Response<PreparedTransactionData>;
        return new PreparedTransaction(
            plainToInstance(PreparedTransactionData, parsed.payload),
            this,
        );
    }

    /**
     * Send a transaction.
     *
     * @param outputs Outputs to use in the transaction.
     * @param options Additional transaction options
     * or custom inputs.
     * @returns The transaction data.
     */
    async sendTransaction(
        outputs: Output[],
        options?: TransactionOptions,
    ): Promise<Transaction> {
        return (await this.prepareTransaction(outputs, options)).send();
    }

    /**
     * Prepare a transaction, useful for offline signing.
     *
     * @param outputs Outputs to use in the transaction.
     * @param options Additional transaction options
     * or custom inputs.
     * @returns The prepared transaction data.
     */
    async prepareTransaction(
        outputs: Output[],
        options?: TransactionOptions,
    ): Promise<PreparedTransaction> {
        const response = await this.methodHandler.callAccountMethod(
            this.meta.index,
            {
                name: 'prepareTransaction',
                data: {
                    outputs,
                    options,
                },
            },
        );
        const parsed = JSON.parse(
            response,
        ) as Response<PreparedTransactionData>;
        return new PreparedTransaction(
            plainToInstance(PreparedTransactionData, parsed.payload),
            this,
        );
    }

    /**
     * Register participation events.
     *
     * @param options Options to register participation events.
     * @returns A mapping between event IDs and their corresponding event data.
     */
    async registerParticipationEvents(
        options: ParticipationEventRegistrationOptions,
    ): Promise<ParticipationEventMap> {
        const response = await this.methodHandler.callAccountMethod(
            this.meta.index,
            {
                name: 'registerParticipationEvents',
                data: {
                    options,
                },
            },
        );
        return JSON.parse(response).payload;
    }

    /**
     * Reissues a transaction sent from the account for a provided transaction id until it's
     * included (referenced by a milestone). Returns the included block id.
     */
    async reissueTransactionUntilIncluded(
        transactionId: string,
        interval?: number,
        maxAttempts?: number,
    ): Promise<string> {
        const response = await this.methodHandler.callAccountMethod(
            this.meta.index,
            {
                name: 'reissueTransactionUntilIncluded',
                data: {
                    transactionId,
                    interval,
                    maxAttempts,
                },
            },
        );
        return JSON.parse(response).payload;
    }

    /**
     * Send base coins to an address.
     *
     * @param amount Amount of coins.
     * @param address Receiving address.
     * @param transactionOptions Additional transaction options
     * or custom inputs.
     * @returns The sent transaction.
     */
    async send(
<<<<<<< HEAD
        amount: u64 | string,
        address: string,
=======
        amount: bigint | NumericString,
        address: Bech32Address,
>>>>>>> 9cc5e56e
        transactionOptions?: TransactionOptions,
    ): Promise<Transaction> {
        if (typeof amount === 'bigint') {
            amount = amount.toString(10);
        }
        const response = await this.methodHandler.callAccountMethod(
            this.meta.index,
            {
                name: 'send',
                data: {
                    amount,
                    address,
                    options: transactionOptions,
                },
            },
        );
        const parsed = JSON.parse(response) as Response<Transaction>;
        return plainToInstance(Transaction, parsed.payload);
    }

    /**
     * Send base coins with amounts from input addresses.
     *
     * @param params Addresses with amounts.
     * @param transactionOptions Additional transaction options
     * or custom inputs.
     * @returns The sent transaction.
     */
    async sendWithParams(
        params: SendParams[],
        transactionOptions?: TransactionOptions,
    ): Promise<Transaction> {
        for (let i = 0; i < params.length; i++) {
            if (typeof params[i].amount === 'bigint') {
                params[i].amount = params[i].amount.toString(10);
            }
        }
        const response = await this.methodHandler.callAccountMethod(
            this.meta.index,
            {
                name: 'sendWithParams',
                data: {
                    params,
                    options: transactionOptions,
                },
            },
        );
        const parsed = JSON.parse(response) as Response<Transaction>;
        return plainToInstance(Transaction, parsed.payload);
    }

    /**
     * Send native tokens.
     *
     * @param params Addresses amounts and native tokens.
     * @param transactionOptions Additional transaction options
     * or custom inputs.
     * @returns The transaction.
     */
    async sendNativeTokens(
        params: SendNativeTokensParams[],
        transactionOptions?: TransactionOptions,
    ): Promise<Transaction> {
        return (
            await this.prepareSendNativeTokens(params, transactionOptions)
        ).send();
    }

    /**
     * Send native tokens.
     *
     * @param params Addresses amounts and native tokens.
     * @param transactionOptions Additional transaction options
     * or custom inputs.
     * @returns The prepared transaction.
     */
    async prepareSendNativeTokens(
        params: SendNativeTokensParams[],
        transactionOptions?: TransactionOptions,
    ): Promise<PreparedTransaction> {
        const response = await this.methodHandler.callAccountMethod(
            this.meta.index,
            {
                name: 'prepareSendNativeTokens',
                data: {
                    params,
                    options: transactionOptions,
                },
            },
        );
        const parsed = JSON.parse(
            response,
        ) as Response<PreparedTransactionData>;
        return new PreparedTransaction(
            plainToInstance(PreparedTransactionData, parsed.payload),
            this,
        );
    }

    /**
     * Send NFT.
     *
     * @param params Addresses and nft ids.
     * @param transactionOptions Additional transaction options
     * or custom inputs.
     * @returns The transaction.
     */
    async sendNft(
        params: SendNftParams[],
        transactionOptions?: TransactionOptions,
    ): Promise<Transaction> {
        return (await this.prepareSendNft(params, transactionOptions)).send();
    }

    /**
     * Send NFT.
     *
     * @param params Addresses and nft ids.
     * @param transactionOptions Additional transaction options
     * or custom inputs.
     * @returns The prepared transaction.
     */
    async prepareSendNft(
        params: SendNftParams[],
        transactionOptions?: TransactionOptions,
    ): Promise<PreparedTransaction> {
        const response = await this.methodHandler.callAccountMethod(
            this.meta.index,
            {
                name: 'prepareSendNft',
                data: {
                    params,
                    options: transactionOptions,
                },
            },
        );
        const parsed = JSON.parse(
            response,
        ) as Response<PreparedTransactionData>;
        return new PreparedTransaction(
            plainToInstance(PreparedTransactionData, parsed.payload),
            this,
        );
    }

    /**
     * Send outputs in a transaction.
     *
     * @param outputs The outputs to send.
     * @param transactionOptions Additional transaction options
     * or custom inputs.
     * @returns The sent transaction.
     */
    async sendOutputs(
        outputs: Output[],
        transactionOptions?: TransactionOptions,
    ): Promise<Transaction> {
        const response = await this.methodHandler.callAccountMethod(
            this.meta.index,
            {
                name: 'sendOutputs',
                data: {
                    outputs,
                    options: transactionOptions,
                },
            },
        );

        const parsed = JSON.parse(response) as Response<Transaction>;
        return plainToInstance(Transaction, parsed.payload);
    }

    /**
     * Set the alias for the account
     *
     * @param alias The account alias to set.
     */
    async setAlias(alias: string): Promise<void> {
        await this.methodHandler.callAccountMethod(this.meta.index, {
            name: 'setAlias',
            data: {
                alias,
            },
        });
    }

    /**
     * Set the fallback SyncOptions for account syncing.
     * If storage is enabled, will persist during restarts.
     *
     * @param options The sync options to set.
     */
    async setDefaultSyncOptions(options: SyncOptions): Promise<void> {
        await this.methodHandler.callAccountMethod(this.meta.index, {
            name: 'setDefaultSyncOptions',
            data: {
                options,
            },
        });
    }

    /**
     * Sign a prepared transaction, useful for offline signing.
     *
     * @param preparedTransactionData The prepared transaction data to sign.
     * @returns The signed transaction essence.
     */
    async signTransactionEssence(
        preparedTransactionData: PreparedTransactionData,
    ): Promise<SignedTransactionEssence> {
        const response = await this.methodHandler.callAccountMethod(
            this.meta.index,
            {
                name: 'signTransactionEssence',
                data: {
                    preparedTransactionData,
                },
            },
        );
        const parsed = JSON.parse(
            response,
        ) as Response<SignedTransactionEssence>;
        return plainToInstance(SignedTransactionEssence, parsed.payload);
    }

    /**
     * Sign a prepared transaction, and send it.
     *
     * @param preparedTransactionData The prepared transaction data to sign and submit.
     * @returns The transaction.
     */
    async signAndSubmitTransaction(
        preparedTransactionData: PreparedTransactionData,
    ): Promise<Transaction> {
        const response = await this.methodHandler.callAccountMethod(
            this.meta.index,
            {
                name: 'signAndSubmitTransaction',
                data: {
                    preparedTransactionData,
                },
            },
        );
        const parsed = JSON.parse(response) as Response<Transaction>;
        return plainToInstance(Transaction, parsed.payload);
    }

    /**
     * Validate the transaction, submit it to a node and store it in the account.
     *
     * @param signedTransactionData A signed transaction to submit and store.
     * @returns The sent transaction.
     */
    async submitAndStoreTransaction(
        signedTransactionData: SignedTransactionEssence,
    ): Promise<Transaction> {
        const response = await this.methodHandler.callAccountMethod(
            this.meta.index,
            {
                name: 'submitAndStoreTransaction',
                data: {
                    signedTransactionData,
                },
            },
        );
        const parsed = JSON.parse(response) as Response<Transaction>;
        return plainToInstance(Transaction, parsed.payload);
    }

    /**
     * Sync the account by fetching new information from the nodes.
     * Will also reissue pending transactions if necessary.
     * A custom default can be set using setDefaultSyncOptions.
     *
     * @param options Optional synchronization options.
     * @returns The account balance.
     */
    async sync(options?: SyncOptions): Promise<Balance> {
        const response = await this.methodHandler.callAccountMethod(
            this.meta.index,
            {
                name: 'sync',
                data: {
                    options,
                },
            },
        );
        const payload = JSON.parse(response).payload;
        return this.adjustBalancePayload(payload);
    }

    /**
     * Prepare a vote.
     *
     * @param eventId The participation event ID.
     * @param answers Answers for a voting event, can be empty.
     * @returns An instance of `PreparedTransaction`.
     */
    async prepareVote(
        eventId?: ParticipationEventId,
        answers?: number[],
    ): Promise<PreparedTransaction> {
        const response = await this.methodHandler.callAccountMethod(
            this.meta.index,
            {
                name: 'prepareVote',
                data: {
                    eventId,
                    answers,
                },
            },
        );
        const parsed = JSON.parse(
            response,
        ) as Response<PreparedTransactionData>;
        return new PreparedTransaction(
            plainToInstance(PreparedTransactionData, parsed.payload),
            this,
        );
    }

    /**
     * Prepare stop participating in an event.
     *
     * @param eventId The event ID to stop participating in.
     * @returns An instance of `PreparedTransaction`.
     */
    async prepareStopParticipating(
        eventId: ParticipationEventId,
    ): Promise<PreparedTransaction> {
        const response = await this.methodHandler.callAccountMethod(
            this.meta.index,
            {
                name: 'prepareStopParticipating',
                data: {
                    eventId,
                },
            },
        );
        const parsed = JSON.parse(
            response,
        ) as Response<PreparedTransactionData>;
        return new PreparedTransaction(
            plainToInstance(PreparedTransactionData, parsed.payload),
            this,
        );
    }

    /**
     * Calculates the voting overview of an account.
     *
     * @param eventIds Optional, filters participations only for provided events.
     * @returns An instance of `ParticipationOverview`
     */
    async getParticipationOverview(
        eventIds?: ParticipationEventId[],
    ): Promise<ParticipationOverview> {
        const response = await this.methodHandler.callAccountMethod(
            this.meta.index,
            {
                name: 'getParticipationOverview',
                data: {
                    eventIds,
                },
            },
        );
        return JSON.parse(response).payload;
    }

    /**
     * Prepare to increase the voting power.
     *
     * @param amount The amount to increase the voting power by.
     * @returns An instance of `PreparedTransaction`.
     */
    async prepareIncreaseVotingPower(
        amount: NumericString,
    ): Promise<PreparedTransaction> {
        const response = await this.methodHandler.callAccountMethod(
            this.meta.index,
            {
                name: 'prepareIncreaseVotingPower',
                data: {
                    amount,
                },
            },
        );
        const parsed = JSON.parse(
            response,
        ) as Response<PreparedTransactionData>;
        return new PreparedTransaction(
            plainToInstance(PreparedTransactionData, parsed.payload),
            this,
        );
    }

    /**
     * Prepare to decrease the voting power.
     *
     * @param amount The amount to decrease the voting power by.
     * @returns An instance of `PreparedTransaction`.
     */
    async prepareDecreaseVotingPower(
        amount: NumericString,
    ): Promise<PreparedTransaction> {
        const response = await this.methodHandler.callAccountMethod(
            this.meta.index,
            {
                name: 'prepareDecreaseVotingPower',
                data: {
                    amount,
                },
            },
        );
        const parsed = JSON.parse(
            response,
        ) as Response<PreparedTransactionData>;
        return new PreparedTransaction(
            plainToInstance(PreparedTransactionData, parsed.payload),
            this,
        );
    }
}<|MERGE_RESOLUTION|>--- conflicted
+++ resolved
@@ -40,19 +40,16 @@
     FoundryOutput,
     Response,
     PreparedCreateNativeTokenTransaction,
-<<<<<<< HEAD
     u64,
     u256,
-=======
     NftId,
     TokenId,
     OutputId,
-    AliasId,
+    AccountId,
     FoundryId,
     TransactionId,
     NumericString,
     Bech32Address,
->>>>>>> 9cc5e56e
 } from '../types';
 import { plainToInstance } from 'class-transformer';
 import { bigIntToHex, hexToBigInt } from '../types/utils/hex-encoding';
@@ -126,13 +123,8 @@
      * @returns The prepared transaction.
      */
     async prepareBurnNativeToken(
-<<<<<<< HEAD
-        tokenId: string,
+        tokenId: TokenId,
         burnAmount: u256,
-=======
-        tokenId: TokenId,
-        burnAmount: bigint,
->>>>>>> 9cc5e56e
         transactionOptions?: TransactionOptions,
     ): Promise<PreparedTransaction> {
         const response = await this.methodHandler.callAccountMethod(
@@ -328,13 +320,8 @@
      * @returns The prepared transaction.
      */
     async prepareMeltNativeToken(
-<<<<<<< HEAD
-        tokenId: string,
+        tokenId: TokenId,
         meltAmount: u256,
-=======
-        tokenId: TokenId,
-        meltAmount: bigint,
->>>>>>> 9cc5e56e
         transactionOptions?: TransactionOptions,
     ): Promise<PreparedTransaction> {
         const response = await this.methodHandler.callAccountMethod(
@@ -385,13 +372,8 @@
      * or custom inputs.
      * @returns The prepared transaction.
      */
-<<<<<<< HEAD
     async prepareDestroyAccount(
-        accountId: string,
-=======
-    async prepareDestroyAlias(
-        aliasId: AliasId,
->>>>>>> 9cc5e56e
+        accountId: AccountId,
         transactionOptions?: TransactionOptions,
     ): Promise<PreparedTransaction> {
         const response = await this.methodHandler.callAccountMethod(
@@ -860,13 +842,8 @@
      * @returns The prepared minting transaction.
      */
     async prepareMintNativeToken(
-<<<<<<< HEAD
         tokenId: string,
         mintAmount: u256,
-=======
-        tokenId: TokenId,
-        mintAmount: bigint,
->>>>>>> 9cc5e56e
         transactionOptions?: TransactionOptions,
     ): Promise<PreparedTransaction> {
         const response = await this.methodHandler.callAccountMethod(
@@ -1167,13 +1144,8 @@
      * @returns The sent transaction.
      */
     async send(
-<<<<<<< HEAD
-        amount: u64 | string,
-        address: string,
-=======
-        amount: bigint | NumericString,
+        amount: u64 | NumericString,
         address: Bech32Address,
->>>>>>> 9cc5e56e
         transactionOptions?: TransactionOptions,
     ): Promise<Transaction> {
         if (typeof amount === 'bigint') {
