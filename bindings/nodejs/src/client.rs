// Copyright 2023 IOTA Stiftung
// SPDX-License-Identifier: Apache-2.0

use std::sync::{Arc, RwLock};

use iota_sdk_bindings_core::{
    call_client_method as rust_call_client_method,
    iota_sdk::client::{mqtt::Topic, Client, ClientBuilder},
    listen_mqtt as rust_listen_mqtt, ClientMethod, Response,
};
<<<<<<< HEAD
use neon::prelude::*;

use crate::binding_glue;
=======
use napi::{bindgen_prelude::External, threadsafe_function::ThreadsafeFunction, Error, Result, Status};
use napi_derive::napi;
use tokio::sync::RwLock;
>>>>>>> b1762a30

use crate::NodejsError;

<<<<<<< HEAD
pub type SharedClientMethodHandler = Arc<RwLock<Option<ClientMethodHandler>>>;

#[derive(Clone)]
pub struct ClientMethodHandler {
    channel: Channel,
    client: Client,
}

impl Finalize for ClientMethodHandler {}

impl ClientMethodHandler {
    pub fn new(channel: Channel, options: String) -> Result<Self> {
        let runtime = tokio::runtime::Runtime::new().expect("error initializing client");
        let client = runtime.block_on(ClientBuilder::new().from_json(&options)?.finish())?;

        Ok(Self { channel, client })
    }

    pub(crate) fn new_with_client(channel: Channel, client: Client) -> Self {
        Self { channel, client }
    }
=======
pub type ClientMethodHandler = Arc<RwLock<Option<Client>>>;
>>>>>>> b1762a30

#[napi(js_name = "createClient")]
pub fn create_client(options: String) -> Result<External<ClientMethodHandler>> {
    let runtime = tokio::runtime::Runtime::new().map_err(NodejsError::from)?;
    let client = runtime
        .block_on(
            ClientBuilder::new()
                .from_json(&options)
                .map_err(NodejsError::from)?
                .finish(),
        )
        .map_err(NodejsError::from)?;

<<<<<<< HEAD
                let msg = match serde_json::to_string(&res) {
                    Ok(msg) => msg,
                    Err(e) => {
                        is_err = true;
                        serde_json::to_string(&Response::Error(e.into())).expect("json to string error")
                    }
                };

                (msg, is_err)
            }
            Err(e) => (
                serde_json::to_string(&Response::Error(e.into())).expect("json to string error"),
                true,
            ),
        }
    }
}

pub fn create_client(mut cx: FunctionContext) -> JsResult<JsBox<SharedClientMethodHandler>> {
    let options = cx.argument::<JsString>(0)?;
    let options = options.value(&mut cx);
    let channel = cx.channel();
    let method_handler = ClientMethodHandler::new(channel, options)
        .or_else(|e| cx.throw_error(serde_json::to_string(&Response::Error(e)).expect("json to string error")))?;
    Ok(cx.boxed(Arc::new(RwLock::new(Some(method_handler)))))
}

pub fn destroy_client(mut cx: FunctionContext) -> JsResult<JsUndefined> {
    match cx.argument::<JsBox<SharedClientMethodHandler>>(0)?.write() {
        Ok(mut lock) => *lock = None,
        Err(e) => {
            return cx
                .throw_error(serde_json::to_string(&Response::Panic(e.to_string())).expect("json to string error"));
        }
    }
    Ok(cx.undefined())
}

pub fn call_client_method(mut cx: FunctionContext) -> JsResult<JsUndefined> {
    let method_handler = cx.argument::<JsBox<SharedClientMethodHandler>>(1);
    let method = cx.argument::<JsString>(0)?;
    let method = method.value(&mut cx);
    let callback = cx.argument::<JsFunction>(2)?.root(&mut cx);
    
    binding_glue!(cx, method, method_handler, callback, "Client")
}

// MQTT
pub fn listen_mqtt(mut cx: FunctionContext) -> JsResult<JsUndefined> {
    let js_arr_handle: Handle<JsArray> = cx.argument(0)?;
    let vec: Vec<Handle<JsValue>> = js_arr_handle.to_vec(&mut cx)?;
    let mut topics = Vec::with_capacity(vec.len());
    for topic_string in vec {
        let topic = topic_string.downcast::<JsString, FunctionContext>(&mut cx).unwrap();
        topics.push(Topic::new(topic.value(&mut cx).as_str()).or_else(|e| {
            cx.throw_error(serde_json::to_string(&Response::Error(e.into())).expect("json to string error"))
        })?);
    }

    let callback = Arc::new(cx.argument::<JsFunction>(1)?.root(&mut cx));

    match cx.argument::<JsBox<SharedClientMethodHandler>>(2)?.read() {
        Ok(lock) => {
            let method_handler = lock.clone();
            if let Some(method_handler) = method_handler {
                crate::RUNTIME.spawn(async move {
                    rust_listen_mqtt(&method_handler.client, topics, move |event_data| {
                        call_event_callback(&method_handler.channel, event_data, callback.clone())
                    })
                    .await;
                });
                Ok(cx.undefined())
            } else {
                // Notify that the client was destroyed
                cx.throw_error(
                    serde_json::to_string(&Response::Panic("Client was destroyed".to_string()))
                        .expect("json to string error"),
                )
            }
        }
        Err(e) => cx.throw_error(serde_json::to_string(&Response::Panic(e.to_string())).expect("json to string error")),
    }
}

fn call_event_callback(channel: &neon::event::Channel, event_data: String, callback: Arc<JsCallback>) {
    channel.send(move |mut cx| {
        let cb = (*callback).to_inner(&mut cx);
        // instance of class we call on, its a global fn so "undefined"
        let this = cx.undefined();

        // callback is fn(err, event)
        let args = [
            cx.undefined().upcast::<JsValue>(),
            cx.string(event_data).upcast::<JsValue>(),
        ];

        cb.call(&mut cx, this, args)?;
=======
    Ok(External::new(Arc::new(RwLock::new(Some(client)))))
}

#[napi(js_name = "destroyClient")]
pub async fn destroy_client(client: External<ClientMethodHandler>) {
    *client.as_ref().write().await = None;
}

#[napi(js_name = "callClientMethod")]
pub async fn call_client_method(client: External<ClientMethodHandler>, method: String) -> Result<String> {
    let client_method = serde_json::from_str::<ClientMethod>(&method).map_err(NodejsError::from)?;

    if let Some(client) = &*client.as_ref().read().await {
        let res = rust_call_client_method(client, client_method).await;
        if matches!(res, Response::Error(_) | Response::Panic(_)) {
            return Err(Error::new(
                Status::GenericFailure,
                serde_json::to_string(&res).map_err(NodejsError::from)?,
            ));
        }

        Ok(serde_json::to_string(&res).map_err(NodejsError::from)?)
    } else {
        Err(Error::new(
            Status::GenericFailure,
            serde_json::to_string(&Response::Panic("Client got destroyed".to_string())).map_err(NodejsError::from)?,
        ))
    }
}

#[napi(js_name = "listenMqtt")]
pub async fn listen_mqtt(
    client: External<ClientMethodHandler>,
    topics: Vec<String>,
    callback: ThreadsafeFunction<String>,
) -> Result<()> {
    let mut validated_topics = Vec::with_capacity(topics.len());
    for topic_string in topics {
        validated_topics.push(Topic::new(topic_string).map_err(NodejsError::from)?);
    }
>>>>>>> b1762a30

    if let Some(client) = &*client.as_ref().read().await {
        rust_listen_mqtt(client, validated_topics, move |event_data| {
            callback.call(
                Ok(event_data),
                napi::threadsafe_function::ThreadsafeFunctionCallMode::NonBlocking,
            );
        })
        .await;
        Ok(())
    } else {
        Err(Error::new(
            Status::GenericFailure,
            serde_json::to_string(&Response::Panic("Client got destroyed".to_string())).map_err(NodejsError::from)?,
        ))
    }
}<|MERGE_RESOLUTION|>--- conflicted
+++ resolved
@@ -8,43 +8,13 @@
     iota_sdk::client::{mqtt::Topic, Client, ClientBuilder},
     listen_mqtt as rust_listen_mqtt, ClientMethod, Response,
 };
-<<<<<<< HEAD
-use neon::prelude::*;
-
-use crate::binding_glue;
-=======
 use napi::{bindgen_prelude::External, threadsafe_function::ThreadsafeFunction, Error, Result, Status};
 use napi_derive::napi;
 use tokio::sync::RwLock;
->>>>>>> b1762a30
 
 use crate::NodejsError;
 
-<<<<<<< HEAD
-pub type SharedClientMethodHandler = Arc<RwLock<Option<ClientMethodHandler>>>;
-
-#[derive(Clone)]
-pub struct ClientMethodHandler {
-    channel: Channel,
-    client: Client,
-}
-
-impl Finalize for ClientMethodHandler {}
-
-impl ClientMethodHandler {
-    pub fn new(channel: Channel, options: String) -> Result<Self> {
-        let runtime = tokio::runtime::Runtime::new().expect("error initializing client");
-        let client = runtime.block_on(ClientBuilder::new().from_json(&options)?.finish())?;
-
-        Ok(Self { channel, client })
-    }
-
-    pub(crate) fn new_with_client(channel: Channel, client: Client) -> Self {
-        Self { channel, client }
-    }
-=======
 pub type ClientMethodHandler = Arc<RwLock<Option<Client>>>;
->>>>>>> b1762a30
 
 #[napi(js_name = "createClient")]
 pub fn create_client(options: String) -> Result<External<ClientMethodHandler>> {
@@ -57,106 +27,6 @@
                 .finish(),
         )
         .map_err(NodejsError::from)?;
-
-<<<<<<< HEAD
-                let msg = match serde_json::to_string(&res) {
-                    Ok(msg) => msg,
-                    Err(e) => {
-                        is_err = true;
-                        serde_json::to_string(&Response::Error(e.into())).expect("json to string error")
-                    }
-                };
-
-                (msg, is_err)
-            }
-            Err(e) => (
-                serde_json::to_string(&Response::Error(e.into())).expect("json to string error"),
-                true,
-            ),
-        }
-    }
-}
-
-pub fn create_client(mut cx: FunctionContext) -> JsResult<JsBox<SharedClientMethodHandler>> {
-    let options = cx.argument::<JsString>(0)?;
-    let options = options.value(&mut cx);
-    let channel = cx.channel();
-    let method_handler = ClientMethodHandler::new(channel, options)
-        .or_else(|e| cx.throw_error(serde_json::to_string(&Response::Error(e)).expect("json to string error")))?;
-    Ok(cx.boxed(Arc::new(RwLock::new(Some(method_handler)))))
-}
-
-pub fn destroy_client(mut cx: FunctionContext) -> JsResult<JsUndefined> {
-    match cx.argument::<JsBox<SharedClientMethodHandler>>(0)?.write() {
-        Ok(mut lock) => *lock = None,
-        Err(e) => {
-            return cx
-                .throw_error(serde_json::to_string(&Response::Panic(e.to_string())).expect("json to string error"));
-        }
-    }
-    Ok(cx.undefined())
-}
-
-pub fn call_client_method(mut cx: FunctionContext) -> JsResult<JsUndefined> {
-    let method_handler = cx.argument::<JsBox<SharedClientMethodHandler>>(1);
-    let method = cx.argument::<JsString>(0)?;
-    let method = method.value(&mut cx);
-    let callback = cx.argument::<JsFunction>(2)?.root(&mut cx);
-    
-    binding_glue!(cx, method, method_handler, callback, "Client")
-}
-
-// MQTT
-pub fn listen_mqtt(mut cx: FunctionContext) -> JsResult<JsUndefined> {
-    let js_arr_handle: Handle<JsArray> = cx.argument(0)?;
-    let vec: Vec<Handle<JsValue>> = js_arr_handle.to_vec(&mut cx)?;
-    let mut topics = Vec::with_capacity(vec.len());
-    for topic_string in vec {
-        let topic = topic_string.downcast::<JsString, FunctionContext>(&mut cx).unwrap();
-        topics.push(Topic::new(topic.value(&mut cx).as_str()).or_else(|e| {
-            cx.throw_error(serde_json::to_string(&Response::Error(e.into())).expect("json to string error"))
-        })?);
-    }
-
-    let callback = Arc::new(cx.argument::<JsFunction>(1)?.root(&mut cx));
-
-    match cx.argument::<JsBox<SharedClientMethodHandler>>(2)?.read() {
-        Ok(lock) => {
-            let method_handler = lock.clone();
-            if let Some(method_handler) = method_handler {
-                crate::RUNTIME.spawn(async move {
-                    rust_listen_mqtt(&method_handler.client, topics, move |event_data| {
-                        call_event_callback(&method_handler.channel, event_data, callback.clone())
-                    })
-                    .await;
-                });
-                Ok(cx.undefined())
-            } else {
-                // Notify that the client was destroyed
-                cx.throw_error(
-                    serde_json::to_string(&Response::Panic("Client was destroyed".to_string()))
-                        .expect("json to string error"),
-                )
-            }
-        }
-        Err(e) => cx.throw_error(serde_json::to_string(&Response::Panic(e.to_string())).expect("json to string error")),
-    }
-}
-
-fn call_event_callback(channel: &neon::event::Channel, event_data: String, callback: Arc<JsCallback>) {
-    channel.send(move |mut cx| {
-        let cb = (*callback).to_inner(&mut cx);
-        // instance of class we call on, its a global fn so "undefined"
-        let this = cx.undefined();
-
-        // callback is fn(err, event)
-        let args = [
-            cx.undefined().upcast::<JsValue>(),
-            cx.string(event_data).upcast::<JsValue>(),
-        ];
-
-        cb.call(&mut cx, this, args)?;
-=======
     Ok(External::new(Arc::new(RwLock::new(Some(client)))))
 }
 
@@ -197,7 +67,6 @@
     for topic_string in topics {
         validated_topics.push(Topic::new(topic_string).map_err(NodejsError::from)?);
     }
->>>>>>> b1762a30
 
     if let Some(client) = &*client.as_ref().read().await {
         rust_listen_mqtt(client, validated_topics, move |event_data| {
