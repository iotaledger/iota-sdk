// Copyright 2023 IOTA Stiftung
// SPDX-License-Identifier: Apache-2.0

use std::sync::Arc;

use iota_sdk_bindings_core::{
    call_secret_manager_method as rust_call_secret_manager_method,
    iota_sdk::client::{
        secret::{SecretManager, SecretManagerDto},
        stronghold::StrongholdAdapter,
    },
    Response, SecretManagerMethod,
};
use napi::{bindgen_prelude::External, Error, Result, Status};
use napi_derive::napi;
use tokio::sync::RwLock;

use crate::NodejsError;

pub type SecretManagerMethodHandler = Arc<RwLock<SecretManager>>;

#[napi(js_name = "createSecretManager")]
pub fn create_secret_manager(options: String) -> Result<External<SecretManagerMethodHandler>> {
    let secret_manager_dto = serde_json::from_str::<SecretManagerDto>(&options).map_err(NodejsError::from)?;
    let secret_manager = SecretManager::try_from(secret_manager_dto).map_err(NodejsError::from)?;

    Ok(External::new(Arc::new(RwLock::new(secret_manager))))
}

<<<<<<< HEAD
pub fn create_secret_manager(mut cx: FunctionContext) -> JsResult<JsBox<Arc<SecretManagerMethodHandler>>> {
    let options = cx.argument::<JsString>(0)?;
    let options = options.value(&mut cx);
    let channel = cx.channel();

    let method_handler = SecretManagerMethodHandler::new(channel, options)
        .or_else(|e| cx.throw_error(serde_json::to_string(&Response::Error(e)).expect("json to string error")))?;

    Ok(cx.boxed(method_handler))
}

pub fn call_secret_manager_method(mut cx: FunctionContext) -> JsResult<JsUndefined> {
    let method = cx.argument::<JsString>(0)?;
    let method = method.value(&mut cx);
    let method_handler = Arc::clone(cx.argument::<JsBox<Arc<SecretManagerMethodHandler>>>(1)?.deref());
    let callback = cx.argument::<JsFunction>(2)?.root(&mut cx);

    crate::RUNTIME.spawn(async move {
        let (response, is_error) = method_handler.call_method(method).await;
        method_handler.channel.send(move |mut cx| {
            let cb = callback.into_inner(&mut cx);
            let this = cx.undefined();

            let args = vec![
                if is_error {
                    cx.error(response.clone())?.upcast::<JsValue>()
                } else {
                    cx.undefined().upcast::<JsValue>()
                },
                cx.string(response).upcast::<JsValue>(),
            ];

            cb.call(&mut cx, this, args)?;

            Ok(())
        });
    });
=======
#[napi(js_name = "callSecretManagerMethod")]
pub async fn call_secret_manager_method(
    secret_manager: External<SecretManagerMethodHandler>,
    method: String,
) -> Result<String> {
    let secret_manager_method = serde_json::from_str::<SecretManagerMethod>(&method).map_err(NodejsError::from)?;

    let res = rust_call_secret_manager_method(&*secret_manager.as_ref().read().await, secret_manager_method).await;
    if matches!(res, Response::Error(_) | Response::Panic(_)) {
        return Err(Error::new(
            Status::GenericFailure,
            serde_json::to_string(&res).map_err(NodejsError::from)?,
        ));
    }
>>>>>>> b1762a30

    Ok(serde_json::to_string(&res).map_err(NodejsError::from)?)
}

#[napi(js_name = "migrateStrongholdSnapshotV2ToV3")]
pub fn migrate_stronghold_snapshot_v2_to_v3(
    current_path: String,
    current_password: String,
    salt: String,
    rounds: u32,
    new_path: Option<String>,
    new_password: Option<String>,
) -> Result<()> {
    let current_password = current_password.into();
    let new_password = new_password.map(Into::into);

    StrongholdAdapter::migrate_snapshot_v2_to_v3(
        &current_path,
        current_password,
        salt,
        rounds,
        new_path.as_ref(),
        new_password,
    )
    .map_err(iota_sdk_bindings_core::iota_sdk::client::Error::from)
    .map_err(NodejsError::from)?;

    Ok(())
}<|MERGE_RESOLUTION|>--- conflicted
+++ resolved
@@ -27,45 +27,6 @@
     Ok(External::new(Arc::new(RwLock::new(secret_manager))))
 }
 
-<<<<<<< HEAD
-pub fn create_secret_manager(mut cx: FunctionContext) -> JsResult<JsBox<Arc<SecretManagerMethodHandler>>> {
-    let options = cx.argument::<JsString>(0)?;
-    let options = options.value(&mut cx);
-    let channel = cx.channel();
-
-    let method_handler = SecretManagerMethodHandler::new(channel, options)
-        .or_else(|e| cx.throw_error(serde_json::to_string(&Response::Error(e)).expect("json to string error")))?;
-
-    Ok(cx.boxed(method_handler))
-}
-
-pub fn call_secret_manager_method(mut cx: FunctionContext) -> JsResult<JsUndefined> {
-    let method = cx.argument::<JsString>(0)?;
-    let method = method.value(&mut cx);
-    let method_handler = Arc::clone(cx.argument::<JsBox<Arc<SecretManagerMethodHandler>>>(1)?.deref());
-    let callback = cx.argument::<JsFunction>(2)?.root(&mut cx);
-
-    crate::RUNTIME.spawn(async move {
-        let (response, is_error) = method_handler.call_method(method).await;
-        method_handler.channel.send(move |mut cx| {
-            let cb = callback.into_inner(&mut cx);
-            let this = cx.undefined();
-
-            let args = vec![
-                if is_error {
-                    cx.error(response.clone())?.upcast::<JsValue>()
-                } else {
-                    cx.undefined().upcast::<JsValue>()
-                },
-                cx.string(response).upcast::<JsValue>(),
-            ];
-
-            cb.call(&mut cx, this, args)?;
-
-            Ok(())
-        });
-    });
-=======
 #[napi(js_name = "callSecretManagerMethod")]
 pub async fn call_secret_manager_method(
     secret_manager: External<SecretManagerMethodHandler>,
@@ -80,7 +41,6 @@
             serde_json::to_string(&res).map_err(NodejsError::from)?,
         ));
     }
->>>>>>> b1762a30
 
     Ok(serde_json::to_string(&res).map_err(NodejsError::from)?)
 }
