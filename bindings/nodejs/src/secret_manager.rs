// Copyright 2023 IOTA Stiftung
// SPDX-License-Identifier: Apache-2.0

use std::sync::Arc;

use iota_sdk_bindings_core::{
    call_secret_manager_method as rust_call_secret_manager_method,
    iota_sdk::client::{
        secret::{DynSecretManagerConfig, SecretManager, SecretManagerDto},
        stronghold::StrongholdAdapter,
    },
    Response, SecretManagerMethod,
};
use napi::{bindgen_prelude::External, Error, Result, Status};
use napi_derive::napi;
use tokio::sync::RwLock;

<<<<<<< HEAD
pub struct SecretManagerMethodHandler {
    channel: Channel,
    secret_manager: Arc<RwLock<Box<dyn DynSecretManagerConfig>>>,
}

impl Finalize for SecretManagerMethodHandler {}
=======
use crate::NodejsError;
>>>>>>> cdde4cbd

pub type SecretManagerMethodHandler = Arc<RwLock<SecretManager>>;

<<<<<<< HEAD
        Ok(Arc::new(Self {
            channel,
            secret_manager: Arc::new(RwLock::new(Box::new(secret_manager) as _)),
        }))
    }

    pub fn new_with_secret_manager(
        channel: Channel,
        secret_manager: Arc<RwLock<Box<dyn DynSecretManagerConfig>>>,
    ) -> Arc<Self> {
        Arc::new(Self {
            channel,
            secret_manager,
        })
    }

    async fn call_method(&self, method: String) -> (String, bool) {
        match serde_json::from_str::<SecretManagerMethod>(&method) {
            Ok(method) => {
                let res = {
                    let secret_manager = self.secret_manager.read().await;
                    rust_call_secret_manager_method(secret_manager.as_ref(), method).await
                };
                let mut is_err = matches!(res, Response::Error(_) | Response::Panic(_));

                let msg = match serde_json::to_string(&res) {
                    Ok(msg) => msg,
                    Err(e) => {
                        is_err = true;
                        serde_json::to_string(&Response::Error(e.into())).expect("json to string error")
                    }
                };

                (msg, is_err)
            }
            Err(e) => {
                log::error!("{:?}", e);
                (format!("Couldn't parse to method with error - {e:?}"), true)
            }
        }
    }
=======
#[napi(js_name = "createSecretManager")]
pub fn create_secret_manager(options: String) -> Result<External<SecretManagerMethodHandler>> {
    let secret_manager_dto = serde_json::from_str::<SecretManagerDto>(&options).map_err(NodejsError::from)?;
    let secret_manager = SecretManager::try_from(secret_manager_dto).map_err(NodejsError::from)?;

    Ok(External::new(Arc::new(RwLock::new(secret_manager))))
>>>>>>> cdde4cbd
}

#[napi(js_name = "callSecretManagerMethod")]
pub async fn call_secret_manager_method(
    secret_manager: External<SecretManagerMethodHandler>,
    method: String,
) -> Result<String> {
    let secret_manager_method = serde_json::from_str::<SecretManagerMethod>(&method).map_err(NodejsError::from)?;

    let res = rust_call_secret_manager_method(&*secret_manager.as_ref().read().await, secret_manager_method).await;
    if matches!(res, Response::Error(_) | Response::Panic(_)) {
        return Err(Error::new(
            Status::GenericFailure,
            serde_json::to_string(&res).map_err(NodejsError::from)?,
        ));
    }

    Ok(serde_json::to_string(&res).map_err(NodejsError::from)?)
}

#[napi(js_name = "migrateStrongholdSnapshotV2ToV3")]
pub fn migrate_stronghold_snapshot_v2_to_v3(
    current_path: String,
    current_password: String,
    salt: String,
    rounds: u32,
    new_path: Option<String>,
    new_password: Option<String>,
) -> Result<()> {
    let current_password = current_password.into();
    let new_password = new_password.map(Into::into);

    StrongholdAdapter::migrate_snapshot_v2_to_v3(
        &current_path,
        current_password,
        salt,
        rounds,
        new_path.as_ref(),
        new_password,
    )
    .map_err(iota_sdk_bindings_core::iota_sdk::client::Error::from)
    .map_err(NodejsError::from)?;

    Ok(())
}<|MERGE_RESOLUTION|>--- conflicted
+++ resolved
@@ -6,78 +6,24 @@
 use iota_sdk_bindings_core::{
     call_secret_manager_method as rust_call_secret_manager_method,
     iota_sdk::client::{
-        secret::{DynSecretManagerConfig, SecretManager, SecretManagerDto},
+        secret::{SecretManager, SecretManagerDto},
         stronghold::StrongholdAdapter,
     },
     Response, SecretManagerMethod,
 };
 use napi::{bindgen_prelude::External, Error, Result, Status};
 use napi_derive::napi;
-use tokio::sync::RwLock;
 
-<<<<<<< HEAD
-pub struct SecretManagerMethodHandler {
-    channel: Channel,
-    secret_manager: Arc<RwLock<Box<dyn DynSecretManagerConfig>>>,
-}
+use crate::NodejsError;
 
-impl Finalize for SecretManagerMethodHandler {}
-=======
-use crate::NodejsError;
->>>>>>> cdde4cbd
+pub type SecretManagerMethodHandler = Arc<SecretManager>;
 
-pub type SecretManagerMethodHandler = Arc<RwLock<SecretManager>>;
-
-<<<<<<< HEAD
-        Ok(Arc::new(Self {
-            channel,
-            secret_manager: Arc::new(RwLock::new(Box::new(secret_manager) as _)),
-        }))
-    }
-
-    pub fn new_with_secret_manager(
-        channel: Channel,
-        secret_manager: Arc<RwLock<Box<dyn DynSecretManagerConfig>>>,
-    ) -> Arc<Self> {
-        Arc::new(Self {
-            channel,
-            secret_manager,
-        })
-    }
-
-    async fn call_method(&self, method: String) -> (String, bool) {
-        match serde_json::from_str::<SecretManagerMethod>(&method) {
-            Ok(method) => {
-                let res = {
-                    let secret_manager = self.secret_manager.read().await;
-                    rust_call_secret_manager_method(secret_manager.as_ref(), method).await
-                };
-                let mut is_err = matches!(res, Response::Error(_) | Response::Panic(_));
-
-                let msg = match serde_json::to_string(&res) {
-                    Ok(msg) => msg,
-                    Err(e) => {
-                        is_err = true;
-                        serde_json::to_string(&Response::Error(e.into())).expect("json to string error")
-                    }
-                };
-
-                (msg, is_err)
-            }
-            Err(e) => {
-                log::error!("{:?}", e);
-                (format!("Couldn't parse to method with error - {e:?}"), true)
-            }
-        }
-    }
-=======
 #[napi(js_name = "createSecretManager")]
 pub fn create_secret_manager(options: String) -> Result<External<SecretManagerMethodHandler>> {
     let secret_manager_dto = serde_json::from_str::<SecretManagerDto>(&options).map_err(NodejsError::from)?;
     let secret_manager = SecretManager::try_from(secret_manager_dto).map_err(NodejsError::from)?;
 
-    Ok(External::new(Arc::new(RwLock::new(secret_manager))))
->>>>>>> cdde4cbd
+    Ok(External::new(Arc::new(secret_manager)))
 }
 
 #[napi(js_name = "callSecretManagerMethod")]
@@ -87,7 +33,7 @@
 ) -> Result<String> {
     let secret_manager_method = serde_json::from_str::<SecretManagerMethod>(&method).map_err(NodejsError::from)?;
 
-    let res = rust_call_secret_manager_method(&*secret_manager.as_ref().read().await, secret_manager_method).await;
+    let res = rust_call_secret_manager_method(secret_manager.as_ref(), secret_manager_method).await;
     if matches!(res, Response::Error(_) | Response::Panic(_)) {
         return Err(Error::new(
             Status::GenericFailure,
