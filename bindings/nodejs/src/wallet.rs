--- conflicted
+++ resolved
@@ -8,32 +8,11 @@
     iota_sdk::wallet::{events::WalletEventType, Wallet},
     Response, WalletMethod, WalletOptions,
 };
-<<<<<<< HEAD
-use neon::prelude::*;
-
-use crate::{
-    client::{ClientMethodHandler, SharedClientMethodHandler},
-    secret_manager::SecretManagerMethodHandler, binding_glue,
-};
-
-pub type SharedWalletMethodHandler = Arc<RwLock<Option<WalletMethodHandler>>>;
-
-#[derive(Clone)]
-pub struct WalletMethodHandler {
-    channel: Channel,
-    wallet: Wallet,
-}
-
-impl Finalize for WalletMethodHandler {}
-
-type JsCallback = Root<JsFunction<JsObject>>;
-=======
 use napi::{bindgen_prelude::External, threadsafe_function::ThreadsafeFunction, Error, Result, Status};
 use napi_derive::napi;
 use tokio::sync::RwLock;
 
 use crate::{client::ClientMethodHandler, secret_manager::SecretManagerMethodHandler, NodejsError};
->>>>>>> b1762a30
 
 pub type WalletMethodHandler = Arc<RwLock<Option<Wallet>>>;
 
@@ -43,68 +22,6 @@
     let runtime = tokio::runtime::Runtime::new().map_err(NodejsError::from)?;
     let wallet = runtime.block_on(wallet_options.build()).map_err(NodejsError::from)?;
 
-<<<<<<< HEAD
-        Ok(Self { channel, wallet })
-    }
-
-    async fn call_method(&self, method: String) -> (String, bool) {
-        match serde_json::from_str::<WalletMethod>(&method) {
-            Ok(method) => {
-                let res = rust_call_wallet_method(&self.wallet, method).await;
-                let mut is_err = matches!(res, Response::Error(_) | Response::Panic(_));
-
-                let msg = match serde_json::to_string(&res) {
-                    Ok(msg) => msg,
-                    Err(e) => {
-                        is_err = true;
-                        serde_json::to_string(&Response::Error(e.into())).expect("json to string error")
-                    }
-                };
-
-                (msg, is_err)
-            }
-            Err(e) => (
-                serde_json::to_string(&Response::Error(e.into())).expect("json to string error"),
-                true,
-            ),
-        }
-    }
-}
-
-fn call_event_callback(channel: &neon::event::Channel, event_data: Event, callback: Arc<JsCallback>) {
-    channel.send(move |mut cx| {
-        let cb = (*callback).to_inner(&mut cx);
-        let this = cx.undefined();
-        let args = [
-            cx.undefined().upcast::<JsValue>(),
-            cx.string(serde_json::to_string(&event_data).unwrap())
-                .upcast::<JsValue>(),
-        ];
-
-        cb.call(&mut cx, this, args)?;
-
-        Ok(())
-    });
-}
-
-pub fn create_wallet(mut cx: FunctionContext) -> JsResult<JsBox<SharedWalletMethodHandler>> {
-    let options = cx.argument::<JsString>(0)?;
-    let options = options.value(&mut cx);
-    let channel = cx.channel();
-    let method_handler = WalletMethodHandler::new(channel, options)
-        .or_else(|e| cx.throw_error(serde_json::to_string(&Response::Error(e)).expect("json to string error")))?;
-
-    Ok(cx.boxed(Arc::new(RwLock::new(Some(method_handler)))))
-}
-
-pub fn call_wallet_method(mut cx: FunctionContext) -> JsResult<JsUndefined> {
-    let method_handler = cx.argument::<JsBox<SharedWalletMethodHandler>>(1);
-    let method = cx.argument::<JsString>(0)?;
-    let method = method.value(&mut cx);
-    let callback = cx.argument::<JsFunction>(2)?.root(&mut cx);
-    
-    binding_glue!(cx, method, method_handler, callback, "Wallet")
-=======
     Ok(External::new(Arc::new(RwLock::new(Some(wallet)))))
 }
 
@@ -133,7 +50,6 @@
             serde_json::to_string(&Response::Panic("Wallet got destroyed".to_string())).map_err(NodejsError::from)?,
         ))
     }
->>>>>>> b1762a30
 }
 
 #[napi(js_name = "listenWallet")]
@@ -146,89 +62,6 @@
     for event_type in event_types {
         validated_event_types.push(WalletEventType::try_from(event_type).map_err(NodejsError::from)?);
     }
-<<<<<<< HEAD
-    let callback = Arc::new(cx.argument::<JsFunction>(1)?.root(&mut cx));
-
-    match cx.argument::<JsBox<SharedWalletMethodHandler>>(2)?.read() {
-        Ok(lock) => {
-            let method_handler = lock.clone();
-            if let Some(method_handler) = method_handler {
-                crate::RUNTIME.spawn(async move {
-                    method_handler
-                        .wallet
-                        .listen(event_types, move |event_data| {
-                            call_event_callback(&method_handler.channel, event_data.clone(), callback.clone())
-                        })
-                        .await;
-                });
-
-                Ok(cx.undefined())
-            } else {
-                // Notify that the wallet was destroyed
-                cx.throw_error(
-                    serde_json::to_string(&Response::Panic("Wallet was destroyed".to_string()))
-                        .expect("json to string error"),
-                )
-            }
-        }
-        Err(e) => cx.throw_error(serde_json::to_string(&Response::Panic(e.to_string())).expect("json to string error")),
-    }
-}
-
-pub fn destroy_wallet(mut cx: FunctionContext) -> JsResult<JsUndefined> {
-    match cx.argument::<JsBox<SharedWalletMethodHandler>>(0)?.write() {
-        Ok(mut lock) => *lock = None,
-        Err(e) => {
-            return cx
-                .throw_error(serde_json::to_string(&Response::Panic(e.to_string())).expect("json to string error"));
-        }
-    }
-    Ok(cx.undefined())
-}
-
-pub fn get_client(mut cx: FunctionContext) -> JsResult<JsBox<SharedClientMethodHandler>> {
-    match cx.argument::<JsBox<SharedWalletMethodHandler>>(0)?.read() {
-        Ok(lock) => {
-            if let Some(method_handler) = &*lock {
-                let client_method_handler =
-                    ClientMethodHandler::new_with_client(cx.channel(), method_handler.wallet.client().clone());
-
-                Ok(cx.boxed(Arc::new(RwLock::new(Some(client_method_handler)))))
-            } else {
-                // Notify that the wallet was destroyed
-                cx.throw_error(
-                    serde_json::to_string(&Response::Panic("Wallet was destroyed".to_string()))
-                        .expect("json to string error"),
-                )
-            }
-        }
-        Err(e) => cx.throw_error(serde_json::to_string(&Response::Panic(e.to_string())).expect("json to string error")),
-    }
-}
-
-pub fn get_secret_manager(mut cx: FunctionContext) -> JsResult<JsBox<Arc<SecretManagerMethodHandler>>> {
-    match cx.argument::<JsBox<SharedWalletMethodHandler>>(0)?.read() {
-        Ok(lock) => {
-            if let Some(method_handler) = &*lock {
-                let secret_manager_method_handler = SecretManagerMethodHandler::new_with_secret_manager(
-                    cx.channel(),
-                    method_handler.wallet.get_secret_manager().clone(),
-                );
-
-                Ok(cx.boxed(secret_manager_method_handler))
-            } else {
-                // Notify that the wallet was destroyed
-                cx.throw_error(
-                    serde_json::to_string(&Response::Panic("Wallet was destroyed".to_string()))
-                        .expect("json to string error"),
-                )
-            }
-        }
-        Err(e) => {
-            return cx
-                .throw_error(serde_json::to_string(&Response::Panic(e.to_string())).expect("json to string error"));
-        }
-=======
 
     if let Some(wallet) = &*wallet.as_ref().read().await {
         wallet
@@ -271,6 +104,5 @@
             Status::GenericFailure,
             serde_json::to_string(&Response::Panic("Wallet got destroyed".to_string())).map_err(NodejsError::from)?,
         ))
->>>>>>> b1762a30
     }
 }