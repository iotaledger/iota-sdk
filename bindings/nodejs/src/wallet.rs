--- conflicted
+++ resolved
@@ -122,13 +122,8 @@
 
 #[napi(js_name = "getSecretManager")]
 pub async fn get_secret_manager(wallet: External<WalletMethodHandler>) -> Result<External<SecretManagerMethodHandler>> {
-<<<<<<< HEAD
-    if let Some(wallet) = &*wallet.as_ref().read().await {
+    if let Some(wallet) = &**wallet.as_ref().read().await {
         Ok(External::new(wallet.secret_manager().clone()))
-=======
-    if let Some(wallet) = &**wallet.as_ref().read().await {
-        Ok(External::new(wallet.get_secret_manager().clone()))
->>>>>>> 1f664252
     } else {
         Err(destroyed_err("Wallet"))
     }
