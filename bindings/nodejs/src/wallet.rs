// Copyright 2023 IOTA Stiftung
// SPDX-License-Identifier: Apache-2.0

<<<<<<< HEAD
use std::{sync::Arc, ops::{Deref, DerefMut}};
=======
use std::{
    ops::{Deref, DerefMut},
    sync::Arc,
};
>>>>>>> 0c3e0b62

use iota_sdk_bindings_core::{
    call_wallet_method as rust_call_wallet_method,
    iota_sdk::wallet::{events::WalletEventType, Wallet},
    Response, WalletMethod, WalletOptions,
};
use napi::{bindgen_prelude::External, threadsafe_function::ThreadsafeFunction, Error, Result};
use napi_derive::napi;
use tokio::sync::RwLock;

use crate::{
    build_js_error, client::ClientMethodHandler, destroyed_err, secret_manager::SecretManagerMethodHandler, NodejsError,
};

pub struct WalletMethodHandlerInner(Option<Wallet>);

impl Drop for WalletMethodHandlerInner {
    fn drop(&mut self) {
        log::debug!("drop WalletMethodHandlerInner");
        // Request to stop the background syncing silently if this wallet hasn't been destroyed yet
        if let Some(wallet) = self.0.take() {
            wallet.request_stop_background_syncing();
        }
    }
}

impl Deref for WalletMethodHandlerInner {
    type Target = Option<Wallet>;

    fn deref(&self) -> &Self::Target {
        &self.0
    }
}

impl DerefMut for WalletMethodHandlerInner {
    fn deref_mut(&mut self) -> &mut Self::Target {
        &mut self.0
    }
}

pub type WalletMethodHandler = Arc<RwLock<WalletMethodHandlerInner>>;

#[napi(js_name = "createWallet")]
pub async fn create_wallet(options: String) -> Result<External<WalletMethodHandler>> {
    let wallet_options = serde_json::from_str::<WalletOptions>(&options).map_err(NodejsError::new)?;
    let wallet = wallet_options.build().await.map_err(NodejsError::new)?;

<<<<<<< HEAD
    Ok(External::new(Arc::new(RwLock::new(WalletMethodHandlerInner(Some(wallet))))))
=======
    Ok(External::new(Arc::new(RwLock::new(WalletMethodHandlerInner(Some(
        wallet,
    ))))))
>>>>>>> 0c3e0b62
}

#[napi(js_name = "destroyWallet")]
pub async fn destroy_wallet(wallet: External<WalletMethodHandler>) {
    **wallet.as_ref().write().await = None;
}

#[napi(js_name = "callWalletMethod")]
pub async fn call_wallet_method(wallet: External<WalletMethodHandler>, method: String) -> Result<String> {
    let method = serde_json::from_str::<WalletMethod>(&method).map_err(NodejsError::new)?;

    match &**wallet.as_ref().read().await {
        Some(wallet) => {
            let response = rust_call_wallet_method(wallet, method).await;
            match response {
                Response::Error(_) | Response::Panic(_) => Err(build_js_error(response)),
                _ => Ok(serde_json::to_string(&response).map_err(NodejsError::new)?),
            }
        }
        None => Err(destroyed_err("Wallet")),
    }
}

#[napi(js_name = "listenWallet")]
pub async fn listen_wallet(
    wallet: External<WalletMethodHandler>,
    event_types: Vec<u8>,
    callback: ThreadsafeFunction<String>,
) -> Result<()> {
    let mut validated_event_types = Vec::with_capacity(event_types.len());
    for event_type in event_types {
        validated_event_types.push(WalletEventType::try_from(event_type).map_err(NodejsError::new)?);
    }

    match &**wallet.as_ref().read().await {
        Some(wallet) => {
            wallet
                .listen(validated_event_types, move |event_data| {
                    callback.call(
                        serde_json::to_string(event_data)
                            .map_err(NodejsError::new)
                            .map_err(Error::from),
                        napi::threadsafe_function::ThreadsafeFunctionCallMode::NonBlocking,
                    );
                })
                .await;
            Ok(())
        }
        None => Err(destroyed_err("Wallet")),
    }
}

#[napi(js_name = "getClient")]
pub async fn get_client(wallet: External<WalletMethodHandler>) -> Result<External<ClientMethodHandler>> {
    if let Some(wallet) = &**wallet.as_ref().read().await {
        Ok(External::new(Arc::new(RwLock::new(Some(wallet.client().clone())))))
    } else {
        Err(destroyed_err("Wallet"))
    }
}

#[napi(js_name = "getSecretManager")]
pub async fn get_secret_manager(wallet: External<WalletMethodHandler>) -> Result<External<SecretManagerMethodHandler>> {
    if let Some(wallet) = &**wallet.as_ref().read().await {
        Ok(External::new(wallet.get_secret_manager().clone()))
    } else {
        Err(destroyed_err("Wallet"))
    }
}<|MERGE_RESOLUTION|>--- conflicted
+++ resolved
@@ -1,14 +1,10 @@
 // Copyright 2023 IOTA Stiftung
 // SPDX-License-Identifier: Apache-2.0
 
-<<<<<<< HEAD
-use std::{sync::Arc, ops::{Deref, DerefMut}};
-=======
 use std::{
     ops::{Deref, DerefMut},
     sync::Arc,
 };
->>>>>>> 0c3e0b62
 
 use iota_sdk_bindings_core::{
     call_wallet_method as rust_call_wallet_method,
@@ -56,13 +52,9 @@
     let wallet_options = serde_json::from_str::<WalletOptions>(&options).map_err(NodejsError::new)?;
     let wallet = wallet_options.build().await.map_err(NodejsError::new)?;
 
-<<<<<<< HEAD
-    Ok(External::new(Arc::new(RwLock::new(WalletMethodHandlerInner(Some(wallet))))))
-=======
     Ok(External::new(Arc::new(RwLock::new(WalletMethodHandlerInner(Some(
         wallet,
     ))))))
->>>>>>> 0c3e0b62
 }
 
 #[napi(js_name = "destroyWallet")]
