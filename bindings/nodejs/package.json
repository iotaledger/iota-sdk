{
    "name": "@iota/sdk",
<<<<<<< HEAD
    "version": "1.0.4",
=======
    "version": "1.0.7",
>>>>>>> b45af405
    "description": "Node.js binding to the IOTA SDK library",
    "main": "out/index.js",
    "types": "out/index.d.ts",
    "scripts": {
        "lint": "eslint --ignore-path .eslintignore --ext .js,.ts .",
        "format": "prettier --ignore-path .eslintignore -w \"{,*/**/}*.{ts,js,json}\"",
        "format-check": "prettier --ignore-path .eslintignore -c \"{,*/**/}*.{ts,js,json}\"",
        "build": "node scripts/neon-build && tsc",
        "build:neon": "cargo-cp-artifact -ac iota-sdk-nodejs ./index.node -- cargo build --profile=production --message-format=json-render-diagnostics",
        "prebuild-x64": "prebuild --runtime napi --target 6 --prepack scripts/neon-build.js --strip --arch x64",
        "prebuild-macos-arm64": "prebuild --runtime napi --target 6 --prepack 'yarn run neon-build-macos-arm64' --strip --arch arm64",
        "neon-build-macos-arm64": "cargo-cp-artifact -ac iota-sdk-nodejs ./index.node -- cargo build --profile=production --message-format=json-render-diagnostics --target aarch64-apple-darwin && node -e \"require('./scripts/move-artifact.js')()\"",
        "prebuild-linux-arm64": "prebuild --runtime napi --target 6 --prepack 'yarn run neon-build-linux-arm64' --strip --arch arm64",
        "neon-build-linux-arm64": "cargo-cp-artifact -ac iota-sdk-nodejs ./index.node -- cargo build --profile=production --message-format=json-render-diagnostics --target aarch64-unknown-linux-gnu && node -e \"require('./scripts/move-artifact.js')()\"",
        "prebuild-windows-arm64": "prebuild --runtime napi --target 6 --prepack 'yarn run neon-build-windows-arm64' --strip --arch arm64",
        "neon-build-windows-arm64": "cargo-cp-artifact -ac iota-sdk-nodejs ./index.node -- cargo build --profile=production --message-format=json-render-diagnostics --target aarch64-pc-windows-msvc && node -e \"require('./scripts/move-artifact.js')()\"",
        "rebuild": "node scripts/neon-build && tsc && node scripts/strip.js",
        "install": "prebuild-install --runtime napi --tag-prefix='iota-sdk-nodejs-v' && tsc || npm run rebuild",
        "test": "jest",
        "create-api-docs": "typedoc ./lib/index.ts --githubPages false --disableSources --excludePrivate --excludeInternal --plugin typedoc-plugin-markdown --theme markdown --hideBreadcrumbs --entryDocument api_ref.md --readme none --hideGenerator --sort source-order"
    },
    "author": "IOTA Foundation <contact@iota.org>",
    "license": "Apache-2.0",
    "dependencies": {
        "@types/node": "^18.15.12",
        "cargo-cp-artifact": "^0.1.6",
        "class-transformer": "^0.5.1",
        "prebuild-install": "^7.1.1",
        "reflect-metadata": "^0.1.13",
        "typescript": "^4.9.4"
    },
    "devDependencies": {
        "@types/jest": "^29.4.0",
        "@typescript-eslint/eslint-plugin": "^5.30.7",
        "@typescript-eslint/parser": "^5.30.7",
        "dotenv": "^16.0.3",
        "electron-build-env": "^0.2.0",
        "eslint": "^8.20.0",
        "eslint-config-prettier": "^8.5.0",
        "jest": "^29.4.2",
        "jest-matcher-utils": "^29.5.0",
        "prebuild": "^11.0.4",
        "prettier": "^2.8.3",
        "ts-jest": "^29.0.5",
        "typedoc": "^0.24.6",
        "typedoc-plugin-markdown": "^3.14.0"
    },
    "overrides": {
        "tar@<=4.4.17": "^4.4.19",
        "tar@2.0.0": "^4.4.19",
        "simple-get@1.4.2": "^2.8.2"
    },
    "resolutions": {
        "tar": "^4.4.19",
        "simple-get": "^2.8.2",
        "semver": "^7.5.2",
        "tough-cookie": "^4.1.3",
        "word-wrap": "^1.2.4"
    },
    "repository": {
        "type": "git",
        "url": "git+https://github.com/iotaledger/iota-sdk.git"
    },
    "binary": {
        "napi_versions": [
            6
        ]
    },
    "bugs": {
        "url": "https://github.com/iotaledger/iota-sdk/issues"
    },
    "homepage": "https://github.com/iotaledger/iota-sdk#readme"
}<|MERGE_RESOLUTION|>--- conflicted
+++ resolved
@@ -1,10 +1,6 @@
 {
     "name": "@iota/sdk",
-<<<<<<< HEAD
-    "version": "1.0.4",
-=======
     "version": "1.0.7",
->>>>>>> b45af405
     "description": "Node.js binding to the IOTA SDK library",
     "main": "out/index.js",
     "types": "out/index.d.ts",
