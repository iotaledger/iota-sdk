--- conflicted
+++ resolved
@@ -44,11 +44,7 @@
             storagePath: process.env.WALLET_DB_PATH,
         });
 
-<<<<<<< HEAD
-        const account = await wallet.getAccount(process.env.ACCOUNT_ALIAS_1);
-=======
         const account = await wallet.getAccount('Alice');
->>>>>>> 8f08f874
 
         // We send from the first address in the account.
         const senderAddress = (await account.addresses())[0].address;
