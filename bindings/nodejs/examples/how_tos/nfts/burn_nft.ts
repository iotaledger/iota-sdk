--- conflicted
+++ resolved
@@ -25,11 +25,7 @@
         });
 
         // Get the account we generated with `01-create-wallet`
-<<<<<<< HEAD
-        const account = await wallet.getAccount(process.env.ACCOUNT_ALIAS_1);
-=======
         const account = await wallet.getAccount('Alice');
->>>>>>> 8f08f874
 
         // May want to ensure the account is synced before sending a transaction.
         let balance = await account.sync();
