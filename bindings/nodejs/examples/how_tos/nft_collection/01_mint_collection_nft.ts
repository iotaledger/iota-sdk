--- conflicted
+++ resolved
@@ -32,14 +32,9 @@
         // To sign a transaction we need to unlock stronghold.
         await wallet.setStrongholdPassword(process.env.STRONGHOLD_PASSWORD);
 
-<<<<<<< HEAD
-        await wallet.sync();
-        console.log(`Account synced!`);
-=======
         // Get the wallet we generated with `how_tos/accounts_and_addresses/create-wallet`
         await wallet.sync();
         console.log(`Wallet synced!`);
->>>>>>> 51d6e8e1
 
         // Get the id we generated with `00_mint_issuer_nft`
         const issuerNftId: NftId = process.argv[2];
