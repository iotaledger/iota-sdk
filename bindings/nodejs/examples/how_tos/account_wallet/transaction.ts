--- conflicted
+++ resolved
@@ -54,22 +54,11 @@
         );
 
         // Find first output unlockable by the account address
-<<<<<<< HEAD
-        const queryParameters = [
-            {
-                address: accountAddress,
-            },
-        ];
-        const input = (await wallet.getClient().basicOutputIds(queryParameters))
-            .items[0];
-=======
         const queryParameters = {
             address: accountAddress,
         };
-        const input = (
-            await (await wallet.getClient()).basicOutputIds(queryParameters)
-        ).items[0];
->>>>>>> 0b1ef161
+        const input = (await wallet.getClient().basicOutputIds(queryParameters))
+            .items[0];
 
         const params = [
             {
