--- conflicted
+++ resolved
@@ -40,17 +40,10 @@
         const fetchedBlock = await client.getBlock(blockIdAndBlock[0]);
         console.log('Block data: ', fetchedBlock);
 
-<<<<<<< HEAD
-        if (fetchedBlock.type === BlockType.Basic) {
-            const basic = fetchedBlock as BasicBlock;
-            if (basic.block.payload instanceof TaggedDataPayload) {
-                const payload = basic.block.payload as TaggedDataPayload;
-=======
         if (fetchedBlock.isBasic()) {
             const basic = fetchedBlock.asBasic();
             if (basic.payload instanceof TaggedDataPayload) {
                 const payload = basic.payload as TaggedDataPayload;
->>>>>>> 24a5524d
                 console.log('Decoded data:', hexToUtf8(payload.data));
             }
         }
