--- conflicted
+++ resolved
@@ -23,16 +23,8 @@
     });
 
     try {
-<<<<<<< HEAD
-        if (!process.env.MNEMONIC) {
-            throw new Error('.env MNEMONIC is undefined, see .env.example');
-        }
         const secretManager = SecretManager.create({
-            mnemonic: process.env.MNEMONIC,
-=======
-        const secretManager = new SecretManager({
             mnemonic: process.env.MNEMONIC as string,
->>>>>>> 3f2d737a
         });
 
         // Generate the first address
