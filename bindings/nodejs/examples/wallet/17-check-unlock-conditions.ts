// Copyright 2023 IOTA Stiftung
// SPDX-License-Identifier: Apache-2.0

import { AddressUnlockCondition, BasicOutput, Output, Utils } from '@iota/sdk';

import { getUnlockedWallet } from './common';

// The amount to build the basic output with
const AMOUNT = '1000000';

// In this example we check if an output has only an address unlock condition and that the address is from the account.
//
// Make sure that `example.stronghold` and `example.walletdb` already exist by
// running the `how_tos/accounts-and-addresses/create-wallet` example!
//
// Rename `.env.example` to `.env` first, then run
// yarn run-example ./wallet/17-check-unlock-conditions.ts
async function run() {
    try {
        // Create the wallet
        const wallet = await getUnlockedWallet();

        // Get the account we generated with `01-create-wallet`
<<<<<<< HEAD
        const account = await manager.getAccount(
            "Alice",
=======
        const account = await wallet.getAccount(
            `${process.env.ACCOUNT_ALIAS_1}`,
>>>>>>> 7eee7305
        );

        const accountAddresses = await account.addresses();

        const output: Output = await account.prepareOutput({
            recipientAddress: accountAddresses[0].address,
            amount: AMOUNT,
        });

        const hexEncodedAccountAddresses = accountAddresses.map((a) =>
            Utils.bech32ToHex(a.address),
        );

        if (output instanceof BasicOutput) {
            const basicOutput = output as BasicOutput;
            let controlledByAccount = false;
            if (
                basicOutput.getUnlockConditions().length === 1 &&
                basicOutput.getUnlockConditions()[0] instanceof
                    AddressUnlockCondition &&
                hexEncodedAccountAddresses.includes(
                    (
                        basicOutput.getUnlockConditions()[0] as AddressUnlockCondition
                    )
                        .getAddress()
                        .toString(),
                )
            ) {
                controlledByAccount = true;
            }

            console.log(
                'The output has only an address unlock condition and the address is from the account: ' +
                    controlledByAccount,
            );
        }
    } catch (error) {
        console.log('Error: ', error);
    }
    process.exit(0);
}

run();<|MERGE_RESOLUTION|>--- conflicted
+++ resolved
@@ -21,13 +21,8 @@
         const wallet = await getUnlockedWallet();
 
         // Get the account we generated with `01-create-wallet`
-<<<<<<< HEAD
-        const account = await manager.getAccount(
+        const account = await wallet.getAccount(
             "Alice",
-=======
-        const account = await wallet.getAccount(
-            `${process.env.ACCOUNT_ALIAS_1}`,
->>>>>>> 7eee7305
         );
 
         const accountAddresses = await account.addresses();
