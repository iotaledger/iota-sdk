# Changelog

All notable changes to this project will be documented in this file.

The format is based on [Keep a Changelog](https://keepachangelog.com/en/1.0.0/),
and this project adheres to [Semantic Versioning](https://semver.org/spec/v2.0.0.html).

<!-- ## Unreleased - YYYY-MM-DD

### Added

### Changed

### Deprecated

### Removed

### Fixed

### Security -->

<<<<<<< HEAD
## Unreleased - YYYY-MM-DD

### Added

- `Client::destroy` to close an open handle;
=======
## 1.0.0-rc.2 - 2023-0x-xx

### Fixed

- Moved `internal` field from `IGenerateAddressesOptions` to `IGenerateAddressOptions`;
>>>>>>> 2ed8a940

## 1.0.0-rc.1 - 2023-06-19

### Added

- `Utils::verifySecp256k1EcdsaSignature`;

### Changed

- `Account::getOutputsWithAdditionalUnlockConditions` renamed to `claimableOutputs`;
- Rename `Account::signEvm` to `signSecp256k1Ecdsa` and `EvmSignature` to `Secp256k1EcdsaSignature`;

### Removed

- `Utils::verifyEd25519Signature`'s `address` parameter;

### Fixed

- `UTXOInput` constructs with type the proper `InputType`;

## 1.0.0-rc.0 - 2023-06-15

Initial release of the Node.js SDK bindings.<|MERGE_RESOLUTION|>--- conflicted
+++ resolved
@@ -19,19 +19,15 @@
 
 ### Security -->
 
-<<<<<<< HEAD
-## Unreleased - YYYY-MM-DD
+## 1.0.0-rc.2 - 2023-0x-xx
 
 ### Added
 
 - `Client::destroy` to close an open handle;
-=======
-## 1.0.0-rc.2 - 2023-0x-xx
 
 ### Fixed
 
 - Moved `internal` field from `IGenerateAddressesOptions` to `IGenerateAddressOptions`;
->>>>>>> 2ed8a940
 
 ## 1.0.0-rc.1 - 2023-06-19
 
