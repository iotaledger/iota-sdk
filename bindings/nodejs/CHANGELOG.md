--- conflicted
+++ resolved
@@ -19,19 +19,15 @@
 
 ### Security -->
 
-<<<<<<< HEAD
-## 1.0.9 - 2023-MM-DD
+## 1.0.9 - 2023-09-06
 
 ### Added
 
 - `IClientOptions::maxParallelApiRequests`;
-=======
-## 1.0.9 - 2023-09-06
 
 ### Fixed
 
 - The main thread gets blocked when calling client or wallet methods;
->>>>>>> a877f283
 
 ## 1.0.8 - 2023-09-05
 
