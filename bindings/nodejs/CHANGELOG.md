# Changelog

All notable changes to this project will be documented in this file.

The format is based on [Keep a Changelog](https://keepachangelog.com/en/1.0.0/),
and this project adheres to [Semantic Versioning](https://semver.org/spec/v2.0.0.html).

<!-- ## Unreleased - YYYY-MM-DD

### Added

### Changed

### Deprecated

### Removed

### Fixed

### Security -->

<<<<<<< HEAD
## 1.0.5 - YYYY-MM-DD


## 1.0.4 - 2023-08-08

### Changed

- Prevent loading of bindings when importing UTXOInput type (changed UTXOInput.fromOutputId implementation)

### Fixed

- Missing production profile when no prebuild binary is available;
- Ledger Nano events properly created when preparing transactions;

## 1.0.3 - 2023-07-31

### Fixed

=======
## 1.0.7 - 2023-08-29

### Fixed

- Migration mismatch from `iota-rs` version;

## 1.0.6 - 2023-08-25

### Fixed

- `Account::prepareBurn()` return type;
- `Wallet::restoreBackup()` when no secret manager data is stored inside;

## 1.0.5 - 2023-08-18

### Added

- Export `ILoggerConfig` from types;
- Added `Account::prepareIncreaseVotingPower`;

## Changed

- Deprecate `Account::prepareVotingPower`;

### Fixed

- `Account::prepareOutput()` when `ReturnStrategy::Gift` is used with an existing NFT output;

## 1.0.4 - 2023-08-08

### Fixed

- Missing production profile when no prebuild binary is available;
- Ledger Nano events properly created when preparing transactions;
- Prevent loading of bindings when importing UTXOInput type (changed UTXOInput.fromOutputId implementation);

## 1.0.3 - 2023-07-31

### Fixed

>>>>>>> b45af405
- `Balance::{baseCoin, requiredStorageDeposit}` amounts;
- `Utils::computeStorageDeposit()` return amount;

## 1.0.2 - 2023-07-28

### Changed

- Private properties on classes are now readonly;

### Fixed

- Constructor types in `RegularTransactionEssence`;
- `SenderFeature.getSender()` and `IssuerFeature.getIssuer()` now return the correct types;

## 1.0.1 - 2023-07-25

### Changed

- Deprecate `Account::{buildAliasOutput(), buildBasicOutput(), buildFoundryOutput(), buildNftOutput()}` and their `BuildAliasOutputData, BuildBasicOutputData, BuildFoundryOutputData, BuildNftOutputData` parameter types;

## 1.0.0 - 2023-07-24

### Added

- `fromOutputId` constructor for `UTXOInput`;
- `migrateStrongholdSnapshotV2ToV3` function;
- `ConsolidationParams`;

### Changed

- `Account::prepareConsolidateOutputs` takes a `ConsolidationParams`;

### Fixed

- `Utils.computeStorageDeposit()`;
- `Utils.computeTokenId()`;
- `Utils.computeFoundryId` 's parameter `tokenSchemeKind` renamed to `tokenSchemeType`;

## 1.0.0-rc.3 - 2023-07-21

### Added

- `TransactionProgressType` export;
- Optional `CreateAccountPayload::addresses` field;
- Optional `FilterOptions::{aliasIds, foundryIds, nftIds}` fields;

### Changed

- Rename `Client::listen` to `listenMqtt`, `Client::clearListeners` to `clearMqttListeners`;
- Moved `minimumRequiredStorageDeposit()` from `Account` to `Client`;
- `SecretManagerMethod::SignEd25519`, `SignSecp256k1Ecdsa`, and `SignatureUnlock` now accept newly added `Bip44` type chains;
- Use `BigInt` instead of strings for token amounts;
- Split `Account::send` into `send` and `sendWithParams`;
- Properties in event classes are now public;
- Remove getters from the event classes;
- `{Client, SecretManager}::signTransaction` return type from `Payload` to `TransactionPayload`;

### Removed

- `HD_WALLET_TYPE`, `HARDEN_MASK` constants;
- `CommonOutput::{setNativeTokens, setFeatures}`;
- `ImmutableFeaturesOutput::setImmutableFeatures`;
- `StateMetadataOutput::setStateMetadata`;
- `Client::findOutputs()` method;

### Fixed

- Super class of `NftOutput` from `StateMetadataOutput` to `ImmutableFeaturesOutput`;
- `Utils::parseBech32Address` now converts the string into a proper `Address`;
- Change type of `transactionInputs` from `[OutputResponse]` `to OutputResponse[]` in class `NewOutputWalletEvent`;
- Renamed `UTXOInput::transactionInputIndex` to `UTXOInput::transactionOutputIndex`;

## 1.0.0-rc.2 - 2023-07-05

### Added

- `callPluginRoute` to Client to fetch data from custom node plugins;
- `computeTokenId `, `computeOutputId`, `computeInputsCommitment` and `computeStorageDeposit` to Utils;
- Type alias for Ids which were previously just `HexEncodedString`;
- List of `ConfictReason` explanations matching the enum;
- `units-helper` class for IOTA units conversion;
- `Client::destroy` to close an open handle;

### Changed

- Rename `Account::prepareMintNativeToken` to `prepareCreateNativeToken`, `Account::prepareIncreaseNativeTokenSupply` to `prepareMintNativeToken`, `Account::prepareDecreaseNativeTokenSupply` to `prepareMeltNativeToken`;
- Rename `MintNativeTokenParams` to `CreateNativeTokenParams`;
- Rename `MintTokenTransaction` to `CreateNativeTokenTransaction` and `PreparedMintTokenTransaction` to `PreparedCreateNativeTokenTransaction` (including their corresponding `Data` types);
- Rename `SendAmountParams` to `SendParams`;
- Rename `Account::sendAmount` to `send`, `Account::prepareSendAmount` to `prepareSend`;
- Rename `Response::MilestoneRaw` to `Raw`;

### Fixed

- Moved `internal` field from `IGenerateAddressesOptions` to `IGenerateAddressOptions`;
- Error handling in `Client`, `SecretManager` and `Wallet` constructors;
- Deadlock in .sync() with incoming transactions;
- Renamed `Output.getNntId` to `Output.getNftId`;

## 1.0.0-rc.1 - 2023-06-19

### Added

- `Utils::verifySecp256k1EcdsaSignature`;

### Changed

- `Account::getOutputsWithAdditionalUnlockConditions` renamed to `claimableOutputs`;
- Rename `Account::signEvm` to `signSecp256k1Ecdsa` and `EvmSignature` to `Secp256k1EcdsaSignature`;

### Removed

- `Utils::verifyEd25519Signature`'s `address` parameter;

### Fixed

- `UTXOInput` constructs with type the proper `InputType`;

## 1.0.0-rc.0 - 2023-06-15

Initial release of the Node.js SDK bindings.<|MERGE_RESOLUTION|>--- conflicted
+++ resolved
@@ -19,26 +19,6 @@
 
 ### Security -->
 
-<<<<<<< HEAD
-## 1.0.5 - YYYY-MM-DD
-
-
-## 1.0.4 - 2023-08-08
-
-### Changed
-
-- Prevent loading of bindings when importing UTXOInput type (changed UTXOInput.fromOutputId implementation)
-
-### Fixed
-
-- Missing production profile when no prebuild binary is available;
-- Ledger Nano events properly created when preparing transactions;
-
-## 1.0.3 - 2023-07-31
-
-### Fixed
-
-=======
 ## 1.0.7 - 2023-08-29
 
 ### Fixed
@@ -79,7 +59,6 @@
 
 ### Fixed
 
->>>>>>> b45af405
 - `Balance::{baseCoin, requiredStorageDeposit}` amounts;
 - `Utils::computeStorageDeposit()` return amount;
 
