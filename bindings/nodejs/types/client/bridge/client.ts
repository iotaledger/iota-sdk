--- conflicted
+++ resolved
@@ -14,17 +14,10 @@
     QueryParameter,
 } from '../queryParameters';
 import type { IAuth } from '../network';
-<<<<<<< HEAD
-import type { IBasicOutputBuilderParams } from '../outputBuilderOptions/basicOutputParams';
-import type { IAliasOutputBuilderParams } from '../outputBuilderOptions/aliasOutputParams';
-import type { IFoundryOutputBuilderParams } from '../outputBuilderOptions/foundryOutputParams';
-import type { INftOutputBuilderParams } from '../outputBuilderOptions/nftOutputParams';
-=======
-import type { BasicOutputBuilderOptions } from '../outputBuilderOptions/basicOutputOptions';
-import type { AliasOutputBuilderOptions } from '../outputBuilderOptions/aliasOutputOptions';
-import type { FoundryOutputBuilderOptions } from '../outputBuilderOptions/foundryOutputOptions';
-import type { NftOutputBuilderOptions } from '../outputBuilderOptions/nftOutputOptions';
->>>>>>> 9b57c359
+import type { BasicOutputBuilderParams } from '../outputBuilderOptions/basicOutputParams';
+import type { AliasOutputBuilderParams } from '../outputBuilderOptions/aliasOutputParams';
+import type { FoundryOutputBuilderParams } from '../outputBuilderOptions/foundryOutputParams';
+import type { NftOutputBuilderParams } from '../outputBuilderOptions/nftOutputParams';
 
 export interface __GetInfoMethod__ {
     name: 'getInfo';
@@ -411,38 +404,22 @@
 
 export interface __BuildBasicOutputMethod__ {
     name: 'buildBasicOutput';
-<<<<<<< HEAD
-    data: IBasicOutputBuilderParams;
-=======
-    data: BasicOutputBuilderOptions;
->>>>>>> 9b57c359
+    data: BasicOutputBuilderParams;
 }
 
 export interface __BuildAliasOutputMethod__ {
     name: 'buildAliasOutput';
-<<<<<<< HEAD
-    data: IAliasOutputBuilderParams;
-=======
-    data: AliasOutputBuilderOptions;
->>>>>>> 9b57c359
+    data: AliasOutputBuilderParams;
 }
 
 export interface __BuildFoundryOutputMethod__ {
     name: 'buildFoundryOutput';
-<<<<<<< HEAD
-    data: IFoundryOutputBuilderParams;
-=======
-    data: FoundryOutputBuilderOptions;
->>>>>>> 9b57c359
+    data: FoundryOutputBuilderParams;
 }
 
 export interface __BuildNftOutputMethod__ {
     name: 'buildNftOutput';
-<<<<<<< HEAD
-    data: INftOutputBuilderParams;
-=======
-    data: NftOutputBuilderOptions;
->>>>>>> 9b57c359
+    data: NftOutputBuilderParams;
 }
 
 export interface __ClearListenersMethod__ {
