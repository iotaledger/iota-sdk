--- conflicted
+++ resolved
@@ -1,24 +1,11 @@
-<<<<<<< HEAD
-import type { IBasicOutputBuilderParams } from './basicOutputParams';
-import type { IAliasOutputBuilderParams } from './aliasOutputParams';
-import type { IFoundryOutputBuilderParams } from './foundryOutputParams';
-import type { INftOutputBuilderParams } from './nftOutputParams';
+import type { BasicOutputBuilderParams } from './basicOutputParams';
+import type { AliasOutputBuilderParams } from './aliasOutputParams';
+import type { FoundryOutputBuilderParams } from './foundryOutputParams';
+import type { NftOutputBuilderParams } from './nftOutputParams';
 
 export {
-    IBasicOutputBuilderParams,
-    IAliasOutputBuilderParams,
-    IFoundryOutputBuilderParams,
-    INftOutputBuilderParams,
-=======
-import type { BasicOutputBuilderOptions } from './basicOutputOptions';
-import type { AliasOutputBuilderOptions } from './aliasOutputOptions';
-import type { FoundryOutputBuilderOptions } from './foundryOutputOptions';
-import type { NftOutputBuilderOptions } from './nftOutputOptions';
-
-export {
-    BasicOutputBuilderOptions,
-    AliasOutputBuilderOptions,
-    FoundryOutputBuilderOptions,
-    NftOutputBuilderOptions,
->>>>>>> 9b57c359
+    BasicOutputBuilderParams,
+    AliasOutputBuilderParams,
+    FoundryOutputBuilderParams,
+    NftOutputBuilderParams,
 };