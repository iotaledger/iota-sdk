--- conflicted
+++ resolved
@@ -28,11 +28,8 @@
     ParticipationEventRegistrationOptions,
     ParticipationEventType,
 } from '../participation';
-<<<<<<< HEAD
 import { Output } from '../../../lib';
-=======
 import { Burn } from '../burn';
->>>>>>> 44e6d350
 
 export type __BuildAliasOutputMethod__ = {
     name: 'buildAliasOutput';
@@ -54,26 +51,10 @@
     data: BuildNftOutputData;
 };
 
-<<<<<<< HEAD
-export type __PrepareBurnNativeTokenMethod__ = {
-    name: 'prepareBurnNativeToken';
-    data: {
-        tokenId: string;
-        burnAmount: HexEncodedAmount;
-        options?: TransactionOptions;
-    };
-};
-
-export type __PrepareBurnNftMethod__ = {
-    name: 'prepareBurnNft';
-    data: {
-        nftId: string;
-=======
-export type __BurnMethod__ = {
-    name: 'burn';
+export type __PrepareBurnMethod__ = {
+    name: 'prepareBurn';
     data: {
         burn: Burn;
->>>>>>> 44e6d350
         options?: TransactionOptions;
     };
 };
@@ -117,25 +98,6 @@
     };
 };
 
-<<<<<<< HEAD
-export type __PrepareDestroyAliasMethod__ = {
-    name: 'prepareDestroyAlias';
-    data: {
-        aliasId: string;
-        options?: TransactionOptions;
-    };
-};
-
-export type __PrepareDestroyFoundryMethod__ = {
-    name: 'prepareDestroyFoundry';
-    data: {
-        foundryId: string;
-        options?: TransactionOptions;
-    };
-};
-
-=======
->>>>>>> 44e6d350
 export type __GenerateAddressesMethod__ = {
     name: 'generateAddresses';
     data: {
