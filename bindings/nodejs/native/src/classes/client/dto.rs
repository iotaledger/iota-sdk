--- conflicted
+++ resolved
@@ -188,18 +188,10 @@
 }
 
 #[derive(Serialize)]
-<<<<<<< HEAD
 pub(crate) struct AddressBalanceDto {
     pub address: String,
     pub balance: u64,
     pub dust_allowed: bool,
-=======
-pub(super) struct AddressBalanceDto {
-    address: String,
-    balance: u64,
-    #[serde(rename = "dustAllowed")]
-    dust_allowed: bool,
-}
 
 impl From<AddressBalancePair> for AddressBalanceDto {
     fn from(value: AddressBalancePair) -> Self {
@@ -209,5 +201,4 @@
             dust_allowed: value.dust_allowed,
         }
     }
->>>>>>> 87fa6567
 }